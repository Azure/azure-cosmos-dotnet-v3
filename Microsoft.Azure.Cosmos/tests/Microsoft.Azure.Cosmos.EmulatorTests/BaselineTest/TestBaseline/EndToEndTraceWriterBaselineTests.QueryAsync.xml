﻿<Results>
  <Result>
    <Input>
      <Description>Query</Description>
      <Setup><![CDATA[
    FeedIteratorInternal feedIterator = (FeedIteratorInternal)container.GetItemQueryStreamIterator(
        queryText: "SELECT * FROM c");

    List<ITrace> traces = new List<ITrace>();
    while (feedIterator.HasMoreResults)
    {
        ResponseMessage responseMessage = await feedIterator.ReadNextAsync(cancellationToken: default);
        ITrace trace = ((CosmosTraceDiagnostics)responseMessage.Diagnostics).Value;
        traces.Add(trace);
    }

    ITrace traceForest = TraceJoiner.JoinTraces(traces);
]]></Setup>
    </Input>
    <Output>
      <Text><![CDATA[.
└── Trace Forest(00000000-0000-0000-0000-000000000000)  Unknown-Component  00:00:00:000  0.00 milliseconds  
    ├── FeedIterator Read Next Async(00000000-0000-0000-0000-000000000000)  Transport-Component  00:00:00:000  0.00 milliseconds  
    │   │   (
    │   │       [Client Configuration]
    │   │       Redacted To Not Change The Baselines From Run To Run
    │   │       [Query Correlated ActivityId]
    │   │       Redacted To Not Change The Baselines From Run To Run
    │   │   )
    │   ├── Create Query Pipeline(00000000-0000-0000-0000-000000000000)  Query-Component  00:00:00:000  0.00 milliseconds  
    │   │   ├── Get Container Properties(00000000-0000-0000-0000-000000000000)  Transport-Component  00:00:00:000  0.00 milliseconds  
    │   │   │   └── Get Collection Cache(00000000-0000-0000-0000-000000000000)  Routing-Component  00:00:00:000  0.00 milliseconds  
    │   │   ├── Service Interop Query Plan(00000000-0000-0000-0000-000000000000)  Query-Component  00:00:00:000  0.00 milliseconds  
    │   │   └── Get Partition Key Ranges(00000000-0000-0000-0000-000000000000)  Routing-Component  00:00:00:000  0.00 milliseconds  
    │   │       └── Try Get Overlapping Ranges(00000000-0000-0000-0000-000000000000)  Routing-Component  00:00:00:000  0.00 milliseconds  
    │   └── MoveNextAsync(00000000-0000-0000-0000-000000000000)  Pagination-Component  00:00:00:000  0.00 milliseconds  
    │       ├── Prefetching(00000000-0000-0000-0000-000000000000)  Pagination-Component  00:00:00:000  0.00 milliseconds  
    │       └── [,05C1CFFFFFFFF8) move next(00000000-0000-0000-0000-000000000000)  Pagination-Component  00:00:00:000  0.00 milliseconds  
    │           └── Prefetch(00000000-0000-0000-0000-000000000000)  Pagination-Component  00:00:00:000  0.00 milliseconds  
    │               └── [,05C1CFFFFFFFF8) move next(00000000-0000-0000-0000-000000000000)  Pagination-Component  00:00:00:000  0.00 milliseconds  
    │                   │   (
    │                   │       [Query Metrics]
    │                   │       Redacted To Not Change The Baselines From Run To Run
    │                   │   )
    │                   ├── Microsoft.Azure.Cosmos.Handlers.RequestInvokerHandler(00000000-0000-0000-0000-000000000000)  RequestHandler-Component  00:00:00:000  0.00 milliseconds  
    │                   │   ├── Get Collection Cache(00000000-0000-0000-0000-000000000000)  Routing-Component  00:00:00:000  0.00 milliseconds  
    │                   │   ├── Get Partition Key Range Cache(00000000-0000-0000-0000-000000000000)  Routing-Component  00:00:00:000  0.00 milliseconds  
    │                   │   ├── Try Get Overlapping Ranges(00000000-0000-0000-0000-000000000000)  Routing-Component  00:00:00:000  0.00 milliseconds  
    │                   │   └── Microsoft.Azure.Cosmos.Handlers.DiagnosticsHandler(00000000-0000-0000-0000-000000000000)  RequestHandler-Component  00:00:00:000  0.00 milliseconds  
    │                   │       │   (
    │                   │       │       [System Info]
    │                   │       │       Redacted To Not Change The Baselines From Run To Run
    │                   │       │   )
    │                   │       └── Microsoft.Azure.Cosmos.Handlers.RetryHandler(00000000-0000-0000-0000-000000000000)  RequestHandler-Component  00:00:00:000  0.00 milliseconds  
    │                   │           └── Microsoft.Azure.Cosmos.Handlers.RouterHandler(00000000-0000-0000-0000-000000000000)  RequestHandler-Component  00:00:00:000  0.00 milliseconds  
    │                   │               └── Microsoft.Azure.Cosmos.Handlers.TransportHandler(00000000-0000-0000-0000-000000000000)  RequestHandler-Component  00:00:00:000  0.00 milliseconds  
    │                   │                   └── Microsoft.Azure.Documents.ServerStoreModel Transport Request(00000000-0000-0000-0000-000000000000)  Transport-Component  00:00:00:000  0.00 milliseconds  
    │                   │                           (
    │                   │                               [Client Side Request Stats]
    │                   │                               Redacted To Not Change The Baselines From Run To Run
    │                   │                           )
    │                   └── Get Cosmos Element Response(00000000-0000-0000-0000-000000000000)  Json-Component  00:00:00:000  0.00 milliseconds  
    ├── FeedIterator Read Next Async(00000000-0000-0000-0000-000000000000)  Transport-Component  00:00:00:000  0.00 milliseconds  
    │   │   (
    │   │       [Client Configuration]
    │   │       Redacted To Not Change The Baselines From Run To Run
    │   │       [Query Correlated ActivityId]
    │   │       Redacted To Not Change The Baselines From Run To Run
    │   │   )
    │   └── MoveNextAsync(00000000-0000-0000-0000-000000000000)  Pagination-Component  00:00:00:000  0.00 milliseconds  
    │       └── [05C1CFFFFFFFF8,05C1DFFFFFFFF8) move next(00000000-0000-0000-0000-000000000000)  Pagination-Component  00:00:00:000  0.00 milliseconds  
    │           └── Prefetch(00000000-0000-0000-0000-000000000000)  Pagination-Component  00:00:00:000  0.00 milliseconds  
    │               └── [05C1CFFFFFFFF8,05C1DFFFFFFFF8) move next(00000000-0000-0000-0000-000000000000)  Pagination-Component  00:00:00:000  0.00 milliseconds  
    │                   │   (
    │                   │       [Query Metrics]
    │                   │       Redacted To Not Change The Baselines From Run To Run
    │                   │   )
    │                   ├── Microsoft.Azure.Cosmos.Handlers.RequestInvokerHandler(00000000-0000-0000-0000-000000000000)  RequestHandler-Component  00:00:00:000  0.00 milliseconds  
    │                   │   ├── Get Collection Cache(00000000-0000-0000-0000-000000000000)  Routing-Component  00:00:00:000  0.00 milliseconds  
    │                   │   ├── Get Partition Key Range Cache(00000000-0000-0000-0000-000000000000)  Routing-Component  00:00:00:000  0.00 milliseconds  
    │                   │   ├── Try Get Overlapping Ranges(00000000-0000-0000-0000-000000000000)  Routing-Component  00:00:00:000  0.00 milliseconds  
    │                   │   └── Microsoft.Azure.Cosmos.Handlers.DiagnosticsHandler(00000000-0000-0000-0000-000000000000)  RequestHandler-Component  00:00:00:000  0.00 milliseconds  
    │                   │       │   (
    │                   │       │       [System Info]
    │                   │       │       Redacted To Not Change The Baselines From Run To Run
    │                   │       │   )
    │                   │       └── Microsoft.Azure.Cosmos.Handlers.RetryHandler(00000000-0000-0000-0000-000000000000)  RequestHandler-Component  00:00:00:000  0.00 milliseconds  
    │                   │           └── Microsoft.Azure.Cosmos.Handlers.RouterHandler(00000000-0000-0000-0000-000000000000)  RequestHandler-Component  00:00:00:000  0.00 milliseconds  
    │                   │               └── Microsoft.Azure.Cosmos.Handlers.TransportHandler(00000000-0000-0000-0000-000000000000)  RequestHandler-Component  00:00:00:000  0.00 milliseconds  
    │                   │                   └── Microsoft.Azure.Documents.ServerStoreModel Transport Request(00000000-0000-0000-0000-000000000000)  Transport-Component  00:00:00:000  0.00 milliseconds  
    │                   │                           (
    │                   │                               [Client Side Request Stats]
    │                   │                               Redacted To Not Change The Baselines From Run To Run
    │                   │                           )
    │                   └── Get Cosmos Element Response(00000000-0000-0000-0000-000000000000)  Json-Component  00:00:00:000  0.00 milliseconds  
    ├── FeedIterator Read Next Async(00000000-0000-0000-0000-000000000000)  Transport-Component  00:00:00:000  0.00 milliseconds  
    │   │   (
    │   │       [Client Configuration]
    │   │       Redacted To Not Change The Baselines From Run To Run
    │   │       [Query Correlated ActivityId]
    │   │       Redacted To Not Change The Baselines From Run To Run
    │   │   )
    │   └── MoveNextAsync(00000000-0000-0000-0000-000000000000)  Pagination-Component  00:00:00:000  0.00 milliseconds  
    │       └── [05C1DFFFFFFFF8,05C1E7FFFFFFFA) move next(00000000-0000-0000-0000-000000000000)  Pagination-Component  00:00:00:000  0.00 milliseconds  
    │           └── Prefetch(00000000-0000-0000-0000-000000000000)  Pagination-Component  00:00:00:000  0.00 milliseconds  
    │               └── [05C1DFFFFFFFF8,05C1E7FFFFFFFA) move next(00000000-0000-0000-0000-000000000000)  Pagination-Component  00:00:00:000  0.00 milliseconds  
    │                   │   (
    │                   │       [Query Metrics]
    │                   │       Redacted To Not Change The Baselines From Run To Run
    │                   │   )
    │                   ├── Microsoft.Azure.Cosmos.Handlers.RequestInvokerHandler(00000000-0000-0000-0000-000000000000)  RequestHandler-Component  00:00:00:000  0.00 milliseconds  
    │                   │   ├── Get Collection Cache(00000000-0000-0000-0000-000000000000)  Routing-Component  00:00:00:000  0.00 milliseconds  
    │                   │   ├── Get Partition Key Range Cache(00000000-0000-0000-0000-000000000000)  Routing-Component  00:00:00:000  0.00 milliseconds  
    │                   │   ├── Try Get Overlapping Ranges(00000000-0000-0000-0000-000000000000)  Routing-Component  00:00:00:000  0.00 milliseconds  
    │                   │   └── Microsoft.Azure.Cosmos.Handlers.DiagnosticsHandler(00000000-0000-0000-0000-000000000000)  RequestHandler-Component  00:00:00:000  0.00 milliseconds  
    │                   │       │   (
    │                   │       │       [System Info]
    │                   │       │       Redacted To Not Change The Baselines From Run To Run
    │                   │       │   )
    │                   │       └── Microsoft.Azure.Cosmos.Handlers.RetryHandler(00000000-0000-0000-0000-000000000000)  RequestHandler-Component  00:00:00:000  0.00 milliseconds  
    │                   │           └── Microsoft.Azure.Cosmos.Handlers.RouterHandler(00000000-0000-0000-0000-000000000000)  RequestHandler-Component  00:00:00:000  0.00 milliseconds  
    │                   │               └── Microsoft.Azure.Cosmos.Handlers.TransportHandler(00000000-0000-0000-0000-000000000000)  RequestHandler-Component  00:00:00:000  0.00 milliseconds  
    │                   │                   └── Microsoft.Azure.Documents.ServerStoreModel Transport Request(00000000-0000-0000-0000-000000000000)  Transport-Component  00:00:00:000  0.00 milliseconds  
    │                   │                           (
    │                   │                               [Client Side Request Stats]
    │                   │                               Redacted To Not Change The Baselines From Run To Run
    │                   │                           )
    │                   └── Get Cosmos Element Response(00000000-0000-0000-0000-000000000000)  Json-Component  00:00:00:000  0.00 milliseconds  
    └── FeedIterator Read Next Async(00000000-0000-0000-0000-000000000000)  Transport-Component  00:00:00:000  0.00 milliseconds  
        │   (
        │       [Client Configuration]
        │       Redacted To Not Change The Baselines From Run To Run
        │       [Query Correlated ActivityId]
        │       Redacted To Not Change The Baselines From Run To Run
        │   )
        └── MoveNextAsync(00000000-0000-0000-0000-000000000000)  Pagination-Component  00:00:00:000  0.00 milliseconds  
            └── [05C1E7FFFFFFFA,FF) move next(00000000-0000-0000-0000-000000000000)  Pagination-Component  00:00:00:000  0.00 milliseconds  
                └── Prefetch(00000000-0000-0000-0000-000000000000)  Pagination-Component  00:00:00:000  0.00 milliseconds  
                    └── [05C1E7FFFFFFFA,FF) move next(00000000-0000-0000-0000-000000000000)  Pagination-Component  00:00:00:000  0.00 milliseconds  
                        │   (
                        │       [Query Metrics]
                        │       Redacted To Not Change The Baselines From Run To Run
                        │   )
                        ├── Microsoft.Azure.Cosmos.Handlers.RequestInvokerHandler(00000000-0000-0000-0000-000000000000)  RequestHandler-Component  00:00:00:000  0.00 milliseconds  
                        │   ├── Get Collection Cache(00000000-0000-0000-0000-000000000000)  Routing-Component  00:00:00:000  0.00 milliseconds  
                        │   ├── Get Partition Key Range Cache(00000000-0000-0000-0000-000000000000)  Routing-Component  00:00:00:000  0.00 milliseconds  
                        │   ├── Try Get Overlapping Ranges(00000000-0000-0000-0000-000000000000)  Routing-Component  00:00:00:000  0.00 milliseconds  
                        │   └── Microsoft.Azure.Cosmos.Handlers.DiagnosticsHandler(00000000-0000-0000-0000-000000000000)  RequestHandler-Component  00:00:00:000  0.00 milliseconds  
                        │       │   (
                        │       │       [System Info]
                        │       │       Redacted To Not Change The Baselines From Run To Run
                        │       │   )
                        │       └── Microsoft.Azure.Cosmos.Handlers.RetryHandler(00000000-0000-0000-0000-000000000000)  RequestHandler-Component  00:00:00:000  0.00 milliseconds  
                        │           └── Microsoft.Azure.Cosmos.Handlers.RouterHandler(00000000-0000-0000-0000-000000000000)  RequestHandler-Component  00:00:00:000  0.00 milliseconds  
                        │               └── Microsoft.Azure.Cosmos.Handlers.TransportHandler(00000000-0000-0000-0000-000000000000)  RequestHandler-Component  00:00:00:000  0.00 milliseconds  
                        │                   └── Microsoft.Azure.Documents.ServerStoreModel Transport Request(00000000-0000-0000-0000-000000000000)  Transport-Component  00:00:00:000  0.00 milliseconds  
                        │                           (
                        │                               [Client Side Request Stats]
                        │                               Redacted To Not Change The Baselines From Run To Run
                        │                           )
                        └── Get Cosmos Element Response(00000000-0000-0000-0000-000000000000)  Json-Component  00:00:00:000  0.00 milliseconds  
]]></Text>
      <Json><![CDATA[{
  "Summary": {},
  "name": "Trace Forest",
<<<<<<< HEAD
  "start time": "00:00:00:000",
=======
  "start datetime": "0001-01-01T00:00:00Z",
>>>>>>> 4ab62933
  "duration in milliseconds": 0,
  "children": [
    {
      "name": "FeedIterator Read Next Async",
      "duration in milliseconds": 0,
      "data": {
        "Client Configuration": "Redacted To Not Change The Baselines From Run To Run",
        "Query Correlated ActivityId": "Redacted To Not Change The Baselines From Run To Run"
      },
      "children": [
        {
          "name": "Create Query Pipeline",
          "duration in milliseconds": 0,
          "children": [
            {
              "name": "Get Container Properties",
              "duration in milliseconds": 0,
              "children": [
                {
                  "name": "Get Collection Cache",
                  "duration in milliseconds": 0
                }
              ]
            },
            {
              "name": "Service Interop Query Plan",
              "duration in milliseconds": 0
            },
            {
              "name": "Get Partition Key Ranges",
              "duration in milliseconds": 0,
              "children": [
                {
                  "name": "Try Get Overlapping Ranges",
                  "duration in milliseconds": 0
                }
              ]
            }
          ]
        },
        {
          "name": "MoveNextAsync",
          "duration in milliseconds": 0,
          "children": [
            {
              "name": "Prefetching",
              "duration in milliseconds": 0
            },
            {
              "name": "[,05C1CFFFFFFFF8) move next",
              "duration in milliseconds": 0,
              "children": [
                {
                  "name": "Prefetch",
                  "duration in milliseconds": 0,
                  "children": [
                    {
                      "name": "[,05C1CFFFFFFFF8) move next",
                      "duration in milliseconds": 0,
                      "data": {
                        "Query Metrics": "Redacted To Not Change The Baselines From Run To Run"
                      },
                      "children": [
                        {
                          "name": "Microsoft.Azure.Cosmos.Handlers.RequestInvokerHandler",
                          "duration in milliseconds": 0,
                          "children": [
                            {
                              "name": "Get Collection Cache",
                              "duration in milliseconds": 0
                            },
                            {
                              "name": "Get Partition Key Range Cache",
                              "duration in milliseconds": 0
                            },
                            {
                              "name": "Try Get Overlapping Ranges",
                              "duration in milliseconds": 0
                            },
                            {
                              "name": "Microsoft.Azure.Cosmos.Handlers.DiagnosticsHandler",
                              "duration in milliseconds": 0,
                              "data": {
                                "System Info": "Redacted To Not Change The Baselines From Run To Run"
                              },
                              "children": [
                                {
                                  "name": "Microsoft.Azure.Cosmos.Handlers.RetryHandler",
                                  "duration in milliseconds": 0,
                                  "children": [
                                    {
                                      "name": "Microsoft.Azure.Cosmos.Handlers.RouterHandler",
                                      "duration in milliseconds": 0,
                                      "children": [
                                        {
                                          "name": "Microsoft.Azure.Cosmos.Handlers.TransportHandler",
                                          "duration in milliseconds": 0,
                                          "children": [
                                            {
                                              "name": "Microsoft.Azure.Documents.ServerStoreModel Transport Request",
                                              "duration in milliseconds": 0,
                                              "data": {
                                                "Client Side Request Stats": "Redacted To Not Change The Baselines From Run To Run"
                                              }
                                            }
                                          ]
                                        }
                                      ]
                                    }
                                  ]
                                }
                              ]
                            }
                          ]
                        },
                        {
                          "name": "Get Cosmos Element Response",
                          "duration in milliseconds": 0
                        }
                      ]
                    }
                  ]
                }
              ]
            }
          ]
        }
      ]
    },
    {
      "name": "FeedIterator Read Next Async",
      "duration in milliseconds": 0,
      "data": {
        "Client Configuration": "Redacted To Not Change The Baselines From Run To Run",
        "Query Correlated ActivityId": "Redacted To Not Change The Baselines From Run To Run"
      },
      "children": [
        {
          "name": "MoveNextAsync",
          "duration in milliseconds": 0,
          "children": [
            {
              "name": "[05C1CFFFFFFFF8,05C1DFFFFFFFF8) move next",
              "duration in milliseconds": 0,
              "children": [
                {
                  "name": "Prefetch",
                  "duration in milliseconds": 0,
                  "children": [
                    {
                      "name": "[05C1CFFFFFFFF8,05C1DFFFFFFFF8) move next",
                      "duration in milliseconds": 0,
                      "data": {
                        "Query Metrics": "Redacted To Not Change The Baselines From Run To Run"
                      },
                      "children": [
                        {
                          "name": "Microsoft.Azure.Cosmos.Handlers.RequestInvokerHandler",
                          "duration in milliseconds": 0,
                          "children": [
                            {
                              "name": "Get Collection Cache",
                              "duration in milliseconds": 0
                            },
                            {
                              "name": "Get Partition Key Range Cache",
                              "duration in milliseconds": 0
                            },
                            {
                              "name": "Try Get Overlapping Ranges",
                              "duration in milliseconds": 0
                            },
                            {
                              "name": "Microsoft.Azure.Cosmos.Handlers.DiagnosticsHandler",
                              "duration in milliseconds": 0,
                              "data": {
                                "System Info": "Redacted To Not Change The Baselines From Run To Run"
                              },
                              "children": [
                                {
                                  "name": "Microsoft.Azure.Cosmos.Handlers.RetryHandler",
                                  "duration in milliseconds": 0,
                                  "children": [
                                    {
                                      "name": "Microsoft.Azure.Cosmos.Handlers.RouterHandler",
                                      "duration in milliseconds": 0,
                                      "children": [
                                        {
                                          "name": "Microsoft.Azure.Cosmos.Handlers.TransportHandler",
                                          "duration in milliseconds": 0,
                                          "children": [
                                            {
                                              "name": "Microsoft.Azure.Documents.ServerStoreModel Transport Request",
                                              "duration in milliseconds": 0,
                                              "data": {
                                                "Client Side Request Stats": "Redacted To Not Change The Baselines From Run To Run"
                                              }
                                            }
                                          ]
                                        }
                                      ]
                                    }
                                  ]
                                }
                              ]
                            }
                          ]
                        },
                        {
                          "name": "Get Cosmos Element Response",
                          "duration in milliseconds": 0
                        }
                      ]
                    }
                  ]
                }
              ]
            }
          ]
        }
      ]
    },
    {
      "name": "FeedIterator Read Next Async",
      "duration in milliseconds": 0,
      "data": {
        "Client Configuration": "Redacted To Not Change The Baselines From Run To Run",
        "Query Correlated ActivityId": "Redacted To Not Change The Baselines From Run To Run"
      },
      "children": [
        {
          "name": "MoveNextAsync",
          "duration in milliseconds": 0,
          "children": [
            {
              "name": "[05C1DFFFFFFFF8,05C1E7FFFFFFFA) move next",
              "duration in milliseconds": 0,
              "children": [
                {
                  "name": "Prefetch",
                  "duration in milliseconds": 0,
                  "children": [
                    {
                      "name": "[05C1DFFFFFFFF8,05C1E7FFFFFFFA) move next",
                      "duration in milliseconds": 0,
                      "data": {
                        "Query Metrics": "Redacted To Not Change The Baselines From Run To Run"
                      },
                      "children": [
                        {
                          "name": "Microsoft.Azure.Cosmos.Handlers.RequestInvokerHandler",
                          "duration in milliseconds": 0,
                          "children": [
                            {
                              "name": "Get Collection Cache",
                              "duration in milliseconds": 0
                            },
                            {
                              "name": "Get Partition Key Range Cache",
                              "duration in milliseconds": 0
                            },
                            {
                              "name": "Try Get Overlapping Ranges",
                              "duration in milliseconds": 0
                            },
                            {
                              "name": "Microsoft.Azure.Cosmos.Handlers.DiagnosticsHandler",
                              "duration in milliseconds": 0,
                              "data": {
                                "System Info": "Redacted To Not Change The Baselines From Run To Run"
                              },
                              "children": [
                                {
                                  "name": "Microsoft.Azure.Cosmos.Handlers.RetryHandler",
                                  "duration in milliseconds": 0,
                                  "children": [
                                    {
                                      "name": "Microsoft.Azure.Cosmos.Handlers.RouterHandler",
                                      "duration in milliseconds": 0,
                                      "children": [
                                        {
                                          "name": "Microsoft.Azure.Cosmos.Handlers.TransportHandler",
                                          "duration in milliseconds": 0,
                                          "children": [
                                            {
                                              "name": "Microsoft.Azure.Documents.ServerStoreModel Transport Request",
                                              "duration in milliseconds": 0,
                                              "data": {
                                                "Client Side Request Stats": "Redacted To Not Change The Baselines From Run To Run"
                                              }
                                            }
                                          ]
                                        }
                                      ]
                                    }
                                  ]
                                }
                              ]
                            }
                          ]
                        },
                        {
                          "name": "Get Cosmos Element Response",
                          "duration in milliseconds": 0
                        }
                      ]
                    }
                  ]
                }
              ]
            }
          ]
        }
      ]
    },
    {
      "name": "FeedIterator Read Next Async",
      "duration in milliseconds": 0,
      "data": {
        "Client Configuration": "Redacted To Not Change The Baselines From Run To Run",
        "Query Correlated ActivityId": "Redacted To Not Change The Baselines From Run To Run"
      },
      "children": [
        {
          "name": "MoveNextAsync",
          "duration in milliseconds": 0,
          "children": [
            {
              "name": "[05C1E7FFFFFFFA,FF) move next",
              "duration in milliseconds": 0,
              "children": [
                {
                  "name": "Prefetch",
                  "duration in milliseconds": 0,
                  "children": [
                    {
                      "name": "[05C1E7FFFFFFFA,FF) move next",
                      "duration in milliseconds": 0,
                      "data": {
                        "Query Metrics": "Redacted To Not Change The Baselines From Run To Run"
                      },
                      "children": [
                        {
                          "name": "Microsoft.Azure.Cosmos.Handlers.RequestInvokerHandler",
                          "duration in milliseconds": 0,
                          "children": [
                            {
                              "name": "Get Collection Cache",
                              "duration in milliseconds": 0
                            },
                            {
                              "name": "Get Partition Key Range Cache",
                              "duration in milliseconds": 0
                            },
                            {
                              "name": "Try Get Overlapping Ranges",
                              "duration in milliseconds": 0
                            },
                            {
                              "name": "Microsoft.Azure.Cosmos.Handlers.DiagnosticsHandler",
                              "duration in milliseconds": 0,
                              "data": {
                                "System Info": "Redacted To Not Change The Baselines From Run To Run"
                              },
                              "children": [
                                {
                                  "name": "Microsoft.Azure.Cosmos.Handlers.RetryHandler",
                                  "duration in milliseconds": 0,
                                  "children": [
                                    {
                                      "name": "Microsoft.Azure.Cosmos.Handlers.RouterHandler",
                                      "duration in milliseconds": 0,
                                      "children": [
                                        {
                                          "name": "Microsoft.Azure.Cosmos.Handlers.TransportHandler",
                                          "duration in milliseconds": 0,
                                          "children": [
                                            {
                                              "name": "Microsoft.Azure.Documents.ServerStoreModel Transport Request",
                                              "duration in milliseconds": 0,
                                              "data": {
                                                "Client Side Request Stats": "Redacted To Not Change The Baselines From Run To Run"
                                              }
                                            }
                                          ]
                                        }
                                      ]
                                    }
                                  ]
                                }
                              ]
                            }
                          ]
                        },
                        {
                          "name": "Get Cosmos Element Response",
                          "duration in milliseconds": 0
                        }
                      ]
                    }
                  ]
                }
              ]
            }
          ]
        }
      ]
    }
  ]
}]]></Json>
      <OTelActivities><ACTIVITY><OPERATION>Operation.FeedIterator Read Next Async</OPERATION><ATTRIBUTE-KEY>kind</ATTRIBUTE-KEY><ATTRIBUTE-VALUE>client</ATTRIBUTE-VALUE><ATTRIBUTE-KEY>az.namespace</ATTRIBUTE-KEY><ATTRIBUTE-VALUE>Microsoft.DocumentDB</ATTRIBUTE-VALUE><ATTRIBUTE-KEY>db.operation</ATTRIBUTE-KEY><ATTRIBUTE-VALUE>FeedIterator Read Next Async</ATTRIBUTE-VALUE><ATTRIBUTE-KEY>db.name</ATTRIBUTE-KEY><ATTRIBUTE-KEY>db.cosmosdb.container</ATTRIBUTE-KEY><ATTRIBUTE-KEY>db.system</ATTRIBUTE-KEY><ATTRIBUTE-VALUE>cosmosdb</ATTRIBUTE-VALUE><ATTRIBUTE-KEY>db.cosmosdb.machine_id</ATTRIBUTE-KEY><ATTRIBUTE-KEY>net.peer.name</ATTRIBUTE-KEY><ATTRIBUTE-VALUE>127.0.0.1</ATTRIBUTE-VALUE><ATTRIBUTE-KEY>db.cosmosdb.client_id</ATTRIBUTE-KEY><ATTRIBUTE-KEY>db.cosmosdb.user_agent</ATTRIBUTE-KEY><ATTRIBUTE-KEY>db.cosmosdb.connection_mode</ATTRIBUTE-KEY><ATTRIBUTE-VALUE>Direct</ATTRIBUTE-VALUE><ATTRIBUTE-KEY>db.cosmosdb.operation_type</ATTRIBUTE-KEY><ATTRIBUTE-VALUE>Query</ATTRIBUTE-VALUE><ATTRIBUTE-KEY>db.cosmosdb.request_content_length_bytes</ATTRIBUTE-KEY><ATTRIBUTE-KEY>db.cosmosdb.response_content_length_bytes</ATTRIBUTE-KEY><ATTRIBUTE-KEY>db.cosmosdb.status_code</ATTRIBUTE-KEY><ATTRIBUTE-KEY>db.cosmosdb.sub_status_code</ATTRIBUTE-KEY><ATTRIBUTE-KEY>db.cosmosdb.request_charge</ATTRIBUTE-KEY><ATTRIBUTE-KEY>db.cosmosdb.item_count</ATTRIBUTE-KEY><ATTRIBUTE-KEY>db.cosmosdb.activity_id</ATTRIBUTE-KEY><ATTRIBUTE-KEY>db.cosmosdb.correlated_activity_id</ATTRIBUTE-KEY><ATTRIBUTE-KEY>db.cosmosdb.regions_contacted</ATTRIBUTE-KEY><ATTRIBUTE-VALUE>South Central US</ATTRIBUTE-VALUE></ACTIVITY>
<ACTIVITY><OPERATION>Operation.FeedIterator Read Next Async</OPERATION><ATTRIBUTE-KEY>kind</ATTRIBUTE-KEY><ATTRIBUTE-VALUE>client</ATTRIBUTE-VALUE><ATTRIBUTE-KEY>az.namespace</ATTRIBUTE-KEY><ATTRIBUTE-VALUE>Microsoft.DocumentDB</ATTRIBUTE-VALUE><ATTRIBUTE-KEY>db.operation</ATTRIBUTE-KEY><ATTRIBUTE-VALUE>FeedIterator Read Next Async</ATTRIBUTE-VALUE><ATTRIBUTE-KEY>db.name</ATTRIBUTE-KEY><ATTRIBUTE-KEY>db.cosmosdb.container</ATTRIBUTE-KEY><ATTRIBUTE-KEY>db.system</ATTRIBUTE-KEY><ATTRIBUTE-VALUE>cosmosdb</ATTRIBUTE-VALUE><ATTRIBUTE-KEY>db.cosmosdb.machine_id</ATTRIBUTE-KEY><ATTRIBUTE-KEY>net.peer.name</ATTRIBUTE-KEY><ATTRIBUTE-VALUE>127.0.0.1</ATTRIBUTE-VALUE><ATTRIBUTE-KEY>db.cosmosdb.client_id</ATTRIBUTE-KEY><ATTRIBUTE-KEY>db.cosmosdb.user_agent</ATTRIBUTE-KEY><ATTRIBUTE-KEY>db.cosmosdb.connection_mode</ATTRIBUTE-KEY><ATTRIBUTE-VALUE>Direct</ATTRIBUTE-VALUE><ATTRIBUTE-KEY>db.cosmosdb.operation_type</ATTRIBUTE-KEY><ATTRIBUTE-VALUE>Query</ATTRIBUTE-VALUE><ATTRIBUTE-KEY>db.cosmosdb.request_content_length_bytes</ATTRIBUTE-KEY><ATTRIBUTE-KEY>db.cosmosdb.response_content_length_bytes</ATTRIBUTE-KEY><ATTRIBUTE-KEY>db.cosmosdb.status_code</ATTRIBUTE-KEY><ATTRIBUTE-KEY>db.cosmosdb.sub_status_code</ATTRIBUTE-KEY><ATTRIBUTE-KEY>db.cosmosdb.request_charge</ATTRIBUTE-KEY><ATTRIBUTE-KEY>db.cosmosdb.item_count</ATTRIBUTE-KEY><ATTRIBUTE-KEY>db.cosmosdb.activity_id</ATTRIBUTE-KEY><ATTRIBUTE-KEY>db.cosmosdb.correlated_activity_id</ATTRIBUTE-KEY><ATTRIBUTE-KEY>db.cosmosdb.regions_contacted</ATTRIBUTE-KEY><ATTRIBUTE-VALUE>South Central US</ATTRIBUTE-VALUE></ACTIVITY>
<ACTIVITY><OPERATION>Operation.FeedIterator Read Next Async</OPERATION><ATTRIBUTE-KEY>kind</ATTRIBUTE-KEY><ATTRIBUTE-VALUE>client</ATTRIBUTE-VALUE><ATTRIBUTE-KEY>az.namespace</ATTRIBUTE-KEY><ATTRIBUTE-VALUE>Microsoft.DocumentDB</ATTRIBUTE-VALUE><ATTRIBUTE-KEY>db.operation</ATTRIBUTE-KEY><ATTRIBUTE-VALUE>FeedIterator Read Next Async</ATTRIBUTE-VALUE><ATTRIBUTE-KEY>db.name</ATTRIBUTE-KEY><ATTRIBUTE-KEY>db.cosmosdb.container</ATTRIBUTE-KEY><ATTRIBUTE-KEY>db.system</ATTRIBUTE-KEY><ATTRIBUTE-VALUE>cosmosdb</ATTRIBUTE-VALUE><ATTRIBUTE-KEY>db.cosmosdb.machine_id</ATTRIBUTE-KEY><ATTRIBUTE-KEY>net.peer.name</ATTRIBUTE-KEY><ATTRIBUTE-VALUE>127.0.0.1</ATTRIBUTE-VALUE><ATTRIBUTE-KEY>db.cosmosdb.client_id</ATTRIBUTE-KEY><ATTRIBUTE-KEY>db.cosmosdb.user_agent</ATTRIBUTE-KEY><ATTRIBUTE-KEY>db.cosmosdb.connection_mode</ATTRIBUTE-KEY><ATTRIBUTE-VALUE>Direct</ATTRIBUTE-VALUE><ATTRIBUTE-KEY>db.cosmosdb.operation_type</ATTRIBUTE-KEY><ATTRIBUTE-VALUE>Query</ATTRIBUTE-VALUE><ATTRIBUTE-KEY>db.cosmosdb.request_content_length_bytes</ATTRIBUTE-KEY><ATTRIBUTE-KEY>db.cosmosdb.response_content_length_bytes</ATTRIBUTE-KEY><ATTRIBUTE-KEY>db.cosmosdb.status_code</ATTRIBUTE-KEY><ATTRIBUTE-KEY>db.cosmosdb.sub_status_code</ATTRIBUTE-KEY><ATTRIBUTE-KEY>db.cosmosdb.request_charge</ATTRIBUTE-KEY><ATTRIBUTE-KEY>db.cosmosdb.item_count</ATTRIBUTE-KEY><ATTRIBUTE-KEY>db.cosmosdb.activity_id</ATTRIBUTE-KEY><ATTRIBUTE-KEY>db.cosmosdb.correlated_activity_id</ATTRIBUTE-KEY><ATTRIBUTE-KEY>db.cosmosdb.regions_contacted</ATTRIBUTE-KEY><ATTRIBUTE-VALUE>South Central US</ATTRIBUTE-VALUE></ACTIVITY>
<ACTIVITY><OPERATION>Operation.FeedIterator Read Next Async</OPERATION><ATTRIBUTE-KEY>kind</ATTRIBUTE-KEY><ATTRIBUTE-VALUE>client</ATTRIBUTE-VALUE><ATTRIBUTE-KEY>az.namespace</ATTRIBUTE-KEY><ATTRIBUTE-VALUE>Microsoft.DocumentDB</ATTRIBUTE-VALUE><ATTRIBUTE-KEY>db.operation</ATTRIBUTE-KEY><ATTRIBUTE-VALUE>FeedIterator Read Next Async</ATTRIBUTE-VALUE><ATTRIBUTE-KEY>db.name</ATTRIBUTE-KEY><ATTRIBUTE-KEY>db.cosmosdb.container</ATTRIBUTE-KEY><ATTRIBUTE-KEY>db.system</ATTRIBUTE-KEY><ATTRIBUTE-VALUE>cosmosdb</ATTRIBUTE-VALUE><ATTRIBUTE-KEY>db.cosmosdb.machine_id</ATTRIBUTE-KEY><ATTRIBUTE-KEY>net.peer.name</ATTRIBUTE-KEY><ATTRIBUTE-VALUE>127.0.0.1</ATTRIBUTE-VALUE><ATTRIBUTE-KEY>db.cosmosdb.client_id</ATTRIBUTE-KEY><ATTRIBUTE-KEY>db.cosmosdb.user_agent</ATTRIBUTE-KEY><ATTRIBUTE-KEY>db.cosmosdb.connection_mode</ATTRIBUTE-KEY><ATTRIBUTE-VALUE>Direct</ATTRIBUTE-VALUE><ATTRIBUTE-KEY>db.cosmosdb.operation_type</ATTRIBUTE-KEY><ATTRIBUTE-VALUE>Query</ATTRIBUTE-VALUE><ATTRIBUTE-KEY>db.cosmosdb.request_content_length_bytes</ATTRIBUTE-KEY><ATTRIBUTE-KEY>db.cosmosdb.response_content_length_bytes</ATTRIBUTE-KEY><ATTRIBUTE-KEY>db.cosmosdb.status_code</ATTRIBUTE-KEY><ATTRIBUTE-KEY>db.cosmosdb.sub_status_code</ATTRIBUTE-KEY><ATTRIBUTE-KEY>db.cosmosdb.request_charge</ATTRIBUTE-KEY><ATTRIBUTE-KEY>db.cosmosdb.item_count</ATTRIBUTE-KEY><ATTRIBUTE-KEY>db.cosmosdb.activity_id</ATTRIBUTE-KEY><ATTRIBUTE-KEY>db.cosmosdb.correlated_activity_id</ATTRIBUTE-KEY><ATTRIBUTE-KEY>db.cosmosdb.regions_contacted</ATTRIBUTE-KEY><ATTRIBUTE-VALUE>South Central US</ATTRIBUTE-VALUE></ACTIVITY>
<EVENT><EVENT-NAME>LatencyOverThreshold</EVENT-NAME><EVENT-TEXT>Ideally, this should contain request diagnostics but request diagnostics is subject to change with each request as it contains few unique id. So just putting this tag with this static text to make sure event is getting generated for each test.</EVENT-TEXT></EVENT>
<EVENT><EVENT-NAME>LatencyOverThreshold</EVENT-NAME><EVENT-TEXT>Ideally, this should contain request diagnostics but request diagnostics is subject to change with each request as it contains few unique id. So just putting this tag with this static text to make sure event is getting generated for each test.</EVENT-TEXT></EVENT>
<EVENT><EVENT-NAME>LatencyOverThreshold</EVENT-NAME><EVENT-TEXT>Ideally, this should contain request diagnostics but request diagnostics is subject to change with each request as it contains few unique id. So just putting this tag with this static text to make sure event is getting generated for each test.</EVENT-TEXT></EVENT>
<EVENT><EVENT-NAME>LatencyOverThreshold</EVENT-NAME><EVENT-TEXT>Ideally, this should contain request diagnostics but request diagnostics is subject to change with each request as it contains few unique id. So just putting this tag with this static text to make sure event is getting generated for each test.</EVENT-TEXT></EVENT>
</OTelActivities>
    </Output>
  </Result>
  <Result>
    <Input>
      <Description>Query Typed</Description>
      <Setup><![CDATA[
    FeedIteratorInternal<JToken> feedIterator = (FeedIteratorInternal<JToken>)container.GetItemQueryIterator<JToken>(
        queryText: "SELECT * FROM c");

    List<ITrace> traces = new List<ITrace>();
    while (feedIterator.HasMoreResults)
    {
        FeedResponse<JToken> response = await feedIterator.ReadNextAsync(cancellationToken: default);
        ITrace trace = ((CosmosTraceDiagnostics)response.Diagnostics).Value;
        traces.Add(trace);
    }

    ITrace traceForest = TraceJoiner.JoinTraces(traces);
]]></Setup>
    </Input>
    <Output>
      <Text><![CDATA[.
└── Trace Forest(00000000-0000-0000-0000-000000000000)  Unknown-Component  00:00:00:000  0.00 milliseconds  
    ├── Typed FeedIterator ReadNextAsync(00000000-0000-0000-0000-000000000000)  Transport-Component  00:00:00:000  0.00 milliseconds  
    │   │   (
    │   │       [Client Configuration]
    │   │       Redacted To Not Change The Baselines From Run To Run
    │   │       [Query Correlated ActivityId]
    │   │       Redacted To Not Change The Baselines From Run To Run
    │   │   )
    │   ├── Create Query Pipeline(00000000-0000-0000-0000-000000000000)  Query-Component  00:00:00:000  0.00 milliseconds  
    │   │   ├── Get Container Properties(00000000-0000-0000-0000-000000000000)  Transport-Component  00:00:00:000  0.00 milliseconds  
    │   │   │   └── Get Collection Cache(00000000-0000-0000-0000-000000000000)  Routing-Component  00:00:00:000  0.00 milliseconds  
    │   │   ├── Service Interop Query Plan(00000000-0000-0000-0000-000000000000)  Query-Component  00:00:00:000  0.00 milliseconds  
    │   │   └── Get Partition Key Ranges(00000000-0000-0000-0000-000000000000)  Routing-Component  00:00:00:000  0.00 milliseconds  
    │   │       └── Try Get Overlapping Ranges(00000000-0000-0000-0000-000000000000)  Routing-Component  00:00:00:000  0.00 milliseconds  
    │   ├── MoveNextAsync(00000000-0000-0000-0000-000000000000)  Pagination-Component  00:00:00:000  0.00 milliseconds  
    │   │   ├── Prefetching(00000000-0000-0000-0000-000000000000)  Pagination-Component  00:00:00:000  0.00 milliseconds  
    │   │   └── [,05C1CFFFFFFFF8) move next(00000000-0000-0000-0000-000000000000)  Pagination-Component  00:00:00:000  0.00 milliseconds  
    │   │       └── Prefetch(00000000-0000-0000-0000-000000000000)  Pagination-Component  00:00:00:000  0.00 milliseconds  
    │   │           └── [,05C1CFFFFFFFF8) move next(00000000-0000-0000-0000-000000000000)  Pagination-Component  00:00:00:000  0.00 milliseconds  
    │   │               │   (
    │   │               │       [Query Metrics]
    │   │               │       Redacted To Not Change The Baselines From Run To Run
    │   │               │   )
    │   │               ├── Microsoft.Azure.Cosmos.Handlers.RequestInvokerHandler(00000000-0000-0000-0000-000000000000)  RequestHandler-Component  00:00:00:000  0.00 milliseconds  
    │   │               │   ├── Get Collection Cache(00000000-0000-0000-0000-000000000000)  Routing-Component  00:00:00:000  0.00 milliseconds  
    │   │               │   ├── Get Partition Key Range Cache(00000000-0000-0000-0000-000000000000)  Routing-Component  00:00:00:000  0.00 milliseconds  
    │   │               │   ├── Try Get Overlapping Ranges(00000000-0000-0000-0000-000000000000)  Routing-Component  00:00:00:000  0.00 milliseconds  
    │   │               │   └── Microsoft.Azure.Cosmos.Handlers.DiagnosticsHandler(00000000-0000-0000-0000-000000000000)  RequestHandler-Component  00:00:00:000  0.00 milliseconds  
    │   │               │       │   (
    │   │               │       │       [System Info]
    │   │               │       │       Redacted To Not Change The Baselines From Run To Run
    │   │               │       │   )
    │   │               │       └── Microsoft.Azure.Cosmos.Handlers.RetryHandler(00000000-0000-0000-0000-000000000000)  RequestHandler-Component  00:00:00:000  0.00 milliseconds  
    │   │               │           └── Microsoft.Azure.Cosmos.Handlers.RouterHandler(00000000-0000-0000-0000-000000000000)  RequestHandler-Component  00:00:00:000  0.00 milliseconds  
    │   │               │               └── Microsoft.Azure.Cosmos.Handlers.TransportHandler(00000000-0000-0000-0000-000000000000)  RequestHandler-Component  00:00:00:000  0.00 milliseconds  
    │   │               │                   └── Microsoft.Azure.Documents.ServerStoreModel Transport Request(00000000-0000-0000-0000-000000000000)  Transport-Component  00:00:00:000  0.00 milliseconds  
    │   │               │                           (
    │   │               │                               [Client Side Request Stats]
    │   │               │                               Redacted To Not Change The Baselines From Run To Run
    │   │               │                           )
    │   │               └── Get Cosmos Element Response(00000000-0000-0000-0000-000000000000)  Json-Component  00:00:00:000  0.00 milliseconds  
    │   └── Query Response Serialization(00000000-0000-0000-0000-000000000000)  Transport-Component  00:00:00:000  0.00 milliseconds  
    ├── Typed FeedIterator ReadNextAsync(00000000-0000-0000-0000-000000000000)  Transport-Component  00:00:00:000  0.00 milliseconds  
    │   │   (
    │   │       [Client Configuration]
    │   │       Redacted To Not Change The Baselines From Run To Run
    │   │       [Query Correlated ActivityId]
    │   │       Redacted To Not Change The Baselines From Run To Run
    │   │   )
    │   ├── MoveNextAsync(00000000-0000-0000-0000-000000000000)  Pagination-Component  00:00:00:000  0.00 milliseconds  
    │   │   └── [05C1CFFFFFFFF8,05C1DFFFFFFFF8) move next(00000000-0000-0000-0000-000000000000)  Pagination-Component  00:00:00:000  0.00 milliseconds  
    │   │       └── Prefetch(00000000-0000-0000-0000-000000000000)  Pagination-Component  00:00:00:000  0.00 milliseconds  
    │   │           └── [05C1CFFFFFFFF8,05C1DFFFFFFFF8) move next(00000000-0000-0000-0000-000000000000)  Pagination-Component  00:00:00:000  0.00 milliseconds  
    │   │               │   (
    │   │               │       [Query Metrics]
    │   │               │       Redacted To Not Change The Baselines From Run To Run
    │   │               │   )
    │   │               ├── Microsoft.Azure.Cosmos.Handlers.RequestInvokerHandler(00000000-0000-0000-0000-000000000000)  RequestHandler-Component  00:00:00:000  0.00 milliseconds  
    │   │               │   ├── Get Collection Cache(00000000-0000-0000-0000-000000000000)  Routing-Component  00:00:00:000  0.00 milliseconds  
    │   │               │   ├── Get Partition Key Range Cache(00000000-0000-0000-0000-000000000000)  Routing-Component  00:00:00:000  0.00 milliseconds  
    │   │               │   ├── Try Get Overlapping Ranges(00000000-0000-0000-0000-000000000000)  Routing-Component  00:00:00:000  0.00 milliseconds  
    │   │               │   └── Microsoft.Azure.Cosmos.Handlers.DiagnosticsHandler(00000000-0000-0000-0000-000000000000)  RequestHandler-Component  00:00:00:000  0.00 milliseconds  
    │   │               │       │   (
    │   │               │       │       [System Info]
    │   │               │       │       Redacted To Not Change The Baselines From Run To Run
    │   │               │       │   )
    │   │               │       └── Microsoft.Azure.Cosmos.Handlers.RetryHandler(00000000-0000-0000-0000-000000000000)  RequestHandler-Component  00:00:00:000  0.00 milliseconds  
    │   │               │           └── Microsoft.Azure.Cosmos.Handlers.RouterHandler(00000000-0000-0000-0000-000000000000)  RequestHandler-Component  00:00:00:000  0.00 milliseconds  
    │   │               │               └── Microsoft.Azure.Cosmos.Handlers.TransportHandler(00000000-0000-0000-0000-000000000000)  RequestHandler-Component  00:00:00:000  0.00 milliseconds  
    │   │               │                   └── Microsoft.Azure.Documents.ServerStoreModel Transport Request(00000000-0000-0000-0000-000000000000)  Transport-Component  00:00:00:000  0.00 milliseconds  
    │   │               │                           (
    │   │               │                               [Client Side Request Stats]
    │   │               │                               Redacted To Not Change The Baselines From Run To Run
    │   │               │                           )
    │   │               └── Get Cosmos Element Response(00000000-0000-0000-0000-000000000000)  Json-Component  00:00:00:000  0.00 milliseconds  
    │   └── Query Response Serialization(00000000-0000-0000-0000-000000000000)  Transport-Component  00:00:00:000  0.00 milliseconds  
    ├── Typed FeedIterator ReadNextAsync(00000000-0000-0000-0000-000000000000)  Transport-Component  00:00:00:000  0.00 milliseconds  
    │   │   (
    │   │       [Client Configuration]
    │   │       Redacted To Not Change The Baselines From Run To Run
    │   │       [Query Correlated ActivityId]
    │   │       Redacted To Not Change The Baselines From Run To Run
    │   │   )
    │   ├── MoveNextAsync(00000000-0000-0000-0000-000000000000)  Pagination-Component  00:00:00:000  0.00 milliseconds  
    │   │   └── [05C1DFFFFFFFF8,05C1E7FFFFFFFA) move next(00000000-0000-0000-0000-000000000000)  Pagination-Component  00:00:00:000  0.00 milliseconds  
    │   │       └── Prefetch(00000000-0000-0000-0000-000000000000)  Pagination-Component  00:00:00:000  0.00 milliseconds  
    │   │           └── [05C1DFFFFFFFF8,05C1E7FFFFFFFA) move next(00000000-0000-0000-0000-000000000000)  Pagination-Component  00:00:00:000  0.00 milliseconds  
    │   │               │   (
    │   │               │       [Query Metrics]
    │   │               │       Redacted To Not Change The Baselines From Run To Run
    │   │               │   )
    │   │               ├── Microsoft.Azure.Cosmos.Handlers.RequestInvokerHandler(00000000-0000-0000-0000-000000000000)  RequestHandler-Component  00:00:00:000  0.00 milliseconds  
    │   │               │   ├── Get Collection Cache(00000000-0000-0000-0000-000000000000)  Routing-Component  00:00:00:000  0.00 milliseconds  
    │   │               │   ├── Get Partition Key Range Cache(00000000-0000-0000-0000-000000000000)  Routing-Component  00:00:00:000  0.00 milliseconds  
    │   │               │   ├── Try Get Overlapping Ranges(00000000-0000-0000-0000-000000000000)  Routing-Component  00:00:00:000  0.00 milliseconds  
    │   │               │   └── Microsoft.Azure.Cosmos.Handlers.DiagnosticsHandler(00000000-0000-0000-0000-000000000000)  RequestHandler-Component  00:00:00:000  0.00 milliseconds  
    │   │               │       │   (
    │   │               │       │       [System Info]
    │   │               │       │       Redacted To Not Change The Baselines From Run To Run
    │   │               │       │   )
    │   │               │       └── Microsoft.Azure.Cosmos.Handlers.RetryHandler(00000000-0000-0000-0000-000000000000)  RequestHandler-Component  00:00:00:000  0.00 milliseconds  
    │   │               │           └── Microsoft.Azure.Cosmos.Handlers.RouterHandler(00000000-0000-0000-0000-000000000000)  RequestHandler-Component  00:00:00:000  0.00 milliseconds  
    │   │               │               └── Microsoft.Azure.Cosmos.Handlers.TransportHandler(00000000-0000-0000-0000-000000000000)  RequestHandler-Component  00:00:00:000  0.00 milliseconds  
    │   │               │                   └── Microsoft.Azure.Documents.ServerStoreModel Transport Request(00000000-0000-0000-0000-000000000000)  Transport-Component  00:00:00:000  0.00 milliseconds  
    │   │               │                           (
    │   │               │                               [Client Side Request Stats]
    │   │               │                               Redacted To Not Change The Baselines From Run To Run
    │   │               │                           )
    │   │               └── Get Cosmos Element Response(00000000-0000-0000-0000-000000000000)  Json-Component  00:00:00:000  0.00 milliseconds  
    │   └── Query Response Serialization(00000000-0000-0000-0000-000000000000)  Transport-Component  00:00:00:000  0.00 milliseconds  
    └── Typed FeedIterator ReadNextAsync(00000000-0000-0000-0000-000000000000)  Transport-Component  00:00:00:000  0.00 milliseconds  
        │   (
        │       [Client Configuration]
        │       Redacted To Not Change The Baselines From Run To Run
        │       [Query Correlated ActivityId]
        │       Redacted To Not Change The Baselines From Run To Run
        │   )
        ├── MoveNextAsync(00000000-0000-0000-0000-000000000000)  Pagination-Component  00:00:00:000  0.00 milliseconds  
        │   └── [05C1E7FFFFFFFA,FF) move next(00000000-0000-0000-0000-000000000000)  Pagination-Component  00:00:00:000  0.00 milliseconds  
        │       └── Prefetch(00000000-0000-0000-0000-000000000000)  Pagination-Component  00:00:00:000  0.00 milliseconds  
        │           └── [05C1E7FFFFFFFA,FF) move next(00000000-0000-0000-0000-000000000000)  Pagination-Component  00:00:00:000  0.00 milliseconds  
        │               │   (
        │               │       [Query Metrics]
        │               │       Redacted To Not Change The Baselines From Run To Run
        │               │   )
        │               ├── Microsoft.Azure.Cosmos.Handlers.RequestInvokerHandler(00000000-0000-0000-0000-000000000000)  RequestHandler-Component  00:00:00:000  0.00 milliseconds  
        │               │   ├── Get Collection Cache(00000000-0000-0000-0000-000000000000)  Routing-Component  00:00:00:000  0.00 milliseconds  
        │               │   ├── Get Partition Key Range Cache(00000000-0000-0000-0000-000000000000)  Routing-Component  00:00:00:000  0.00 milliseconds  
        │               │   ├── Try Get Overlapping Ranges(00000000-0000-0000-0000-000000000000)  Routing-Component  00:00:00:000  0.00 milliseconds  
        │               │   └── Microsoft.Azure.Cosmos.Handlers.DiagnosticsHandler(00000000-0000-0000-0000-000000000000)  RequestHandler-Component  00:00:00:000  0.00 milliseconds  
        │               │       │   (
        │               │       │       [System Info]
        │               │       │       Redacted To Not Change The Baselines From Run To Run
        │               │       │   )
        │               │       └── Microsoft.Azure.Cosmos.Handlers.RetryHandler(00000000-0000-0000-0000-000000000000)  RequestHandler-Component  00:00:00:000  0.00 milliseconds  
        │               │           └── Microsoft.Azure.Cosmos.Handlers.RouterHandler(00000000-0000-0000-0000-000000000000)  RequestHandler-Component  00:00:00:000  0.00 milliseconds  
        │               │               └── Microsoft.Azure.Cosmos.Handlers.TransportHandler(00000000-0000-0000-0000-000000000000)  RequestHandler-Component  00:00:00:000  0.00 milliseconds  
        │               │                   └── Microsoft.Azure.Documents.ServerStoreModel Transport Request(00000000-0000-0000-0000-000000000000)  Transport-Component  00:00:00:000  0.00 milliseconds  
        │               │                           (
        │               │                               [Client Side Request Stats]
        │               │                               Redacted To Not Change The Baselines From Run To Run
        │               │                           )
        │               └── Get Cosmos Element Response(00000000-0000-0000-0000-000000000000)  Json-Component  00:00:00:000  0.00 milliseconds  
        └── Query Response Serialization(00000000-0000-0000-0000-000000000000)  Transport-Component  00:00:00:000  0.00 milliseconds  
]]></Text>
      <Json><![CDATA[{
  "Summary": {},
  "name": "Trace Forest",
<<<<<<< HEAD
  "start time": "00:00:00:000",
=======
  "start datetime": "0001-01-01T00:00:00Z",
>>>>>>> 4ab62933
  "duration in milliseconds": 0,
  "children": [
    {
      "name": "Typed FeedIterator ReadNextAsync",
      "duration in milliseconds": 0,
      "data": {
        "Client Configuration": "Redacted To Not Change The Baselines From Run To Run",
        "Query Correlated ActivityId": "Redacted To Not Change The Baselines From Run To Run"
      },
      "children": [
        {
          "name": "Create Query Pipeline",
          "duration in milliseconds": 0,
          "children": [
            {
              "name": "Get Container Properties",
              "duration in milliseconds": 0,
              "children": [
                {
                  "name": "Get Collection Cache",
                  "duration in milliseconds": 0
                }
              ]
            },
            {
              "name": "Service Interop Query Plan",
              "duration in milliseconds": 0
            },
            {
              "name": "Get Partition Key Ranges",
              "duration in milliseconds": 0,
              "children": [
                {
                  "name": "Try Get Overlapping Ranges",
                  "duration in milliseconds": 0
                }
              ]
            }
          ]
        },
        {
          "name": "MoveNextAsync",
          "duration in milliseconds": 0,
          "children": [
            {
              "name": "Prefetching",
              "duration in milliseconds": 0
            },
            {
              "name": "[,05C1CFFFFFFFF8) move next",
              "duration in milliseconds": 0,
              "children": [
                {
                  "name": "Prefetch",
                  "duration in milliseconds": 0,
                  "children": [
                    {
                      "name": "[,05C1CFFFFFFFF8) move next",
                      "duration in milliseconds": 0,
                      "data": {
                        "Query Metrics": "Redacted To Not Change The Baselines From Run To Run"
                      },
                      "children": [
                        {
                          "name": "Microsoft.Azure.Cosmos.Handlers.RequestInvokerHandler",
                          "duration in milliseconds": 0,
                          "children": [
                            {
                              "name": "Get Collection Cache",
                              "duration in milliseconds": 0
                            },
                            {
                              "name": "Get Partition Key Range Cache",
                              "duration in milliseconds": 0
                            },
                            {
                              "name": "Try Get Overlapping Ranges",
                              "duration in milliseconds": 0
                            },
                            {
                              "name": "Microsoft.Azure.Cosmos.Handlers.DiagnosticsHandler",
                              "duration in milliseconds": 0,
                              "data": {
                                "System Info": "Redacted To Not Change The Baselines From Run To Run"
                              },
                              "children": [
                                {
                                  "name": "Microsoft.Azure.Cosmos.Handlers.RetryHandler",
                                  "duration in milliseconds": 0,
                                  "children": [
                                    {
                                      "name": "Microsoft.Azure.Cosmos.Handlers.RouterHandler",
                                      "duration in milliseconds": 0,
                                      "children": [
                                        {
                                          "name": "Microsoft.Azure.Cosmos.Handlers.TransportHandler",
                                          "duration in milliseconds": 0,
                                          "children": [
                                            {
                                              "name": "Microsoft.Azure.Documents.ServerStoreModel Transport Request",
                                              "duration in milliseconds": 0,
                                              "data": {
                                                "Client Side Request Stats": "Redacted To Not Change The Baselines From Run To Run"
                                              }
                                            }
                                          ]
                                        }
                                      ]
                                    }
                                  ]
                                }
                              ]
                            }
                          ]
                        },
                        {
                          "name": "Get Cosmos Element Response",
                          "duration in milliseconds": 0
                        }
                      ]
                    }
                  ]
                }
              ]
            }
          ]
        },
        {
          "name": "Query Response Serialization",
          "duration in milliseconds": 0
        }
      ]
    },
    {
      "name": "Typed FeedIterator ReadNextAsync",
      "duration in milliseconds": 0,
      "data": {
        "Client Configuration": "Redacted To Not Change The Baselines From Run To Run",
        "Query Correlated ActivityId": "Redacted To Not Change The Baselines From Run To Run"
      },
      "children": [
        {
          "name": "MoveNextAsync",
          "duration in milliseconds": 0,
          "children": [
            {
              "name": "[05C1CFFFFFFFF8,05C1DFFFFFFFF8) move next",
              "duration in milliseconds": 0,
              "children": [
                {
                  "name": "Prefetch",
                  "duration in milliseconds": 0,
                  "children": [
                    {
                      "name": "[05C1CFFFFFFFF8,05C1DFFFFFFFF8) move next",
                      "duration in milliseconds": 0,
                      "data": {
                        "Query Metrics": "Redacted To Not Change The Baselines From Run To Run"
                      },
                      "children": [
                        {
                          "name": "Microsoft.Azure.Cosmos.Handlers.RequestInvokerHandler",
                          "duration in milliseconds": 0,
                          "children": [
                            {
                              "name": "Get Collection Cache",
                              "duration in milliseconds": 0
                            },
                            {
                              "name": "Get Partition Key Range Cache",
                              "duration in milliseconds": 0
                            },
                            {
                              "name": "Try Get Overlapping Ranges",
                              "duration in milliseconds": 0
                            },
                            {
                              "name": "Microsoft.Azure.Cosmos.Handlers.DiagnosticsHandler",
                              "duration in milliseconds": 0,
                              "data": {
                                "System Info": "Redacted To Not Change The Baselines From Run To Run"
                              },
                              "children": [
                                {
                                  "name": "Microsoft.Azure.Cosmos.Handlers.RetryHandler",
                                  "duration in milliseconds": 0,
                                  "children": [
                                    {
                                      "name": "Microsoft.Azure.Cosmos.Handlers.RouterHandler",
                                      "duration in milliseconds": 0,
                                      "children": [
                                        {
                                          "name": "Microsoft.Azure.Cosmos.Handlers.TransportHandler",
                                          "duration in milliseconds": 0,
                                          "children": [
                                            {
                                              "name": "Microsoft.Azure.Documents.ServerStoreModel Transport Request",
                                              "duration in milliseconds": 0,
                                              "data": {
                                                "Client Side Request Stats": "Redacted To Not Change The Baselines From Run To Run"
                                              }
                                            }
                                          ]
                                        }
                                      ]
                                    }
                                  ]
                                }
                              ]
                            }
                          ]
                        },
                        {
                          "name": "Get Cosmos Element Response",
                          "duration in milliseconds": 0
                        }
                      ]
                    }
                  ]
                }
              ]
            }
          ]
        },
        {
          "name": "Query Response Serialization",
          "duration in milliseconds": 0
        }
      ]
    },
    {
      "name": "Typed FeedIterator ReadNextAsync",
      "duration in milliseconds": 0,
      "data": {
        "Client Configuration": "Redacted To Not Change The Baselines From Run To Run",
        "Query Correlated ActivityId": "Redacted To Not Change The Baselines From Run To Run"
      },
      "children": [
        {
          "name": "MoveNextAsync",
          "duration in milliseconds": 0,
          "children": [
            {
              "name": "[05C1DFFFFFFFF8,05C1E7FFFFFFFA) move next",
              "duration in milliseconds": 0,
              "children": [
                {
                  "name": "Prefetch",
                  "duration in milliseconds": 0,
                  "children": [
                    {
                      "name": "[05C1DFFFFFFFF8,05C1E7FFFFFFFA) move next",
                      "duration in milliseconds": 0,
                      "data": {
                        "Query Metrics": "Redacted To Not Change The Baselines From Run To Run"
                      },
                      "children": [
                        {
                          "name": "Microsoft.Azure.Cosmos.Handlers.RequestInvokerHandler",
                          "duration in milliseconds": 0,
                          "children": [
                            {
                              "name": "Get Collection Cache",
                              "duration in milliseconds": 0
                            },
                            {
                              "name": "Get Partition Key Range Cache",
                              "duration in milliseconds": 0
                            },
                            {
                              "name": "Try Get Overlapping Ranges",
                              "duration in milliseconds": 0
                            },
                            {
                              "name": "Microsoft.Azure.Cosmos.Handlers.DiagnosticsHandler",
                              "duration in milliseconds": 0,
                              "data": {
                                "System Info": "Redacted To Not Change The Baselines From Run To Run"
                              },
                              "children": [
                                {
                                  "name": "Microsoft.Azure.Cosmos.Handlers.RetryHandler",
                                  "duration in milliseconds": 0,
                                  "children": [
                                    {
                                      "name": "Microsoft.Azure.Cosmos.Handlers.RouterHandler",
                                      "duration in milliseconds": 0,
                                      "children": [
                                        {
                                          "name": "Microsoft.Azure.Cosmos.Handlers.TransportHandler",
                                          "duration in milliseconds": 0,
                                          "children": [
                                            {
                                              "name": "Microsoft.Azure.Documents.ServerStoreModel Transport Request",
                                              "duration in milliseconds": 0,
                                              "data": {
                                                "Client Side Request Stats": "Redacted To Not Change The Baselines From Run To Run"
                                              }
                                            }
                                          ]
                                        }
                                      ]
                                    }
                                  ]
                                }
                              ]
                            }
                          ]
                        },
                        {
                          "name": "Get Cosmos Element Response",
                          "duration in milliseconds": 0
                        }
                      ]
                    }
                  ]
                }
              ]
            }
          ]
        },
        {
          "name": "Query Response Serialization",
          "duration in milliseconds": 0
        }
      ]
    },
    {
      "name": "Typed FeedIterator ReadNextAsync",
      "duration in milliseconds": 0,
      "data": {
        "Client Configuration": "Redacted To Not Change The Baselines From Run To Run",
        "Query Correlated ActivityId": "Redacted To Not Change The Baselines From Run To Run"
      },
      "children": [
        {
          "name": "MoveNextAsync",
          "duration in milliseconds": 0,
          "children": [
            {
              "name": "[05C1E7FFFFFFFA,FF) move next",
              "duration in milliseconds": 0,
              "children": [
                {
                  "name": "Prefetch",
                  "duration in milliseconds": 0,
                  "children": [
                    {
                      "name": "[05C1E7FFFFFFFA,FF) move next",
                      "duration in milliseconds": 0,
                      "data": {
                        "Query Metrics": "Redacted To Not Change The Baselines From Run To Run"
                      },
                      "children": [
                        {
                          "name": "Microsoft.Azure.Cosmos.Handlers.RequestInvokerHandler",
                          "duration in milliseconds": 0,
                          "children": [
                            {
                              "name": "Get Collection Cache",
                              "duration in milliseconds": 0
                            },
                            {
                              "name": "Get Partition Key Range Cache",
                              "duration in milliseconds": 0
                            },
                            {
                              "name": "Try Get Overlapping Ranges",
                              "duration in milliseconds": 0
                            },
                            {
                              "name": "Microsoft.Azure.Cosmos.Handlers.DiagnosticsHandler",
                              "duration in milliseconds": 0,
                              "data": {
                                "System Info": "Redacted To Not Change The Baselines From Run To Run"
                              },
                              "children": [
                                {
                                  "name": "Microsoft.Azure.Cosmos.Handlers.RetryHandler",
                                  "duration in milliseconds": 0,
                                  "children": [
                                    {
                                      "name": "Microsoft.Azure.Cosmos.Handlers.RouterHandler",
                                      "duration in milliseconds": 0,
                                      "children": [
                                        {
                                          "name": "Microsoft.Azure.Cosmos.Handlers.TransportHandler",
                                          "duration in milliseconds": 0,
                                          "children": [
                                            {
                                              "name": "Microsoft.Azure.Documents.ServerStoreModel Transport Request",
                                              "duration in milliseconds": 0,
                                              "data": {
                                                "Client Side Request Stats": "Redacted To Not Change The Baselines From Run To Run"
                                              }
                                            }
                                          ]
                                        }
                                      ]
                                    }
                                  ]
                                }
                              ]
                            }
                          ]
                        },
                        {
                          "name": "Get Cosmos Element Response",
                          "duration in milliseconds": 0
                        }
                      ]
                    }
                  ]
                }
              ]
            }
          ]
        },
        {
          "name": "Query Response Serialization",
          "duration in milliseconds": 0
        }
      ]
    }
  ]
}]]></Json>
      <OTelActivities><ACTIVITY><OPERATION>Operation.Typed FeedIterator ReadNextAsync</OPERATION><ATTRIBUTE-KEY>kind</ATTRIBUTE-KEY><ATTRIBUTE-VALUE>client</ATTRIBUTE-VALUE><ATTRIBUTE-KEY>az.namespace</ATTRIBUTE-KEY><ATTRIBUTE-VALUE>Microsoft.DocumentDB</ATTRIBUTE-VALUE><ATTRIBUTE-KEY>db.operation</ATTRIBUTE-KEY><ATTRIBUTE-VALUE>Typed FeedIterator ReadNextAsync</ATTRIBUTE-VALUE><ATTRIBUTE-KEY>db.name</ATTRIBUTE-KEY><ATTRIBUTE-KEY>db.cosmosdb.container</ATTRIBUTE-KEY><ATTRIBUTE-KEY>db.system</ATTRIBUTE-KEY><ATTRIBUTE-VALUE>cosmosdb</ATTRIBUTE-VALUE><ATTRIBUTE-KEY>db.cosmosdb.machine_id</ATTRIBUTE-KEY><ATTRIBUTE-KEY>net.peer.name</ATTRIBUTE-KEY><ATTRIBUTE-VALUE>127.0.0.1</ATTRIBUTE-VALUE><ATTRIBUTE-KEY>db.cosmosdb.client_id</ATTRIBUTE-KEY><ATTRIBUTE-KEY>db.cosmosdb.user_agent</ATTRIBUTE-KEY><ATTRIBUTE-KEY>db.cosmosdb.connection_mode</ATTRIBUTE-KEY><ATTRIBUTE-VALUE>Direct</ATTRIBUTE-VALUE><ATTRIBUTE-KEY>db.cosmosdb.operation_type</ATTRIBUTE-KEY><ATTRIBUTE-VALUE>Query</ATTRIBUTE-VALUE><ATTRIBUTE-KEY>db.cosmosdb.request_content_length_bytes</ATTRIBUTE-KEY><ATTRIBUTE-KEY>db.cosmosdb.response_content_length_bytes</ATTRIBUTE-KEY><ATTRIBUTE-KEY>db.cosmosdb.status_code</ATTRIBUTE-KEY><ATTRIBUTE-KEY>db.cosmosdb.sub_status_code</ATTRIBUTE-KEY><ATTRIBUTE-KEY>db.cosmosdb.request_charge</ATTRIBUTE-KEY><ATTRIBUTE-KEY>db.cosmosdb.item_count</ATTRIBUTE-KEY><ATTRIBUTE-KEY>db.cosmosdb.activity_id</ATTRIBUTE-KEY><ATTRIBUTE-KEY>db.cosmosdb.correlated_activity_id</ATTRIBUTE-KEY><ATTRIBUTE-KEY>db.cosmosdb.regions_contacted</ATTRIBUTE-KEY><ATTRIBUTE-VALUE>South Central US</ATTRIBUTE-VALUE></ACTIVITY>
<ACTIVITY><OPERATION>Operation.Typed FeedIterator ReadNextAsync</OPERATION><ATTRIBUTE-KEY>kind</ATTRIBUTE-KEY><ATTRIBUTE-VALUE>client</ATTRIBUTE-VALUE><ATTRIBUTE-KEY>az.namespace</ATTRIBUTE-KEY><ATTRIBUTE-VALUE>Microsoft.DocumentDB</ATTRIBUTE-VALUE><ATTRIBUTE-KEY>db.operation</ATTRIBUTE-KEY><ATTRIBUTE-VALUE>Typed FeedIterator ReadNextAsync</ATTRIBUTE-VALUE><ATTRIBUTE-KEY>db.name</ATTRIBUTE-KEY><ATTRIBUTE-KEY>db.cosmosdb.container</ATTRIBUTE-KEY><ATTRIBUTE-KEY>db.system</ATTRIBUTE-KEY><ATTRIBUTE-VALUE>cosmosdb</ATTRIBUTE-VALUE><ATTRIBUTE-KEY>db.cosmosdb.machine_id</ATTRIBUTE-KEY><ATTRIBUTE-KEY>net.peer.name</ATTRIBUTE-KEY><ATTRIBUTE-VALUE>127.0.0.1</ATTRIBUTE-VALUE><ATTRIBUTE-KEY>db.cosmosdb.client_id</ATTRIBUTE-KEY><ATTRIBUTE-KEY>db.cosmosdb.user_agent</ATTRIBUTE-KEY><ATTRIBUTE-KEY>db.cosmosdb.connection_mode</ATTRIBUTE-KEY><ATTRIBUTE-VALUE>Direct</ATTRIBUTE-VALUE><ATTRIBUTE-KEY>db.cosmosdb.operation_type</ATTRIBUTE-KEY><ATTRIBUTE-VALUE>Query</ATTRIBUTE-VALUE><ATTRIBUTE-KEY>db.cosmosdb.request_content_length_bytes</ATTRIBUTE-KEY><ATTRIBUTE-KEY>db.cosmosdb.response_content_length_bytes</ATTRIBUTE-KEY><ATTRIBUTE-KEY>db.cosmosdb.status_code</ATTRIBUTE-KEY><ATTRIBUTE-KEY>db.cosmosdb.sub_status_code</ATTRIBUTE-KEY><ATTRIBUTE-KEY>db.cosmosdb.request_charge</ATTRIBUTE-KEY><ATTRIBUTE-KEY>db.cosmosdb.item_count</ATTRIBUTE-KEY><ATTRIBUTE-KEY>db.cosmosdb.activity_id</ATTRIBUTE-KEY><ATTRIBUTE-KEY>db.cosmosdb.correlated_activity_id</ATTRIBUTE-KEY><ATTRIBUTE-KEY>db.cosmosdb.regions_contacted</ATTRIBUTE-KEY><ATTRIBUTE-VALUE>South Central US</ATTRIBUTE-VALUE></ACTIVITY>
<ACTIVITY><OPERATION>Operation.Typed FeedIterator ReadNextAsync</OPERATION><ATTRIBUTE-KEY>kind</ATTRIBUTE-KEY><ATTRIBUTE-VALUE>client</ATTRIBUTE-VALUE><ATTRIBUTE-KEY>az.namespace</ATTRIBUTE-KEY><ATTRIBUTE-VALUE>Microsoft.DocumentDB</ATTRIBUTE-VALUE><ATTRIBUTE-KEY>db.operation</ATTRIBUTE-KEY><ATTRIBUTE-VALUE>Typed FeedIterator ReadNextAsync</ATTRIBUTE-VALUE><ATTRIBUTE-KEY>db.name</ATTRIBUTE-KEY><ATTRIBUTE-KEY>db.cosmosdb.container</ATTRIBUTE-KEY><ATTRIBUTE-KEY>db.system</ATTRIBUTE-KEY><ATTRIBUTE-VALUE>cosmosdb</ATTRIBUTE-VALUE><ATTRIBUTE-KEY>db.cosmosdb.machine_id</ATTRIBUTE-KEY><ATTRIBUTE-KEY>net.peer.name</ATTRIBUTE-KEY><ATTRIBUTE-VALUE>127.0.0.1</ATTRIBUTE-VALUE><ATTRIBUTE-KEY>db.cosmosdb.client_id</ATTRIBUTE-KEY><ATTRIBUTE-KEY>db.cosmosdb.user_agent</ATTRIBUTE-KEY><ATTRIBUTE-KEY>db.cosmosdb.connection_mode</ATTRIBUTE-KEY><ATTRIBUTE-VALUE>Direct</ATTRIBUTE-VALUE><ATTRIBUTE-KEY>db.cosmosdb.operation_type</ATTRIBUTE-KEY><ATTRIBUTE-VALUE>Query</ATTRIBUTE-VALUE><ATTRIBUTE-KEY>db.cosmosdb.request_content_length_bytes</ATTRIBUTE-KEY><ATTRIBUTE-KEY>db.cosmosdb.response_content_length_bytes</ATTRIBUTE-KEY><ATTRIBUTE-KEY>db.cosmosdb.status_code</ATTRIBUTE-KEY><ATTRIBUTE-KEY>db.cosmosdb.sub_status_code</ATTRIBUTE-KEY><ATTRIBUTE-KEY>db.cosmosdb.request_charge</ATTRIBUTE-KEY><ATTRIBUTE-KEY>db.cosmosdb.item_count</ATTRIBUTE-KEY><ATTRIBUTE-KEY>db.cosmosdb.activity_id</ATTRIBUTE-KEY><ATTRIBUTE-KEY>db.cosmosdb.correlated_activity_id</ATTRIBUTE-KEY><ATTRIBUTE-KEY>db.cosmosdb.regions_contacted</ATTRIBUTE-KEY><ATTRIBUTE-VALUE>South Central US</ATTRIBUTE-VALUE></ACTIVITY>
<ACTIVITY><OPERATION>Operation.Typed FeedIterator ReadNextAsync</OPERATION><ATTRIBUTE-KEY>kind</ATTRIBUTE-KEY><ATTRIBUTE-VALUE>client</ATTRIBUTE-VALUE><ATTRIBUTE-KEY>az.namespace</ATTRIBUTE-KEY><ATTRIBUTE-VALUE>Microsoft.DocumentDB</ATTRIBUTE-VALUE><ATTRIBUTE-KEY>db.operation</ATTRIBUTE-KEY><ATTRIBUTE-VALUE>Typed FeedIterator ReadNextAsync</ATTRIBUTE-VALUE><ATTRIBUTE-KEY>db.name</ATTRIBUTE-KEY><ATTRIBUTE-KEY>db.cosmosdb.container</ATTRIBUTE-KEY><ATTRIBUTE-KEY>db.system</ATTRIBUTE-KEY><ATTRIBUTE-VALUE>cosmosdb</ATTRIBUTE-VALUE><ATTRIBUTE-KEY>db.cosmosdb.machine_id</ATTRIBUTE-KEY><ATTRIBUTE-KEY>net.peer.name</ATTRIBUTE-KEY><ATTRIBUTE-VALUE>127.0.0.1</ATTRIBUTE-VALUE><ATTRIBUTE-KEY>db.cosmosdb.client_id</ATTRIBUTE-KEY><ATTRIBUTE-KEY>db.cosmosdb.user_agent</ATTRIBUTE-KEY><ATTRIBUTE-KEY>db.cosmosdb.connection_mode</ATTRIBUTE-KEY><ATTRIBUTE-VALUE>Direct</ATTRIBUTE-VALUE><ATTRIBUTE-KEY>db.cosmosdb.operation_type</ATTRIBUTE-KEY><ATTRIBUTE-VALUE>Query</ATTRIBUTE-VALUE><ATTRIBUTE-KEY>db.cosmosdb.request_content_length_bytes</ATTRIBUTE-KEY><ATTRIBUTE-KEY>db.cosmosdb.response_content_length_bytes</ATTRIBUTE-KEY><ATTRIBUTE-KEY>db.cosmosdb.status_code</ATTRIBUTE-KEY><ATTRIBUTE-KEY>db.cosmosdb.sub_status_code</ATTRIBUTE-KEY><ATTRIBUTE-KEY>db.cosmosdb.request_charge</ATTRIBUTE-KEY><ATTRIBUTE-KEY>db.cosmosdb.item_count</ATTRIBUTE-KEY><ATTRIBUTE-KEY>db.cosmosdb.activity_id</ATTRIBUTE-KEY><ATTRIBUTE-KEY>db.cosmosdb.correlated_activity_id</ATTRIBUTE-KEY><ATTRIBUTE-KEY>db.cosmosdb.regions_contacted</ATTRIBUTE-KEY><ATTRIBUTE-VALUE>South Central US</ATTRIBUTE-VALUE></ACTIVITY>
<EVENT><EVENT-NAME>LatencyOverThreshold</EVENT-NAME><EVENT-TEXT>Ideally, this should contain request diagnostics but request diagnostics is subject to change with each request as it contains few unique id. So just putting this tag with this static text to make sure event is getting generated for each test.</EVENT-TEXT></EVENT>
<EVENT><EVENT-NAME>LatencyOverThreshold</EVENT-NAME><EVENT-TEXT>Ideally, this should contain request diagnostics but request diagnostics is subject to change with each request as it contains few unique id. So just putting this tag with this static text to make sure event is getting generated for each test.</EVENT-TEXT></EVENT>
<EVENT><EVENT-NAME>LatencyOverThreshold</EVENT-NAME><EVENT-TEXT>Ideally, this should contain request diagnostics but request diagnostics is subject to change with each request as it contains few unique id. So just putting this tag with this static text to make sure event is getting generated for each test.</EVENT-TEXT></EVENT>
<EVENT><EVENT-NAME>LatencyOverThreshold</EVENT-NAME><EVENT-TEXT>Ideally, this should contain request diagnostics but request diagnostics is subject to change with each request as it contains few unique id. So just putting this tag with this static text to make sure event is getting generated for each test.</EVENT-TEXT></EVENT>
</OTelActivities>
    </Output>
  </Result>
  <Result>
    <Input>
      <Description>Query Public API</Description>
      <Setup><![CDATA[
    FeedIterator feedIterator = container.GetItemQueryStreamIterator(
        queryText: "SELECT * FROM c");

    List<ITrace> traces = new List<ITrace>();

    while (feedIterator.HasMoreResults)
    {
        ResponseMessage responseMessage = await feedIterator.ReadNextAsync(cancellationToken: default);
        ITrace trace = ((CosmosTraceDiagnostics)responseMessage.Diagnostics).Value;
        traces.Add(trace);
    }

    ITrace traceForest = TraceJoiner.JoinTraces(traces);
]]></Setup>
    </Input>
    <Output>
      <Text><![CDATA[.
└── Trace Forest(00000000-0000-0000-0000-000000000000)  Unknown-Component  00:00:00:000  0.00 milliseconds  
    ├── FeedIterator Read Next Async(00000000-0000-0000-0000-000000000000)  Transport-Component  00:00:00:000  0.00 milliseconds  
    │   │   (
    │   │       [Client Configuration]
    │   │       Redacted To Not Change The Baselines From Run To Run
    │   │       [Query Correlated ActivityId]
    │   │       Redacted To Not Change The Baselines From Run To Run
    │   │   )
    │   ├── Create Query Pipeline(00000000-0000-0000-0000-000000000000)  Query-Component  00:00:00:000  0.00 milliseconds  
    │   │   ├── Get Container Properties(00000000-0000-0000-0000-000000000000)  Transport-Component  00:00:00:000  0.00 milliseconds  
    │   │   │   └── Get Collection Cache(00000000-0000-0000-0000-000000000000)  Routing-Component  00:00:00:000  0.00 milliseconds  
    │   │   ├── Service Interop Query Plan(00000000-0000-0000-0000-000000000000)  Query-Component  00:00:00:000  0.00 milliseconds  
    │   │   └── Get Partition Key Ranges(00000000-0000-0000-0000-000000000000)  Routing-Component  00:00:00:000  0.00 milliseconds  
    │   │       └── Try Get Overlapping Ranges(00000000-0000-0000-0000-000000000000)  Routing-Component  00:00:00:000  0.00 milliseconds  
    │   └── MoveNextAsync(00000000-0000-0000-0000-000000000000)  Pagination-Component  00:00:00:000  0.00 milliseconds  
    │       ├── Prefetching(00000000-0000-0000-0000-000000000000)  Pagination-Component  00:00:00:000  0.00 milliseconds  
    │       └── [,05C1CFFFFFFFF8) move next(00000000-0000-0000-0000-000000000000)  Pagination-Component  00:00:00:000  0.00 milliseconds  
    │           └── Prefetch(00000000-0000-0000-0000-000000000000)  Pagination-Component  00:00:00:000  0.00 milliseconds  
    │               └── [,05C1CFFFFFFFF8) move next(00000000-0000-0000-0000-000000000000)  Pagination-Component  00:00:00:000  0.00 milliseconds  
    │                   │   (
    │                   │       [Query Metrics]
    │                   │       Redacted To Not Change The Baselines From Run To Run
    │                   │   )
    │                   ├── Microsoft.Azure.Cosmos.Handlers.RequestInvokerHandler(00000000-0000-0000-0000-000000000000)  RequestHandler-Component  00:00:00:000  0.00 milliseconds  
    │                   │   ├── Get Collection Cache(00000000-0000-0000-0000-000000000000)  Routing-Component  00:00:00:000  0.00 milliseconds  
    │                   │   ├── Get Partition Key Range Cache(00000000-0000-0000-0000-000000000000)  Routing-Component  00:00:00:000  0.00 milliseconds  
    │                   │   ├── Try Get Overlapping Ranges(00000000-0000-0000-0000-000000000000)  Routing-Component  00:00:00:000  0.00 milliseconds  
    │                   │   └── Microsoft.Azure.Cosmos.Handlers.DiagnosticsHandler(00000000-0000-0000-0000-000000000000)  RequestHandler-Component  00:00:00:000  0.00 milliseconds  
    │                   │       │   (
    │                   │       │       [System Info]
    │                   │       │       Redacted To Not Change The Baselines From Run To Run
    │                   │       │   )
    │                   │       └── Microsoft.Azure.Cosmos.Handlers.RetryHandler(00000000-0000-0000-0000-000000000000)  RequestHandler-Component  00:00:00:000  0.00 milliseconds  
    │                   │           └── Microsoft.Azure.Cosmos.Handlers.RouterHandler(00000000-0000-0000-0000-000000000000)  RequestHandler-Component  00:00:00:000  0.00 milliseconds  
    │                   │               └── Microsoft.Azure.Cosmos.Handlers.TransportHandler(00000000-0000-0000-0000-000000000000)  RequestHandler-Component  00:00:00:000  0.00 milliseconds  
    │                   │                   └── Microsoft.Azure.Documents.ServerStoreModel Transport Request(00000000-0000-0000-0000-000000000000)  Transport-Component  00:00:00:000  0.00 milliseconds  
    │                   │                           (
    │                   │                               [Client Side Request Stats]
    │                   │                               Redacted To Not Change The Baselines From Run To Run
    │                   │                           )
    │                   └── Get Cosmos Element Response(00000000-0000-0000-0000-000000000000)  Json-Component  00:00:00:000  0.00 milliseconds  
    ├── FeedIterator Read Next Async(00000000-0000-0000-0000-000000000000)  Transport-Component  00:00:00:000  0.00 milliseconds  
    │   │   (
    │   │       [Client Configuration]
    │   │       Redacted To Not Change The Baselines From Run To Run
    │   │       [Query Correlated ActivityId]
    │   │       Redacted To Not Change The Baselines From Run To Run
    │   │   )
    │   └── MoveNextAsync(00000000-0000-0000-0000-000000000000)  Pagination-Component  00:00:00:000  0.00 milliseconds  
    │       └── [05C1CFFFFFFFF8,05C1DFFFFFFFF8) move next(00000000-0000-0000-0000-000000000000)  Pagination-Component  00:00:00:000  0.00 milliseconds  
    │           └── Prefetch(00000000-0000-0000-0000-000000000000)  Pagination-Component  00:00:00:000  0.00 milliseconds  
    │               └── [05C1CFFFFFFFF8,05C1DFFFFFFFF8) move next(00000000-0000-0000-0000-000000000000)  Pagination-Component  00:00:00:000  0.00 milliseconds  
    │                   │   (
    │                   │       [Query Metrics]
    │                   │       Redacted To Not Change The Baselines From Run To Run
    │                   │   )
    │                   ├── Microsoft.Azure.Cosmos.Handlers.RequestInvokerHandler(00000000-0000-0000-0000-000000000000)  RequestHandler-Component  00:00:00:000  0.00 milliseconds  
    │                   │   ├── Get Collection Cache(00000000-0000-0000-0000-000000000000)  Routing-Component  00:00:00:000  0.00 milliseconds  
    │                   │   ├── Get Partition Key Range Cache(00000000-0000-0000-0000-000000000000)  Routing-Component  00:00:00:000  0.00 milliseconds  
    │                   │   ├── Try Get Overlapping Ranges(00000000-0000-0000-0000-000000000000)  Routing-Component  00:00:00:000  0.00 milliseconds  
    │                   │   └── Microsoft.Azure.Cosmos.Handlers.DiagnosticsHandler(00000000-0000-0000-0000-000000000000)  RequestHandler-Component  00:00:00:000  0.00 milliseconds  
    │                   │       │   (
    │                   │       │       [System Info]
    │                   │       │       Redacted To Not Change The Baselines From Run To Run
    │                   │       │   )
    │                   │       └── Microsoft.Azure.Cosmos.Handlers.RetryHandler(00000000-0000-0000-0000-000000000000)  RequestHandler-Component  00:00:00:000  0.00 milliseconds  
    │                   │           └── Microsoft.Azure.Cosmos.Handlers.RouterHandler(00000000-0000-0000-0000-000000000000)  RequestHandler-Component  00:00:00:000  0.00 milliseconds  
    │                   │               └── Microsoft.Azure.Cosmos.Handlers.TransportHandler(00000000-0000-0000-0000-000000000000)  RequestHandler-Component  00:00:00:000  0.00 milliseconds  
    │                   │                   └── Microsoft.Azure.Documents.ServerStoreModel Transport Request(00000000-0000-0000-0000-000000000000)  Transport-Component  00:00:00:000  0.00 milliseconds  
    │                   │                           (
    │                   │                               [Client Side Request Stats]
    │                   │                               Redacted To Not Change The Baselines From Run To Run
    │                   │                           )
    │                   └── Get Cosmos Element Response(00000000-0000-0000-0000-000000000000)  Json-Component  00:00:00:000  0.00 milliseconds  
    ├── FeedIterator Read Next Async(00000000-0000-0000-0000-000000000000)  Transport-Component  00:00:00:000  0.00 milliseconds  
    │   │   (
    │   │       [Client Configuration]
    │   │       Redacted To Not Change The Baselines From Run To Run
    │   │       [Query Correlated ActivityId]
    │   │       Redacted To Not Change The Baselines From Run To Run
    │   │   )
    │   └── MoveNextAsync(00000000-0000-0000-0000-000000000000)  Pagination-Component  00:00:00:000  0.00 milliseconds  
    │       └── [05C1DFFFFFFFF8,05C1E7FFFFFFFA) move next(00000000-0000-0000-0000-000000000000)  Pagination-Component  00:00:00:000  0.00 milliseconds  
    │           └── Prefetch(00000000-0000-0000-0000-000000000000)  Pagination-Component  00:00:00:000  0.00 milliseconds  
    │               └── [05C1DFFFFFFFF8,05C1E7FFFFFFFA) move next(00000000-0000-0000-0000-000000000000)  Pagination-Component  00:00:00:000  0.00 milliseconds  
    │                   │   (
    │                   │       [Query Metrics]
    │                   │       Redacted To Not Change The Baselines From Run To Run
    │                   │   )
    │                   ├── Microsoft.Azure.Cosmos.Handlers.RequestInvokerHandler(00000000-0000-0000-0000-000000000000)  RequestHandler-Component  00:00:00:000  0.00 milliseconds  
    │                   │   ├── Get Collection Cache(00000000-0000-0000-0000-000000000000)  Routing-Component  00:00:00:000  0.00 milliseconds  
    │                   │   ├── Get Partition Key Range Cache(00000000-0000-0000-0000-000000000000)  Routing-Component  00:00:00:000  0.00 milliseconds  
    │                   │   ├── Try Get Overlapping Ranges(00000000-0000-0000-0000-000000000000)  Routing-Component  00:00:00:000  0.00 milliseconds  
    │                   │   └── Microsoft.Azure.Cosmos.Handlers.DiagnosticsHandler(00000000-0000-0000-0000-000000000000)  RequestHandler-Component  00:00:00:000  0.00 milliseconds  
    │                   │       │   (
    │                   │       │       [System Info]
    │                   │       │       Redacted To Not Change The Baselines From Run To Run
    │                   │       │   )
    │                   │       └── Microsoft.Azure.Cosmos.Handlers.RetryHandler(00000000-0000-0000-0000-000000000000)  RequestHandler-Component  00:00:00:000  0.00 milliseconds  
    │                   │           └── Microsoft.Azure.Cosmos.Handlers.RouterHandler(00000000-0000-0000-0000-000000000000)  RequestHandler-Component  00:00:00:000  0.00 milliseconds  
    │                   │               └── Microsoft.Azure.Cosmos.Handlers.TransportHandler(00000000-0000-0000-0000-000000000000)  RequestHandler-Component  00:00:00:000  0.00 milliseconds  
    │                   │                   └── Microsoft.Azure.Documents.ServerStoreModel Transport Request(00000000-0000-0000-0000-000000000000)  Transport-Component  00:00:00:000  0.00 milliseconds  
    │                   │                           (
    │                   │                               [Client Side Request Stats]
    │                   │                               Redacted To Not Change The Baselines From Run To Run
    │                   │                           )
    │                   └── Get Cosmos Element Response(00000000-0000-0000-0000-000000000000)  Json-Component  00:00:00:000  0.00 milliseconds  
    └── FeedIterator Read Next Async(00000000-0000-0000-0000-000000000000)  Transport-Component  00:00:00:000  0.00 milliseconds  
        │   (
        │       [Client Configuration]
        │       Redacted To Not Change The Baselines From Run To Run
        │       [Query Correlated ActivityId]
        │       Redacted To Not Change The Baselines From Run To Run
        │   )
        └── MoveNextAsync(00000000-0000-0000-0000-000000000000)  Pagination-Component  00:00:00:000  0.00 milliseconds  
            └── [05C1E7FFFFFFFA,FF) move next(00000000-0000-0000-0000-000000000000)  Pagination-Component  00:00:00:000  0.00 milliseconds  
                └── Prefetch(00000000-0000-0000-0000-000000000000)  Pagination-Component  00:00:00:000  0.00 milliseconds  
                    └── [05C1E7FFFFFFFA,FF) move next(00000000-0000-0000-0000-000000000000)  Pagination-Component  00:00:00:000  0.00 milliseconds  
                        │   (
                        │       [Query Metrics]
                        │       Redacted To Not Change The Baselines From Run To Run
                        │   )
                        ├── Microsoft.Azure.Cosmos.Handlers.RequestInvokerHandler(00000000-0000-0000-0000-000000000000)  RequestHandler-Component  00:00:00:000  0.00 milliseconds  
                        │   ├── Get Collection Cache(00000000-0000-0000-0000-000000000000)  Routing-Component  00:00:00:000  0.00 milliseconds  
                        │   ├── Get Partition Key Range Cache(00000000-0000-0000-0000-000000000000)  Routing-Component  00:00:00:000  0.00 milliseconds  
                        │   ├── Try Get Overlapping Ranges(00000000-0000-0000-0000-000000000000)  Routing-Component  00:00:00:000  0.00 milliseconds  
                        │   └── Microsoft.Azure.Cosmos.Handlers.DiagnosticsHandler(00000000-0000-0000-0000-000000000000)  RequestHandler-Component  00:00:00:000  0.00 milliseconds  
                        │       │   (
                        │       │       [System Info]
                        │       │       Redacted To Not Change The Baselines From Run To Run
                        │       │   )
                        │       └── Microsoft.Azure.Cosmos.Handlers.RetryHandler(00000000-0000-0000-0000-000000000000)  RequestHandler-Component  00:00:00:000  0.00 milliseconds  
                        │           └── Microsoft.Azure.Cosmos.Handlers.RouterHandler(00000000-0000-0000-0000-000000000000)  RequestHandler-Component  00:00:00:000  0.00 milliseconds  
                        │               └── Microsoft.Azure.Cosmos.Handlers.TransportHandler(00000000-0000-0000-0000-000000000000)  RequestHandler-Component  00:00:00:000  0.00 milliseconds  
                        │                   └── Microsoft.Azure.Documents.ServerStoreModel Transport Request(00000000-0000-0000-0000-000000000000)  Transport-Component  00:00:00:000  0.00 milliseconds  
                        │                           (
                        │                               [Client Side Request Stats]
                        │                               Redacted To Not Change The Baselines From Run To Run
                        │                           )
                        └── Get Cosmos Element Response(00000000-0000-0000-0000-000000000000)  Json-Component  00:00:00:000  0.00 milliseconds  
]]></Text>
      <Json><![CDATA[{
  "Summary": {},
  "name": "Trace Forest",
<<<<<<< HEAD
  "start time": "00:00:00:000",
=======
  "start datetime": "0001-01-01T00:00:00Z",
>>>>>>> 4ab62933
  "duration in milliseconds": 0,
  "children": [
    {
      "name": "FeedIterator Read Next Async",
      "duration in milliseconds": 0,
      "data": {
        "Client Configuration": "Redacted To Not Change The Baselines From Run To Run",
        "Query Correlated ActivityId": "Redacted To Not Change The Baselines From Run To Run"
      },
      "children": [
        {
          "name": "Create Query Pipeline",
          "duration in milliseconds": 0,
          "children": [
            {
              "name": "Get Container Properties",
              "duration in milliseconds": 0,
              "children": [
                {
                  "name": "Get Collection Cache",
                  "duration in milliseconds": 0
                }
              ]
            },
            {
              "name": "Service Interop Query Plan",
              "duration in milliseconds": 0
            },
            {
              "name": "Get Partition Key Ranges",
              "duration in milliseconds": 0,
              "children": [
                {
                  "name": "Try Get Overlapping Ranges",
                  "duration in milliseconds": 0
                }
              ]
            }
          ]
        },
        {
          "name": "MoveNextAsync",
          "duration in milliseconds": 0,
          "children": [
            {
              "name": "Prefetching",
              "duration in milliseconds": 0
            },
            {
              "name": "[,05C1CFFFFFFFF8) move next",
              "duration in milliseconds": 0,
              "children": [
                {
                  "name": "Prefetch",
                  "duration in milliseconds": 0,
                  "children": [
                    {
                      "name": "[,05C1CFFFFFFFF8) move next",
                      "duration in milliseconds": 0,
                      "data": {
                        "Query Metrics": "Redacted To Not Change The Baselines From Run To Run"
                      },
                      "children": [
                        {
                          "name": "Microsoft.Azure.Cosmos.Handlers.RequestInvokerHandler",
                          "duration in milliseconds": 0,
                          "children": [
                            {
                              "name": "Get Collection Cache",
                              "duration in milliseconds": 0
                            },
                            {
                              "name": "Get Partition Key Range Cache",
                              "duration in milliseconds": 0
                            },
                            {
                              "name": "Try Get Overlapping Ranges",
                              "duration in milliseconds": 0
                            },
                            {
                              "name": "Microsoft.Azure.Cosmos.Handlers.DiagnosticsHandler",
                              "duration in milliseconds": 0,
                              "data": {
                                "System Info": "Redacted To Not Change The Baselines From Run To Run"
                              },
                              "children": [
                                {
                                  "name": "Microsoft.Azure.Cosmos.Handlers.RetryHandler",
                                  "duration in milliseconds": 0,
                                  "children": [
                                    {
                                      "name": "Microsoft.Azure.Cosmos.Handlers.RouterHandler",
                                      "duration in milliseconds": 0,
                                      "children": [
                                        {
                                          "name": "Microsoft.Azure.Cosmos.Handlers.TransportHandler",
                                          "duration in milliseconds": 0,
                                          "children": [
                                            {
                                              "name": "Microsoft.Azure.Documents.ServerStoreModel Transport Request",
                                              "duration in milliseconds": 0,
                                              "data": {
                                                "Client Side Request Stats": "Redacted To Not Change The Baselines From Run To Run"
                                              }
                                            }
                                          ]
                                        }
                                      ]
                                    }
                                  ]
                                }
                              ]
                            }
                          ]
                        },
                        {
                          "name": "Get Cosmos Element Response",
                          "duration in milliseconds": 0
                        }
                      ]
                    }
                  ]
                }
              ]
            }
          ]
        }
      ]
    },
    {
      "name": "FeedIterator Read Next Async",
      "duration in milliseconds": 0,
      "data": {
        "Client Configuration": "Redacted To Not Change The Baselines From Run To Run",
        "Query Correlated ActivityId": "Redacted To Not Change The Baselines From Run To Run"
      },
      "children": [
        {
          "name": "MoveNextAsync",
          "duration in milliseconds": 0,
          "children": [
            {
              "name": "[05C1CFFFFFFFF8,05C1DFFFFFFFF8) move next",
              "duration in milliseconds": 0,
              "children": [
                {
                  "name": "Prefetch",
                  "duration in milliseconds": 0,
                  "children": [
                    {
                      "name": "[05C1CFFFFFFFF8,05C1DFFFFFFFF8) move next",
                      "duration in milliseconds": 0,
                      "data": {
                        "Query Metrics": "Redacted To Not Change The Baselines From Run To Run"
                      },
                      "children": [
                        {
                          "name": "Microsoft.Azure.Cosmos.Handlers.RequestInvokerHandler",
                          "duration in milliseconds": 0,
                          "children": [
                            {
                              "name": "Get Collection Cache",
                              "duration in milliseconds": 0
                            },
                            {
                              "name": "Get Partition Key Range Cache",
                              "duration in milliseconds": 0
                            },
                            {
                              "name": "Try Get Overlapping Ranges",
                              "duration in milliseconds": 0
                            },
                            {
                              "name": "Microsoft.Azure.Cosmos.Handlers.DiagnosticsHandler",
                              "duration in milliseconds": 0,
                              "data": {
                                "System Info": "Redacted To Not Change The Baselines From Run To Run"
                              },
                              "children": [
                                {
                                  "name": "Microsoft.Azure.Cosmos.Handlers.RetryHandler",
                                  "duration in milliseconds": 0,
                                  "children": [
                                    {
                                      "name": "Microsoft.Azure.Cosmos.Handlers.RouterHandler",
                                      "duration in milliseconds": 0,
                                      "children": [
                                        {
                                          "name": "Microsoft.Azure.Cosmos.Handlers.TransportHandler",
                                          "duration in milliseconds": 0,
                                          "children": [
                                            {
                                              "name": "Microsoft.Azure.Documents.ServerStoreModel Transport Request",
                                              "duration in milliseconds": 0,
                                              "data": {
                                                "Client Side Request Stats": "Redacted To Not Change The Baselines From Run To Run"
                                              }
                                            }
                                          ]
                                        }
                                      ]
                                    }
                                  ]
                                }
                              ]
                            }
                          ]
                        },
                        {
                          "name": "Get Cosmos Element Response",
                          "duration in milliseconds": 0
                        }
                      ]
                    }
                  ]
                }
              ]
            }
          ]
        }
      ]
    },
    {
      "name": "FeedIterator Read Next Async",
      "duration in milliseconds": 0,
      "data": {
        "Client Configuration": "Redacted To Not Change The Baselines From Run To Run",
        "Query Correlated ActivityId": "Redacted To Not Change The Baselines From Run To Run"
      },
      "children": [
        {
          "name": "MoveNextAsync",
          "duration in milliseconds": 0,
          "children": [
            {
              "name": "[05C1DFFFFFFFF8,05C1E7FFFFFFFA) move next",
              "duration in milliseconds": 0,
              "children": [
                {
                  "name": "Prefetch",
                  "duration in milliseconds": 0,
                  "children": [
                    {
                      "name": "[05C1DFFFFFFFF8,05C1E7FFFFFFFA) move next",
                      "duration in milliseconds": 0,
                      "data": {
                        "Query Metrics": "Redacted To Not Change The Baselines From Run To Run"
                      },
                      "children": [
                        {
                          "name": "Microsoft.Azure.Cosmos.Handlers.RequestInvokerHandler",
                          "duration in milliseconds": 0,
                          "children": [
                            {
                              "name": "Get Collection Cache",
                              "duration in milliseconds": 0
                            },
                            {
                              "name": "Get Partition Key Range Cache",
                              "duration in milliseconds": 0
                            },
                            {
                              "name": "Try Get Overlapping Ranges",
                              "duration in milliseconds": 0
                            },
                            {
                              "name": "Microsoft.Azure.Cosmos.Handlers.DiagnosticsHandler",
                              "duration in milliseconds": 0,
                              "data": {
                                "System Info": "Redacted To Not Change The Baselines From Run To Run"
                              },
                              "children": [
                                {
                                  "name": "Microsoft.Azure.Cosmos.Handlers.RetryHandler",
                                  "duration in milliseconds": 0,
                                  "children": [
                                    {
                                      "name": "Microsoft.Azure.Cosmos.Handlers.RouterHandler",
                                      "duration in milliseconds": 0,
                                      "children": [
                                        {
                                          "name": "Microsoft.Azure.Cosmos.Handlers.TransportHandler",
                                          "duration in milliseconds": 0,
                                          "children": [
                                            {
                                              "name": "Microsoft.Azure.Documents.ServerStoreModel Transport Request",
                                              "duration in milliseconds": 0,
                                              "data": {
                                                "Client Side Request Stats": "Redacted To Not Change The Baselines From Run To Run"
                                              }
                                            }
                                          ]
                                        }
                                      ]
                                    }
                                  ]
                                }
                              ]
                            }
                          ]
                        },
                        {
                          "name": "Get Cosmos Element Response",
                          "duration in milliseconds": 0
                        }
                      ]
                    }
                  ]
                }
              ]
            }
          ]
        }
      ]
    },
    {
      "name": "FeedIterator Read Next Async",
      "duration in milliseconds": 0,
      "data": {
        "Client Configuration": "Redacted To Not Change The Baselines From Run To Run",
        "Query Correlated ActivityId": "Redacted To Not Change The Baselines From Run To Run"
      },
      "children": [
        {
          "name": "MoveNextAsync",
          "duration in milliseconds": 0,
          "children": [
            {
              "name": "[05C1E7FFFFFFFA,FF) move next",
              "duration in milliseconds": 0,
              "children": [
                {
                  "name": "Prefetch",
                  "duration in milliseconds": 0,
                  "children": [
                    {
                      "name": "[05C1E7FFFFFFFA,FF) move next",
                      "duration in milliseconds": 0,
                      "data": {
                        "Query Metrics": "Redacted To Not Change The Baselines From Run To Run"
                      },
                      "children": [
                        {
                          "name": "Microsoft.Azure.Cosmos.Handlers.RequestInvokerHandler",
                          "duration in milliseconds": 0,
                          "children": [
                            {
                              "name": "Get Collection Cache",
                              "duration in milliseconds": 0
                            },
                            {
                              "name": "Get Partition Key Range Cache",
                              "duration in milliseconds": 0
                            },
                            {
                              "name": "Try Get Overlapping Ranges",
                              "duration in milliseconds": 0
                            },
                            {
                              "name": "Microsoft.Azure.Cosmos.Handlers.DiagnosticsHandler",
                              "duration in milliseconds": 0,
                              "data": {
                                "System Info": "Redacted To Not Change The Baselines From Run To Run"
                              },
                              "children": [
                                {
                                  "name": "Microsoft.Azure.Cosmos.Handlers.RetryHandler",
                                  "duration in milliseconds": 0,
                                  "children": [
                                    {
                                      "name": "Microsoft.Azure.Cosmos.Handlers.RouterHandler",
                                      "duration in milliseconds": 0,
                                      "children": [
                                        {
                                          "name": "Microsoft.Azure.Cosmos.Handlers.TransportHandler",
                                          "duration in milliseconds": 0,
                                          "children": [
                                            {
                                              "name": "Microsoft.Azure.Documents.ServerStoreModel Transport Request",
                                              "duration in milliseconds": 0,
                                              "data": {
                                                "Client Side Request Stats": "Redacted To Not Change The Baselines From Run To Run"
                                              }
                                            }
                                          ]
                                        }
                                      ]
                                    }
                                  ]
                                }
                              ]
                            }
                          ]
                        },
                        {
                          "name": "Get Cosmos Element Response",
                          "duration in milliseconds": 0
                        }
                      ]
                    }
                  ]
                }
              ]
            }
          ]
        }
      ]
    }
  ]
}]]></Json>
      <OTelActivities><ACTIVITY><OPERATION>Operation.FeedIterator Read Next Async</OPERATION><ATTRIBUTE-KEY>kind</ATTRIBUTE-KEY><ATTRIBUTE-VALUE>client</ATTRIBUTE-VALUE><ATTRIBUTE-KEY>az.namespace</ATTRIBUTE-KEY><ATTRIBUTE-VALUE>Microsoft.DocumentDB</ATTRIBUTE-VALUE><ATTRIBUTE-KEY>db.operation</ATTRIBUTE-KEY><ATTRIBUTE-VALUE>FeedIterator Read Next Async</ATTRIBUTE-VALUE><ATTRIBUTE-KEY>db.name</ATTRIBUTE-KEY><ATTRIBUTE-KEY>db.cosmosdb.container</ATTRIBUTE-KEY><ATTRIBUTE-KEY>db.system</ATTRIBUTE-KEY><ATTRIBUTE-VALUE>cosmosdb</ATTRIBUTE-VALUE><ATTRIBUTE-KEY>db.cosmosdb.machine_id</ATTRIBUTE-KEY><ATTRIBUTE-KEY>net.peer.name</ATTRIBUTE-KEY><ATTRIBUTE-VALUE>127.0.0.1</ATTRIBUTE-VALUE><ATTRIBUTE-KEY>db.cosmosdb.client_id</ATTRIBUTE-KEY><ATTRIBUTE-KEY>db.cosmosdb.user_agent</ATTRIBUTE-KEY><ATTRIBUTE-KEY>db.cosmosdb.connection_mode</ATTRIBUTE-KEY><ATTRIBUTE-VALUE>Direct</ATTRIBUTE-VALUE><ATTRIBUTE-KEY>db.cosmosdb.operation_type</ATTRIBUTE-KEY><ATTRIBUTE-VALUE>Query</ATTRIBUTE-VALUE><ATTRIBUTE-KEY>db.cosmosdb.request_content_length_bytes</ATTRIBUTE-KEY><ATTRIBUTE-KEY>db.cosmosdb.response_content_length_bytes</ATTRIBUTE-KEY><ATTRIBUTE-KEY>db.cosmosdb.status_code</ATTRIBUTE-KEY><ATTRIBUTE-KEY>db.cosmosdb.sub_status_code</ATTRIBUTE-KEY><ATTRIBUTE-KEY>db.cosmosdb.request_charge</ATTRIBUTE-KEY><ATTRIBUTE-KEY>db.cosmosdb.item_count</ATTRIBUTE-KEY><ATTRIBUTE-KEY>db.cosmosdb.activity_id</ATTRIBUTE-KEY><ATTRIBUTE-KEY>db.cosmosdb.correlated_activity_id</ATTRIBUTE-KEY><ATTRIBUTE-KEY>db.cosmosdb.regions_contacted</ATTRIBUTE-KEY><ATTRIBUTE-VALUE>South Central US</ATTRIBUTE-VALUE></ACTIVITY>
<ACTIVITY><OPERATION>Operation.FeedIterator Read Next Async</OPERATION><ATTRIBUTE-KEY>kind</ATTRIBUTE-KEY><ATTRIBUTE-VALUE>client</ATTRIBUTE-VALUE><ATTRIBUTE-KEY>az.namespace</ATTRIBUTE-KEY><ATTRIBUTE-VALUE>Microsoft.DocumentDB</ATTRIBUTE-VALUE><ATTRIBUTE-KEY>db.operation</ATTRIBUTE-KEY><ATTRIBUTE-VALUE>FeedIterator Read Next Async</ATTRIBUTE-VALUE><ATTRIBUTE-KEY>db.name</ATTRIBUTE-KEY><ATTRIBUTE-KEY>db.cosmosdb.container</ATTRIBUTE-KEY><ATTRIBUTE-KEY>db.system</ATTRIBUTE-KEY><ATTRIBUTE-VALUE>cosmosdb</ATTRIBUTE-VALUE><ATTRIBUTE-KEY>db.cosmosdb.machine_id</ATTRIBUTE-KEY><ATTRIBUTE-KEY>net.peer.name</ATTRIBUTE-KEY><ATTRIBUTE-VALUE>127.0.0.1</ATTRIBUTE-VALUE><ATTRIBUTE-KEY>db.cosmosdb.client_id</ATTRIBUTE-KEY><ATTRIBUTE-KEY>db.cosmosdb.user_agent</ATTRIBUTE-KEY><ATTRIBUTE-KEY>db.cosmosdb.connection_mode</ATTRIBUTE-KEY><ATTRIBUTE-VALUE>Direct</ATTRIBUTE-VALUE><ATTRIBUTE-KEY>db.cosmosdb.operation_type</ATTRIBUTE-KEY><ATTRIBUTE-VALUE>Query</ATTRIBUTE-VALUE><ATTRIBUTE-KEY>db.cosmosdb.request_content_length_bytes</ATTRIBUTE-KEY><ATTRIBUTE-KEY>db.cosmosdb.response_content_length_bytes</ATTRIBUTE-KEY><ATTRIBUTE-KEY>db.cosmosdb.status_code</ATTRIBUTE-KEY><ATTRIBUTE-KEY>db.cosmosdb.sub_status_code</ATTRIBUTE-KEY><ATTRIBUTE-KEY>db.cosmosdb.request_charge</ATTRIBUTE-KEY><ATTRIBUTE-KEY>db.cosmosdb.item_count</ATTRIBUTE-KEY><ATTRIBUTE-KEY>db.cosmosdb.activity_id</ATTRIBUTE-KEY><ATTRIBUTE-KEY>db.cosmosdb.correlated_activity_id</ATTRIBUTE-KEY><ATTRIBUTE-KEY>db.cosmosdb.regions_contacted</ATTRIBUTE-KEY><ATTRIBUTE-VALUE>South Central US</ATTRIBUTE-VALUE></ACTIVITY>
<ACTIVITY><OPERATION>Operation.FeedIterator Read Next Async</OPERATION><ATTRIBUTE-KEY>kind</ATTRIBUTE-KEY><ATTRIBUTE-VALUE>client</ATTRIBUTE-VALUE><ATTRIBUTE-KEY>az.namespace</ATTRIBUTE-KEY><ATTRIBUTE-VALUE>Microsoft.DocumentDB</ATTRIBUTE-VALUE><ATTRIBUTE-KEY>db.operation</ATTRIBUTE-KEY><ATTRIBUTE-VALUE>FeedIterator Read Next Async</ATTRIBUTE-VALUE><ATTRIBUTE-KEY>db.name</ATTRIBUTE-KEY><ATTRIBUTE-KEY>db.cosmosdb.container</ATTRIBUTE-KEY><ATTRIBUTE-KEY>db.system</ATTRIBUTE-KEY><ATTRIBUTE-VALUE>cosmosdb</ATTRIBUTE-VALUE><ATTRIBUTE-KEY>db.cosmosdb.machine_id</ATTRIBUTE-KEY><ATTRIBUTE-KEY>net.peer.name</ATTRIBUTE-KEY><ATTRIBUTE-VALUE>127.0.0.1</ATTRIBUTE-VALUE><ATTRIBUTE-KEY>db.cosmosdb.client_id</ATTRIBUTE-KEY><ATTRIBUTE-KEY>db.cosmosdb.user_agent</ATTRIBUTE-KEY><ATTRIBUTE-KEY>db.cosmosdb.connection_mode</ATTRIBUTE-KEY><ATTRIBUTE-VALUE>Direct</ATTRIBUTE-VALUE><ATTRIBUTE-KEY>db.cosmosdb.operation_type</ATTRIBUTE-KEY><ATTRIBUTE-VALUE>Query</ATTRIBUTE-VALUE><ATTRIBUTE-KEY>db.cosmosdb.request_content_length_bytes</ATTRIBUTE-KEY><ATTRIBUTE-KEY>db.cosmosdb.response_content_length_bytes</ATTRIBUTE-KEY><ATTRIBUTE-KEY>db.cosmosdb.status_code</ATTRIBUTE-KEY><ATTRIBUTE-KEY>db.cosmosdb.sub_status_code</ATTRIBUTE-KEY><ATTRIBUTE-KEY>db.cosmosdb.request_charge</ATTRIBUTE-KEY><ATTRIBUTE-KEY>db.cosmosdb.item_count</ATTRIBUTE-KEY><ATTRIBUTE-KEY>db.cosmosdb.activity_id</ATTRIBUTE-KEY><ATTRIBUTE-KEY>db.cosmosdb.correlated_activity_id</ATTRIBUTE-KEY><ATTRIBUTE-KEY>db.cosmosdb.regions_contacted</ATTRIBUTE-KEY><ATTRIBUTE-VALUE>South Central US</ATTRIBUTE-VALUE></ACTIVITY>
<ACTIVITY><OPERATION>Operation.FeedIterator Read Next Async</OPERATION><ATTRIBUTE-KEY>kind</ATTRIBUTE-KEY><ATTRIBUTE-VALUE>client</ATTRIBUTE-VALUE><ATTRIBUTE-KEY>az.namespace</ATTRIBUTE-KEY><ATTRIBUTE-VALUE>Microsoft.DocumentDB</ATTRIBUTE-VALUE><ATTRIBUTE-KEY>db.operation</ATTRIBUTE-KEY><ATTRIBUTE-VALUE>FeedIterator Read Next Async</ATTRIBUTE-VALUE><ATTRIBUTE-KEY>db.name</ATTRIBUTE-KEY><ATTRIBUTE-KEY>db.cosmosdb.container</ATTRIBUTE-KEY><ATTRIBUTE-KEY>db.system</ATTRIBUTE-KEY><ATTRIBUTE-VALUE>cosmosdb</ATTRIBUTE-VALUE><ATTRIBUTE-KEY>db.cosmosdb.machine_id</ATTRIBUTE-KEY><ATTRIBUTE-KEY>net.peer.name</ATTRIBUTE-KEY><ATTRIBUTE-VALUE>127.0.0.1</ATTRIBUTE-VALUE><ATTRIBUTE-KEY>db.cosmosdb.client_id</ATTRIBUTE-KEY><ATTRIBUTE-KEY>db.cosmosdb.user_agent</ATTRIBUTE-KEY><ATTRIBUTE-KEY>db.cosmosdb.connection_mode</ATTRIBUTE-KEY><ATTRIBUTE-VALUE>Direct</ATTRIBUTE-VALUE><ATTRIBUTE-KEY>db.cosmosdb.operation_type</ATTRIBUTE-KEY><ATTRIBUTE-VALUE>Query</ATTRIBUTE-VALUE><ATTRIBUTE-KEY>db.cosmosdb.request_content_length_bytes</ATTRIBUTE-KEY><ATTRIBUTE-KEY>db.cosmosdb.response_content_length_bytes</ATTRIBUTE-KEY><ATTRIBUTE-KEY>db.cosmosdb.status_code</ATTRIBUTE-KEY><ATTRIBUTE-KEY>db.cosmosdb.sub_status_code</ATTRIBUTE-KEY><ATTRIBUTE-KEY>db.cosmosdb.request_charge</ATTRIBUTE-KEY><ATTRIBUTE-KEY>db.cosmosdb.item_count</ATTRIBUTE-KEY><ATTRIBUTE-KEY>db.cosmosdb.activity_id</ATTRIBUTE-KEY><ATTRIBUTE-KEY>db.cosmosdb.correlated_activity_id</ATTRIBUTE-KEY><ATTRIBUTE-KEY>db.cosmosdb.regions_contacted</ATTRIBUTE-KEY><ATTRIBUTE-VALUE>South Central US</ATTRIBUTE-VALUE></ACTIVITY>
<EVENT><EVENT-NAME>LatencyOverThreshold</EVENT-NAME><EVENT-TEXT>Ideally, this should contain request diagnostics but request diagnostics is subject to change with each request as it contains few unique id. So just putting this tag with this static text to make sure event is getting generated for each test.</EVENT-TEXT></EVENT>
<EVENT><EVENT-NAME>LatencyOverThreshold</EVENT-NAME><EVENT-TEXT>Ideally, this should contain request diagnostics but request diagnostics is subject to change with each request as it contains few unique id. So just putting this tag with this static text to make sure event is getting generated for each test.</EVENT-TEXT></EVENT>
<EVENT><EVENT-NAME>LatencyOverThreshold</EVENT-NAME><EVENT-TEXT>Ideally, this should contain request diagnostics but request diagnostics is subject to change with each request as it contains few unique id. So just putting this tag with this static text to make sure event is getting generated for each test.</EVENT-TEXT></EVENT>
<EVENT><EVENT-NAME>LatencyOverThreshold</EVENT-NAME><EVENT-TEXT>Ideally, this should contain request diagnostics but request diagnostics is subject to change with each request as it contains few unique id. So just putting this tag with this static text to make sure event is getting generated for each test.</EVENT-TEXT></EVENT>
</OTelActivities>
    </Output>
  </Result>
  <Result>
    <Input>
      <Description>Query Public API Typed</Description>
      <Setup><![CDATA[
    FeedIterator<JToken> feedIterator = container.GetItemQueryIterator<JToken>(
        queryText: "SELECT * FROM c");

    List<ITrace> traces = new List<ITrace>();

    while (feedIterator.HasMoreResults)
    {
        FeedResponse<JToken> responseMessage = await feedIterator.ReadNextAsync(cancellationToken: default);
        ITrace trace = ((CosmosTraceDiagnostics)responseMessage.Diagnostics).Value;
        traces.Add(trace);
    }

    ITrace traceForest = TraceJoiner.JoinTraces(traces);
]]></Setup>
    </Input>
    <Output>
      <Text><![CDATA[.
└── Trace Forest(00000000-0000-0000-0000-000000000000)  Unknown-Component  00:00:00:000  0.00 milliseconds  
    ├── Typed FeedIterator ReadNextAsync(00000000-0000-0000-0000-000000000000)  Transport-Component  00:00:00:000  0.00 milliseconds  
    │   │   (
    │   │       [Client Configuration]
    │   │       Redacted To Not Change The Baselines From Run To Run
    │   │       [Query Correlated ActivityId]
    │   │       Redacted To Not Change The Baselines From Run To Run
    │   │   )
    │   ├── Create Query Pipeline(00000000-0000-0000-0000-000000000000)  Query-Component  00:00:00:000  0.00 milliseconds  
    │   │   ├── Get Container Properties(00000000-0000-0000-0000-000000000000)  Transport-Component  00:00:00:000  0.00 milliseconds  
    │   │   │   └── Get Collection Cache(00000000-0000-0000-0000-000000000000)  Routing-Component  00:00:00:000  0.00 milliseconds  
    │   │   ├── Service Interop Query Plan(00000000-0000-0000-0000-000000000000)  Query-Component  00:00:00:000  0.00 milliseconds  
    │   │   └── Get Partition Key Ranges(00000000-0000-0000-0000-000000000000)  Routing-Component  00:00:00:000  0.00 milliseconds  
    │   │       └── Try Get Overlapping Ranges(00000000-0000-0000-0000-000000000000)  Routing-Component  00:00:00:000  0.00 milliseconds  
    │   ├── MoveNextAsync(00000000-0000-0000-0000-000000000000)  Pagination-Component  00:00:00:000  0.00 milliseconds  
    │   │   ├── Prefetching(00000000-0000-0000-0000-000000000000)  Pagination-Component  00:00:00:000  0.00 milliseconds  
    │   │   └── [,05C1CFFFFFFFF8) move next(00000000-0000-0000-0000-000000000000)  Pagination-Component  00:00:00:000  0.00 milliseconds  
    │   │       └── Prefetch(00000000-0000-0000-0000-000000000000)  Pagination-Component  00:00:00:000  0.00 milliseconds  
    │   │           └── [,05C1CFFFFFFFF8) move next(00000000-0000-0000-0000-000000000000)  Pagination-Component  00:00:00:000  0.00 milliseconds  
    │   │               │   (
    │   │               │       [Query Metrics]
    │   │               │       Redacted To Not Change The Baselines From Run To Run
    │   │               │   )
    │   │               ├── Microsoft.Azure.Cosmos.Handlers.RequestInvokerHandler(00000000-0000-0000-0000-000000000000)  RequestHandler-Component  00:00:00:000  0.00 milliseconds  
    │   │               │   ├── Get Collection Cache(00000000-0000-0000-0000-000000000000)  Routing-Component  00:00:00:000  0.00 milliseconds  
    │   │               │   ├── Get Partition Key Range Cache(00000000-0000-0000-0000-000000000000)  Routing-Component  00:00:00:000  0.00 milliseconds  
    │   │               │   ├── Try Get Overlapping Ranges(00000000-0000-0000-0000-000000000000)  Routing-Component  00:00:00:000  0.00 milliseconds  
    │   │               │   └── Microsoft.Azure.Cosmos.Handlers.DiagnosticsHandler(00000000-0000-0000-0000-000000000000)  RequestHandler-Component  00:00:00:000  0.00 milliseconds  
    │   │               │       │   (
    │   │               │       │       [System Info]
    │   │               │       │       Redacted To Not Change The Baselines From Run To Run
    │   │               │       │   )
    │   │               │       └── Microsoft.Azure.Cosmos.Handlers.RetryHandler(00000000-0000-0000-0000-000000000000)  RequestHandler-Component  00:00:00:000  0.00 milliseconds  
    │   │               │           └── Microsoft.Azure.Cosmos.Handlers.RouterHandler(00000000-0000-0000-0000-000000000000)  RequestHandler-Component  00:00:00:000  0.00 milliseconds  
    │   │               │               └── Microsoft.Azure.Cosmos.Handlers.TransportHandler(00000000-0000-0000-0000-000000000000)  RequestHandler-Component  00:00:00:000  0.00 milliseconds  
    │   │               │                   └── Microsoft.Azure.Documents.ServerStoreModel Transport Request(00000000-0000-0000-0000-000000000000)  Transport-Component  00:00:00:000  0.00 milliseconds  
    │   │               │                           (
    │   │               │                               [Client Side Request Stats]
    │   │               │                               Redacted To Not Change The Baselines From Run To Run
    │   │               │                           )
    │   │               └── Get Cosmos Element Response(00000000-0000-0000-0000-000000000000)  Json-Component  00:00:00:000  0.00 milliseconds  
    │   └── Query Response Serialization(00000000-0000-0000-0000-000000000000)  Transport-Component  00:00:00:000  0.00 milliseconds  
    ├── Typed FeedIterator ReadNextAsync(00000000-0000-0000-0000-000000000000)  Transport-Component  00:00:00:000  0.00 milliseconds  
    │   │   (
    │   │       [Client Configuration]
    │   │       Redacted To Not Change The Baselines From Run To Run
    │   │       [Query Correlated ActivityId]
    │   │       Redacted To Not Change The Baselines From Run To Run
    │   │   )
    │   ├── MoveNextAsync(00000000-0000-0000-0000-000000000000)  Pagination-Component  00:00:00:000  0.00 milliseconds  
    │   │   └── [05C1CFFFFFFFF8,05C1DFFFFFFFF8) move next(00000000-0000-0000-0000-000000000000)  Pagination-Component  00:00:00:000  0.00 milliseconds  
    │   │       └── Prefetch(00000000-0000-0000-0000-000000000000)  Pagination-Component  00:00:00:000  0.00 milliseconds  
    │   │           └── [05C1CFFFFFFFF8,05C1DFFFFFFFF8) move next(00000000-0000-0000-0000-000000000000)  Pagination-Component  00:00:00:000  0.00 milliseconds  
    │   │               │   (
    │   │               │       [Query Metrics]
    │   │               │       Redacted To Not Change The Baselines From Run To Run
    │   │               │   )
    │   │               ├── Microsoft.Azure.Cosmos.Handlers.RequestInvokerHandler(00000000-0000-0000-0000-000000000000)  RequestHandler-Component  00:00:00:000  0.00 milliseconds  
    │   │               │   ├── Get Collection Cache(00000000-0000-0000-0000-000000000000)  Routing-Component  00:00:00:000  0.00 milliseconds  
    │   │               │   ├── Get Partition Key Range Cache(00000000-0000-0000-0000-000000000000)  Routing-Component  00:00:00:000  0.00 milliseconds  
    │   │               │   ├── Try Get Overlapping Ranges(00000000-0000-0000-0000-000000000000)  Routing-Component  00:00:00:000  0.00 milliseconds  
    │   │               │   └── Microsoft.Azure.Cosmos.Handlers.DiagnosticsHandler(00000000-0000-0000-0000-000000000000)  RequestHandler-Component  00:00:00:000  0.00 milliseconds  
    │   │               │       │   (
    │   │               │       │       [System Info]
    │   │               │       │       Redacted To Not Change The Baselines From Run To Run
    │   │               │       │   )
    │   │               │       └── Microsoft.Azure.Cosmos.Handlers.RetryHandler(00000000-0000-0000-0000-000000000000)  RequestHandler-Component  00:00:00:000  0.00 milliseconds  
    │   │               │           └── Microsoft.Azure.Cosmos.Handlers.RouterHandler(00000000-0000-0000-0000-000000000000)  RequestHandler-Component  00:00:00:000  0.00 milliseconds  
    │   │               │               └── Microsoft.Azure.Cosmos.Handlers.TransportHandler(00000000-0000-0000-0000-000000000000)  RequestHandler-Component  00:00:00:000  0.00 milliseconds  
    │   │               │                   └── Microsoft.Azure.Documents.ServerStoreModel Transport Request(00000000-0000-0000-0000-000000000000)  Transport-Component  00:00:00:000  0.00 milliseconds  
    │   │               │                           (
    │   │               │                               [Client Side Request Stats]
    │   │               │                               Redacted To Not Change The Baselines From Run To Run
    │   │               │                           )
    │   │               └── Get Cosmos Element Response(00000000-0000-0000-0000-000000000000)  Json-Component  00:00:00:000  0.00 milliseconds  
    │   └── Query Response Serialization(00000000-0000-0000-0000-000000000000)  Transport-Component  00:00:00:000  0.00 milliseconds  
    ├── Typed FeedIterator ReadNextAsync(00000000-0000-0000-0000-000000000000)  Transport-Component  00:00:00:000  0.00 milliseconds  
    │   │   (
    │   │       [Client Configuration]
    │   │       Redacted To Not Change The Baselines From Run To Run
    │   │       [Query Correlated ActivityId]
    │   │       Redacted To Not Change The Baselines From Run To Run
    │   │   )
    │   ├── MoveNextAsync(00000000-0000-0000-0000-000000000000)  Pagination-Component  00:00:00:000  0.00 milliseconds  
    │   │   └── [05C1DFFFFFFFF8,05C1E7FFFFFFFA) move next(00000000-0000-0000-0000-000000000000)  Pagination-Component  00:00:00:000  0.00 milliseconds  
    │   │       └── Prefetch(00000000-0000-0000-0000-000000000000)  Pagination-Component  00:00:00:000  0.00 milliseconds  
    │   │           └── [05C1DFFFFFFFF8,05C1E7FFFFFFFA) move next(00000000-0000-0000-0000-000000000000)  Pagination-Component  00:00:00:000  0.00 milliseconds  
    │   │               │   (
    │   │               │       [Query Metrics]
    │   │               │       Redacted To Not Change The Baselines From Run To Run
    │   │               │   )
    │   │               ├── Microsoft.Azure.Cosmos.Handlers.RequestInvokerHandler(00000000-0000-0000-0000-000000000000)  RequestHandler-Component  00:00:00:000  0.00 milliseconds  
    │   │               │   ├── Get Collection Cache(00000000-0000-0000-0000-000000000000)  Routing-Component  00:00:00:000  0.00 milliseconds  
    │   │               │   ├── Get Partition Key Range Cache(00000000-0000-0000-0000-000000000000)  Routing-Component  00:00:00:000  0.00 milliseconds  
    │   │               │   ├── Try Get Overlapping Ranges(00000000-0000-0000-0000-000000000000)  Routing-Component  00:00:00:000  0.00 milliseconds  
    │   │               │   └── Microsoft.Azure.Cosmos.Handlers.DiagnosticsHandler(00000000-0000-0000-0000-000000000000)  RequestHandler-Component  00:00:00:000  0.00 milliseconds  
    │   │               │       │   (
    │   │               │       │       [System Info]
    │   │               │       │       Redacted To Not Change The Baselines From Run To Run
    │   │               │       │   )
    │   │               │       └── Microsoft.Azure.Cosmos.Handlers.RetryHandler(00000000-0000-0000-0000-000000000000)  RequestHandler-Component  00:00:00:000  0.00 milliseconds  
    │   │               │           └── Microsoft.Azure.Cosmos.Handlers.RouterHandler(00000000-0000-0000-0000-000000000000)  RequestHandler-Component  00:00:00:000  0.00 milliseconds  
    │   │               │               └── Microsoft.Azure.Cosmos.Handlers.TransportHandler(00000000-0000-0000-0000-000000000000)  RequestHandler-Component  00:00:00:000  0.00 milliseconds  
    │   │               │                   └── Microsoft.Azure.Documents.ServerStoreModel Transport Request(00000000-0000-0000-0000-000000000000)  Transport-Component  00:00:00:000  0.00 milliseconds  
    │   │               │                           (
    │   │               │                               [Client Side Request Stats]
    │   │               │                               Redacted To Not Change The Baselines From Run To Run
    │   │               │                           )
    │   │               └── Get Cosmos Element Response(00000000-0000-0000-0000-000000000000)  Json-Component  00:00:00:000  0.00 milliseconds  
    │   └── Query Response Serialization(00000000-0000-0000-0000-000000000000)  Transport-Component  00:00:00:000  0.00 milliseconds  
    └── Typed FeedIterator ReadNextAsync(00000000-0000-0000-0000-000000000000)  Transport-Component  00:00:00:000  0.00 milliseconds  
        │   (
        │       [Client Configuration]
        │       Redacted To Not Change The Baselines From Run To Run
        │       [Query Correlated ActivityId]
        │       Redacted To Not Change The Baselines From Run To Run
        │   )
        ├── MoveNextAsync(00000000-0000-0000-0000-000000000000)  Pagination-Component  00:00:00:000  0.00 milliseconds  
        │   └── [05C1E7FFFFFFFA,FF) move next(00000000-0000-0000-0000-000000000000)  Pagination-Component  00:00:00:000  0.00 milliseconds  
        │       └── Prefetch(00000000-0000-0000-0000-000000000000)  Pagination-Component  00:00:00:000  0.00 milliseconds  
        │           └── [05C1E7FFFFFFFA,FF) move next(00000000-0000-0000-0000-000000000000)  Pagination-Component  00:00:00:000  0.00 milliseconds  
        │               │   (
        │               │       [Query Metrics]
        │               │       Redacted To Not Change The Baselines From Run To Run
        │               │   )
        │               ├── Microsoft.Azure.Cosmos.Handlers.RequestInvokerHandler(00000000-0000-0000-0000-000000000000)  RequestHandler-Component  00:00:00:000  0.00 milliseconds  
        │               │   ├── Get Collection Cache(00000000-0000-0000-0000-000000000000)  Routing-Component  00:00:00:000  0.00 milliseconds  
        │               │   ├── Get Partition Key Range Cache(00000000-0000-0000-0000-000000000000)  Routing-Component  00:00:00:000  0.00 milliseconds  
        │               │   ├── Try Get Overlapping Ranges(00000000-0000-0000-0000-000000000000)  Routing-Component  00:00:00:000  0.00 milliseconds  
        │               │   └── Microsoft.Azure.Cosmos.Handlers.DiagnosticsHandler(00000000-0000-0000-0000-000000000000)  RequestHandler-Component  00:00:00:000  0.00 milliseconds  
        │               │       │   (
        │               │       │       [System Info]
        │               │       │       Redacted To Not Change The Baselines From Run To Run
        │               │       │   )
        │               │       └── Microsoft.Azure.Cosmos.Handlers.RetryHandler(00000000-0000-0000-0000-000000000000)  RequestHandler-Component  00:00:00:000  0.00 milliseconds  
        │               │           └── Microsoft.Azure.Cosmos.Handlers.RouterHandler(00000000-0000-0000-0000-000000000000)  RequestHandler-Component  00:00:00:000  0.00 milliseconds  
        │               │               └── Microsoft.Azure.Cosmos.Handlers.TransportHandler(00000000-0000-0000-0000-000000000000)  RequestHandler-Component  00:00:00:000  0.00 milliseconds  
        │               │                   └── Microsoft.Azure.Documents.ServerStoreModel Transport Request(00000000-0000-0000-0000-000000000000)  Transport-Component  00:00:00:000  0.00 milliseconds  
        │               │                           (
        │               │                               [Client Side Request Stats]
        │               │                               Redacted To Not Change The Baselines From Run To Run
        │               │                           )
        │               └── Get Cosmos Element Response(00000000-0000-0000-0000-000000000000)  Json-Component  00:00:00:000  0.00 milliseconds  
        └── Query Response Serialization(00000000-0000-0000-0000-000000000000)  Transport-Component  00:00:00:000  0.00 milliseconds  
]]></Text>
      <Json><![CDATA[{
  "Summary": {},
  "name": "Trace Forest",
<<<<<<< HEAD
  "start time": "00:00:00:000",
=======
  "start datetime": "0001-01-01T00:00:00Z",
>>>>>>> 4ab62933
  "duration in milliseconds": 0,
  "children": [
    {
      "name": "Typed FeedIterator ReadNextAsync",
      "duration in milliseconds": 0,
      "data": {
        "Client Configuration": "Redacted To Not Change The Baselines From Run To Run",
        "Query Correlated ActivityId": "Redacted To Not Change The Baselines From Run To Run"
      },
      "children": [
        {
          "name": "Create Query Pipeline",
          "duration in milliseconds": 0,
          "children": [
            {
              "name": "Get Container Properties",
              "duration in milliseconds": 0,
              "children": [
                {
                  "name": "Get Collection Cache",
                  "duration in milliseconds": 0
                }
              ]
            },
            {
              "name": "Service Interop Query Plan",
              "duration in milliseconds": 0
            },
            {
              "name": "Get Partition Key Ranges",
              "duration in milliseconds": 0,
              "children": [
                {
                  "name": "Try Get Overlapping Ranges",
                  "duration in milliseconds": 0
                }
              ]
            }
          ]
        },
        {
          "name": "MoveNextAsync",
          "duration in milliseconds": 0,
          "children": [
            {
              "name": "Prefetching",
              "duration in milliseconds": 0
            },
            {
              "name": "[,05C1CFFFFFFFF8) move next",
              "duration in milliseconds": 0,
              "children": [
                {
                  "name": "Prefetch",
                  "duration in milliseconds": 0,
                  "children": [
                    {
                      "name": "[,05C1CFFFFFFFF8) move next",
                      "duration in milliseconds": 0,
                      "data": {
                        "Query Metrics": "Redacted To Not Change The Baselines From Run To Run"
                      },
                      "children": [
                        {
                          "name": "Microsoft.Azure.Cosmos.Handlers.RequestInvokerHandler",
                          "duration in milliseconds": 0,
                          "children": [
                            {
                              "name": "Get Collection Cache",
                              "duration in milliseconds": 0
                            },
                            {
                              "name": "Get Partition Key Range Cache",
                              "duration in milliseconds": 0
                            },
                            {
                              "name": "Try Get Overlapping Ranges",
                              "duration in milliseconds": 0
                            },
                            {
                              "name": "Microsoft.Azure.Cosmos.Handlers.DiagnosticsHandler",
                              "duration in milliseconds": 0,
                              "data": {
                                "System Info": "Redacted To Not Change The Baselines From Run To Run"
                              },
                              "children": [
                                {
                                  "name": "Microsoft.Azure.Cosmos.Handlers.RetryHandler",
                                  "duration in milliseconds": 0,
                                  "children": [
                                    {
                                      "name": "Microsoft.Azure.Cosmos.Handlers.RouterHandler",
                                      "duration in milliseconds": 0,
                                      "children": [
                                        {
                                          "name": "Microsoft.Azure.Cosmos.Handlers.TransportHandler",
                                          "duration in milliseconds": 0,
                                          "children": [
                                            {
                                              "name": "Microsoft.Azure.Documents.ServerStoreModel Transport Request",
                                              "duration in milliseconds": 0,
                                              "data": {
                                                "Client Side Request Stats": "Redacted To Not Change The Baselines From Run To Run"
                                              }
                                            }
                                          ]
                                        }
                                      ]
                                    }
                                  ]
                                }
                              ]
                            }
                          ]
                        },
                        {
                          "name": "Get Cosmos Element Response",
                          "duration in milliseconds": 0
                        }
                      ]
                    }
                  ]
                }
              ]
            }
          ]
        },
        {
          "name": "Query Response Serialization",
          "duration in milliseconds": 0
        }
      ]
    },
    {
      "name": "Typed FeedIterator ReadNextAsync",
      "duration in milliseconds": 0,
      "data": {
        "Client Configuration": "Redacted To Not Change The Baselines From Run To Run",
        "Query Correlated ActivityId": "Redacted To Not Change The Baselines From Run To Run"
      },
      "children": [
        {
          "name": "MoveNextAsync",
          "duration in milliseconds": 0,
          "children": [
            {
              "name": "[05C1CFFFFFFFF8,05C1DFFFFFFFF8) move next",
              "duration in milliseconds": 0,
              "children": [
                {
                  "name": "Prefetch",
                  "duration in milliseconds": 0,
                  "children": [
                    {
                      "name": "[05C1CFFFFFFFF8,05C1DFFFFFFFF8) move next",
                      "duration in milliseconds": 0,
                      "data": {
                        "Query Metrics": "Redacted To Not Change The Baselines From Run To Run"
                      },
                      "children": [
                        {
                          "name": "Microsoft.Azure.Cosmos.Handlers.RequestInvokerHandler",
                          "duration in milliseconds": 0,
                          "children": [
                            {
                              "name": "Get Collection Cache",
                              "duration in milliseconds": 0
                            },
                            {
                              "name": "Get Partition Key Range Cache",
                              "duration in milliseconds": 0
                            },
                            {
                              "name": "Try Get Overlapping Ranges",
                              "duration in milliseconds": 0
                            },
                            {
                              "name": "Microsoft.Azure.Cosmos.Handlers.DiagnosticsHandler",
                              "duration in milliseconds": 0,
                              "data": {
                                "System Info": "Redacted To Not Change The Baselines From Run To Run"
                              },
                              "children": [
                                {
                                  "name": "Microsoft.Azure.Cosmos.Handlers.RetryHandler",
                                  "duration in milliseconds": 0,
                                  "children": [
                                    {
                                      "name": "Microsoft.Azure.Cosmos.Handlers.RouterHandler",
                                      "duration in milliseconds": 0,
                                      "children": [
                                        {
                                          "name": "Microsoft.Azure.Cosmos.Handlers.TransportHandler",
                                          "duration in milliseconds": 0,
                                          "children": [
                                            {
                                              "name": "Microsoft.Azure.Documents.ServerStoreModel Transport Request",
                                              "duration in milliseconds": 0,
                                              "data": {
                                                "Client Side Request Stats": "Redacted To Not Change The Baselines From Run To Run"
                                              }
                                            }
                                          ]
                                        }
                                      ]
                                    }
                                  ]
                                }
                              ]
                            }
                          ]
                        },
                        {
                          "name": "Get Cosmos Element Response",
                          "duration in milliseconds": 0
                        }
                      ]
                    }
                  ]
                }
              ]
            }
          ]
        },
        {
          "name": "Query Response Serialization",
          "duration in milliseconds": 0
        }
      ]
    },
    {
      "name": "Typed FeedIterator ReadNextAsync",
      "duration in milliseconds": 0,
      "data": {
        "Client Configuration": "Redacted To Not Change The Baselines From Run To Run",
        "Query Correlated ActivityId": "Redacted To Not Change The Baselines From Run To Run"
      },
      "children": [
        {
          "name": "MoveNextAsync",
          "duration in milliseconds": 0,
          "children": [
            {
              "name": "[05C1DFFFFFFFF8,05C1E7FFFFFFFA) move next",
              "duration in milliseconds": 0,
              "children": [
                {
                  "name": "Prefetch",
                  "duration in milliseconds": 0,
                  "children": [
                    {
                      "name": "[05C1DFFFFFFFF8,05C1E7FFFFFFFA) move next",
                      "duration in milliseconds": 0,
                      "data": {
                        "Query Metrics": "Redacted To Not Change The Baselines From Run To Run"
                      },
                      "children": [
                        {
                          "name": "Microsoft.Azure.Cosmos.Handlers.RequestInvokerHandler",
                          "duration in milliseconds": 0,
                          "children": [
                            {
                              "name": "Get Collection Cache",
                              "duration in milliseconds": 0
                            },
                            {
                              "name": "Get Partition Key Range Cache",
                              "duration in milliseconds": 0
                            },
                            {
                              "name": "Try Get Overlapping Ranges",
                              "duration in milliseconds": 0
                            },
                            {
                              "name": "Microsoft.Azure.Cosmos.Handlers.DiagnosticsHandler",
                              "duration in milliseconds": 0,
                              "data": {
                                "System Info": "Redacted To Not Change The Baselines From Run To Run"
                              },
                              "children": [
                                {
                                  "name": "Microsoft.Azure.Cosmos.Handlers.RetryHandler",
                                  "duration in milliseconds": 0,
                                  "children": [
                                    {
                                      "name": "Microsoft.Azure.Cosmos.Handlers.RouterHandler",
                                      "duration in milliseconds": 0,
                                      "children": [
                                        {
                                          "name": "Microsoft.Azure.Cosmos.Handlers.TransportHandler",
                                          "duration in milliseconds": 0,
                                          "children": [
                                            {
                                              "name": "Microsoft.Azure.Documents.ServerStoreModel Transport Request",
                                              "duration in milliseconds": 0,
                                              "data": {
                                                "Client Side Request Stats": "Redacted To Not Change The Baselines From Run To Run"
                                              }
                                            }
                                          ]
                                        }
                                      ]
                                    }
                                  ]
                                }
                              ]
                            }
                          ]
                        },
                        {
                          "name": "Get Cosmos Element Response",
                          "duration in milliseconds": 0
                        }
                      ]
                    }
                  ]
                }
              ]
            }
          ]
        },
        {
          "name": "Query Response Serialization",
          "duration in milliseconds": 0
        }
      ]
    },
    {
      "name": "Typed FeedIterator ReadNextAsync",
      "duration in milliseconds": 0,
      "data": {
        "Client Configuration": "Redacted To Not Change The Baselines From Run To Run",
        "Query Correlated ActivityId": "Redacted To Not Change The Baselines From Run To Run"
      },
      "children": [
        {
          "name": "MoveNextAsync",
          "duration in milliseconds": 0,
          "children": [
            {
              "name": "[05C1E7FFFFFFFA,FF) move next",
              "duration in milliseconds": 0,
              "children": [
                {
                  "name": "Prefetch",
                  "duration in milliseconds": 0,
                  "children": [
                    {
                      "name": "[05C1E7FFFFFFFA,FF) move next",
                      "duration in milliseconds": 0,
                      "data": {
                        "Query Metrics": "Redacted To Not Change The Baselines From Run To Run"
                      },
                      "children": [
                        {
                          "name": "Microsoft.Azure.Cosmos.Handlers.RequestInvokerHandler",
                          "duration in milliseconds": 0,
                          "children": [
                            {
                              "name": "Get Collection Cache",
                              "duration in milliseconds": 0
                            },
                            {
                              "name": "Get Partition Key Range Cache",
                              "duration in milliseconds": 0
                            },
                            {
                              "name": "Try Get Overlapping Ranges",
                              "duration in milliseconds": 0
                            },
                            {
                              "name": "Microsoft.Azure.Cosmos.Handlers.DiagnosticsHandler",
                              "duration in milliseconds": 0,
                              "data": {
                                "System Info": "Redacted To Not Change The Baselines From Run To Run"
                              },
                              "children": [
                                {
                                  "name": "Microsoft.Azure.Cosmos.Handlers.RetryHandler",
                                  "duration in milliseconds": 0,
                                  "children": [
                                    {
                                      "name": "Microsoft.Azure.Cosmos.Handlers.RouterHandler",
                                      "duration in milliseconds": 0,
                                      "children": [
                                        {
                                          "name": "Microsoft.Azure.Cosmos.Handlers.TransportHandler",
                                          "duration in milliseconds": 0,
                                          "children": [
                                            {
                                              "name": "Microsoft.Azure.Documents.ServerStoreModel Transport Request",
                                              "duration in milliseconds": 0,
                                              "data": {
                                                "Client Side Request Stats": "Redacted To Not Change The Baselines From Run To Run"
                                              }
                                            }
                                          ]
                                        }
                                      ]
                                    }
                                  ]
                                }
                              ]
                            }
                          ]
                        },
                        {
                          "name": "Get Cosmos Element Response",
                          "duration in milliseconds": 0
                        }
                      ]
                    }
                  ]
                }
              ]
            }
          ]
        },
        {
          "name": "Query Response Serialization",
          "duration in milliseconds": 0
        }
      ]
    }
  ]
}]]></Json>
      <OTelActivities><ACTIVITY><OPERATION>Operation.Typed FeedIterator ReadNextAsync</OPERATION><ATTRIBUTE-KEY>kind</ATTRIBUTE-KEY><ATTRIBUTE-VALUE>client</ATTRIBUTE-VALUE><ATTRIBUTE-KEY>az.namespace</ATTRIBUTE-KEY><ATTRIBUTE-VALUE>Microsoft.DocumentDB</ATTRIBUTE-VALUE><ATTRIBUTE-KEY>db.operation</ATTRIBUTE-KEY><ATTRIBUTE-VALUE>Typed FeedIterator ReadNextAsync</ATTRIBUTE-VALUE><ATTRIBUTE-KEY>db.name</ATTRIBUTE-KEY><ATTRIBUTE-KEY>db.cosmosdb.container</ATTRIBUTE-KEY><ATTRIBUTE-KEY>db.system</ATTRIBUTE-KEY><ATTRIBUTE-VALUE>cosmosdb</ATTRIBUTE-VALUE><ATTRIBUTE-KEY>db.cosmosdb.machine_id</ATTRIBUTE-KEY><ATTRIBUTE-KEY>net.peer.name</ATTRIBUTE-KEY><ATTRIBUTE-VALUE>127.0.0.1</ATTRIBUTE-VALUE><ATTRIBUTE-KEY>db.cosmosdb.client_id</ATTRIBUTE-KEY><ATTRIBUTE-KEY>db.cosmosdb.user_agent</ATTRIBUTE-KEY><ATTRIBUTE-KEY>db.cosmosdb.connection_mode</ATTRIBUTE-KEY><ATTRIBUTE-VALUE>Direct</ATTRIBUTE-VALUE><ATTRIBUTE-KEY>db.cosmosdb.operation_type</ATTRIBUTE-KEY><ATTRIBUTE-VALUE>Query</ATTRIBUTE-VALUE><ATTRIBUTE-KEY>db.cosmosdb.request_content_length_bytes</ATTRIBUTE-KEY><ATTRIBUTE-KEY>db.cosmosdb.response_content_length_bytes</ATTRIBUTE-KEY><ATTRIBUTE-KEY>db.cosmosdb.status_code</ATTRIBUTE-KEY><ATTRIBUTE-KEY>db.cosmosdb.sub_status_code</ATTRIBUTE-KEY><ATTRIBUTE-KEY>db.cosmosdb.request_charge</ATTRIBUTE-KEY><ATTRIBUTE-KEY>db.cosmosdb.item_count</ATTRIBUTE-KEY><ATTRIBUTE-KEY>db.cosmosdb.activity_id</ATTRIBUTE-KEY><ATTRIBUTE-KEY>db.cosmosdb.correlated_activity_id</ATTRIBUTE-KEY><ATTRIBUTE-KEY>db.cosmosdb.regions_contacted</ATTRIBUTE-KEY><ATTRIBUTE-VALUE>South Central US</ATTRIBUTE-VALUE></ACTIVITY>
<ACTIVITY><OPERATION>Operation.Typed FeedIterator ReadNextAsync</OPERATION><ATTRIBUTE-KEY>kind</ATTRIBUTE-KEY><ATTRIBUTE-VALUE>client</ATTRIBUTE-VALUE><ATTRIBUTE-KEY>az.namespace</ATTRIBUTE-KEY><ATTRIBUTE-VALUE>Microsoft.DocumentDB</ATTRIBUTE-VALUE><ATTRIBUTE-KEY>db.operation</ATTRIBUTE-KEY><ATTRIBUTE-VALUE>Typed FeedIterator ReadNextAsync</ATTRIBUTE-VALUE><ATTRIBUTE-KEY>db.name</ATTRIBUTE-KEY><ATTRIBUTE-KEY>db.cosmosdb.container</ATTRIBUTE-KEY><ATTRIBUTE-KEY>db.system</ATTRIBUTE-KEY><ATTRIBUTE-VALUE>cosmosdb</ATTRIBUTE-VALUE><ATTRIBUTE-KEY>db.cosmosdb.machine_id</ATTRIBUTE-KEY><ATTRIBUTE-KEY>net.peer.name</ATTRIBUTE-KEY><ATTRIBUTE-VALUE>127.0.0.1</ATTRIBUTE-VALUE><ATTRIBUTE-KEY>db.cosmosdb.client_id</ATTRIBUTE-KEY><ATTRIBUTE-KEY>db.cosmosdb.user_agent</ATTRIBUTE-KEY><ATTRIBUTE-KEY>db.cosmosdb.connection_mode</ATTRIBUTE-KEY><ATTRIBUTE-VALUE>Direct</ATTRIBUTE-VALUE><ATTRIBUTE-KEY>db.cosmosdb.operation_type</ATTRIBUTE-KEY><ATTRIBUTE-VALUE>Query</ATTRIBUTE-VALUE><ATTRIBUTE-KEY>db.cosmosdb.request_content_length_bytes</ATTRIBUTE-KEY><ATTRIBUTE-KEY>db.cosmosdb.response_content_length_bytes</ATTRIBUTE-KEY><ATTRIBUTE-KEY>db.cosmosdb.status_code</ATTRIBUTE-KEY><ATTRIBUTE-KEY>db.cosmosdb.sub_status_code</ATTRIBUTE-KEY><ATTRIBUTE-KEY>db.cosmosdb.request_charge</ATTRIBUTE-KEY><ATTRIBUTE-KEY>db.cosmosdb.item_count</ATTRIBUTE-KEY><ATTRIBUTE-KEY>db.cosmosdb.activity_id</ATTRIBUTE-KEY><ATTRIBUTE-KEY>db.cosmosdb.correlated_activity_id</ATTRIBUTE-KEY><ATTRIBUTE-KEY>db.cosmosdb.regions_contacted</ATTRIBUTE-KEY><ATTRIBUTE-VALUE>South Central US</ATTRIBUTE-VALUE></ACTIVITY>
<ACTIVITY><OPERATION>Operation.Typed FeedIterator ReadNextAsync</OPERATION><ATTRIBUTE-KEY>kind</ATTRIBUTE-KEY><ATTRIBUTE-VALUE>client</ATTRIBUTE-VALUE><ATTRIBUTE-KEY>az.namespace</ATTRIBUTE-KEY><ATTRIBUTE-VALUE>Microsoft.DocumentDB</ATTRIBUTE-VALUE><ATTRIBUTE-KEY>db.operation</ATTRIBUTE-KEY><ATTRIBUTE-VALUE>Typed FeedIterator ReadNextAsync</ATTRIBUTE-VALUE><ATTRIBUTE-KEY>db.name</ATTRIBUTE-KEY><ATTRIBUTE-KEY>db.cosmosdb.container</ATTRIBUTE-KEY><ATTRIBUTE-KEY>db.system</ATTRIBUTE-KEY><ATTRIBUTE-VALUE>cosmosdb</ATTRIBUTE-VALUE><ATTRIBUTE-KEY>db.cosmosdb.machine_id</ATTRIBUTE-KEY><ATTRIBUTE-KEY>net.peer.name</ATTRIBUTE-KEY><ATTRIBUTE-VALUE>127.0.0.1</ATTRIBUTE-VALUE><ATTRIBUTE-KEY>db.cosmosdb.client_id</ATTRIBUTE-KEY><ATTRIBUTE-KEY>db.cosmosdb.user_agent</ATTRIBUTE-KEY><ATTRIBUTE-KEY>db.cosmosdb.connection_mode</ATTRIBUTE-KEY><ATTRIBUTE-VALUE>Direct</ATTRIBUTE-VALUE><ATTRIBUTE-KEY>db.cosmosdb.operation_type</ATTRIBUTE-KEY><ATTRIBUTE-VALUE>Query</ATTRIBUTE-VALUE><ATTRIBUTE-KEY>db.cosmosdb.request_content_length_bytes</ATTRIBUTE-KEY><ATTRIBUTE-KEY>db.cosmosdb.response_content_length_bytes</ATTRIBUTE-KEY><ATTRIBUTE-KEY>db.cosmosdb.status_code</ATTRIBUTE-KEY><ATTRIBUTE-KEY>db.cosmosdb.sub_status_code</ATTRIBUTE-KEY><ATTRIBUTE-KEY>db.cosmosdb.request_charge</ATTRIBUTE-KEY><ATTRIBUTE-KEY>db.cosmosdb.item_count</ATTRIBUTE-KEY><ATTRIBUTE-KEY>db.cosmosdb.activity_id</ATTRIBUTE-KEY><ATTRIBUTE-KEY>db.cosmosdb.correlated_activity_id</ATTRIBUTE-KEY><ATTRIBUTE-KEY>db.cosmosdb.regions_contacted</ATTRIBUTE-KEY><ATTRIBUTE-VALUE>South Central US</ATTRIBUTE-VALUE></ACTIVITY>
<ACTIVITY><OPERATION>Operation.Typed FeedIterator ReadNextAsync</OPERATION><ATTRIBUTE-KEY>kind</ATTRIBUTE-KEY><ATTRIBUTE-VALUE>client</ATTRIBUTE-VALUE><ATTRIBUTE-KEY>az.namespace</ATTRIBUTE-KEY><ATTRIBUTE-VALUE>Microsoft.DocumentDB</ATTRIBUTE-VALUE><ATTRIBUTE-KEY>db.operation</ATTRIBUTE-KEY><ATTRIBUTE-VALUE>Typed FeedIterator ReadNextAsync</ATTRIBUTE-VALUE><ATTRIBUTE-KEY>db.name</ATTRIBUTE-KEY><ATTRIBUTE-KEY>db.cosmosdb.container</ATTRIBUTE-KEY><ATTRIBUTE-KEY>db.system</ATTRIBUTE-KEY><ATTRIBUTE-VALUE>cosmosdb</ATTRIBUTE-VALUE><ATTRIBUTE-KEY>db.cosmosdb.machine_id</ATTRIBUTE-KEY><ATTRIBUTE-KEY>net.peer.name</ATTRIBUTE-KEY><ATTRIBUTE-VALUE>127.0.0.1</ATTRIBUTE-VALUE><ATTRIBUTE-KEY>db.cosmosdb.client_id</ATTRIBUTE-KEY><ATTRIBUTE-KEY>db.cosmosdb.user_agent</ATTRIBUTE-KEY><ATTRIBUTE-KEY>db.cosmosdb.connection_mode</ATTRIBUTE-KEY><ATTRIBUTE-VALUE>Direct</ATTRIBUTE-VALUE><ATTRIBUTE-KEY>db.cosmosdb.operation_type</ATTRIBUTE-KEY><ATTRIBUTE-VALUE>Query</ATTRIBUTE-VALUE><ATTRIBUTE-KEY>db.cosmosdb.request_content_length_bytes</ATTRIBUTE-KEY><ATTRIBUTE-KEY>db.cosmosdb.response_content_length_bytes</ATTRIBUTE-KEY><ATTRIBUTE-KEY>db.cosmosdb.status_code</ATTRIBUTE-KEY><ATTRIBUTE-KEY>db.cosmosdb.sub_status_code</ATTRIBUTE-KEY><ATTRIBUTE-KEY>db.cosmosdb.request_charge</ATTRIBUTE-KEY><ATTRIBUTE-KEY>db.cosmosdb.item_count</ATTRIBUTE-KEY><ATTRIBUTE-KEY>db.cosmosdb.activity_id</ATTRIBUTE-KEY><ATTRIBUTE-KEY>db.cosmosdb.correlated_activity_id</ATTRIBUTE-KEY><ATTRIBUTE-KEY>db.cosmosdb.regions_contacted</ATTRIBUTE-KEY><ATTRIBUTE-VALUE>South Central US</ATTRIBUTE-VALUE></ACTIVITY>
<EVENT><EVENT-NAME>LatencyOverThreshold</EVENT-NAME><EVENT-TEXT>Ideally, this should contain request diagnostics but request diagnostics is subject to change with each request as it contains few unique id. So just putting this tag with this static text to make sure event is getting generated for each test.</EVENT-TEXT></EVENT>
<EVENT><EVENT-NAME>LatencyOverThreshold</EVENT-NAME><EVENT-TEXT>Ideally, this should contain request diagnostics but request diagnostics is subject to change with each request as it contains few unique id. So just putting this tag with this static text to make sure event is getting generated for each test.</EVENT-TEXT></EVENT>
<EVENT><EVENT-NAME>LatencyOverThreshold</EVENT-NAME><EVENT-TEXT>Ideally, this should contain request diagnostics but request diagnostics is subject to change with each request as it contains few unique id. So just putting this tag with this static text to make sure event is getting generated for each test.</EVENT-TEXT></EVENT>
<EVENT><EVENT-NAME>LatencyOverThreshold</EVENT-NAME><EVENT-TEXT>Ideally, this should contain request diagnostics but request diagnostics is subject to change with each request as it contains few unique id. So just putting this tag with this static text to make sure event is getting generated for each test.</EVENT-TEXT></EVENT>
</OTelActivities>
    </Output>
  </Result>
  <Result>
    <Input>
      <Description>Query - Without ServiceInterop</Description>
      <Setup><![CDATA[
    Lazy<bool> currentLazy = Documents.ServiceInteropWrapper.AssembliesExist;
    Documents.ServiceInteropWrapper.AssembliesExist = new Lazy<bool>(() => false);
    FeedIterator<JToken> feedIterator = container.GetItemQueryIterator<JToken>(
        queryText: "SELECT * FROM c");

    List<ITrace> traces = new List<ITrace>();

    while (feedIterator.HasMoreResults)
    {
        FeedResponse<JToken> responseMessage = await feedIterator.ReadNextAsync(cancellationToken: default);
        ITrace trace = ((CosmosTraceDiagnostics)responseMessage.Diagnostics).Value;
        traces.Add(trace);
    }

    ITrace traceForest = TraceJoiner.JoinTraces(traces);
    Documents.ServiceInteropWrapper.AssembliesExist = currentLazy;
]]></Setup>
    </Input>
    <Output>
      <Text><![CDATA[.
└── Trace Forest(00000000-0000-0000-0000-000000000000)  Unknown-Component  00:00:00:000  0.00 milliseconds  
    ├── Typed FeedIterator ReadNextAsync(00000000-0000-0000-0000-000000000000)  Transport-Component  00:00:00:000  0.00 milliseconds  
    │   │   (
    │   │       [Client Configuration]
    │   │       Redacted To Not Change The Baselines From Run To Run
    │   │       [Query Correlated ActivityId]
    │   │       Redacted To Not Change The Baselines From Run To Run
    │   │   )
    │   ├── Create Query Pipeline(00000000-0000-0000-0000-000000000000)  Query-Component  00:00:00:000  0.00 milliseconds  
    │   │   ├── Get Container Properties(00000000-0000-0000-0000-000000000000)  Transport-Component  00:00:00:000  0.00 milliseconds  
    │   │   │   └── Get Collection Cache(00000000-0000-0000-0000-000000000000)  Routing-Component  00:00:00:000  0.00 milliseconds  
    │   │   ├── Gateway QueryPlan(00000000-0000-0000-0000-000000000000)  Query-Component  00:00:00:000  0.00 milliseconds  
    │   │   │       (
    │   │   │           [ServiceInterop unavailable]
    │   │   │           Redacted To Not Change The Baselines From Run To Run
    │   │   │       )
    │   │   ├── Microsoft.Azure.Cosmos.Handlers.RequestInvokerHandler(00000000-0000-0000-0000-000000000000)  RequestHandler-Component  00:00:00:000  0.00 milliseconds  
    │   │   │   └── Microsoft.Azure.Cosmos.Handlers.DiagnosticsHandler(00000000-0000-0000-0000-000000000000)  RequestHandler-Component  00:00:00:000  0.00 milliseconds  
    │   │   │       │   (
    │   │   │       │       [System Info]
    │   │   │       │       Redacted To Not Change The Baselines From Run To Run
    │   │   │       │   )
    │   │   │       └── Microsoft.Azure.Cosmos.Handlers.RetryHandler(00000000-0000-0000-0000-000000000000)  RequestHandler-Component  00:00:00:000  0.00 milliseconds  
    │   │   │           └── Microsoft.Azure.Cosmos.Handlers.RouterHandler(00000000-0000-0000-0000-000000000000)  RequestHandler-Component  00:00:00:000  0.00 milliseconds  
    │   │   │               └── Microsoft.Azure.Cosmos.Handlers.TransportHandler(00000000-0000-0000-0000-000000000000)  RequestHandler-Component  00:00:00:000  0.00 milliseconds  
    │   │   │                   └── Microsoft.Azure.Cosmos.GatewayStoreModel Transport Request(00000000-0000-0000-0000-000000000000)  Transport-Component  00:00:00:000  0.00 milliseconds  
    │   │   │                           (
    │   │   │                               [Client Side Request Stats]
    │   │   │                               Redacted To Not Change The Baselines From Run To Run
    │   │   │                               [PointOperationStatisticsTraceDatum]
    │   │   │                               Redacted To Not Change The Baselines From Run To Run
    │   │   │                           )
    │   │   └── Get Partition Key Ranges(00000000-0000-0000-0000-000000000000)  Routing-Component  00:00:00:000  0.00 milliseconds  
    │   │       └── Try Get Overlapping Ranges(00000000-0000-0000-0000-000000000000)  Routing-Component  00:00:00:000  0.00 milliseconds  
    │   ├── MoveNextAsync(00000000-0000-0000-0000-000000000000)  Pagination-Component  00:00:00:000  0.00 milliseconds  
    │   │   ├── Prefetching(00000000-0000-0000-0000-000000000000)  Pagination-Component  00:00:00:000  0.00 milliseconds  
    │   │   └── [,05C1CFFFFFFFF8) move next(00000000-0000-0000-0000-000000000000)  Pagination-Component  00:00:00:000  0.00 milliseconds  
    │   │       └── Prefetch(00000000-0000-0000-0000-000000000000)  Pagination-Component  00:00:00:000  0.00 milliseconds  
    │   │           └── [,05C1CFFFFFFFF8) move next(00000000-0000-0000-0000-000000000000)  Pagination-Component  00:00:00:000  0.00 milliseconds  
    │   │               │   (
    │   │               │       [Query Metrics]
    │   │               │       Redacted To Not Change The Baselines From Run To Run
    │   │               │   )
    │   │               ├── Microsoft.Azure.Cosmos.Handlers.RequestInvokerHandler(00000000-0000-0000-0000-000000000000)  RequestHandler-Component  00:00:00:000  0.00 milliseconds  
    │   │               │   ├── Get Collection Cache(00000000-0000-0000-0000-000000000000)  Routing-Component  00:00:00:000  0.00 milliseconds  
    │   │               │   ├── Get Partition Key Range Cache(00000000-0000-0000-0000-000000000000)  Routing-Component  00:00:00:000  0.00 milliseconds  
    │   │               │   ├── Try Get Overlapping Ranges(00000000-0000-0000-0000-000000000000)  Routing-Component  00:00:00:000  0.00 milliseconds  
    │   │               │   └── Microsoft.Azure.Cosmos.Handlers.DiagnosticsHandler(00000000-0000-0000-0000-000000000000)  RequestHandler-Component  00:00:00:000  0.00 milliseconds  
    │   │               │       │   (
    │   │               │       │       [System Info]
    │   │               │       │       Redacted To Not Change The Baselines From Run To Run
    │   │               │       │   )
    │   │               │       └── Microsoft.Azure.Cosmos.Handlers.RetryHandler(00000000-0000-0000-0000-000000000000)  RequestHandler-Component  00:00:00:000  0.00 milliseconds  
    │   │               │           └── Microsoft.Azure.Cosmos.Handlers.RouterHandler(00000000-0000-0000-0000-000000000000)  RequestHandler-Component  00:00:00:000  0.00 milliseconds  
    │   │               │               └── Microsoft.Azure.Cosmos.Handlers.TransportHandler(00000000-0000-0000-0000-000000000000)  RequestHandler-Component  00:00:00:000  0.00 milliseconds  
    │   │               │                   └── Microsoft.Azure.Documents.ServerStoreModel Transport Request(00000000-0000-0000-0000-000000000000)  Transport-Component  00:00:00:000  0.00 milliseconds  
    │   │               │                           (
    │   │               │                               [Client Side Request Stats]
    │   │               │                               Redacted To Not Change The Baselines From Run To Run
    │   │               │                           )
    │   │               └── Get Cosmos Element Response(00000000-0000-0000-0000-000000000000)  Json-Component  00:00:00:000  0.00 milliseconds  
    │   └── Query Response Serialization(00000000-0000-0000-0000-000000000000)  Transport-Component  00:00:00:000  0.00 milliseconds  
    ├── Typed FeedIterator ReadNextAsync(00000000-0000-0000-0000-000000000000)  Transport-Component  00:00:00:000  0.00 milliseconds  
    │   │   (
    │   │       [Client Configuration]
    │   │       Redacted To Not Change The Baselines From Run To Run
    │   │       [Query Correlated ActivityId]
    │   │       Redacted To Not Change The Baselines From Run To Run
    │   │   )
    │   ├── MoveNextAsync(00000000-0000-0000-0000-000000000000)  Pagination-Component  00:00:00:000  0.00 milliseconds  
    │   │   └── [05C1CFFFFFFFF8,05C1DFFFFFFFF8) move next(00000000-0000-0000-0000-000000000000)  Pagination-Component  00:00:00:000  0.00 milliseconds  
    │   │       └── Prefetch(00000000-0000-0000-0000-000000000000)  Pagination-Component  00:00:00:000  0.00 milliseconds  
    │   │           └── [05C1CFFFFFFFF8,05C1DFFFFFFFF8) move next(00000000-0000-0000-0000-000000000000)  Pagination-Component  00:00:00:000  0.00 milliseconds  
    │   │               │   (
    │   │               │       [Query Metrics]
    │   │               │       Redacted To Not Change The Baselines From Run To Run
    │   │               │   )
    │   │               ├── Microsoft.Azure.Cosmos.Handlers.RequestInvokerHandler(00000000-0000-0000-0000-000000000000)  RequestHandler-Component  00:00:00:000  0.00 milliseconds  
    │   │               │   ├── Get Collection Cache(00000000-0000-0000-0000-000000000000)  Routing-Component  00:00:00:000  0.00 milliseconds  
    │   │               │   ├── Get Partition Key Range Cache(00000000-0000-0000-0000-000000000000)  Routing-Component  00:00:00:000  0.00 milliseconds  
    │   │               │   ├── Try Get Overlapping Ranges(00000000-0000-0000-0000-000000000000)  Routing-Component  00:00:00:000  0.00 milliseconds  
    │   │               │   └── Microsoft.Azure.Cosmos.Handlers.DiagnosticsHandler(00000000-0000-0000-0000-000000000000)  RequestHandler-Component  00:00:00:000  0.00 milliseconds  
    │   │               │       │   (
    │   │               │       │       [System Info]
    │   │               │       │       Redacted To Not Change The Baselines From Run To Run
    │   │               │       │   )
    │   │               │       └── Microsoft.Azure.Cosmos.Handlers.RetryHandler(00000000-0000-0000-0000-000000000000)  RequestHandler-Component  00:00:00:000  0.00 milliseconds  
    │   │               │           └── Microsoft.Azure.Cosmos.Handlers.RouterHandler(00000000-0000-0000-0000-000000000000)  RequestHandler-Component  00:00:00:000  0.00 milliseconds  
    │   │               │               └── Microsoft.Azure.Cosmos.Handlers.TransportHandler(00000000-0000-0000-0000-000000000000)  RequestHandler-Component  00:00:00:000  0.00 milliseconds  
    │   │               │                   └── Microsoft.Azure.Documents.ServerStoreModel Transport Request(00000000-0000-0000-0000-000000000000)  Transport-Component  00:00:00:000  0.00 milliseconds  
    │   │               │                           (
    │   │               │                               [Client Side Request Stats]
    │   │               │                               Redacted To Not Change The Baselines From Run To Run
    │   │               │                           )
    │   │               └── Get Cosmos Element Response(00000000-0000-0000-0000-000000000000)  Json-Component  00:00:00:000  0.00 milliseconds  
    │   └── Query Response Serialization(00000000-0000-0000-0000-000000000000)  Transport-Component  00:00:00:000  0.00 milliseconds  
    ├── Typed FeedIterator ReadNextAsync(00000000-0000-0000-0000-000000000000)  Transport-Component  00:00:00:000  0.00 milliseconds  
    │   │   (
    │   │       [Client Configuration]
    │   │       Redacted To Not Change The Baselines From Run To Run
    │   │       [Query Correlated ActivityId]
    │   │       Redacted To Not Change The Baselines From Run To Run
    │   │   )
    │   ├── MoveNextAsync(00000000-0000-0000-0000-000000000000)  Pagination-Component  00:00:00:000  0.00 milliseconds  
    │   │   └── [05C1DFFFFFFFF8,05C1E7FFFFFFFA) move next(00000000-0000-0000-0000-000000000000)  Pagination-Component  00:00:00:000  0.00 milliseconds  
    │   │       └── Prefetch(00000000-0000-0000-0000-000000000000)  Pagination-Component  00:00:00:000  0.00 milliseconds  
    │   │           └── [05C1DFFFFFFFF8,05C1E7FFFFFFFA) move next(00000000-0000-0000-0000-000000000000)  Pagination-Component  00:00:00:000  0.00 milliseconds  
    │   │               │   (
    │   │               │       [Query Metrics]
    │   │               │       Redacted To Not Change The Baselines From Run To Run
    │   │               │   )
    │   │               ├── Microsoft.Azure.Cosmos.Handlers.RequestInvokerHandler(00000000-0000-0000-0000-000000000000)  RequestHandler-Component  00:00:00:000  0.00 milliseconds  
    │   │               │   ├── Get Collection Cache(00000000-0000-0000-0000-000000000000)  Routing-Component  00:00:00:000  0.00 milliseconds  
    │   │               │   ├── Get Partition Key Range Cache(00000000-0000-0000-0000-000000000000)  Routing-Component  00:00:00:000  0.00 milliseconds  
    │   │               │   ├── Try Get Overlapping Ranges(00000000-0000-0000-0000-000000000000)  Routing-Component  00:00:00:000  0.00 milliseconds  
    │   │               │   └── Microsoft.Azure.Cosmos.Handlers.DiagnosticsHandler(00000000-0000-0000-0000-000000000000)  RequestHandler-Component  00:00:00:000  0.00 milliseconds  
    │   │               │       │   (
    │   │               │       │       [System Info]
    │   │               │       │       Redacted To Not Change The Baselines From Run To Run
    │   │               │       │   )
    │   │               │       └── Microsoft.Azure.Cosmos.Handlers.RetryHandler(00000000-0000-0000-0000-000000000000)  RequestHandler-Component  00:00:00:000  0.00 milliseconds  
    │   │               │           └── Microsoft.Azure.Cosmos.Handlers.RouterHandler(00000000-0000-0000-0000-000000000000)  RequestHandler-Component  00:00:00:000  0.00 milliseconds  
    │   │               │               └── Microsoft.Azure.Cosmos.Handlers.TransportHandler(00000000-0000-0000-0000-000000000000)  RequestHandler-Component  00:00:00:000  0.00 milliseconds  
    │   │               │                   └── Microsoft.Azure.Documents.ServerStoreModel Transport Request(00000000-0000-0000-0000-000000000000)  Transport-Component  00:00:00:000  0.00 milliseconds  
    │   │               │                           (
    │   │               │                               [Client Side Request Stats]
    │   │               │                               Redacted To Not Change The Baselines From Run To Run
    │   │               │                           )
    │   │               └── Get Cosmos Element Response(00000000-0000-0000-0000-000000000000)  Json-Component  00:00:00:000  0.00 milliseconds  
    │   └── Query Response Serialization(00000000-0000-0000-0000-000000000000)  Transport-Component  00:00:00:000  0.00 milliseconds  
    └── Typed FeedIterator ReadNextAsync(00000000-0000-0000-0000-000000000000)  Transport-Component  00:00:00:000  0.00 milliseconds  
        │   (
        │       [Client Configuration]
        │       Redacted To Not Change The Baselines From Run To Run
        │       [Query Correlated ActivityId]
        │       Redacted To Not Change The Baselines From Run To Run
        │   )
        ├── MoveNextAsync(00000000-0000-0000-0000-000000000000)  Pagination-Component  00:00:00:000  0.00 milliseconds  
        │   └── [05C1E7FFFFFFFA,FF) move next(00000000-0000-0000-0000-000000000000)  Pagination-Component  00:00:00:000  0.00 milliseconds  
        │       └── Prefetch(00000000-0000-0000-0000-000000000000)  Pagination-Component  00:00:00:000  0.00 milliseconds  
        │           └── [05C1E7FFFFFFFA,FF) move next(00000000-0000-0000-0000-000000000000)  Pagination-Component  00:00:00:000  0.00 milliseconds  
        │               │   (
        │               │       [Query Metrics]
        │               │       Redacted To Not Change The Baselines From Run To Run
        │               │   )
        │               ├── Microsoft.Azure.Cosmos.Handlers.RequestInvokerHandler(00000000-0000-0000-0000-000000000000)  RequestHandler-Component  00:00:00:000  0.00 milliseconds  
        │               │   ├── Get Collection Cache(00000000-0000-0000-0000-000000000000)  Routing-Component  00:00:00:000  0.00 milliseconds  
        │               │   ├── Get Partition Key Range Cache(00000000-0000-0000-0000-000000000000)  Routing-Component  00:00:00:000  0.00 milliseconds  
        │               │   ├── Try Get Overlapping Ranges(00000000-0000-0000-0000-000000000000)  Routing-Component  00:00:00:000  0.00 milliseconds  
        │               │   └── Microsoft.Azure.Cosmos.Handlers.DiagnosticsHandler(00000000-0000-0000-0000-000000000000)  RequestHandler-Component  00:00:00:000  0.00 milliseconds  
        │               │       │   (
        │               │       │       [System Info]
        │               │       │       Redacted To Not Change The Baselines From Run To Run
        │               │       │   )
        │               │       └── Microsoft.Azure.Cosmos.Handlers.RetryHandler(00000000-0000-0000-0000-000000000000)  RequestHandler-Component  00:00:00:000  0.00 milliseconds  
        │               │           └── Microsoft.Azure.Cosmos.Handlers.RouterHandler(00000000-0000-0000-0000-000000000000)  RequestHandler-Component  00:00:00:000  0.00 milliseconds  
        │               │               └── Microsoft.Azure.Cosmos.Handlers.TransportHandler(00000000-0000-0000-0000-000000000000)  RequestHandler-Component  00:00:00:000  0.00 milliseconds  
        │               │                   └── Microsoft.Azure.Documents.ServerStoreModel Transport Request(00000000-0000-0000-0000-000000000000)  Transport-Component  00:00:00:000  0.00 milliseconds  
        │               │                           (
        │               │                               [Client Side Request Stats]
        │               │                               Redacted To Not Change The Baselines From Run To Run
        │               │                           )
        │               └── Get Cosmos Element Response(00000000-0000-0000-0000-000000000000)  Json-Component  00:00:00:000  0.00 milliseconds  
        └── Query Response Serialization(00000000-0000-0000-0000-000000000000)  Transport-Component  00:00:00:000  0.00 milliseconds  
]]></Text>
      <Json><![CDATA[{
  "Summary": {},
  "name": "Trace Forest",
<<<<<<< HEAD
  "start time": "00:00:00:000",
=======
  "start datetime": "0001-01-01T00:00:00Z",
>>>>>>> 4ab62933
  "duration in milliseconds": 0,
  "children": [
    {
      "name": "Typed FeedIterator ReadNextAsync",
      "duration in milliseconds": 0,
      "data": {
        "Client Configuration": "Redacted To Not Change The Baselines From Run To Run",
        "Query Correlated ActivityId": "Redacted To Not Change The Baselines From Run To Run"
      },
      "children": [
        {
          "name": "Create Query Pipeline",
          "duration in milliseconds": 0,
          "children": [
            {
              "name": "Get Container Properties",
              "duration in milliseconds": 0,
              "children": [
                {
                  "name": "Get Collection Cache",
                  "duration in milliseconds": 0
                }
              ]
            },
            {
              "name": "Gateway QueryPlan",
              "duration in milliseconds": 0,
              "data": {
                "ServiceInterop unavailable": "Redacted To Not Change The Baselines From Run To Run"
              }
            },
            {
              "name": "Microsoft.Azure.Cosmos.Handlers.RequestInvokerHandler",
              "duration in milliseconds": 0,
              "children": [
                {
                  "name": "Microsoft.Azure.Cosmos.Handlers.DiagnosticsHandler",
                  "duration in milliseconds": 0,
                  "data": {
                    "System Info": "Redacted To Not Change The Baselines From Run To Run"
                  },
                  "children": [
                    {
                      "name": "Microsoft.Azure.Cosmos.Handlers.RetryHandler",
                      "duration in milliseconds": 0,
                      "children": [
                        {
                          "name": "Microsoft.Azure.Cosmos.Handlers.RouterHandler",
                          "duration in milliseconds": 0,
                          "children": [
                            {
                              "name": "Microsoft.Azure.Cosmos.Handlers.TransportHandler",
                              "duration in milliseconds": 0,
                              "children": [
                                {
                                  "name": "Microsoft.Azure.Cosmos.GatewayStoreModel Transport Request",
                                  "duration in milliseconds": 0,
                                  "data": {
                                    "Client Side Request Stats": "Redacted To Not Change The Baselines From Run To Run",
                                    "PointOperationStatisticsTraceDatum": "Redacted To Not Change The Baselines From Run To Run"
                                  }
                                }
                              ]
                            }
                          ]
                        }
                      ]
                    }
                  ]
                }
              ]
            },
            {
              "name": "Get Partition Key Ranges",
              "duration in milliseconds": 0,
              "children": [
                {
                  "name": "Try Get Overlapping Ranges",
                  "duration in milliseconds": 0
                }
              ]
            }
          ]
        },
        {
          "name": "MoveNextAsync",
          "duration in milliseconds": 0,
          "children": [
            {
              "name": "Prefetching",
              "duration in milliseconds": 0
            },
            {
              "name": "[,05C1CFFFFFFFF8) move next",
              "duration in milliseconds": 0,
              "children": [
                {
                  "name": "Prefetch",
                  "duration in milliseconds": 0,
                  "children": [
                    {
                      "name": "[,05C1CFFFFFFFF8) move next",
                      "duration in milliseconds": 0,
                      "data": {
                        "Query Metrics": "Redacted To Not Change The Baselines From Run To Run"
                      },
                      "children": [
                        {
                          "name": "Microsoft.Azure.Cosmos.Handlers.RequestInvokerHandler",
                          "duration in milliseconds": 0,
                          "children": [
                            {
                              "name": "Get Collection Cache",
                              "duration in milliseconds": 0
                            },
                            {
                              "name": "Get Partition Key Range Cache",
                              "duration in milliseconds": 0
                            },
                            {
                              "name": "Try Get Overlapping Ranges",
                              "duration in milliseconds": 0
                            },
                            {
                              "name": "Microsoft.Azure.Cosmos.Handlers.DiagnosticsHandler",
                              "duration in milliseconds": 0,
                              "data": {
                                "System Info": "Redacted To Not Change The Baselines From Run To Run"
                              },
                              "children": [
                                {
                                  "name": "Microsoft.Azure.Cosmos.Handlers.RetryHandler",
                                  "duration in milliseconds": 0,
                                  "children": [
                                    {
                                      "name": "Microsoft.Azure.Cosmos.Handlers.RouterHandler",
                                      "duration in milliseconds": 0,
                                      "children": [
                                        {
                                          "name": "Microsoft.Azure.Cosmos.Handlers.TransportHandler",
                                          "duration in milliseconds": 0,
                                          "children": [
                                            {
                                              "name": "Microsoft.Azure.Documents.ServerStoreModel Transport Request",
                                              "duration in milliseconds": 0,
                                              "data": {
                                                "Client Side Request Stats": "Redacted To Not Change The Baselines From Run To Run"
                                              }
                                            }
                                          ]
                                        }
                                      ]
                                    }
                                  ]
                                }
                              ]
                            }
                          ]
                        },
                        {
                          "name": "Get Cosmos Element Response",
                          "duration in milliseconds": 0
                        }
                      ]
                    }
                  ]
                }
              ]
            }
          ]
        },
        {
          "name": "Query Response Serialization",
          "duration in milliseconds": 0
        }
      ]
    },
    {
      "name": "Typed FeedIterator ReadNextAsync",
      "duration in milliseconds": 0,
      "data": {
        "Client Configuration": "Redacted To Not Change The Baselines From Run To Run",
        "Query Correlated ActivityId": "Redacted To Not Change The Baselines From Run To Run"
      },
      "children": [
        {
          "name": "MoveNextAsync",
          "duration in milliseconds": 0,
          "children": [
            {
              "name": "[05C1CFFFFFFFF8,05C1DFFFFFFFF8) move next",
              "duration in milliseconds": 0,
              "children": [
                {
                  "name": "Prefetch",
                  "duration in milliseconds": 0,
                  "children": [
                    {
                      "name": "[05C1CFFFFFFFF8,05C1DFFFFFFFF8) move next",
                      "duration in milliseconds": 0,
                      "data": {
                        "Query Metrics": "Redacted To Not Change The Baselines From Run To Run"
                      },
                      "children": [
                        {
                          "name": "Microsoft.Azure.Cosmos.Handlers.RequestInvokerHandler",
                          "duration in milliseconds": 0,
                          "children": [
                            {
                              "name": "Get Collection Cache",
                              "duration in milliseconds": 0
                            },
                            {
                              "name": "Get Partition Key Range Cache",
                              "duration in milliseconds": 0
                            },
                            {
                              "name": "Try Get Overlapping Ranges",
                              "duration in milliseconds": 0
                            },
                            {
                              "name": "Microsoft.Azure.Cosmos.Handlers.DiagnosticsHandler",
                              "duration in milliseconds": 0,
                              "data": {
                                "System Info": "Redacted To Not Change The Baselines From Run To Run"
                              },
                              "children": [
                                {
                                  "name": "Microsoft.Azure.Cosmos.Handlers.RetryHandler",
                                  "duration in milliseconds": 0,
                                  "children": [
                                    {
                                      "name": "Microsoft.Azure.Cosmos.Handlers.RouterHandler",
                                      "duration in milliseconds": 0,
                                      "children": [
                                        {
                                          "name": "Microsoft.Azure.Cosmos.Handlers.TransportHandler",
                                          "duration in milliseconds": 0,
                                          "children": [
                                            {
                                              "name": "Microsoft.Azure.Documents.ServerStoreModel Transport Request",
                                              "duration in milliseconds": 0,
                                              "data": {
                                                "Client Side Request Stats": "Redacted To Not Change The Baselines From Run To Run"
                                              }
                                            }
                                          ]
                                        }
                                      ]
                                    }
                                  ]
                                }
                              ]
                            }
                          ]
                        },
                        {
                          "name": "Get Cosmos Element Response",
                          "duration in milliseconds": 0
                        }
                      ]
                    }
                  ]
                }
              ]
            }
          ]
        },
        {
          "name": "Query Response Serialization",
          "duration in milliseconds": 0
        }
      ]
    },
    {
      "name": "Typed FeedIterator ReadNextAsync",
      "duration in milliseconds": 0,
      "data": {
        "Client Configuration": "Redacted To Not Change The Baselines From Run To Run",
        "Query Correlated ActivityId": "Redacted To Not Change The Baselines From Run To Run"
      },
      "children": [
        {
          "name": "MoveNextAsync",
          "duration in milliseconds": 0,
          "children": [
            {
              "name": "[05C1DFFFFFFFF8,05C1E7FFFFFFFA) move next",
              "duration in milliseconds": 0,
              "children": [
                {
                  "name": "Prefetch",
                  "duration in milliseconds": 0,
                  "children": [
                    {
                      "name": "[05C1DFFFFFFFF8,05C1E7FFFFFFFA) move next",
                      "duration in milliseconds": 0,
                      "data": {
                        "Query Metrics": "Redacted To Not Change The Baselines From Run To Run"
                      },
                      "children": [
                        {
                          "name": "Microsoft.Azure.Cosmos.Handlers.RequestInvokerHandler",
                          "duration in milliseconds": 0,
                          "children": [
                            {
                              "name": "Get Collection Cache",
                              "duration in milliseconds": 0
                            },
                            {
                              "name": "Get Partition Key Range Cache",
                              "duration in milliseconds": 0
                            },
                            {
                              "name": "Try Get Overlapping Ranges",
                              "duration in milliseconds": 0
                            },
                            {
                              "name": "Microsoft.Azure.Cosmos.Handlers.DiagnosticsHandler",
                              "duration in milliseconds": 0,
                              "data": {
                                "System Info": "Redacted To Not Change The Baselines From Run To Run"
                              },
                              "children": [
                                {
                                  "name": "Microsoft.Azure.Cosmos.Handlers.RetryHandler",
                                  "duration in milliseconds": 0,
                                  "children": [
                                    {
                                      "name": "Microsoft.Azure.Cosmos.Handlers.RouterHandler",
                                      "duration in milliseconds": 0,
                                      "children": [
                                        {
                                          "name": "Microsoft.Azure.Cosmos.Handlers.TransportHandler",
                                          "duration in milliseconds": 0,
                                          "children": [
                                            {
                                              "name": "Microsoft.Azure.Documents.ServerStoreModel Transport Request",
                                              "duration in milliseconds": 0,
                                              "data": {
                                                "Client Side Request Stats": "Redacted To Not Change The Baselines From Run To Run"
                                              }
                                            }
                                          ]
                                        }
                                      ]
                                    }
                                  ]
                                }
                              ]
                            }
                          ]
                        },
                        {
                          "name": "Get Cosmos Element Response",
                          "duration in milliseconds": 0
                        }
                      ]
                    }
                  ]
                }
              ]
            }
          ]
        },
        {
          "name": "Query Response Serialization",
          "duration in milliseconds": 0
        }
      ]
    },
    {
      "name": "Typed FeedIterator ReadNextAsync",
      "duration in milliseconds": 0,
      "data": {
        "Client Configuration": "Redacted To Not Change The Baselines From Run To Run",
        "Query Correlated ActivityId": "Redacted To Not Change The Baselines From Run To Run"
      },
      "children": [
        {
          "name": "MoveNextAsync",
          "duration in milliseconds": 0,
          "children": [
            {
              "name": "[05C1E7FFFFFFFA,FF) move next",
              "duration in milliseconds": 0,
              "children": [
                {
                  "name": "Prefetch",
                  "duration in milliseconds": 0,
                  "children": [
                    {
                      "name": "[05C1E7FFFFFFFA,FF) move next",
                      "duration in milliseconds": 0,
                      "data": {
                        "Query Metrics": "Redacted To Not Change The Baselines From Run To Run"
                      },
                      "children": [
                        {
                          "name": "Microsoft.Azure.Cosmos.Handlers.RequestInvokerHandler",
                          "duration in milliseconds": 0,
                          "children": [
                            {
                              "name": "Get Collection Cache",
                              "duration in milliseconds": 0
                            },
                            {
                              "name": "Get Partition Key Range Cache",
                              "duration in milliseconds": 0
                            },
                            {
                              "name": "Try Get Overlapping Ranges",
                              "duration in milliseconds": 0
                            },
                            {
                              "name": "Microsoft.Azure.Cosmos.Handlers.DiagnosticsHandler",
                              "duration in milliseconds": 0,
                              "data": {
                                "System Info": "Redacted To Not Change The Baselines From Run To Run"
                              },
                              "children": [
                                {
                                  "name": "Microsoft.Azure.Cosmos.Handlers.RetryHandler",
                                  "duration in milliseconds": 0,
                                  "children": [
                                    {
                                      "name": "Microsoft.Azure.Cosmos.Handlers.RouterHandler",
                                      "duration in milliseconds": 0,
                                      "children": [
                                        {
                                          "name": "Microsoft.Azure.Cosmos.Handlers.TransportHandler",
                                          "duration in milliseconds": 0,
                                          "children": [
                                            {
                                              "name": "Microsoft.Azure.Documents.ServerStoreModel Transport Request",
                                              "duration in milliseconds": 0,
                                              "data": {
                                                "Client Side Request Stats": "Redacted To Not Change The Baselines From Run To Run"
                                              }
                                            }
                                          ]
                                        }
                                      ]
                                    }
                                  ]
                                }
                              ]
                            }
                          ]
                        },
                        {
                          "name": "Get Cosmos Element Response",
                          "duration in milliseconds": 0
                        }
                      ]
                    }
                  ]
                }
              ]
            }
          ]
        },
        {
          "name": "Query Response Serialization",
          "duration in milliseconds": 0
        }
      ]
    }
  ]
}]]></Json>
      <OTelActivities><ACTIVITY><OPERATION>Operation.Typed FeedIterator ReadNextAsync</OPERATION><ATTRIBUTE-KEY>kind</ATTRIBUTE-KEY><ATTRIBUTE-VALUE>client</ATTRIBUTE-VALUE><ATTRIBUTE-KEY>az.namespace</ATTRIBUTE-KEY><ATTRIBUTE-VALUE>Microsoft.DocumentDB</ATTRIBUTE-VALUE><ATTRIBUTE-KEY>db.operation</ATTRIBUTE-KEY><ATTRIBUTE-VALUE>Typed FeedIterator ReadNextAsync</ATTRIBUTE-VALUE><ATTRIBUTE-KEY>db.name</ATTRIBUTE-KEY><ATTRIBUTE-KEY>db.cosmosdb.container</ATTRIBUTE-KEY><ATTRIBUTE-KEY>db.system</ATTRIBUTE-KEY><ATTRIBUTE-VALUE>cosmosdb</ATTRIBUTE-VALUE><ATTRIBUTE-KEY>db.cosmosdb.machine_id</ATTRIBUTE-KEY><ATTRIBUTE-KEY>net.peer.name</ATTRIBUTE-KEY><ATTRIBUTE-VALUE>127.0.0.1</ATTRIBUTE-VALUE><ATTRIBUTE-KEY>db.cosmosdb.client_id</ATTRIBUTE-KEY><ATTRIBUTE-KEY>db.cosmosdb.user_agent</ATTRIBUTE-KEY><ATTRIBUTE-KEY>db.cosmosdb.connection_mode</ATTRIBUTE-KEY><ATTRIBUTE-VALUE>Direct</ATTRIBUTE-VALUE><ATTRIBUTE-KEY>db.cosmosdb.operation_type</ATTRIBUTE-KEY><ATTRIBUTE-VALUE>Query</ATTRIBUTE-VALUE><ATTRIBUTE-KEY>db.cosmosdb.request_content_length_bytes</ATTRIBUTE-KEY><ATTRIBUTE-KEY>db.cosmosdb.response_content_length_bytes</ATTRIBUTE-KEY><ATTRIBUTE-KEY>db.cosmosdb.status_code</ATTRIBUTE-KEY><ATTRIBUTE-KEY>db.cosmosdb.sub_status_code</ATTRIBUTE-KEY><ATTRIBUTE-KEY>db.cosmosdb.request_charge</ATTRIBUTE-KEY><ATTRIBUTE-KEY>db.cosmosdb.item_count</ATTRIBUTE-KEY><ATTRIBUTE-KEY>db.cosmosdb.activity_id</ATTRIBUTE-KEY><ATTRIBUTE-KEY>db.cosmosdb.correlated_activity_id</ATTRIBUTE-KEY><ATTRIBUTE-KEY>db.cosmosdb.regions_contacted</ATTRIBUTE-KEY><ATTRIBUTE-VALUE>South Central US</ATTRIBUTE-VALUE></ACTIVITY>
<ACTIVITY><OPERATION>Operation.Typed FeedIterator ReadNextAsync</OPERATION><ATTRIBUTE-KEY>kind</ATTRIBUTE-KEY><ATTRIBUTE-VALUE>client</ATTRIBUTE-VALUE><ATTRIBUTE-KEY>az.namespace</ATTRIBUTE-KEY><ATTRIBUTE-VALUE>Microsoft.DocumentDB</ATTRIBUTE-VALUE><ATTRIBUTE-KEY>db.operation</ATTRIBUTE-KEY><ATTRIBUTE-VALUE>Typed FeedIterator ReadNextAsync</ATTRIBUTE-VALUE><ATTRIBUTE-KEY>db.name</ATTRIBUTE-KEY><ATTRIBUTE-KEY>db.cosmosdb.container</ATTRIBUTE-KEY><ATTRIBUTE-KEY>db.system</ATTRIBUTE-KEY><ATTRIBUTE-VALUE>cosmosdb</ATTRIBUTE-VALUE><ATTRIBUTE-KEY>db.cosmosdb.machine_id</ATTRIBUTE-KEY><ATTRIBUTE-KEY>net.peer.name</ATTRIBUTE-KEY><ATTRIBUTE-VALUE>127.0.0.1</ATTRIBUTE-VALUE><ATTRIBUTE-KEY>db.cosmosdb.client_id</ATTRIBUTE-KEY><ATTRIBUTE-KEY>db.cosmosdb.user_agent</ATTRIBUTE-KEY><ATTRIBUTE-KEY>db.cosmosdb.connection_mode</ATTRIBUTE-KEY><ATTRIBUTE-VALUE>Direct</ATTRIBUTE-VALUE><ATTRIBUTE-KEY>db.cosmosdb.operation_type</ATTRIBUTE-KEY><ATTRIBUTE-VALUE>Query</ATTRIBUTE-VALUE><ATTRIBUTE-KEY>db.cosmosdb.request_content_length_bytes</ATTRIBUTE-KEY><ATTRIBUTE-KEY>db.cosmosdb.response_content_length_bytes</ATTRIBUTE-KEY><ATTRIBUTE-KEY>db.cosmosdb.status_code</ATTRIBUTE-KEY><ATTRIBUTE-KEY>db.cosmosdb.sub_status_code</ATTRIBUTE-KEY><ATTRIBUTE-KEY>db.cosmosdb.request_charge</ATTRIBUTE-KEY><ATTRIBUTE-KEY>db.cosmosdb.item_count</ATTRIBUTE-KEY><ATTRIBUTE-KEY>db.cosmosdb.activity_id</ATTRIBUTE-KEY><ATTRIBUTE-KEY>db.cosmosdb.correlated_activity_id</ATTRIBUTE-KEY><ATTRIBUTE-KEY>db.cosmosdb.regions_contacted</ATTRIBUTE-KEY><ATTRIBUTE-VALUE>South Central US</ATTRIBUTE-VALUE></ACTIVITY>
<ACTIVITY><OPERATION>Operation.Typed FeedIterator ReadNextAsync</OPERATION><ATTRIBUTE-KEY>kind</ATTRIBUTE-KEY><ATTRIBUTE-VALUE>client</ATTRIBUTE-VALUE><ATTRIBUTE-KEY>az.namespace</ATTRIBUTE-KEY><ATTRIBUTE-VALUE>Microsoft.DocumentDB</ATTRIBUTE-VALUE><ATTRIBUTE-KEY>db.operation</ATTRIBUTE-KEY><ATTRIBUTE-VALUE>Typed FeedIterator ReadNextAsync</ATTRIBUTE-VALUE><ATTRIBUTE-KEY>db.name</ATTRIBUTE-KEY><ATTRIBUTE-KEY>db.cosmosdb.container</ATTRIBUTE-KEY><ATTRIBUTE-KEY>db.system</ATTRIBUTE-KEY><ATTRIBUTE-VALUE>cosmosdb</ATTRIBUTE-VALUE><ATTRIBUTE-KEY>db.cosmosdb.machine_id</ATTRIBUTE-KEY><ATTRIBUTE-KEY>net.peer.name</ATTRIBUTE-KEY><ATTRIBUTE-VALUE>127.0.0.1</ATTRIBUTE-VALUE><ATTRIBUTE-KEY>db.cosmosdb.client_id</ATTRIBUTE-KEY><ATTRIBUTE-KEY>db.cosmosdb.user_agent</ATTRIBUTE-KEY><ATTRIBUTE-KEY>db.cosmosdb.connection_mode</ATTRIBUTE-KEY><ATTRIBUTE-VALUE>Direct</ATTRIBUTE-VALUE><ATTRIBUTE-KEY>db.cosmosdb.operation_type</ATTRIBUTE-KEY><ATTRIBUTE-VALUE>Query</ATTRIBUTE-VALUE><ATTRIBUTE-KEY>db.cosmosdb.request_content_length_bytes</ATTRIBUTE-KEY><ATTRIBUTE-KEY>db.cosmosdb.response_content_length_bytes</ATTRIBUTE-KEY><ATTRIBUTE-KEY>db.cosmosdb.status_code</ATTRIBUTE-KEY><ATTRIBUTE-KEY>db.cosmosdb.sub_status_code</ATTRIBUTE-KEY><ATTRIBUTE-KEY>db.cosmosdb.request_charge</ATTRIBUTE-KEY><ATTRIBUTE-KEY>db.cosmosdb.item_count</ATTRIBUTE-KEY><ATTRIBUTE-KEY>db.cosmosdb.activity_id</ATTRIBUTE-KEY><ATTRIBUTE-KEY>db.cosmosdb.correlated_activity_id</ATTRIBUTE-KEY><ATTRIBUTE-KEY>db.cosmosdb.regions_contacted</ATTRIBUTE-KEY><ATTRIBUTE-VALUE>South Central US</ATTRIBUTE-VALUE></ACTIVITY>
<ACTIVITY><OPERATION>Operation.Typed FeedIterator ReadNextAsync</OPERATION><ATTRIBUTE-KEY>kind</ATTRIBUTE-KEY><ATTRIBUTE-VALUE>client</ATTRIBUTE-VALUE><ATTRIBUTE-KEY>az.namespace</ATTRIBUTE-KEY><ATTRIBUTE-VALUE>Microsoft.DocumentDB</ATTRIBUTE-VALUE><ATTRIBUTE-KEY>db.operation</ATTRIBUTE-KEY><ATTRIBUTE-VALUE>Typed FeedIterator ReadNextAsync</ATTRIBUTE-VALUE><ATTRIBUTE-KEY>db.name</ATTRIBUTE-KEY><ATTRIBUTE-KEY>db.cosmosdb.container</ATTRIBUTE-KEY><ATTRIBUTE-KEY>db.system</ATTRIBUTE-KEY><ATTRIBUTE-VALUE>cosmosdb</ATTRIBUTE-VALUE><ATTRIBUTE-KEY>db.cosmosdb.machine_id</ATTRIBUTE-KEY><ATTRIBUTE-KEY>net.peer.name</ATTRIBUTE-KEY><ATTRIBUTE-VALUE>127.0.0.1</ATTRIBUTE-VALUE><ATTRIBUTE-KEY>db.cosmosdb.client_id</ATTRIBUTE-KEY><ATTRIBUTE-KEY>db.cosmosdb.user_agent</ATTRIBUTE-KEY><ATTRIBUTE-KEY>db.cosmosdb.connection_mode</ATTRIBUTE-KEY><ATTRIBUTE-VALUE>Direct</ATTRIBUTE-VALUE><ATTRIBUTE-KEY>db.cosmosdb.operation_type</ATTRIBUTE-KEY><ATTRIBUTE-VALUE>Query</ATTRIBUTE-VALUE><ATTRIBUTE-KEY>db.cosmosdb.request_content_length_bytes</ATTRIBUTE-KEY><ATTRIBUTE-KEY>db.cosmosdb.response_content_length_bytes</ATTRIBUTE-KEY><ATTRIBUTE-KEY>db.cosmosdb.status_code</ATTRIBUTE-KEY><ATTRIBUTE-KEY>db.cosmosdb.sub_status_code</ATTRIBUTE-KEY><ATTRIBUTE-KEY>db.cosmosdb.request_charge</ATTRIBUTE-KEY><ATTRIBUTE-KEY>db.cosmosdb.item_count</ATTRIBUTE-KEY><ATTRIBUTE-KEY>db.cosmosdb.activity_id</ATTRIBUTE-KEY><ATTRIBUTE-KEY>db.cosmosdb.correlated_activity_id</ATTRIBUTE-KEY><ATTRIBUTE-KEY>db.cosmosdb.regions_contacted</ATTRIBUTE-KEY><ATTRIBUTE-VALUE>South Central US</ATTRIBUTE-VALUE></ACTIVITY>
<EVENT><EVENT-NAME>LatencyOverThreshold</EVENT-NAME><EVENT-TEXT>Ideally, this should contain request diagnostics but request diagnostics is subject to change with each request as it contains few unique id. So just putting this tag with this static text to make sure event is getting generated for each test.</EVENT-TEXT></EVENT>
<EVENT><EVENT-NAME>LatencyOverThreshold</EVENT-NAME><EVENT-TEXT>Ideally, this should contain request diagnostics but request diagnostics is subject to change with each request as it contains few unique id. So just putting this tag with this static text to make sure event is getting generated for each test.</EVENT-TEXT></EVENT>
<EVENT><EVENT-NAME>LatencyOverThreshold</EVENT-NAME><EVENT-TEXT>Ideally, this should contain request diagnostics but request diagnostics is subject to change with each request as it contains few unique id. So just putting this tag with this static text to make sure event is getting generated for each test.</EVENT-TEXT></EVENT>
<EVENT><EVENT-NAME>LatencyOverThreshold</EVENT-NAME><EVENT-TEXT>Ideally, this should contain request diagnostics but request diagnostics is subject to change with each request as it contains few unique id. So just putting this tag with this static text to make sure event is getting generated for each test.</EVENT-TEXT></EVENT>
</OTelActivities>
    </Output>
  </Result>
  <Result>
    <Input>
      <Description>Query Public API with FeedRanges</Description>
      <Setup><![CDATA[
    FeedIterator feedIterator = container.GetItemQueryStreamIterator(
        feedRange: FeedRangeEpk.FullRange,
        queryDefinition: new QueryDefinition("SELECT * FROM c"),
        continuationToken: null);

    List<ITrace> traces = new List<ITrace>();

    while (feedIterator.HasMoreResults)
    {
        ResponseMessage responseMessage = await feedIterator.ReadNextAsync(cancellationToken: default);
        ITrace trace = ((CosmosTraceDiagnostics)responseMessage.Diagnostics).Value;
        traces.Add(trace);
    }

    ITrace traceForest = TraceJoiner.JoinTraces(traces);
]]></Setup>
    </Input>
    <Output>
      <Text><![CDATA[.
└── Trace Forest(00000000-0000-0000-0000-000000000000)  Unknown-Component  00:00:00:000  0.00 milliseconds  
    ├── FeedIterator Read Next Async(00000000-0000-0000-0000-000000000000)  Transport-Component  00:00:00:000  0.00 milliseconds  
    │   │   (
    │   │       [Client Configuration]
    │   │       Redacted To Not Change The Baselines From Run To Run
    │   │       [Query Correlated ActivityId]
    │   │       Redacted To Not Change The Baselines From Run To Run
    │   │   )
    │   ├── Create Query Pipeline(00000000-0000-0000-0000-000000000000)  Query-Component  00:00:00:000  0.00 milliseconds  
    │   │   ├── Get Container Properties(00000000-0000-0000-0000-000000000000)  Transport-Component  00:00:00:000  0.00 milliseconds  
    │   │   │   └── Get Collection Cache(00000000-0000-0000-0000-000000000000)  Routing-Component  00:00:00:000  0.00 milliseconds  
    │   │   ├── Service Interop Query Plan(00000000-0000-0000-0000-000000000000)  Query-Component  00:00:00:000  0.00 milliseconds  
    │   │   └── Get Overlapping Feed Ranges(00000000-0000-0000-0000-000000000000)  Routing-Component  00:00:00:000  0.00 milliseconds  
    │   │       └── Get Partition Key Ranges(00000000-0000-0000-0000-000000000000)  Routing-Component  00:00:00:000  0.00 milliseconds  
    │   │           └── Try Get Overlapping Ranges(00000000-0000-0000-0000-000000000000)  Routing-Component  00:00:00:000  0.00 milliseconds  
    │   └── MoveNextAsync(00000000-0000-0000-0000-000000000000)  Pagination-Component  00:00:00:000  0.00 milliseconds  
    │       ├── Prefetching(00000000-0000-0000-0000-000000000000)  Pagination-Component  00:00:00:000  0.00 milliseconds  
    │       └── [,05C1CFFFFFFFF8) move next(00000000-0000-0000-0000-000000000000)  Pagination-Component  00:00:00:000  0.00 milliseconds  
    │           └── Prefetch(00000000-0000-0000-0000-000000000000)  Pagination-Component  00:00:00:000  0.00 milliseconds  
    │               └── [,05C1CFFFFFFFF8) move next(00000000-0000-0000-0000-000000000000)  Pagination-Component  00:00:00:000  0.00 milliseconds  
    │                   │   (
    │                   │       [Query Metrics]
    │                   │       Redacted To Not Change The Baselines From Run To Run
    │                   │   )
    │                   ├── Microsoft.Azure.Cosmos.Handlers.RequestInvokerHandler(00000000-0000-0000-0000-000000000000)  RequestHandler-Component  00:00:00:000  0.00 milliseconds  
    │                   │   ├── Get Collection Cache(00000000-0000-0000-0000-000000000000)  Routing-Component  00:00:00:000  0.00 milliseconds  
    │                   │   ├── Get Partition Key Range Cache(00000000-0000-0000-0000-000000000000)  Routing-Component  00:00:00:000  0.00 milliseconds  
    │                   │   ├── Try Get Overlapping Ranges(00000000-0000-0000-0000-000000000000)  Routing-Component  00:00:00:000  0.00 milliseconds  
    │                   │   └── Microsoft.Azure.Cosmos.Handlers.DiagnosticsHandler(00000000-0000-0000-0000-000000000000)  RequestHandler-Component  00:00:00:000  0.00 milliseconds  
    │                   │       │   (
    │                   │       │       [System Info]
    │                   │       │       Redacted To Not Change The Baselines From Run To Run
    │                   │       │   )
    │                   │       └── Microsoft.Azure.Cosmos.Handlers.RetryHandler(00000000-0000-0000-0000-000000000000)  RequestHandler-Component  00:00:00:000  0.00 milliseconds  
    │                   │           └── Microsoft.Azure.Cosmos.Handlers.RouterHandler(00000000-0000-0000-0000-000000000000)  RequestHandler-Component  00:00:00:000  0.00 milliseconds  
    │                   │               └── Microsoft.Azure.Cosmos.Handlers.TransportHandler(00000000-0000-0000-0000-000000000000)  RequestHandler-Component  00:00:00:000  0.00 milliseconds  
    │                   │                   └── Microsoft.Azure.Documents.ServerStoreModel Transport Request(00000000-0000-0000-0000-000000000000)  Transport-Component  00:00:00:000  0.00 milliseconds  
    │                   │                           (
    │                   │                               [Client Side Request Stats]
    │                   │                               Redacted To Not Change The Baselines From Run To Run
    │                   │                           )
    │                   └── Get Cosmos Element Response(00000000-0000-0000-0000-000000000000)  Json-Component  00:00:00:000  0.00 milliseconds  
    ├── FeedIterator Read Next Async(00000000-0000-0000-0000-000000000000)  Transport-Component  00:00:00:000  0.00 milliseconds  
    │   │   (
    │   │       [Client Configuration]
    │   │       Redacted To Not Change The Baselines From Run To Run
    │   │       [Query Correlated ActivityId]
    │   │       Redacted To Not Change The Baselines From Run To Run
    │   │   )
    │   └── MoveNextAsync(00000000-0000-0000-0000-000000000000)  Pagination-Component  00:00:00:000  0.00 milliseconds  
    │       └── [05C1CFFFFFFFF8,05C1DFFFFFFFF8) move next(00000000-0000-0000-0000-000000000000)  Pagination-Component  00:00:00:000  0.00 milliseconds  
    │           └── Prefetch(00000000-0000-0000-0000-000000000000)  Pagination-Component  00:00:00:000  0.00 milliseconds  
    │               └── [05C1CFFFFFFFF8,05C1DFFFFFFFF8) move next(00000000-0000-0000-0000-000000000000)  Pagination-Component  00:00:00:000  0.00 milliseconds  
    │                   │   (
    │                   │       [Query Metrics]
    │                   │       Redacted To Not Change The Baselines From Run To Run
    │                   │   )
    │                   ├── Microsoft.Azure.Cosmos.Handlers.RequestInvokerHandler(00000000-0000-0000-0000-000000000000)  RequestHandler-Component  00:00:00:000  0.00 milliseconds  
    │                   │   ├── Get Collection Cache(00000000-0000-0000-0000-000000000000)  Routing-Component  00:00:00:000  0.00 milliseconds  
    │                   │   ├── Get Partition Key Range Cache(00000000-0000-0000-0000-000000000000)  Routing-Component  00:00:00:000  0.00 milliseconds  
    │                   │   ├── Try Get Overlapping Ranges(00000000-0000-0000-0000-000000000000)  Routing-Component  00:00:00:000  0.00 milliseconds  
    │                   │   └── Microsoft.Azure.Cosmos.Handlers.DiagnosticsHandler(00000000-0000-0000-0000-000000000000)  RequestHandler-Component  00:00:00:000  0.00 milliseconds  
    │                   │       │   (
    │                   │       │       [System Info]
    │                   │       │       Redacted To Not Change The Baselines From Run To Run
    │                   │       │   )
    │                   │       └── Microsoft.Azure.Cosmos.Handlers.RetryHandler(00000000-0000-0000-0000-000000000000)  RequestHandler-Component  00:00:00:000  0.00 milliseconds  
    │                   │           └── Microsoft.Azure.Cosmos.Handlers.RouterHandler(00000000-0000-0000-0000-000000000000)  RequestHandler-Component  00:00:00:000  0.00 milliseconds  
    │                   │               └── Microsoft.Azure.Cosmos.Handlers.TransportHandler(00000000-0000-0000-0000-000000000000)  RequestHandler-Component  00:00:00:000  0.00 milliseconds  
    │                   │                   └── Microsoft.Azure.Documents.ServerStoreModel Transport Request(00000000-0000-0000-0000-000000000000)  Transport-Component  00:00:00:000  0.00 milliseconds  
    │                   │                           (
    │                   │                               [Client Side Request Stats]
    │                   │                               Redacted To Not Change The Baselines From Run To Run
    │                   │                           )
    │                   └── Get Cosmos Element Response(00000000-0000-0000-0000-000000000000)  Json-Component  00:00:00:000  0.00 milliseconds  
    ├── FeedIterator Read Next Async(00000000-0000-0000-0000-000000000000)  Transport-Component  00:00:00:000  0.00 milliseconds  
    │   │   (
    │   │       [Client Configuration]
    │   │       Redacted To Not Change The Baselines From Run To Run
    │   │       [Query Correlated ActivityId]
    │   │       Redacted To Not Change The Baselines From Run To Run
    │   │   )
    │   └── MoveNextAsync(00000000-0000-0000-0000-000000000000)  Pagination-Component  00:00:00:000  0.00 milliseconds  
    │       └── [05C1DFFFFFFFF8,05C1E7FFFFFFFA) move next(00000000-0000-0000-0000-000000000000)  Pagination-Component  00:00:00:000  0.00 milliseconds  
    │           └── Prefetch(00000000-0000-0000-0000-000000000000)  Pagination-Component  00:00:00:000  0.00 milliseconds  
    │               └── [05C1DFFFFFFFF8,05C1E7FFFFFFFA) move next(00000000-0000-0000-0000-000000000000)  Pagination-Component  00:00:00:000  0.00 milliseconds  
    │                   │   (
    │                   │       [Query Metrics]
    │                   │       Redacted To Not Change The Baselines From Run To Run
    │                   │   )
    │                   ├── Microsoft.Azure.Cosmos.Handlers.RequestInvokerHandler(00000000-0000-0000-0000-000000000000)  RequestHandler-Component  00:00:00:000  0.00 milliseconds  
    │                   │   ├── Get Collection Cache(00000000-0000-0000-0000-000000000000)  Routing-Component  00:00:00:000  0.00 milliseconds  
    │                   │   ├── Get Partition Key Range Cache(00000000-0000-0000-0000-000000000000)  Routing-Component  00:00:00:000  0.00 milliseconds  
    │                   │   ├── Try Get Overlapping Ranges(00000000-0000-0000-0000-000000000000)  Routing-Component  00:00:00:000  0.00 milliseconds  
    │                   │   └── Microsoft.Azure.Cosmos.Handlers.DiagnosticsHandler(00000000-0000-0000-0000-000000000000)  RequestHandler-Component  00:00:00:000  0.00 milliseconds  
    │                   │       │   (
    │                   │       │       [System Info]
    │                   │       │       Redacted To Not Change The Baselines From Run To Run
    │                   │       │   )
    │                   │       └── Microsoft.Azure.Cosmos.Handlers.RetryHandler(00000000-0000-0000-0000-000000000000)  RequestHandler-Component  00:00:00:000  0.00 milliseconds  
    │                   │           └── Microsoft.Azure.Cosmos.Handlers.RouterHandler(00000000-0000-0000-0000-000000000000)  RequestHandler-Component  00:00:00:000  0.00 milliseconds  
    │                   │               └── Microsoft.Azure.Cosmos.Handlers.TransportHandler(00000000-0000-0000-0000-000000000000)  RequestHandler-Component  00:00:00:000  0.00 milliseconds  
    │                   │                   └── Microsoft.Azure.Documents.ServerStoreModel Transport Request(00000000-0000-0000-0000-000000000000)  Transport-Component  00:00:00:000  0.00 milliseconds  
    │                   │                           (
    │                   │                               [Client Side Request Stats]
    │                   │                               Redacted To Not Change The Baselines From Run To Run
    │                   │                           )
    │                   └── Get Cosmos Element Response(00000000-0000-0000-0000-000000000000)  Json-Component  00:00:00:000  0.00 milliseconds  
    └── FeedIterator Read Next Async(00000000-0000-0000-0000-000000000000)  Transport-Component  00:00:00:000  0.00 milliseconds  
        │   (
        │       [Client Configuration]
        │       Redacted To Not Change The Baselines From Run To Run
        │       [Query Correlated ActivityId]
        │       Redacted To Not Change The Baselines From Run To Run
        │   )
        └── MoveNextAsync(00000000-0000-0000-0000-000000000000)  Pagination-Component  00:00:00:000  0.00 milliseconds  
            └── [05C1E7FFFFFFFA,FF) move next(00000000-0000-0000-0000-000000000000)  Pagination-Component  00:00:00:000  0.00 milliseconds  
                └── Prefetch(00000000-0000-0000-0000-000000000000)  Pagination-Component  00:00:00:000  0.00 milliseconds  
                    └── [05C1E7FFFFFFFA,FF) move next(00000000-0000-0000-0000-000000000000)  Pagination-Component  00:00:00:000  0.00 milliseconds  
                        │   (
                        │       [Query Metrics]
                        │       Redacted To Not Change The Baselines From Run To Run
                        │   )
                        ├── Microsoft.Azure.Cosmos.Handlers.RequestInvokerHandler(00000000-0000-0000-0000-000000000000)  RequestHandler-Component  00:00:00:000  0.00 milliseconds  
                        │   ├── Get Collection Cache(00000000-0000-0000-0000-000000000000)  Routing-Component  00:00:00:000  0.00 milliseconds  
                        │   ├── Get Partition Key Range Cache(00000000-0000-0000-0000-000000000000)  Routing-Component  00:00:00:000  0.00 milliseconds  
                        │   ├── Try Get Overlapping Ranges(00000000-0000-0000-0000-000000000000)  Routing-Component  00:00:00:000  0.00 milliseconds  
                        │   └── Microsoft.Azure.Cosmos.Handlers.DiagnosticsHandler(00000000-0000-0000-0000-000000000000)  RequestHandler-Component  00:00:00:000  0.00 milliseconds  
                        │       │   (
                        │       │       [System Info]
                        │       │       Redacted To Not Change The Baselines From Run To Run
                        │       │   )
                        │       └── Microsoft.Azure.Cosmos.Handlers.RetryHandler(00000000-0000-0000-0000-000000000000)  RequestHandler-Component  00:00:00:000  0.00 milliseconds  
                        │           └── Microsoft.Azure.Cosmos.Handlers.RouterHandler(00000000-0000-0000-0000-000000000000)  RequestHandler-Component  00:00:00:000  0.00 milliseconds  
                        │               └── Microsoft.Azure.Cosmos.Handlers.TransportHandler(00000000-0000-0000-0000-000000000000)  RequestHandler-Component  00:00:00:000  0.00 milliseconds  
                        │                   └── Microsoft.Azure.Documents.ServerStoreModel Transport Request(00000000-0000-0000-0000-000000000000)  Transport-Component  00:00:00:000  0.00 milliseconds  
                        │                           (
                        │                               [Client Side Request Stats]
                        │                               Redacted To Not Change The Baselines From Run To Run
                        │                           )
                        └── Get Cosmos Element Response(00000000-0000-0000-0000-000000000000)  Json-Component  00:00:00:000  0.00 milliseconds  
]]></Text>
      <Json><![CDATA[{
  "Summary": {},
  "name": "Trace Forest",
<<<<<<< HEAD
  "start time": "00:00:00:000",
=======
  "start datetime": "0001-01-01T00:00:00Z",
>>>>>>> 4ab62933
  "duration in milliseconds": 0,
  "children": [
    {
      "name": "FeedIterator Read Next Async",
      "duration in milliseconds": 0,
      "data": {
        "Client Configuration": "Redacted To Not Change The Baselines From Run To Run",
        "Query Correlated ActivityId": "Redacted To Not Change The Baselines From Run To Run"
      },
      "children": [
        {
          "name": "Create Query Pipeline",
          "duration in milliseconds": 0,
          "children": [
            {
              "name": "Get Container Properties",
              "duration in milliseconds": 0,
              "children": [
                {
                  "name": "Get Collection Cache",
                  "duration in milliseconds": 0
                }
              ]
            },
            {
              "name": "Service Interop Query Plan",
              "duration in milliseconds": 0
            },
            {
              "name": "Get Overlapping Feed Ranges",
              "duration in milliseconds": 0,
              "children": [
                {
                  "name": "Get Partition Key Ranges",
                  "duration in milliseconds": 0,
                  "children": [
                    {
                      "name": "Try Get Overlapping Ranges",
                      "duration in milliseconds": 0
                    }
                  ]
                }
              ]
            }
          ]
        },
        {
          "name": "MoveNextAsync",
          "duration in milliseconds": 0,
          "children": [
            {
              "name": "Prefetching",
              "duration in milliseconds": 0
            },
            {
              "name": "[,05C1CFFFFFFFF8) move next",
              "duration in milliseconds": 0,
              "children": [
                {
                  "name": "Prefetch",
                  "duration in milliseconds": 0,
                  "children": [
                    {
                      "name": "[,05C1CFFFFFFFF8) move next",
                      "duration in milliseconds": 0,
                      "data": {
                        "Query Metrics": "Redacted To Not Change The Baselines From Run To Run"
                      },
                      "children": [
                        {
                          "name": "Microsoft.Azure.Cosmos.Handlers.RequestInvokerHandler",
                          "duration in milliseconds": 0,
                          "children": [
                            {
                              "name": "Get Collection Cache",
                              "duration in milliseconds": 0
                            },
                            {
                              "name": "Get Partition Key Range Cache",
                              "duration in milliseconds": 0
                            },
                            {
                              "name": "Try Get Overlapping Ranges",
                              "duration in milliseconds": 0
                            },
                            {
                              "name": "Microsoft.Azure.Cosmos.Handlers.DiagnosticsHandler",
                              "duration in milliseconds": 0,
                              "data": {
                                "System Info": "Redacted To Not Change The Baselines From Run To Run"
                              },
                              "children": [
                                {
                                  "name": "Microsoft.Azure.Cosmos.Handlers.RetryHandler",
                                  "duration in milliseconds": 0,
                                  "children": [
                                    {
                                      "name": "Microsoft.Azure.Cosmos.Handlers.RouterHandler",
                                      "duration in milliseconds": 0,
                                      "children": [
                                        {
                                          "name": "Microsoft.Azure.Cosmos.Handlers.TransportHandler",
                                          "duration in milliseconds": 0,
                                          "children": [
                                            {
                                              "name": "Microsoft.Azure.Documents.ServerStoreModel Transport Request",
                                              "duration in milliseconds": 0,
                                              "data": {
                                                "Client Side Request Stats": "Redacted To Not Change The Baselines From Run To Run"
                                              }
                                            }
                                          ]
                                        }
                                      ]
                                    }
                                  ]
                                }
                              ]
                            }
                          ]
                        },
                        {
                          "name": "Get Cosmos Element Response",
                          "duration in milliseconds": 0
                        }
                      ]
                    }
                  ]
                }
              ]
            }
          ]
        }
      ]
    },
    {
      "name": "FeedIterator Read Next Async",
      "duration in milliseconds": 0,
      "data": {
        "Client Configuration": "Redacted To Not Change The Baselines From Run To Run",
        "Query Correlated ActivityId": "Redacted To Not Change The Baselines From Run To Run"
      },
      "children": [
        {
          "name": "MoveNextAsync",
          "duration in milliseconds": 0,
          "children": [
            {
              "name": "[05C1CFFFFFFFF8,05C1DFFFFFFFF8) move next",
              "duration in milliseconds": 0,
              "children": [
                {
                  "name": "Prefetch",
                  "duration in milliseconds": 0,
                  "children": [
                    {
                      "name": "[05C1CFFFFFFFF8,05C1DFFFFFFFF8) move next",
                      "duration in milliseconds": 0,
                      "data": {
                        "Query Metrics": "Redacted To Not Change The Baselines From Run To Run"
                      },
                      "children": [
                        {
                          "name": "Microsoft.Azure.Cosmos.Handlers.RequestInvokerHandler",
                          "duration in milliseconds": 0,
                          "children": [
                            {
                              "name": "Get Collection Cache",
                              "duration in milliseconds": 0
                            },
                            {
                              "name": "Get Partition Key Range Cache",
                              "duration in milliseconds": 0
                            },
                            {
                              "name": "Try Get Overlapping Ranges",
                              "duration in milliseconds": 0
                            },
                            {
                              "name": "Microsoft.Azure.Cosmos.Handlers.DiagnosticsHandler",
                              "duration in milliseconds": 0,
                              "data": {
                                "System Info": "Redacted To Not Change The Baselines From Run To Run"
                              },
                              "children": [
                                {
                                  "name": "Microsoft.Azure.Cosmos.Handlers.RetryHandler",
                                  "duration in milliseconds": 0,
                                  "children": [
                                    {
                                      "name": "Microsoft.Azure.Cosmos.Handlers.RouterHandler",
                                      "duration in milliseconds": 0,
                                      "children": [
                                        {
                                          "name": "Microsoft.Azure.Cosmos.Handlers.TransportHandler",
                                          "duration in milliseconds": 0,
                                          "children": [
                                            {
                                              "name": "Microsoft.Azure.Documents.ServerStoreModel Transport Request",
                                              "duration in milliseconds": 0,
                                              "data": {
                                                "Client Side Request Stats": "Redacted To Not Change The Baselines From Run To Run"
                                              }
                                            }
                                          ]
                                        }
                                      ]
                                    }
                                  ]
                                }
                              ]
                            }
                          ]
                        },
                        {
                          "name": "Get Cosmos Element Response",
                          "duration in milliseconds": 0
                        }
                      ]
                    }
                  ]
                }
              ]
            }
          ]
        }
      ]
    },
    {
      "name": "FeedIterator Read Next Async",
      "duration in milliseconds": 0,
      "data": {
        "Client Configuration": "Redacted To Not Change The Baselines From Run To Run",
        "Query Correlated ActivityId": "Redacted To Not Change The Baselines From Run To Run"
      },
      "children": [
        {
          "name": "MoveNextAsync",
          "duration in milliseconds": 0,
          "children": [
            {
              "name": "[05C1DFFFFFFFF8,05C1E7FFFFFFFA) move next",
              "duration in milliseconds": 0,
              "children": [
                {
                  "name": "Prefetch",
                  "duration in milliseconds": 0,
                  "children": [
                    {
                      "name": "[05C1DFFFFFFFF8,05C1E7FFFFFFFA) move next",
                      "duration in milliseconds": 0,
                      "data": {
                        "Query Metrics": "Redacted To Not Change The Baselines From Run To Run"
                      },
                      "children": [
                        {
                          "name": "Microsoft.Azure.Cosmos.Handlers.RequestInvokerHandler",
                          "duration in milliseconds": 0,
                          "children": [
                            {
                              "name": "Get Collection Cache",
                              "duration in milliseconds": 0
                            },
                            {
                              "name": "Get Partition Key Range Cache",
                              "duration in milliseconds": 0
                            },
                            {
                              "name": "Try Get Overlapping Ranges",
                              "duration in milliseconds": 0
                            },
                            {
                              "name": "Microsoft.Azure.Cosmos.Handlers.DiagnosticsHandler",
                              "duration in milliseconds": 0,
                              "data": {
                                "System Info": "Redacted To Not Change The Baselines From Run To Run"
                              },
                              "children": [
                                {
                                  "name": "Microsoft.Azure.Cosmos.Handlers.RetryHandler",
                                  "duration in milliseconds": 0,
                                  "children": [
                                    {
                                      "name": "Microsoft.Azure.Cosmos.Handlers.RouterHandler",
                                      "duration in milliseconds": 0,
                                      "children": [
                                        {
                                          "name": "Microsoft.Azure.Cosmos.Handlers.TransportHandler",
                                          "duration in milliseconds": 0,
                                          "children": [
                                            {
                                              "name": "Microsoft.Azure.Documents.ServerStoreModel Transport Request",
                                              "duration in milliseconds": 0,
                                              "data": {
                                                "Client Side Request Stats": "Redacted To Not Change The Baselines From Run To Run"
                                              }
                                            }
                                          ]
                                        }
                                      ]
                                    }
                                  ]
                                }
                              ]
                            }
                          ]
                        },
                        {
                          "name": "Get Cosmos Element Response",
                          "duration in milliseconds": 0
                        }
                      ]
                    }
                  ]
                }
              ]
            }
          ]
        }
      ]
    },
    {
      "name": "FeedIterator Read Next Async",
      "duration in milliseconds": 0,
      "data": {
        "Client Configuration": "Redacted To Not Change The Baselines From Run To Run",
        "Query Correlated ActivityId": "Redacted To Not Change The Baselines From Run To Run"
      },
      "children": [
        {
          "name": "MoveNextAsync",
          "duration in milliseconds": 0,
          "children": [
            {
              "name": "[05C1E7FFFFFFFA,FF) move next",
              "duration in milliseconds": 0,
              "children": [
                {
                  "name": "Prefetch",
                  "duration in milliseconds": 0,
                  "children": [
                    {
                      "name": "[05C1E7FFFFFFFA,FF) move next",
                      "duration in milliseconds": 0,
                      "data": {
                        "Query Metrics": "Redacted To Not Change The Baselines From Run To Run"
                      },
                      "children": [
                        {
                          "name": "Microsoft.Azure.Cosmos.Handlers.RequestInvokerHandler",
                          "duration in milliseconds": 0,
                          "children": [
                            {
                              "name": "Get Collection Cache",
                              "duration in milliseconds": 0
                            },
                            {
                              "name": "Get Partition Key Range Cache",
                              "duration in milliseconds": 0
                            },
                            {
                              "name": "Try Get Overlapping Ranges",
                              "duration in milliseconds": 0
                            },
                            {
                              "name": "Microsoft.Azure.Cosmos.Handlers.DiagnosticsHandler",
                              "duration in milliseconds": 0,
                              "data": {
                                "System Info": "Redacted To Not Change The Baselines From Run To Run"
                              },
                              "children": [
                                {
                                  "name": "Microsoft.Azure.Cosmos.Handlers.RetryHandler",
                                  "duration in milliseconds": 0,
                                  "children": [
                                    {
                                      "name": "Microsoft.Azure.Cosmos.Handlers.RouterHandler",
                                      "duration in milliseconds": 0,
                                      "children": [
                                        {
                                          "name": "Microsoft.Azure.Cosmos.Handlers.TransportHandler",
                                          "duration in milliseconds": 0,
                                          "children": [
                                            {
                                              "name": "Microsoft.Azure.Documents.ServerStoreModel Transport Request",
                                              "duration in milliseconds": 0,
                                              "data": {
                                                "Client Side Request Stats": "Redacted To Not Change The Baselines From Run To Run"
                                              }
                                            }
                                          ]
                                        }
                                      ]
                                    }
                                  ]
                                }
                              ]
                            }
                          ]
                        },
                        {
                          "name": "Get Cosmos Element Response",
                          "duration in milliseconds": 0
                        }
                      ]
                    }
                  ]
                }
              ]
            }
          ]
        }
      ]
    }
  ]
}]]></Json>
      <OTelActivities><ACTIVITY><OPERATION>Operation.FeedIterator Read Next Async</OPERATION><ATTRIBUTE-KEY>kind</ATTRIBUTE-KEY><ATTRIBUTE-VALUE>client</ATTRIBUTE-VALUE><ATTRIBUTE-KEY>az.namespace</ATTRIBUTE-KEY><ATTRIBUTE-VALUE>Microsoft.DocumentDB</ATTRIBUTE-VALUE><ATTRIBUTE-KEY>db.operation</ATTRIBUTE-KEY><ATTRIBUTE-VALUE>FeedIterator Read Next Async</ATTRIBUTE-VALUE><ATTRIBUTE-KEY>db.name</ATTRIBUTE-KEY><ATTRIBUTE-KEY>db.cosmosdb.container</ATTRIBUTE-KEY><ATTRIBUTE-KEY>db.system</ATTRIBUTE-KEY><ATTRIBUTE-VALUE>cosmosdb</ATTRIBUTE-VALUE><ATTRIBUTE-KEY>db.cosmosdb.machine_id</ATTRIBUTE-KEY><ATTRIBUTE-KEY>net.peer.name</ATTRIBUTE-KEY><ATTRIBUTE-VALUE>127.0.0.1</ATTRIBUTE-VALUE><ATTRIBUTE-KEY>db.cosmosdb.client_id</ATTRIBUTE-KEY><ATTRIBUTE-KEY>db.cosmosdb.user_agent</ATTRIBUTE-KEY><ATTRIBUTE-KEY>db.cosmosdb.connection_mode</ATTRIBUTE-KEY><ATTRIBUTE-VALUE>Direct</ATTRIBUTE-VALUE><ATTRIBUTE-KEY>db.cosmosdb.operation_type</ATTRIBUTE-KEY><ATTRIBUTE-VALUE>Query</ATTRIBUTE-VALUE><ATTRIBUTE-KEY>db.cosmosdb.request_content_length_bytes</ATTRIBUTE-KEY><ATTRIBUTE-KEY>db.cosmosdb.response_content_length_bytes</ATTRIBUTE-KEY><ATTRIBUTE-KEY>db.cosmosdb.status_code</ATTRIBUTE-KEY><ATTRIBUTE-KEY>db.cosmosdb.sub_status_code</ATTRIBUTE-KEY><ATTRIBUTE-KEY>db.cosmosdb.request_charge</ATTRIBUTE-KEY><ATTRIBUTE-KEY>db.cosmosdb.item_count</ATTRIBUTE-KEY><ATTRIBUTE-KEY>db.cosmosdb.activity_id</ATTRIBUTE-KEY><ATTRIBUTE-KEY>db.cosmosdb.correlated_activity_id</ATTRIBUTE-KEY><ATTRIBUTE-KEY>db.cosmosdb.regions_contacted</ATTRIBUTE-KEY><ATTRIBUTE-VALUE>South Central US</ATTRIBUTE-VALUE></ACTIVITY>
<ACTIVITY><OPERATION>Operation.FeedIterator Read Next Async</OPERATION><ATTRIBUTE-KEY>kind</ATTRIBUTE-KEY><ATTRIBUTE-VALUE>client</ATTRIBUTE-VALUE><ATTRIBUTE-KEY>az.namespace</ATTRIBUTE-KEY><ATTRIBUTE-VALUE>Microsoft.DocumentDB</ATTRIBUTE-VALUE><ATTRIBUTE-KEY>db.operation</ATTRIBUTE-KEY><ATTRIBUTE-VALUE>FeedIterator Read Next Async</ATTRIBUTE-VALUE><ATTRIBUTE-KEY>db.name</ATTRIBUTE-KEY><ATTRIBUTE-KEY>db.cosmosdb.container</ATTRIBUTE-KEY><ATTRIBUTE-KEY>db.system</ATTRIBUTE-KEY><ATTRIBUTE-VALUE>cosmosdb</ATTRIBUTE-VALUE><ATTRIBUTE-KEY>db.cosmosdb.machine_id</ATTRIBUTE-KEY><ATTRIBUTE-KEY>net.peer.name</ATTRIBUTE-KEY><ATTRIBUTE-VALUE>127.0.0.1</ATTRIBUTE-VALUE><ATTRIBUTE-KEY>db.cosmosdb.client_id</ATTRIBUTE-KEY><ATTRIBUTE-KEY>db.cosmosdb.user_agent</ATTRIBUTE-KEY><ATTRIBUTE-KEY>db.cosmosdb.connection_mode</ATTRIBUTE-KEY><ATTRIBUTE-VALUE>Direct</ATTRIBUTE-VALUE><ATTRIBUTE-KEY>db.cosmosdb.operation_type</ATTRIBUTE-KEY><ATTRIBUTE-VALUE>Query</ATTRIBUTE-VALUE><ATTRIBUTE-KEY>db.cosmosdb.request_content_length_bytes</ATTRIBUTE-KEY><ATTRIBUTE-KEY>db.cosmosdb.response_content_length_bytes</ATTRIBUTE-KEY><ATTRIBUTE-KEY>db.cosmosdb.status_code</ATTRIBUTE-KEY><ATTRIBUTE-KEY>db.cosmosdb.sub_status_code</ATTRIBUTE-KEY><ATTRIBUTE-KEY>db.cosmosdb.request_charge</ATTRIBUTE-KEY><ATTRIBUTE-KEY>db.cosmosdb.item_count</ATTRIBUTE-KEY><ATTRIBUTE-KEY>db.cosmosdb.activity_id</ATTRIBUTE-KEY><ATTRIBUTE-KEY>db.cosmosdb.correlated_activity_id</ATTRIBUTE-KEY><ATTRIBUTE-KEY>db.cosmosdb.regions_contacted</ATTRIBUTE-KEY><ATTRIBUTE-VALUE>South Central US</ATTRIBUTE-VALUE></ACTIVITY>
<ACTIVITY><OPERATION>Operation.FeedIterator Read Next Async</OPERATION><ATTRIBUTE-KEY>kind</ATTRIBUTE-KEY><ATTRIBUTE-VALUE>client</ATTRIBUTE-VALUE><ATTRIBUTE-KEY>az.namespace</ATTRIBUTE-KEY><ATTRIBUTE-VALUE>Microsoft.DocumentDB</ATTRIBUTE-VALUE><ATTRIBUTE-KEY>db.operation</ATTRIBUTE-KEY><ATTRIBUTE-VALUE>FeedIterator Read Next Async</ATTRIBUTE-VALUE><ATTRIBUTE-KEY>db.name</ATTRIBUTE-KEY><ATTRIBUTE-KEY>db.cosmosdb.container</ATTRIBUTE-KEY><ATTRIBUTE-KEY>db.system</ATTRIBUTE-KEY><ATTRIBUTE-VALUE>cosmosdb</ATTRIBUTE-VALUE><ATTRIBUTE-KEY>db.cosmosdb.machine_id</ATTRIBUTE-KEY><ATTRIBUTE-KEY>net.peer.name</ATTRIBUTE-KEY><ATTRIBUTE-VALUE>127.0.0.1</ATTRIBUTE-VALUE><ATTRIBUTE-KEY>db.cosmosdb.client_id</ATTRIBUTE-KEY><ATTRIBUTE-KEY>db.cosmosdb.user_agent</ATTRIBUTE-KEY><ATTRIBUTE-KEY>db.cosmosdb.connection_mode</ATTRIBUTE-KEY><ATTRIBUTE-VALUE>Direct</ATTRIBUTE-VALUE><ATTRIBUTE-KEY>db.cosmosdb.operation_type</ATTRIBUTE-KEY><ATTRIBUTE-VALUE>Query</ATTRIBUTE-VALUE><ATTRIBUTE-KEY>db.cosmosdb.request_content_length_bytes</ATTRIBUTE-KEY><ATTRIBUTE-KEY>db.cosmosdb.response_content_length_bytes</ATTRIBUTE-KEY><ATTRIBUTE-KEY>db.cosmosdb.status_code</ATTRIBUTE-KEY><ATTRIBUTE-KEY>db.cosmosdb.sub_status_code</ATTRIBUTE-KEY><ATTRIBUTE-KEY>db.cosmosdb.request_charge</ATTRIBUTE-KEY><ATTRIBUTE-KEY>db.cosmosdb.item_count</ATTRIBUTE-KEY><ATTRIBUTE-KEY>db.cosmosdb.activity_id</ATTRIBUTE-KEY><ATTRIBUTE-KEY>db.cosmosdb.correlated_activity_id</ATTRIBUTE-KEY><ATTRIBUTE-KEY>db.cosmosdb.regions_contacted</ATTRIBUTE-KEY><ATTRIBUTE-VALUE>South Central US</ATTRIBUTE-VALUE></ACTIVITY>
<ACTIVITY><OPERATION>Operation.FeedIterator Read Next Async</OPERATION><ATTRIBUTE-KEY>kind</ATTRIBUTE-KEY><ATTRIBUTE-VALUE>client</ATTRIBUTE-VALUE><ATTRIBUTE-KEY>az.namespace</ATTRIBUTE-KEY><ATTRIBUTE-VALUE>Microsoft.DocumentDB</ATTRIBUTE-VALUE><ATTRIBUTE-KEY>db.operation</ATTRIBUTE-KEY><ATTRIBUTE-VALUE>FeedIterator Read Next Async</ATTRIBUTE-VALUE><ATTRIBUTE-KEY>db.name</ATTRIBUTE-KEY><ATTRIBUTE-KEY>db.cosmosdb.container</ATTRIBUTE-KEY><ATTRIBUTE-KEY>db.system</ATTRIBUTE-KEY><ATTRIBUTE-VALUE>cosmosdb</ATTRIBUTE-VALUE><ATTRIBUTE-KEY>db.cosmosdb.machine_id</ATTRIBUTE-KEY><ATTRIBUTE-KEY>net.peer.name</ATTRIBUTE-KEY><ATTRIBUTE-VALUE>127.0.0.1</ATTRIBUTE-VALUE><ATTRIBUTE-KEY>db.cosmosdb.client_id</ATTRIBUTE-KEY><ATTRIBUTE-KEY>db.cosmosdb.user_agent</ATTRIBUTE-KEY><ATTRIBUTE-KEY>db.cosmosdb.connection_mode</ATTRIBUTE-KEY><ATTRIBUTE-VALUE>Direct</ATTRIBUTE-VALUE><ATTRIBUTE-KEY>db.cosmosdb.operation_type</ATTRIBUTE-KEY><ATTRIBUTE-VALUE>Query</ATTRIBUTE-VALUE><ATTRIBUTE-KEY>db.cosmosdb.request_content_length_bytes</ATTRIBUTE-KEY><ATTRIBUTE-KEY>db.cosmosdb.response_content_length_bytes</ATTRIBUTE-KEY><ATTRIBUTE-KEY>db.cosmosdb.status_code</ATTRIBUTE-KEY><ATTRIBUTE-KEY>db.cosmosdb.sub_status_code</ATTRIBUTE-KEY><ATTRIBUTE-KEY>db.cosmosdb.request_charge</ATTRIBUTE-KEY><ATTRIBUTE-KEY>db.cosmosdb.item_count</ATTRIBUTE-KEY><ATTRIBUTE-KEY>db.cosmosdb.activity_id</ATTRIBUTE-KEY><ATTRIBUTE-KEY>db.cosmosdb.correlated_activity_id</ATTRIBUTE-KEY><ATTRIBUTE-KEY>db.cosmosdb.regions_contacted</ATTRIBUTE-KEY><ATTRIBUTE-VALUE>South Central US</ATTRIBUTE-VALUE></ACTIVITY>
<EVENT><EVENT-NAME>LatencyOverThreshold</EVENT-NAME><EVENT-TEXT>Ideally, this should contain request diagnostics but request diagnostics is subject to change with each request as it contains few unique id. So just putting this tag with this static text to make sure event is getting generated for each test.</EVENT-TEXT></EVENT>
<EVENT><EVENT-NAME>LatencyOverThreshold</EVENT-NAME><EVENT-TEXT>Ideally, this should contain request diagnostics but request diagnostics is subject to change with each request as it contains few unique id. So just putting this tag with this static text to make sure event is getting generated for each test.</EVENT-TEXT></EVENT>
<EVENT><EVENT-NAME>LatencyOverThreshold</EVENT-NAME><EVENT-TEXT>Ideally, this should contain request diagnostics but request diagnostics is subject to change with each request as it contains few unique id. So just putting this tag with this static text to make sure event is getting generated for each test.</EVENT-TEXT></EVENT>
<EVENT><EVENT-NAME>LatencyOverThreshold</EVENT-NAME><EVENT-TEXT>Ideally, this should contain request diagnostics but request diagnostics is subject to change with each request as it contains few unique id. So just putting this tag with this static text to make sure event is getting generated for each test.</EVENT-TEXT></EVENT>
</OTelActivities>
    </Output>
  </Result>
  <Result>
    <Input>
      <Description>Query Public API Typed with FeedRanges</Description>
      <Setup><![CDATA[
    FeedIterator<JToken> feedIterator = container.GetItemQueryIterator<JToken>(
        feedRange: FeedRangeEpk.FullRange,
        queryDefinition: new QueryDefinition("SELECT * FROM c"),
        continuationToken: null);

    List<ITrace> traces = new List<ITrace>();

    while (feedIterator.HasMoreResults)
    {
        FeedResponse<JToken> responseMessage = await feedIterator.ReadNextAsync(cancellationToken: default);
        ITrace trace = ((CosmosTraceDiagnostics)responseMessage.Diagnostics).Value;
        traces.Add(trace);
    }

    ITrace traceForest = TraceJoiner.JoinTraces(traces);
]]></Setup>
    </Input>
    <Output>
      <Text><![CDATA[.
└── Trace Forest(00000000-0000-0000-0000-000000000000)  Unknown-Component  00:00:00:000  0.00 milliseconds  
    ├── Typed FeedIterator ReadNextAsync(00000000-0000-0000-0000-000000000000)  Transport-Component  00:00:00:000  0.00 milliseconds  
    │   │   (
    │   │       [Client Configuration]
    │   │       Redacted To Not Change The Baselines From Run To Run
    │   │       [Query Correlated ActivityId]
    │   │       Redacted To Not Change The Baselines From Run To Run
    │   │   )
    │   ├── Create Query Pipeline(00000000-0000-0000-0000-000000000000)  Query-Component  00:00:00:000  0.00 milliseconds  
    │   │   ├── Get Container Properties(00000000-0000-0000-0000-000000000000)  Transport-Component  00:00:00:000  0.00 milliseconds  
    │   │   │   └── Get Collection Cache(00000000-0000-0000-0000-000000000000)  Routing-Component  00:00:00:000  0.00 milliseconds  
    │   │   ├── Service Interop Query Plan(00000000-0000-0000-0000-000000000000)  Query-Component  00:00:00:000  0.00 milliseconds  
    │   │   └── Get Overlapping Feed Ranges(00000000-0000-0000-0000-000000000000)  Routing-Component  00:00:00:000  0.00 milliseconds  
    │   │       └── Get Partition Key Ranges(00000000-0000-0000-0000-000000000000)  Routing-Component  00:00:00:000  0.00 milliseconds  
    │   │           └── Try Get Overlapping Ranges(00000000-0000-0000-0000-000000000000)  Routing-Component  00:00:00:000  0.00 milliseconds  
    │   ├── MoveNextAsync(00000000-0000-0000-0000-000000000000)  Pagination-Component  00:00:00:000  0.00 milliseconds  
    │   │   ├── Prefetching(00000000-0000-0000-0000-000000000000)  Pagination-Component  00:00:00:000  0.00 milliseconds  
    │   │   └── [,05C1CFFFFFFFF8) move next(00000000-0000-0000-0000-000000000000)  Pagination-Component  00:00:00:000  0.00 milliseconds  
    │   │       └── Prefetch(00000000-0000-0000-0000-000000000000)  Pagination-Component  00:00:00:000  0.00 milliseconds  
    │   │           └── [,05C1CFFFFFFFF8) move next(00000000-0000-0000-0000-000000000000)  Pagination-Component  00:00:00:000  0.00 milliseconds  
    │   │               │   (
    │   │               │       [Query Metrics]
    │   │               │       Redacted To Not Change The Baselines From Run To Run
    │   │               │   )
    │   │               ├── Microsoft.Azure.Cosmos.Handlers.RequestInvokerHandler(00000000-0000-0000-0000-000000000000)  RequestHandler-Component  00:00:00:000  0.00 milliseconds  
    │   │               │   ├── Get Collection Cache(00000000-0000-0000-0000-000000000000)  Routing-Component  00:00:00:000  0.00 milliseconds  
    │   │               │   ├── Get Partition Key Range Cache(00000000-0000-0000-0000-000000000000)  Routing-Component  00:00:00:000  0.00 milliseconds  
    │   │               │   ├── Try Get Overlapping Ranges(00000000-0000-0000-0000-000000000000)  Routing-Component  00:00:00:000  0.00 milliseconds  
    │   │               │   └── Microsoft.Azure.Cosmos.Handlers.DiagnosticsHandler(00000000-0000-0000-0000-000000000000)  RequestHandler-Component  00:00:00:000  0.00 milliseconds  
    │   │               │       │   (
    │   │               │       │       [System Info]
    │   │               │       │       Redacted To Not Change The Baselines From Run To Run
    │   │               │       │   )
    │   │               │       └── Microsoft.Azure.Cosmos.Handlers.RetryHandler(00000000-0000-0000-0000-000000000000)  RequestHandler-Component  00:00:00:000  0.00 milliseconds  
    │   │               │           └── Microsoft.Azure.Cosmos.Handlers.RouterHandler(00000000-0000-0000-0000-000000000000)  RequestHandler-Component  00:00:00:000  0.00 milliseconds  
    │   │               │               └── Microsoft.Azure.Cosmos.Handlers.TransportHandler(00000000-0000-0000-0000-000000000000)  RequestHandler-Component  00:00:00:000  0.00 milliseconds  
    │   │               │                   └── Microsoft.Azure.Documents.ServerStoreModel Transport Request(00000000-0000-0000-0000-000000000000)  Transport-Component  00:00:00:000  0.00 milliseconds  
    │   │               │                           (
    │   │               │                               [Client Side Request Stats]
    │   │               │                               Redacted To Not Change The Baselines From Run To Run
    │   │               │                           )
    │   │               └── Get Cosmos Element Response(00000000-0000-0000-0000-000000000000)  Json-Component  00:00:00:000  0.00 milliseconds  
    │   └── Query Response Serialization(00000000-0000-0000-0000-000000000000)  Transport-Component  00:00:00:000  0.00 milliseconds  
    ├── Typed FeedIterator ReadNextAsync(00000000-0000-0000-0000-000000000000)  Transport-Component  00:00:00:000  0.00 milliseconds  
    │   │   (
    │   │       [Client Configuration]
    │   │       Redacted To Not Change The Baselines From Run To Run
    │   │       [Query Correlated ActivityId]
    │   │       Redacted To Not Change The Baselines From Run To Run
    │   │   )
    │   ├── MoveNextAsync(00000000-0000-0000-0000-000000000000)  Pagination-Component  00:00:00:000  0.00 milliseconds  
    │   │   └── [05C1CFFFFFFFF8,05C1DFFFFFFFF8) move next(00000000-0000-0000-0000-000000000000)  Pagination-Component  00:00:00:000  0.00 milliseconds  
    │   │       └── Prefetch(00000000-0000-0000-0000-000000000000)  Pagination-Component  00:00:00:000  0.00 milliseconds  
    │   │           └── [05C1CFFFFFFFF8,05C1DFFFFFFFF8) move next(00000000-0000-0000-0000-000000000000)  Pagination-Component  00:00:00:000  0.00 milliseconds  
    │   │               │   (
    │   │               │       [Query Metrics]
    │   │               │       Redacted To Not Change The Baselines From Run To Run
    │   │               │   )
    │   │               ├── Microsoft.Azure.Cosmos.Handlers.RequestInvokerHandler(00000000-0000-0000-0000-000000000000)  RequestHandler-Component  00:00:00:000  0.00 milliseconds  
    │   │               │   ├── Get Collection Cache(00000000-0000-0000-0000-000000000000)  Routing-Component  00:00:00:000  0.00 milliseconds  
    │   │               │   ├── Get Partition Key Range Cache(00000000-0000-0000-0000-000000000000)  Routing-Component  00:00:00:000  0.00 milliseconds  
    │   │               │   ├── Try Get Overlapping Ranges(00000000-0000-0000-0000-000000000000)  Routing-Component  00:00:00:000  0.00 milliseconds  
    │   │               │   └── Microsoft.Azure.Cosmos.Handlers.DiagnosticsHandler(00000000-0000-0000-0000-000000000000)  RequestHandler-Component  00:00:00:000  0.00 milliseconds  
    │   │               │       │   (
    │   │               │       │       [System Info]
    │   │               │       │       Redacted To Not Change The Baselines From Run To Run
    │   │               │       │   )
    │   │               │       └── Microsoft.Azure.Cosmos.Handlers.RetryHandler(00000000-0000-0000-0000-000000000000)  RequestHandler-Component  00:00:00:000  0.00 milliseconds  
    │   │               │           └── Microsoft.Azure.Cosmos.Handlers.RouterHandler(00000000-0000-0000-0000-000000000000)  RequestHandler-Component  00:00:00:000  0.00 milliseconds  
    │   │               │               └── Microsoft.Azure.Cosmos.Handlers.TransportHandler(00000000-0000-0000-0000-000000000000)  RequestHandler-Component  00:00:00:000  0.00 milliseconds  
    │   │               │                   └── Microsoft.Azure.Documents.ServerStoreModel Transport Request(00000000-0000-0000-0000-000000000000)  Transport-Component  00:00:00:000  0.00 milliseconds  
    │   │               │                           (
    │   │               │                               [Client Side Request Stats]
    │   │               │                               Redacted To Not Change The Baselines From Run To Run
    │   │               │                           )
    │   │               └── Get Cosmos Element Response(00000000-0000-0000-0000-000000000000)  Json-Component  00:00:00:000  0.00 milliseconds  
    │   └── Query Response Serialization(00000000-0000-0000-0000-000000000000)  Transport-Component  00:00:00:000  0.00 milliseconds  
    ├── Typed FeedIterator ReadNextAsync(00000000-0000-0000-0000-000000000000)  Transport-Component  00:00:00:000  0.00 milliseconds  
    │   │   (
    │   │       [Client Configuration]
    │   │       Redacted To Not Change The Baselines From Run To Run
    │   │       [Query Correlated ActivityId]
    │   │       Redacted To Not Change The Baselines From Run To Run
    │   │   )
    │   ├── MoveNextAsync(00000000-0000-0000-0000-000000000000)  Pagination-Component  00:00:00:000  0.00 milliseconds  
    │   │   └── [05C1DFFFFFFFF8,05C1E7FFFFFFFA) move next(00000000-0000-0000-0000-000000000000)  Pagination-Component  00:00:00:000  0.00 milliseconds  
    │   │       └── Prefetch(00000000-0000-0000-0000-000000000000)  Pagination-Component  00:00:00:000  0.00 milliseconds  
    │   │           └── [05C1DFFFFFFFF8,05C1E7FFFFFFFA) move next(00000000-0000-0000-0000-000000000000)  Pagination-Component  00:00:00:000  0.00 milliseconds  
    │   │               │   (
    │   │               │       [Query Metrics]
    │   │               │       Redacted To Not Change The Baselines From Run To Run
    │   │               │   )
    │   │               ├── Microsoft.Azure.Cosmos.Handlers.RequestInvokerHandler(00000000-0000-0000-0000-000000000000)  RequestHandler-Component  00:00:00:000  0.00 milliseconds  
    │   │               │   ├── Get Collection Cache(00000000-0000-0000-0000-000000000000)  Routing-Component  00:00:00:000  0.00 milliseconds  
    │   │               │   ├── Get Partition Key Range Cache(00000000-0000-0000-0000-000000000000)  Routing-Component  00:00:00:000  0.00 milliseconds  
    │   │               │   ├── Try Get Overlapping Ranges(00000000-0000-0000-0000-000000000000)  Routing-Component  00:00:00:000  0.00 milliseconds  
    │   │               │   └── Microsoft.Azure.Cosmos.Handlers.DiagnosticsHandler(00000000-0000-0000-0000-000000000000)  RequestHandler-Component  00:00:00:000  0.00 milliseconds  
    │   │               │       │   (
    │   │               │       │       [System Info]
    │   │               │       │       Redacted To Not Change The Baselines From Run To Run
    │   │               │       │   )
    │   │               │       └── Microsoft.Azure.Cosmos.Handlers.RetryHandler(00000000-0000-0000-0000-000000000000)  RequestHandler-Component  00:00:00:000  0.00 milliseconds  
    │   │               │           └── Microsoft.Azure.Cosmos.Handlers.RouterHandler(00000000-0000-0000-0000-000000000000)  RequestHandler-Component  00:00:00:000  0.00 milliseconds  
    │   │               │               └── Microsoft.Azure.Cosmos.Handlers.TransportHandler(00000000-0000-0000-0000-000000000000)  RequestHandler-Component  00:00:00:000  0.00 milliseconds  
    │   │               │                   └── Microsoft.Azure.Documents.ServerStoreModel Transport Request(00000000-0000-0000-0000-000000000000)  Transport-Component  00:00:00:000  0.00 milliseconds  
    │   │               │                           (
    │   │               │                               [Client Side Request Stats]
    │   │               │                               Redacted To Not Change The Baselines From Run To Run
    │   │               │                           )
    │   │               └── Get Cosmos Element Response(00000000-0000-0000-0000-000000000000)  Json-Component  00:00:00:000  0.00 milliseconds  
    │   └── Query Response Serialization(00000000-0000-0000-0000-000000000000)  Transport-Component  00:00:00:000  0.00 milliseconds  
    └── Typed FeedIterator ReadNextAsync(00000000-0000-0000-0000-000000000000)  Transport-Component  00:00:00:000  0.00 milliseconds  
        │   (
        │       [Client Configuration]
        │       Redacted To Not Change The Baselines From Run To Run
        │       [Query Correlated ActivityId]
        │       Redacted To Not Change The Baselines From Run To Run
        │   )
        ├── MoveNextAsync(00000000-0000-0000-0000-000000000000)  Pagination-Component  00:00:00:000  0.00 milliseconds  
        │   └── [05C1E7FFFFFFFA,FF) move next(00000000-0000-0000-0000-000000000000)  Pagination-Component  00:00:00:000  0.00 milliseconds  
        │       └── Prefetch(00000000-0000-0000-0000-000000000000)  Pagination-Component  00:00:00:000  0.00 milliseconds  
        │           └── [05C1E7FFFFFFFA,FF) move next(00000000-0000-0000-0000-000000000000)  Pagination-Component  00:00:00:000  0.00 milliseconds  
        │               │   (
        │               │       [Query Metrics]
        │               │       Redacted To Not Change The Baselines From Run To Run
        │               │   )
        │               ├── Microsoft.Azure.Cosmos.Handlers.RequestInvokerHandler(00000000-0000-0000-0000-000000000000)  RequestHandler-Component  00:00:00:000  0.00 milliseconds  
        │               │   ├── Get Collection Cache(00000000-0000-0000-0000-000000000000)  Routing-Component  00:00:00:000  0.00 milliseconds  
        │               │   ├── Get Partition Key Range Cache(00000000-0000-0000-0000-000000000000)  Routing-Component  00:00:00:000  0.00 milliseconds  
        │               │   ├── Try Get Overlapping Ranges(00000000-0000-0000-0000-000000000000)  Routing-Component  00:00:00:000  0.00 milliseconds  
        │               │   └── Microsoft.Azure.Cosmos.Handlers.DiagnosticsHandler(00000000-0000-0000-0000-000000000000)  RequestHandler-Component  00:00:00:000  0.00 milliseconds  
        │               │       │   (
        │               │       │       [System Info]
        │               │       │       Redacted To Not Change The Baselines From Run To Run
        │               │       │   )
        │               │       └── Microsoft.Azure.Cosmos.Handlers.RetryHandler(00000000-0000-0000-0000-000000000000)  RequestHandler-Component  00:00:00:000  0.00 milliseconds  
        │               │           └── Microsoft.Azure.Cosmos.Handlers.RouterHandler(00000000-0000-0000-0000-000000000000)  RequestHandler-Component  00:00:00:000  0.00 milliseconds  
        │               │               └── Microsoft.Azure.Cosmos.Handlers.TransportHandler(00000000-0000-0000-0000-000000000000)  RequestHandler-Component  00:00:00:000  0.00 milliseconds  
        │               │                   └── Microsoft.Azure.Documents.ServerStoreModel Transport Request(00000000-0000-0000-0000-000000000000)  Transport-Component  00:00:00:000  0.00 milliseconds  
        │               │                           (
        │               │                               [Client Side Request Stats]
        │               │                               Redacted To Not Change The Baselines From Run To Run
        │               │                           )
        │               └── Get Cosmos Element Response(00000000-0000-0000-0000-000000000000)  Json-Component  00:00:00:000  0.00 milliseconds  
        └── Query Response Serialization(00000000-0000-0000-0000-000000000000)  Transport-Component  00:00:00:000  0.00 milliseconds  
]]></Text>
      <Json><![CDATA[{
  "Summary": {},
  "name": "Trace Forest",
<<<<<<< HEAD
  "start time": "00:00:00:000",
=======
  "start datetime": "0001-01-01T00:00:00Z",
>>>>>>> 4ab62933
  "duration in milliseconds": 0,
  "children": [
    {
      "name": "Typed FeedIterator ReadNextAsync",
      "duration in milliseconds": 0,
      "data": {
        "Client Configuration": "Redacted To Not Change The Baselines From Run To Run",
        "Query Correlated ActivityId": "Redacted To Not Change The Baselines From Run To Run"
      },
      "children": [
        {
          "name": "Create Query Pipeline",
          "duration in milliseconds": 0,
          "children": [
            {
              "name": "Get Container Properties",
              "duration in milliseconds": 0,
              "children": [
                {
                  "name": "Get Collection Cache",
                  "duration in milliseconds": 0
                }
              ]
            },
            {
              "name": "Service Interop Query Plan",
              "duration in milliseconds": 0
            },
            {
              "name": "Get Overlapping Feed Ranges",
              "duration in milliseconds": 0,
              "children": [
                {
                  "name": "Get Partition Key Ranges",
                  "duration in milliseconds": 0,
                  "children": [
                    {
                      "name": "Try Get Overlapping Ranges",
                      "duration in milliseconds": 0
                    }
                  ]
                }
              ]
            }
          ]
        },
        {
          "name": "MoveNextAsync",
          "duration in milliseconds": 0,
          "children": [
            {
              "name": "Prefetching",
              "duration in milliseconds": 0
            },
            {
              "name": "[,05C1CFFFFFFFF8) move next",
              "duration in milliseconds": 0,
              "children": [
                {
                  "name": "Prefetch",
                  "duration in milliseconds": 0,
                  "children": [
                    {
                      "name": "[,05C1CFFFFFFFF8) move next",
                      "duration in milliseconds": 0,
                      "data": {
                        "Query Metrics": "Redacted To Not Change The Baselines From Run To Run"
                      },
                      "children": [
                        {
                          "name": "Microsoft.Azure.Cosmos.Handlers.RequestInvokerHandler",
                          "duration in milliseconds": 0,
                          "children": [
                            {
                              "name": "Get Collection Cache",
                              "duration in milliseconds": 0
                            },
                            {
                              "name": "Get Partition Key Range Cache",
                              "duration in milliseconds": 0
                            },
                            {
                              "name": "Try Get Overlapping Ranges",
                              "duration in milliseconds": 0
                            },
                            {
                              "name": "Microsoft.Azure.Cosmos.Handlers.DiagnosticsHandler",
                              "duration in milliseconds": 0,
                              "data": {
                                "System Info": "Redacted To Not Change The Baselines From Run To Run"
                              },
                              "children": [
                                {
                                  "name": "Microsoft.Azure.Cosmos.Handlers.RetryHandler",
                                  "duration in milliseconds": 0,
                                  "children": [
                                    {
                                      "name": "Microsoft.Azure.Cosmos.Handlers.RouterHandler",
                                      "duration in milliseconds": 0,
                                      "children": [
                                        {
                                          "name": "Microsoft.Azure.Cosmos.Handlers.TransportHandler",
                                          "duration in milliseconds": 0,
                                          "children": [
                                            {
                                              "name": "Microsoft.Azure.Documents.ServerStoreModel Transport Request",
                                              "duration in milliseconds": 0,
                                              "data": {
                                                "Client Side Request Stats": "Redacted To Not Change The Baselines From Run To Run"
                                              }
                                            }
                                          ]
                                        }
                                      ]
                                    }
                                  ]
                                }
                              ]
                            }
                          ]
                        },
                        {
                          "name": "Get Cosmos Element Response",
                          "duration in milliseconds": 0
                        }
                      ]
                    }
                  ]
                }
              ]
            }
          ]
        },
        {
          "name": "Query Response Serialization",
          "duration in milliseconds": 0
        }
      ]
    },
    {
      "name": "Typed FeedIterator ReadNextAsync",
      "duration in milliseconds": 0,
      "data": {
        "Client Configuration": "Redacted To Not Change The Baselines From Run To Run",
        "Query Correlated ActivityId": "Redacted To Not Change The Baselines From Run To Run"
      },
      "children": [
        {
          "name": "MoveNextAsync",
          "duration in milliseconds": 0,
          "children": [
            {
              "name": "[05C1CFFFFFFFF8,05C1DFFFFFFFF8) move next",
              "duration in milliseconds": 0,
              "children": [
                {
                  "name": "Prefetch",
                  "duration in milliseconds": 0,
                  "children": [
                    {
                      "name": "[05C1CFFFFFFFF8,05C1DFFFFFFFF8) move next",
                      "duration in milliseconds": 0,
                      "data": {
                        "Query Metrics": "Redacted To Not Change The Baselines From Run To Run"
                      },
                      "children": [
                        {
                          "name": "Microsoft.Azure.Cosmos.Handlers.RequestInvokerHandler",
                          "duration in milliseconds": 0,
                          "children": [
                            {
                              "name": "Get Collection Cache",
                              "duration in milliseconds": 0
                            },
                            {
                              "name": "Get Partition Key Range Cache",
                              "duration in milliseconds": 0
                            },
                            {
                              "name": "Try Get Overlapping Ranges",
                              "duration in milliseconds": 0
                            },
                            {
                              "name": "Microsoft.Azure.Cosmos.Handlers.DiagnosticsHandler",
                              "duration in milliseconds": 0,
                              "data": {
                                "System Info": "Redacted To Not Change The Baselines From Run To Run"
                              },
                              "children": [
                                {
                                  "name": "Microsoft.Azure.Cosmos.Handlers.RetryHandler",
                                  "duration in milliseconds": 0,
                                  "children": [
                                    {
                                      "name": "Microsoft.Azure.Cosmos.Handlers.RouterHandler",
                                      "duration in milliseconds": 0,
                                      "children": [
                                        {
                                          "name": "Microsoft.Azure.Cosmos.Handlers.TransportHandler",
                                          "duration in milliseconds": 0,
                                          "children": [
                                            {
                                              "name": "Microsoft.Azure.Documents.ServerStoreModel Transport Request",
                                              "duration in milliseconds": 0,
                                              "data": {
                                                "Client Side Request Stats": "Redacted To Not Change The Baselines From Run To Run"
                                              }
                                            }
                                          ]
                                        }
                                      ]
                                    }
                                  ]
                                }
                              ]
                            }
                          ]
                        },
                        {
                          "name": "Get Cosmos Element Response",
                          "duration in milliseconds": 0
                        }
                      ]
                    }
                  ]
                }
              ]
            }
          ]
        },
        {
          "name": "Query Response Serialization",
          "duration in milliseconds": 0
        }
      ]
    },
    {
      "name": "Typed FeedIterator ReadNextAsync",
      "duration in milliseconds": 0,
      "data": {
        "Client Configuration": "Redacted To Not Change The Baselines From Run To Run",
        "Query Correlated ActivityId": "Redacted To Not Change The Baselines From Run To Run"
      },
      "children": [
        {
          "name": "MoveNextAsync",
          "duration in milliseconds": 0,
          "children": [
            {
              "name": "[05C1DFFFFFFFF8,05C1E7FFFFFFFA) move next",
              "duration in milliseconds": 0,
              "children": [
                {
                  "name": "Prefetch",
                  "duration in milliseconds": 0,
                  "children": [
                    {
                      "name": "[05C1DFFFFFFFF8,05C1E7FFFFFFFA) move next",
                      "duration in milliseconds": 0,
                      "data": {
                        "Query Metrics": "Redacted To Not Change The Baselines From Run To Run"
                      },
                      "children": [
                        {
                          "name": "Microsoft.Azure.Cosmos.Handlers.RequestInvokerHandler",
                          "duration in milliseconds": 0,
                          "children": [
                            {
                              "name": "Get Collection Cache",
                              "duration in milliseconds": 0
                            },
                            {
                              "name": "Get Partition Key Range Cache",
                              "duration in milliseconds": 0
                            },
                            {
                              "name": "Try Get Overlapping Ranges",
                              "duration in milliseconds": 0
                            },
                            {
                              "name": "Microsoft.Azure.Cosmos.Handlers.DiagnosticsHandler",
                              "duration in milliseconds": 0,
                              "data": {
                                "System Info": "Redacted To Not Change The Baselines From Run To Run"
                              },
                              "children": [
                                {
                                  "name": "Microsoft.Azure.Cosmos.Handlers.RetryHandler",
                                  "duration in milliseconds": 0,
                                  "children": [
                                    {
                                      "name": "Microsoft.Azure.Cosmos.Handlers.RouterHandler",
                                      "duration in milliseconds": 0,
                                      "children": [
                                        {
                                          "name": "Microsoft.Azure.Cosmos.Handlers.TransportHandler",
                                          "duration in milliseconds": 0,
                                          "children": [
                                            {
                                              "name": "Microsoft.Azure.Documents.ServerStoreModel Transport Request",
                                              "duration in milliseconds": 0,
                                              "data": {
                                                "Client Side Request Stats": "Redacted To Not Change The Baselines From Run To Run"
                                              }
                                            }
                                          ]
                                        }
                                      ]
                                    }
                                  ]
                                }
                              ]
                            }
                          ]
                        },
                        {
                          "name": "Get Cosmos Element Response",
                          "duration in milliseconds": 0
                        }
                      ]
                    }
                  ]
                }
              ]
            }
          ]
        },
        {
          "name": "Query Response Serialization",
          "duration in milliseconds": 0
        }
      ]
    },
    {
      "name": "Typed FeedIterator ReadNextAsync",
      "duration in milliseconds": 0,
      "data": {
        "Client Configuration": "Redacted To Not Change The Baselines From Run To Run",
        "Query Correlated ActivityId": "Redacted To Not Change The Baselines From Run To Run"
      },
      "children": [
        {
          "name": "MoveNextAsync",
          "duration in milliseconds": 0,
          "children": [
            {
              "name": "[05C1E7FFFFFFFA,FF) move next",
              "duration in milliseconds": 0,
              "children": [
                {
                  "name": "Prefetch",
                  "duration in milliseconds": 0,
                  "children": [
                    {
                      "name": "[05C1E7FFFFFFFA,FF) move next",
                      "duration in milliseconds": 0,
                      "data": {
                        "Query Metrics": "Redacted To Not Change The Baselines From Run To Run"
                      },
                      "children": [
                        {
                          "name": "Microsoft.Azure.Cosmos.Handlers.RequestInvokerHandler",
                          "duration in milliseconds": 0,
                          "children": [
                            {
                              "name": "Get Collection Cache",
                              "duration in milliseconds": 0
                            },
                            {
                              "name": "Get Partition Key Range Cache",
                              "duration in milliseconds": 0
                            },
                            {
                              "name": "Try Get Overlapping Ranges",
                              "duration in milliseconds": 0
                            },
                            {
                              "name": "Microsoft.Azure.Cosmos.Handlers.DiagnosticsHandler",
                              "duration in milliseconds": 0,
                              "data": {
                                "System Info": "Redacted To Not Change The Baselines From Run To Run"
                              },
                              "children": [
                                {
                                  "name": "Microsoft.Azure.Cosmos.Handlers.RetryHandler",
                                  "duration in milliseconds": 0,
                                  "children": [
                                    {
                                      "name": "Microsoft.Azure.Cosmos.Handlers.RouterHandler",
                                      "duration in milliseconds": 0,
                                      "children": [
                                        {
                                          "name": "Microsoft.Azure.Cosmos.Handlers.TransportHandler",
                                          "duration in milliseconds": 0,
                                          "children": [
                                            {
                                              "name": "Microsoft.Azure.Documents.ServerStoreModel Transport Request",
                                              "duration in milliseconds": 0,
                                              "data": {
                                                "Client Side Request Stats": "Redacted To Not Change The Baselines From Run To Run"
                                              }
                                            }
                                          ]
                                        }
                                      ]
                                    }
                                  ]
                                }
                              ]
                            }
                          ]
                        },
                        {
                          "name": "Get Cosmos Element Response",
                          "duration in milliseconds": 0
                        }
                      ]
                    }
                  ]
                }
              ]
            }
          ]
        },
        {
          "name": "Query Response Serialization",
          "duration in milliseconds": 0
        }
      ]
    }
  ]
}]]></Json>
      <OTelActivities><ACTIVITY><OPERATION>Operation.Typed FeedIterator ReadNextAsync</OPERATION><ATTRIBUTE-KEY>kind</ATTRIBUTE-KEY><ATTRIBUTE-VALUE>client</ATTRIBUTE-VALUE><ATTRIBUTE-KEY>az.namespace</ATTRIBUTE-KEY><ATTRIBUTE-VALUE>Microsoft.DocumentDB</ATTRIBUTE-VALUE><ATTRIBUTE-KEY>db.operation</ATTRIBUTE-KEY><ATTRIBUTE-VALUE>Typed FeedIterator ReadNextAsync</ATTRIBUTE-VALUE><ATTRIBUTE-KEY>db.name</ATTRIBUTE-KEY><ATTRIBUTE-KEY>db.cosmosdb.container</ATTRIBUTE-KEY><ATTRIBUTE-KEY>db.system</ATTRIBUTE-KEY><ATTRIBUTE-VALUE>cosmosdb</ATTRIBUTE-VALUE><ATTRIBUTE-KEY>db.cosmosdb.machine_id</ATTRIBUTE-KEY><ATTRIBUTE-KEY>net.peer.name</ATTRIBUTE-KEY><ATTRIBUTE-VALUE>127.0.0.1</ATTRIBUTE-VALUE><ATTRIBUTE-KEY>db.cosmosdb.client_id</ATTRIBUTE-KEY><ATTRIBUTE-KEY>db.cosmosdb.user_agent</ATTRIBUTE-KEY><ATTRIBUTE-KEY>db.cosmosdb.connection_mode</ATTRIBUTE-KEY><ATTRIBUTE-VALUE>Direct</ATTRIBUTE-VALUE><ATTRIBUTE-KEY>db.cosmosdb.operation_type</ATTRIBUTE-KEY><ATTRIBUTE-VALUE>Query</ATTRIBUTE-VALUE><ATTRIBUTE-KEY>db.cosmosdb.request_content_length_bytes</ATTRIBUTE-KEY><ATTRIBUTE-KEY>db.cosmosdb.response_content_length_bytes</ATTRIBUTE-KEY><ATTRIBUTE-KEY>db.cosmosdb.status_code</ATTRIBUTE-KEY><ATTRIBUTE-KEY>db.cosmosdb.sub_status_code</ATTRIBUTE-KEY><ATTRIBUTE-KEY>db.cosmosdb.request_charge</ATTRIBUTE-KEY><ATTRIBUTE-KEY>db.cosmosdb.item_count</ATTRIBUTE-KEY><ATTRIBUTE-KEY>db.cosmosdb.activity_id</ATTRIBUTE-KEY><ATTRIBUTE-KEY>db.cosmosdb.correlated_activity_id</ATTRIBUTE-KEY><ATTRIBUTE-KEY>db.cosmosdb.regions_contacted</ATTRIBUTE-KEY><ATTRIBUTE-VALUE>South Central US</ATTRIBUTE-VALUE></ACTIVITY>
<ACTIVITY><OPERATION>Operation.Typed FeedIterator ReadNextAsync</OPERATION><ATTRIBUTE-KEY>kind</ATTRIBUTE-KEY><ATTRIBUTE-VALUE>client</ATTRIBUTE-VALUE><ATTRIBUTE-KEY>az.namespace</ATTRIBUTE-KEY><ATTRIBUTE-VALUE>Microsoft.DocumentDB</ATTRIBUTE-VALUE><ATTRIBUTE-KEY>db.operation</ATTRIBUTE-KEY><ATTRIBUTE-VALUE>Typed FeedIterator ReadNextAsync</ATTRIBUTE-VALUE><ATTRIBUTE-KEY>db.name</ATTRIBUTE-KEY><ATTRIBUTE-KEY>db.cosmosdb.container</ATTRIBUTE-KEY><ATTRIBUTE-KEY>db.system</ATTRIBUTE-KEY><ATTRIBUTE-VALUE>cosmosdb</ATTRIBUTE-VALUE><ATTRIBUTE-KEY>db.cosmosdb.machine_id</ATTRIBUTE-KEY><ATTRIBUTE-KEY>net.peer.name</ATTRIBUTE-KEY><ATTRIBUTE-VALUE>127.0.0.1</ATTRIBUTE-VALUE><ATTRIBUTE-KEY>db.cosmosdb.client_id</ATTRIBUTE-KEY><ATTRIBUTE-KEY>db.cosmosdb.user_agent</ATTRIBUTE-KEY><ATTRIBUTE-KEY>db.cosmosdb.connection_mode</ATTRIBUTE-KEY><ATTRIBUTE-VALUE>Direct</ATTRIBUTE-VALUE><ATTRIBUTE-KEY>db.cosmosdb.operation_type</ATTRIBUTE-KEY><ATTRIBUTE-VALUE>Query</ATTRIBUTE-VALUE><ATTRIBUTE-KEY>db.cosmosdb.request_content_length_bytes</ATTRIBUTE-KEY><ATTRIBUTE-KEY>db.cosmosdb.response_content_length_bytes</ATTRIBUTE-KEY><ATTRIBUTE-KEY>db.cosmosdb.status_code</ATTRIBUTE-KEY><ATTRIBUTE-KEY>db.cosmosdb.sub_status_code</ATTRIBUTE-KEY><ATTRIBUTE-KEY>db.cosmosdb.request_charge</ATTRIBUTE-KEY><ATTRIBUTE-KEY>db.cosmosdb.item_count</ATTRIBUTE-KEY><ATTRIBUTE-KEY>db.cosmosdb.activity_id</ATTRIBUTE-KEY><ATTRIBUTE-KEY>db.cosmosdb.correlated_activity_id</ATTRIBUTE-KEY><ATTRIBUTE-KEY>db.cosmosdb.regions_contacted</ATTRIBUTE-KEY><ATTRIBUTE-VALUE>South Central US</ATTRIBUTE-VALUE></ACTIVITY>
<ACTIVITY><OPERATION>Operation.Typed FeedIterator ReadNextAsync</OPERATION><ATTRIBUTE-KEY>kind</ATTRIBUTE-KEY><ATTRIBUTE-VALUE>client</ATTRIBUTE-VALUE><ATTRIBUTE-KEY>az.namespace</ATTRIBUTE-KEY><ATTRIBUTE-VALUE>Microsoft.DocumentDB</ATTRIBUTE-VALUE><ATTRIBUTE-KEY>db.operation</ATTRIBUTE-KEY><ATTRIBUTE-VALUE>Typed FeedIterator ReadNextAsync</ATTRIBUTE-VALUE><ATTRIBUTE-KEY>db.name</ATTRIBUTE-KEY><ATTRIBUTE-KEY>db.cosmosdb.container</ATTRIBUTE-KEY><ATTRIBUTE-KEY>db.system</ATTRIBUTE-KEY><ATTRIBUTE-VALUE>cosmosdb</ATTRIBUTE-VALUE><ATTRIBUTE-KEY>db.cosmosdb.machine_id</ATTRIBUTE-KEY><ATTRIBUTE-KEY>net.peer.name</ATTRIBUTE-KEY><ATTRIBUTE-VALUE>127.0.0.1</ATTRIBUTE-VALUE><ATTRIBUTE-KEY>db.cosmosdb.client_id</ATTRIBUTE-KEY><ATTRIBUTE-KEY>db.cosmosdb.user_agent</ATTRIBUTE-KEY><ATTRIBUTE-KEY>db.cosmosdb.connection_mode</ATTRIBUTE-KEY><ATTRIBUTE-VALUE>Direct</ATTRIBUTE-VALUE><ATTRIBUTE-KEY>db.cosmosdb.operation_type</ATTRIBUTE-KEY><ATTRIBUTE-VALUE>Query</ATTRIBUTE-VALUE><ATTRIBUTE-KEY>db.cosmosdb.request_content_length_bytes</ATTRIBUTE-KEY><ATTRIBUTE-KEY>db.cosmosdb.response_content_length_bytes</ATTRIBUTE-KEY><ATTRIBUTE-KEY>db.cosmosdb.status_code</ATTRIBUTE-KEY><ATTRIBUTE-KEY>db.cosmosdb.sub_status_code</ATTRIBUTE-KEY><ATTRIBUTE-KEY>db.cosmosdb.request_charge</ATTRIBUTE-KEY><ATTRIBUTE-KEY>db.cosmosdb.item_count</ATTRIBUTE-KEY><ATTRIBUTE-KEY>db.cosmosdb.activity_id</ATTRIBUTE-KEY><ATTRIBUTE-KEY>db.cosmosdb.correlated_activity_id</ATTRIBUTE-KEY><ATTRIBUTE-KEY>db.cosmosdb.regions_contacted</ATTRIBUTE-KEY><ATTRIBUTE-VALUE>South Central US</ATTRIBUTE-VALUE></ACTIVITY>
<ACTIVITY><OPERATION>Operation.Typed FeedIterator ReadNextAsync</OPERATION><ATTRIBUTE-KEY>kind</ATTRIBUTE-KEY><ATTRIBUTE-VALUE>client</ATTRIBUTE-VALUE><ATTRIBUTE-KEY>az.namespace</ATTRIBUTE-KEY><ATTRIBUTE-VALUE>Microsoft.DocumentDB</ATTRIBUTE-VALUE><ATTRIBUTE-KEY>db.operation</ATTRIBUTE-KEY><ATTRIBUTE-VALUE>Typed FeedIterator ReadNextAsync</ATTRIBUTE-VALUE><ATTRIBUTE-KEY>db.name</ATTRIBUTE-KEY><ATTRIBUTE-KEY>db.cosmosdb.container</ATTRIBUTE-KEY><ATTRIBUTE-KEY>db.system</ATTRIBUTE-KEY><ATTRIBUTE-VALUE>cosmosdb</ATTRIBUTE-VALUE><ATTRIBUTE-KEY>db.cosmosdb.machine_id</ATTRIBUTE-KEY><ATTRIBUTE-KEY>net.peer.name</ATTRIBUTE-KEY><ATTRIBUTE-VALUE>127.0.0.1</ATTRIBUTE-VALUE><ATTRIBUTE-KEY>db.cosmosdb.client_id</ATTRIBUTE-KEY><ATTRIBUTE-KEY>db.cosmosdb.user_agent</ATTRIBUTE-KEY><ATTRIBUTE-KEY>db.cosmosdb.connection_mode</ATTRIBUTE-KEY><ATTRIBUTE-VALUE>Direct</ATTRIBUTE-VALUE><ATTRIBUTE-KEY>db.cosmosdb.operation_type</ATTRIBUTE-KEY><ATTRIBUTE-VALUE>Query</ATTRIBUTE-VALUE><ATTRIBUTE-KEY>db.cosmosdb.request_content_length_bytes</ATTRIBUTE-KEY><ATTRIBUTE-KEY>db.cosmosdb.response_content_length_bytes</ATTRIBUTE-KEY><ATTRIBUTE-KEY>db.cosmosdb.status_code</ATTRIBUTE-KEY><ATTRIBUTE-KEY>db.cosmosdb.sub_status_code</ATTRIBUTE-KEY><ATTRIBUTE-KEY>db.cosmosdb.request_charge</ATTRIBUTE-KEY><ATTRIBUTE-KEY>db.cosmosdb.item_count</ATTRIBUTE-KEY><ATTRIBUTE-KEY>db.cosmosdb.activity_id</ATTRIBUTE-KEY><ATTRIBUTE-KEY>db.cosmosdb.correlated_activity_id</ATTRIBUTE-KEY><ATTRIBUTE-KEY>db.cosmosdb.regions_contacted</ATTRIBUTE-KEY><ATTRIBUTE-VALUE>South Central US</ATTRIBUTE-VALUE></ACTIVITY>
<EVENT><EVENT-NAME>LatencyOverThreshold</EVENT-NAME><EVENT-TEXT>Ideally, this should contain request diagnostics but request diagnostics is subject to change with each request as it contains few unique id. So just putting this tag with this static text to make sure event is getting generated for each test.</EVENT-TEXT></EVENT>
<EVENT><EVENT-NAME>LatencyOverThreshold</EVENT-NAME><EVENT-TEXT>Ideally, this should contain request diagnostics but request diagnostics is subject to change with each request as it contains few unique id. So just putting this tag with this static text to make sure event is getting generated for each test.</EVENT-TEXT></EVENT>
<EVENT><EVENT-NAME>LatencyOverThreshold</EVENT-NAME><EVENT-TEXT>Ideally, this should contain request diagnostics but request diagnostics is subject to change with each request as it contains few unique id. So just putting this tag with this static text to make sure event is getting generated for each test.</EVENT-TEXT></EVENT>
<EVENT><EVENT-NAME>LatencyOverThreshold</EVENT-NAME><EVENT-TEXT>Ideally, this should contain request diagnostics but request diagnostics is subject to change with each request as it contains few unique id. So just putting this tag with this static text to make sure event is getting generated for each test.</EVENT-TEXT></EVENT>
</OTelActivities>
    </Output>
  </Result>
</Results><|MERGE_RESOLUTION|>--- conflicted
+++ resolved
@@ -163,11 +163,7 @@
       <Json><![CDATA[{
   "Summary": {},
   "name": "Trace Forest",
-<<<<<<< HEAD
-  "start time": "00:00:00:000",
-=======
   "start datetime": "0001-01-01T00:00:00Z",
->>>>>>> 4ab62933
   "duration in milliseconds": 0,
   "children": [
     {
@@ -757,11 +753,7 @@
       <Json><![CDATA[{
   "Summary": {},
   "name": "Trace Forest",
-<<<<<<< HEAD
-  "start time": "00:00:00:000",
-=======
   "start datetime": "0001-01-01T00:00:00Z",
->>>>>>> 4ab62933
   "duration in milliseconds": 0,
   "children": [
     {
@@ -1364,11 +1356,7 @@
       <Json><![CDATA[{
   "Summary": {},
   "name": "Trace Forest",
-<<<<<<< HEAD
-  "start time": "00:00:00:000",
-=======
   "start datetime": "0001-01-01T00:00:00Z",
->>>>>>> 4ab62933
   "duration in milliseconds": 0,
   "children": [
     {
@@ -1959,11 +1947,7 @@
       <Json><![CDATA[{
   "Summary": {},
   "name": "Trace Forest",
-<<<<<<< HEAD
-  "start time": "00:00:00:000",
-=======
   "start datetime": "0001-01-01T00:00:00Z",
->>>>>>> 4ab62933
   "duration in milliseconds": 0,
   "children": [
     {
@@ -2593,11 +2577,7 @@
       <Json><![CDATA[{
   "Summary": {},
   "name": "Trace Forest",
-<<<<<<< HEAD
-  "start time": "00:00:00:000",
-=======
   "start datetime": "0001-01-01T00:00:00Z",
->>>>>>> 4ab62933
   "duration in milliseconds": 0,
   "children": [
     {
@@ -3247,11 +3227,7 @@
       <Json><![CDATA[{
   "Summary": {},
   "name": "Trace Forest",
-<<<<<<< HEAD
-  "start time": "00:00:00:000",
-=======
   "start datetime": "0001-01-01T00:00:00Z",
->>>>>>> 4ab62933
   "duration in milliseconds": 0,
   "children": [
     {
@@ -3851,11 +3827,7 @@
       <Json><![CDATA[{
   "Summary": {},
   "name": "Trace Forest",
-<<<<<<< HEAD
-  "start time": "00:00:00:000",
-=======
   "start datetime": "0001-01-01T00:00:00Z",
->>>>>>> 4ab62933
   "duration in milliseconds": 0,
   "children": [
     {
