﻿<Results>
  <Result>
    <Input>
      <Description>ReadFeed</Description>
      <Setup><![CDATA[
    FeedIteratorInternal feedIterator = (FeedIteratorInternal)container.GetItemQueryStreamIterator(
        queryText: null);

    List<ITrace> traces = new List<ITrace>();
    while (feedIterator.HasMoreResults)
    {
        ResponseMessage responseMessage = await feedIterator.ReadNextAsync(cancellationToken: default);
        ITrace trace = ((CosmosTraceDiagnostics)responseMessage.Diagnostics).Value;
        traces.Add(trace);
    }

    ITrace traceForest = TraceJoiner.JoinTraces(traces);
]]></Setup>
    </Input>
    <Output>
      <Text><![CDATA[.
└── Trace Forest(00000000-0000-0000-0000-000000000000)  Unknown-Component  00:00:00:000  0.00 milliseconds  
<<<<<<< HEAD
    ├── FeedIterator Read Next Async(00000000-0000-0000-0000-000000000000)  Transport-Component  00:00:00:000  0.00 milliseconds  
=======
    ├── FeedIterator ReadNextAsync(00000000-0000-0000-0000-000000000000)  Transport-Component  00:00:00:000  0.00 milliseconds  
>>>>>>> dee9abae
    │   │   (
    │   │       [Client Configuration]
    │   │       Redacted To Not Change The Baselines From Run To Run
    │   │       [DistributedTraceId]
    │   │       Redacted To Not Change The Baselines From Run To Run
    │   │   )
    │   └── MoveNextAsync(00000000-0000-0000-0000-000000000000)  ReadFeed-Component  00:00:00:000  0.00 milliseconds  
    │       └── MoveNextAsync(00000000-0000-0000-0000-000000000000)  Pagination-Component  00:00:00:000  0.00 milliseconds  
    │           ├── [,FF) move next(00000000-0000-0000-0000-000000000000)  Pagination-Component  00:00:00:000  0.00 milliseconds  
    │           │   └── Prefetch(00000000-0000-0000-0000-000000000000)  Pagination-Component  00:00:00:000  0.00 milliseconds  
    │           │       └── [,FF) move next(00000000-0000-0000-0000-000000000000)  Pagination-Component  00:00:00:000  0.00 milliseconds  
    │           │           └── Microsoft.Azure.Cosmos.Handlers.RequestInvokerHandler(00000000-0000-0000-0000-000000000000)  RequestHandler-Component  00:00:00:000  0.00 milliseconds  
    │           │               ├── Get Collection Cache(00000000-0000-0000-0000-000000000000)  Routing-Component  00:00:00:000  0.00 milliseconds  
    │           │               ├── Get Partition Key Range Cache(00000000-0000-0000-0000-000000000000)  Routing-Component  00:00:00:000  0.00 milliseconds  
    │           │               └── Try Get Overlapping Ranges(00000000-0000-0000-0000-000000000000)  Routing-Component  00:00:00:000  0.00 milliseconds  
    │           ├── Get Container Properties(00000000-0000-0000-0000-000000000000)  Transport-Component  00:00:00:000  0.00 milliseconds  
    │           │   └── Get Collection Cache(00000000-0000-0000-0000-000000000000)  Routing-Component  00:00:00:000  0.00 milliseconds  
    │           ├── Get RID(00000000-0000-0000-0000-000000000000)  Routing-Component  00:00:00:000  0.00 milliseconds  
    │           ├── Get Collection Cache(00000000-0000-0000-0000-000000000000)  Routing-Component  00:00:00:000  0.00 milliseconds  
    │           ├── Get Overlapping Feed Ranges(00000000-0000-0000-0000-000000000000)  Routing-Component  00:00:00:000  0.00 milliseconds  
    │           │   └── Get Partition Key Ranges(00000000-0000-0000-0000-000000000000)  Routing-Component  00:00:00:000  0.00 milliseconds  
    │           │       └── Try Get Overlapping Ranges(00000000-0000-0000-0000-000000000000)  Routing-Component  00:00:00:000  0.00 milliseconds  
    │           └── MoveNextAsync(00000000-0000-0000-0000-000000000000)  Pagination-Component  00:00:00:000  0.00 milliseconds  
    │               └── [,05C1CFFFFFFFF8) move next(00000000-0000-0000-0000-000000000000)  Pagination-Component  00:00:00:000  0.00 milliseconds  
    │                   └── Microsoft.Azure.Cosmos.Handlers.RequestInvokerHandler(00000000-0000-0000-0000-000000000000)  RequestHandler-Component  00:00:00:000  0.00 milliseconds  
    │                       ├── Get Collection Cache(00000000-0000-0000-0000-000000000000)  Routing-Component  00:00:00:000  0.00 milliseconds  
    │                       ├── Get Partition Key Range Cache(00000000-0000-0000-0000-000000000000)  Routing-Component  00:00:00:000  0.00 milliseconds  
    │                       ├── Try Get Overlapping Ranges(00000000-0000-0000-0000-000000000000)  Routing-Component  00:00:00:000  0.00 milliseconds  
    │                       └── Microsoft.Azure.Cosmos.Handlers.DiagnosticsHandler(00000000-0000-0000-0000-000000000000)  RequestHandler-Component  00:00:00:000  0.00 milliseconds  
    │                           │   (
    │                           │       [System Info]
    │                           │       Redacted To Not Change The Baselines From Run To Run
    │                           │   )
    │                           └── Microsoft.Azure.Cosmos.Handlers.TelemetryHandler(00000000-0000-0000-0000-000000000000)  RequestHandler-Component  00:00:00:000  0.00 milliseconds  
    │                               └── Microsoft.Azure.Cosmos.Handlers.RetryHandler(00000000-0000-0000-0000-000000000000)  RequestHandler-Component  00:00:00:000  0.00 milliseconds  
    │                                   └── Microsoft.Azure.Cosmos.Handlers.RouterHandler(00000000-0000-0000-0000-000000000000)  RequestHandler-Component  00:00:00:000  0.00 milliseconds  
    │                                       └── Microsoft.Azure.Cosmos.Handlers.TransportHandler(00000000-0000-0000-0000-000000000000)  RequestHandler-Component  00:00:00:000  0.00 milliseconds  
    │                                           └── Microsoft.Azure.Documents.ServerStoreModel Transport Request(00000000-0000-0000-0000-000000000000)  Transport-Component  00:00:00:000  0.00 milliseconds  
    │                                                   (
    │                                                       [Client Side Request Stats]
    │                                                       Redacted To Not Change The Baselines From Run To Run
    │                                                   )
<<<<<<< HEAD
    ├── FeedIterator Read Next Async(00000000-0000-0000-0000-000000000000)  Transport-Component  00:00:00:000  0.00 milliseconds  
=======
    ├── FeedIterator ReadNextAsync(00000000-0000-0000-0000-000000000000)  Transport-Component  00:00:00:000  0.00 milliseconds  
>>>>>>> dee9abae
    │   │   (
    │   │       [Client Configuration]
    │   │       Redacted To Not Change The Baselines From Run To Run
    │   │       [DistributedTraceId]
    │   │       Redacted To Not Change The Baselines From Run To Run
    │   │   )
    │   └── MoveNextAsync(00000000-0000-0000-0000-000000000000)  ReadFeed-Component  00:00:00:000  0.00 milliseconds  
    │       └── MoveNextAsync(00000000-0000-0000-0000-000000000000)  Pagination-Component  00:00:00:000  0.00 milliseconds  
    │           └── [05C1CFFFFFFFF8,05C1DFFFFFFFF8) move next(00000000-0000-0000-0000-000000000000)  Pagination-Component  00:00:00:000  0.00 milliseconds  
    │               └── Microsoft.Azure.Cosmos.Handlers.RequestInvokerHandler(00000000-0000-0000-0000-000000000000)  RequestHandler-Component  00:00:00:000  0.00 milliseconds  
    │                   ├── Get Collection Cache(00000000-0000-0000-0000-000000000000)  Routing-Component  00:00:00:000  0.00 milliseconds  
    │                   ├── Get Partition Key Range Cache(00000000-0000-0000-0000-000000000000)  Routing-Component  00:00:00:000  0.00 milliseconds  
    │                   ├── Try Get Overlapping Ranges(00000000-0000-0000-0000-000000000000)  Routing-Component  00:00:00:000  0.00 milliseconds  
    │                   └── Microsoft.Azure.Cosmos.Handlers.DiagnosticsHandler(00000000-0000-0000-0000-000000000000)  RequestHandler-Component  00:00:00:000  0.00 milliseconds  
    │                       │   (
    │                       │       [System Info]
    │                       │       Redacted To Not Change The Baselines From Run To Run
    │                       │   )
    │                       └── Microsoft.Azure.Cosmos.Handlers.TelemetryHandler(00000000-0000-0000-0000-000000000000)  RequestHandler-Component  00:00:00:000  0.00 milliseconds  
    │                           └── Microsoft.Azure.Cosmos.Handlers.RetryHandler(00000000-0000-0000-0000-000000000000)  RequestHandler-Component  00:00:00:000  0.00 milliseconds  
    │                               └── Microsoft.Azure.Cosmos.Handlers.RouterHandler(00000000-0000-0000-0000-000000000000)  RequestHandler-Component  00:00:00:000  0.00 milliseconds  
    │                                   └── Microsoft.Azure.Cosmos.Handlers.TransportHandler(00000000-0000-0000-0000-000000000000)  RequestHandler-Component  00:00:00:000  0.00 milliseconds  
    │                                       └── Microsoft.Azure.Documents.ServerStoreModel Transport Request(00000000-0000-0000-0000-000000000000)  Transport-Component  00:00:00:000  0.00 milliseconds  
    │                                               (
    │                                                   [Client Side Request Stats]
    │                                                   Redacted To Not Change The Baselines From Run To Run
    │                                               )
<<<<<<< HEAD
    ├── FeedIterator Read Next Async(00000000-0000-0000-0000-000000000000)  Transport-Component  00:00:00:000  0.00 milliseconds  
=======
    ├── FeedIterator ReadNextAsync(00000000-0000-0000-0000-000000000000)  Transport-Component  00:00:00:000  0.00 milliseconds  
>>>>>>> dee9abae
    │   │   (
    │   │       [Client Configuration]
    │   │       Redacted To Not Change The Baselines From Run To Run
    │   │       [DistributedTraceId]
    │   │       Redacted To Not Change The Baselines From Run To Run
    │   │   )
    │   └── MoveNextAsync(00000000-0000-0000-0000-000000000000)  ReadFeed-Component  00:00:00:000  0.00 milliseconds  
    │       └── MoveNextAsync(00000000-0000-0000-0000-000000000000)  Pagination-Component  00:00:00:000  0.00 milliseconds  
    │           └── [05C1DFFFFFFFF8,05C1E7FFFFFFFA) move next(00000000-0000-0000-0000-000000000000)  Pagination-Component  00:00:00:000  0.00 milliseconds  
    │               └── Microsoft.Azure.Cosmos.Handlers.RequestInvokerHandler(00000000-0000-0000-0000-000000000000)  RequestHandler-Component  00:00:00:000  0.00 milliseconds  
    │                   ├── Get Collection Cache(00000000-0000-0000-0000-000000000000)  Routing-Component  00:00:00:000  0.00 milliseconds  
    │                   ├── Get Partition Key Range Cache(00000000-0000-0000-0000-000000000000)  Routing-Component  00:00:00:000  0.00 milliseconds  
    │                   ├── Try Get Overlapping Ranges(00000000-0000-0000-0000-000000000000)  Routing-Component  00:00:00:000  0.00 milliseconds  
    │                   └── Microsoft.Azure.Cosmos.Handlers.DiagnosticsHandler(00000000-0000-0000-0000-000000000000)  RequestHandler-Component  00:00:00:000  0.00 milliseconds  
    │                       │   (
    │                       │       [System Info]
    │                       │       Redacted To Not Change The Baselines From Run To Run
    │                       │   )
    │                       └── Microsoft.Azure.Cosmos.Handlers.TelemetryHandler(00000000-0000-0000-0000-000000000000)  RequestHandler-Component  00:00:00:000  0.00 milliseconds  
    │                           └── Microsoft.Azure.Cosmos.Handlers.RetryHandler(00000000-0000-0000-0000-000000000000)  RequestHandler-Component  00:00:00:000  0.00 milliseconds  
    │                               └── Microsoft.Azure.Cosmos.Handlers.RouterHandler(00000000-0000-0000-0000-000000000000)  RequestHandler-Component  00:00:00:000  0.00 milliseconds  
    │                                   └── Microsoft.Azure.Cosmos.Handlers.TransportHandler(00000000-0000-0000-0000-000000000000)  RequestHandler-Component  00:00:00:000  0.00 milliseconds  
    │                                       └── Microsoft.Azure.Documents.ServerStoreModel Transport Request(00000000-0000-0000-0000-000000000000)  Transport-Component  00:00:00:000  0.00 milliseconds  
    │                                               (
    │                                                   [Client Side Request Stats]
    │                                                   Redacted To Not Change The Baselines From Run To Run
    │                                               )
<<<<<<< HEAD
    └── FeedIterator Read Next Async(00000000-0000-0000-0000-000000000000)  Transport-Component  00:00:00:000  0.00 milliseconds  
=======
    └── FeedIterator ReadNextAsync(00000000-0000-0000-0000-000000000000)  Transport-Component  00:00:00:000  0.00 milliseconds  
>>>>>>> dee9abae
        │   (
        │       [Client Configuration]
        │       Redacted To Not Change The Baselines From Run To Run
        │       [DistributedTraceId]
        │       Redacted To Not Change The Baselines From Run To Run
        │   )
        └── MoveNextAsync(00000000-0000-0000-0000-000000000000)  ReadFeed-Component  00:00:00:000  0.00 milliseconds  
            └── MoveNextAsync(00000000-0000-0000-0000-000000000000)  Pagination-Component  00:00:00:000  0.00 milliseconds  
                └── [05C1E7FFFFFFFA,FF) move next(00000000-0000-0000-0000-000000000000)  Pagination-Component  00:00:00:000  0.00 milliseconds  
                    └── Microsoft.Azure.Cosmos.Handlers.RequestInvokerHandler(00000000-0000-0000-0000-000000000000)  RequestHandler-Component  00:00:00:000  0.00 milliseconds  
                        ├── Get Collection Cache(00000000-0000-0000-0000-000000000000)  Routing-Component  00:00:00:000  0.00 milliseconds  
                        ├── Get Partition Key Range Cache(00000000-0000-0000-0000-000000000000)  Routing-Component  00:00:00:000  0.00 milliseconds  
                        ├── Try Get Overlapping Ranges(00000000-0000-0000-0000-000000000000)  Routing-Component  00:00:00:000  0.00 milliseconds  
                        └── Microsoft.Azure.Cosmos.Handlers.DiagnosticsHandler(00000000-0000-0000-0000-000000000000)  RequestHandler-Component  00:00:00:000  0.00 milliseconds  
                            │   (
                            │       [System Info]
                            │       Redacted To Not Change The Baselines From Run To Run
                            │   )
                            └── Microsoft.Azure.Cosmos.Handlers.TelemetryHandler(00000000-0000-0000-0000-000000000000)  RequestHandler-Component  00:00:00:000  0.00 milliseconds  
                                └── Microsoft.Azure.Cosmos.Handlers.RetryHandler(00000000-0000-0000-0000-000000000000)  RequestHandler-Component  00:00:00:000  0.00 milliseconds  
                                    └── Microsoft.Azure.Cosmos.Handlers.RouterHandler(00000000-0000-0000-0000-000000000000)  RequestHandler-Component  00:00:00:000  0.00 milliseconds  
                                        └── Microsoft.Azure.Cosmos.Handlers.TransportHandler(00000000-0000-0000-0000-000000000000)  RequestHandler-Component  00:00:00:000  0.00 milliseconds  
                                            └── Microsoft.Azure.Documents.ServerStoreModel Transport Request(00000000-0000-0000-0000-000000000000)  Transport-Component  00:00:00:000  0.00 milliseconds  
                                                    (
                                                        [Client Side Request Stats]
                                                        Redacted To Not Change The Baselines From Run To Run
                                                    )
]]></Text>
      <Json><![CDATA[{
  "Summary": {},
  "name": "Trace Forest",
  "start datetime": "0001-01-01T00:00:00Z",
  "duration in milliseconds": 0,
  "children": [
    {
<<<<<<< HEAD
      "name": "FeedIterator Read Next Async",
=======
      "name": "FeedIterator ReadNextAsync",
>>>>>>> dee9abae
      "duration in milliseconds": 0,
      "data": {
        "Client Configuration": "Redacted To Not Change The Baselines From Run To Run",
        "DistributedTraceId": "Redacted To Not Change The Baselines From Run To Run"
      },
      "children": [
        {
          "name": "MoveNextAsync",
          "duration in milliseconds": 0,
          "children": [
            {
              "name": "MoveNextAsync",
              "duration in milliseconds": 0,
              "children": [
                {
                  "name": "[,FF) move next",
                  "duration in milliseconds": 0,
                  "children": [
                    {
                      "name": "Prefetch",
                      "duration in milliseconds": 0,
                      "children": [
                        {
                          "name": "[,FF) move next",
                          "duration in milliseconds": 0,
                          "children": [
                            {
                              "name": "Microsoft.Azure.Cosmos.Handlers.RequestInvokerHandler",
                              "duration in milliseconds": 0,
                              "children": [
                                {
                                  "name": "Get Collection Cache",
                                  "duration in milliseconds": 0
                                },
                                {
                                  "name": "Get Partition Key Range Cache",
                                  "duration in milliseconds": 0
                                },
                                {
                                  "name": "Try Get Overlapping Ranges",
                                  "duration in milliseconds": 0
                                }
                              ]
                            }
                          ]
                        }
                      ]
                    }
                  ]
                },
                {
                  "name": "Get Container Properties",
                  "duration in milliseconds": 0,
                  "children": [
                    {
                      "name": "Get Collection Cache",
                      "duration in milliseconds": 0
                    }
                  ]
                },
                {
                  "name": "Get RID",
                  "duration in milliseconds": 0
                },
                {
                  "name": "Get Collection Cache",
                  "duration in milliseconds": 0
                },
                {
                  "name": "Get Overlapping Feed Ranges",
                  "duration in milliseconds": 0,
                  "children": [
                    {
                      "name": "Get Partition Key Ranges",
                      "duration in milliseconds": 0,
                      "children": [
                        {
                          "name": "Try Get Overlapping Ranges",
                          "duration in milliseconds": 0
                        }
                      ]
                    }
                  ]
                },
                {
                  "name": "MoveNextAsync",
                  "duration in milliseconds": 0,
                  "children": [
                    {
                      "name": "[,05C1CFFFFFFFF8) move next",
                      "duration in milliseconds": 0,
                      "children": [
                        {
                          "name": "Microsoft.Azure.Cosmos.Handlers.RequestInvokerHandler",
                          "duration in milliseconds": 0,
                          "children": [
                            {
                              "name": "Get Collection Cache",
                              "duration in milliseconds": 0
                            },
                            {
                              "name": "Get Partition Key Range Cache",
                              "duration in milliseconds": 0
                            },
                            {
                              "name": "Try Get Overlapping Ranges",
                              "duration in milliseconds": 0
                            },
                            {
                              "name": "Microsoft.Azure.Cosmos.Handlers.DiagnosticsHandler",
                              "duration in milliseconds": 0,
                              "data": {
                                "System Info": "Redacted To Not Change The Baselines From Run To Run"
                              },
                              "children": [
                                {
                                  "name": "Microsoft.Azure.Cosmos.Handlers.TelemetryHandler",
                                  "duration in milliseconds": 0,
                                  "children": [
                                    {
                                      "name": "Microsoft.Azure.Cosmos.Handlers.RetryHandler",
                                      "duration in milliseconds": 0,
                                      "children": [
                                        {
                                          "name": "Microsoft.Azure.Cosmos.Handlers.RouterHandler",
                                          "duration in milliseconds": 0,
                                          "children": [
                                            {
                                              "name": "Microsoft.Azure.Cosmos.Handlers.TransportHandler",
                                              "duration in milliseconds": 0,
                                              "children": [
                                                {
                                                  "name": "Microsoft.Azure.Documents.ServerStoreModel Transport Request",
                                                  "duration in milliseconds": 0,
                                                  "data": {
                                                    "Client Side Request Stats": "Redacted To Not Change The Baselines From Run To Run"
                                                  }
                                                }
                                              ]
                                            }
                                          ]
                                        }
                                      ]
                                    }
                                  ]
                                }
                              ]
                            }
                          ]
                        }
                      ]
                    }
                  ]
                }
              ]
            }
          ]
        }
      ]
    },
    {
<<<<<<< HEAD
      "name": "FeedIterator Read Next Async",
=======
      "name": "FeedIterator ReadNextAsync",
>>>>>>> dee9abae
      "duration in milliseconds": 0,
      "data": {
        "Client Configuration": "Redacted To Not Change The Baselines From Run To Run",
        "DistributedTraceId": "Redacted To Not Change The Baselines From Run To Run"
      },
      "children": [
        {
          "name": "MoveNextAsync",
          "duration in milliseconds": 0,
          "children": [
            {
              "name": "MoveNextAsync",
              "duration in milliseconds": 0,
              "children": [
                {
                  "name": "[05C1CFFFFFFFF8,05C1DFFFFFFFF8) move next",
                  "duration in milliseconds": 0,
                  "children": [
                    {
                      "name": "Microsoft.Azure.Cosmos.Handlers.RequestInvokerHandler",
                      "duration in milliseconds": 0,
                      "children": [
                        {
                          "name": "Get Collection Cache",
                          "duration in milliseconds": 0
                        },
                        {
                          "name": "Get Partition Key Range Cache",
                          "duration in milliseconds": 0
                        },
                        {
                          "name": "Try Get Overlapping Ranges",
                          "duration in milliseconds": 0
                        },
                        {
                          "name": "Microsoft.Azure.Cosmos.Handlers.DiagnosticsHandler",
                          "duration in milliseconds": 0,
                          "data": {
                            "System Info": "Redacted To Not Change The Baselines From Run To Run"
                          },
                          "children": [
                            {
                              "name": "Microsoft.Azure.Cosmos.Handlers.TelemetryHandler",
                              "duration in milliseconds": 0,
                              "children": [
                                {
                                  "name": "Microsoft.Azure.Cosmos.Handlers.RetryHandler",
                                  "duration in milliseconds": 0,
                                  "children": [
                                    {
                                      "name": "Microsoft.Azure.Cosmos.Handlers.RouterHandler",
                                      "duration in milliseconds": 0,
                                      "children": [
                                        {
                                          "name": "Microsoft.Azure.Cosmos.Handlers.TransportHandler",
                                          "duration in milliseconds": 0,
                                          "children": [
                                            {
                                              "name": "Microsoft.Azure.Documents.ServerStoreModel Transport Request",
                                              "duration in milliseconds": 0,
                                              "data": {
                                                "Client Side Request Stats": "Redacted To Not Change The Baselines From Run To Run"
                                              }
                                            }
                                          ]
                                        }
                                      ]
                                    }
                                  ]
                                }
                              ]
                            }
                          ]
                        }
                      ]
                    }
                  ]
                }
              ]
            }
          ]
        }
      ]
    },
    {
<<<<<<< HEAD
      "name": "FeedIterator Read Next Async",
=======
      "name": "FeedIterator ReadNextAsync",
>>>>>>> dee9abae
      "duration in milliseconds": 0,
      "data": {
        "Client Configuration": "Redacted To Not Change The Baselines From Run To Run",
        "DistributedTraceId": "Redacted To Not Change The Baselines From Run To Run"
      },
      "children": [
        {
          "name": "MoveNextAsync",
          "duration in milliseconds": 0,
          "children": [
            {
              "name": "MoveNextAsync",
              "duration in milliseconds": 0,
              "children": [
                {
                  "name": "[05C1DFFFFFFFF8,05C1E7FFFFFFFA) move next",
                  "duration in milliseconds": 0,
                  "children": [
                    {
                      "name": "Microsoft.Azure.Cosmos.Handlers.RequestInvokerHandler",
                      "duration in milliseconds": 0,
                      "children": [
                        {
                          "name": "Get Collection Cache",
                          "duration in milliseconds": 0
                        },
                        {
                          "name": "Get Partition Key Range Cache",
                          "duration in milliseconds": 0
                        },
                        {
                          "name": "Try Get Overlapping Ranges",
                          "duration in milliseconds": 0
                        },
                        {
                          "name": "Microsoft.Azure.Cosmos.Handlers.DiagnosticsHandler",
                          "duration in milliseconds": 0,
                          "data": {
                            "System Info": "Redacted To Not Change The Baselines From Run To Run"
                          },
                          "children": [
                            {
                              "name": "Microsoft.Azure.Cosmos.Handlers.TelemetryHandler",
                              "duration in milliseconds": 0,
                              "children": [
                                {
                                  "name": "Microsoft.Azure.Cosmos.Handlers.RetryHandler",
                                  "duration in milliseconds": 0,
                                  "children": [
                                    {
                                      "name": "Microsoft.Azure.Cosmos.Handlers.RouterHandler",
                                      "duration in milliseconds": 0,
                                      "children": [
                                        {
                                          "name": "Microsoft.Azure.Cosmos.Handlers.TransportHandler",
                                          "duration in milliseconds": 0,
                                          "children": [
                                            {
                                              "name": "Microsoft.Azure.Documents.ServerStoreModel Transport Request",
                                              "duration in milliseconds": 0,
                                              "data": {
                                                "Client Side Request Stats": "Redacted To Not Change The Baselines From Run To Run"
                                              }
                                            }
                                          ]
                                        }
                                      ]
                                    }
                                  ]
                                }
                              ]
                            }
                          ]
                        }
                      ]
                    }
                  ]
                }
              ]
            }
          ]
        }
      ]
    },
    {
<<<<<<< HEAD
      "name": "FeedIterator Read Next Async",
=======
      "name": "FeedIterator ReadNextAsync",
>>>>>>> dee9abae
      "duration in milliseconds": 0,
      "data": {
        "Client Configuration": "Redacted To Not Change The Baselines From Run To Run",
        "DistributedTraceId": "Redacted To Not Change The Baselines From Run To Run"
      },
      "children": [
        {
          "name": "MoveNextAsync",
          "duration in milliseconds": 0,
          "children": [
            {
              "name": "MoveNextAsync",
              "duration in milliseconds": 0,
              "children": [
                {
                  "name": "[05C1E7FFFFFFFA,FF) move next",
                  "duration in milliseconds": 0,
                  "children": [
                    {
                      "name": "Microsoft.Azure.Cosmos.Handlers.RequestInvokerHandler",
                      "duration in milliseconds": 0,
                      "children": [
                        {
                          "name": "Get Collection Cache",
                          "duration in milliseconds": 0
                        },
                        {
                          "name": "Get Partition Key Range Cache",
                          "duration in milliseconds": 0
                        },
                        {
                          "name": "Try Get Overlapping Ranges",
                          "duration in milliseconds": 0
                        },
                        {
                          "name": "Microsoft.Azure.Cosmos.Handlers.DiagnosticsHandler",
                          "duration in milliseconds": 0,
                          "data": {
                            "System Info": "Redacted To Not Change The Baselines From Run To Run"
                          },
                          "children": [
                            {
                              "name": "Microsoft.Azure.Cosmos.Handlers.TelemetryHandler",
                              "duration in milliseconds": 0,
                              "children": [
                                {
                                  "name": "Microsoft.Azure.Cosmos.Handlers.RetryHandler",
                                  "duration in milliseconds": 0,
                                  "children": [
                                    {
                                      "name": "Microsoft.Azure.Cosmos.Handlers.RouterHandler",
                                      "duration in milliseconds": 0,
                                      "children": [
                                        {
                                          "name": "Microsoft.Azure.Cosmos.Handlers.TransportHandler",
                                          "duration in milliseconds": 0,
                                          "children": [
                                            {
                                              "name": "Microsoft.Azure.Documents.ServerStoreModel Transport Request",
                                              "duration in milliseconds": 0,
                                              "data": {
                                                "Client Side Request Stats": "Redacted To Not Change The Baselines From Run To Run"
                                              }
                                            }
                                          ]
                                        }
                                      ]
                                    }
                                  ]
                                }
                              ]
                            }
                          ]
                        }
                      ]
                    }
                  ]
                }
              ]
            }
          ]
        }
      ]
    }
  ]
}]]></Json><OTelActivities>
<<<<<<< HEAD
  <ACTIVITY source="Azure.Cosmos.Operation" operationName="FeedIterator Read Next Async" displayName="FeedIterator Read Next Async containerName">
    <ATTRIBUTE key="az.namespace">Microsoft.DocumentDB</ATTRIBUTE>
    <ATTRIBUTE key="az.schema_url">https://opentelemetry.io/schemas/1.17.0</ATTRIBUTE>
    <ATTRIBUTE key="db.operation">FeedIterator Read Next Async</ATTRIBUTE>
=======
  <ACTIVITY source="Azure.Cosmos.Operation" operationName="Operation.FeedIterator ReadNextAsync" displayName="FeedIterator ReadNextAsync containerName">
    <ATTRIBUTE key="az.namespace">Microsoft.DocumentDB</ATTRIBUTE>
    <ATTRIBUTE key="az.schema_url">https://opentelemetry.io/schemas/1.23.0</ATTRIBUTE>
    <ATTRIBUTE key="db.operation">FeedIterator ReadNextAsync</ATTRIBUTE>
>>>>>>> dee9abae
    <ATTRIBUTE key="db.name">databaseName</ATTRIBUTE>
    <ATTRIBUTE key="db.cosmosdb.container">containerName</ATTRIBUTE>
    <ATTRIBUTE key="db.system">cosmosdb</ATTRIBUTE>
    <ATTRIBUTE key="db.cosmosdb.machine_id">Some Value</ATTRIBUTE>
<<<<<<< HEAD
    <ATTRIBUTE key="net.peer.name">127.0.0.1</ATTRIBUTE>
=======
    <ATTRIBUTE key="server.address">127.0.0.1</ATTRIBUTE>
>>>>>>> dee9abae
    <ATTRIBUTE key="db.cosmosdb.client_id">Some Value</ATTRIBUTE>
    <ATTRIBUTE key="user_agent.original">Some Value</ATTRIBUTE>
    <ATTRIBUTE key="db.cosmosdb.connection_mode">Direct</ATTRIBUTE>
    <ATTRIBUTE key="db.cosmosdb.operation_type">ReadFeed</ATTRIBUTE>
<<<<<<< HEAD
    <ATTRIBUTE key="db.cosmosdb.request_content_length_bytes">Some Value</ATTRIBUTE>
    <ATTRIBUTE key="db.cosmosdb.response_content_length_bytes">Some Value</ATTRIBUTE>
=======
>>>>>>> dee9abae
    <ATTRIBUTE key="db.cosmosdb.status_code">Some Value</ATTRIBUTE>
    <ATTRIBUTE key="db.cosmosdb.sub_status_code">Some Value</ATTRIBUTE>
    <ATTRIBUTE key="db.cosmosdb.request_charge">Some Value</ATTRIBUTE>
    <ATTRIBUTE key="db.cosmosdb.item_count">Some Value</ATTRIBUTE>
    <ATTRIBUTE key="db.cosmosdb.activity_id">Some Value</ATTRIBUTE>
<<<<<<< HEAD
    <ATTRIBUTE key="db.cosmosdb.correlated_activity_id">Some Value</ATTRIBUTE>
    <ATTRIBUTE key="db.cosmosdb.regions_contacted">South Central US</ATTRIBUTE>
  </ACTIVITY>
  <ACTIVITY source="Azure.Cosmos.Operation" operationName="FeedIterator Read Next Async" displayName="FeedIterator Read Next Async containerName">
    <ATTRIBUTE key="az.namespace">Microsoft.DocumentDB</ATTRIBUTE>
    <ATTRIBUTE key="az.schema_url">https://opentelemetry.io/schemas/1.17.0</ATTRIBUTE>
    <ATTRIBUTE key="db.operation">FeedIterator Read Next Async</ATTRIBUTE>
=======
    <ATTRIBUTE key="db.cosmosdb.regions_contacted">South Central US</ATTRIBUTE>
  </ACTIVITY>
  <ACTIVITY source="Azure.Cosmos.Operation" operationName="Operation.FeedIterator ReadNextAsync" displayName="FeedIterator ReadNextAsync containerName">
    <ATTRIBUTE key="az.namespace">Microsoft.DocumentDB</ATTRIBUTE>
    <ATTRIBUTE key="az.schema_url">https://opentelemetry.io/schemas/1.23.0</ATTRIBUTE>
    <ATTRIBUTE key="db.operation">FeedIterator ReadNextAsync</ATTRIBUTE>
>>>>>>> dee9abae
    <ATTRIBUTE key="db.name">databaseName</ATTRIBUTE>
    <ATTRIBUTE key="db.cosmosdb.container">containerName</ATTRIBUTE>
    <ATTRIBUTE key="db.system">cosmosdb</ATTRIBUTE>
    <ATTRIBUTE key="db.cosmosdb.machine_id">Some Value</ATTRIBUTE>
<<<<<<< HEAD
    <ATTRIBUTE key="net.peer.name">127.0.0.1</ATTRIBUTE>
=======
    <ATTRIBUTE key="server.address">127.0.0.1</ATTRIBUTE>
>>>>>>> dee9abae
    <ATTRIBUTE key="db.cosmosdb.client_id">Some Value</ATTRIBUTE>
    <ATTRIBUTE key="user_agent.original">Some Value</ATTRIBUTE>
    <ATTRIBUTE key="db.cosmosdb.connection_mode">Direct</ATTRIBUTE>
    <ATTRIBUTE key="db.cosmosdb.operation_type">ReadFeed</ATTRIBUTE>
<<<<<<< HEAD
    <ATTRIBUTE key="db.cosmosdb.request_content_length_bytes">Some Value</ATTRIBUTE>
    <ATTRIBUTE key="db.cosmosdb.response_content_length_bytes">Some Value</ATTRIBUTE>
=======
>>>>>>> dee9abae
    <ATTRIBUTE key="db.cosmosdb.status_code">Some Value</ATTRIBUTE>
    <ATTRIBUTE key="db.cosmosdb.sub_status_code">Some Value</ATTRIBUTE>
    <ATTRIBUTE key="db.cosmosdb.request_charge">Some Value</ATTRIBUTE>
    <ATTRIBUTE key="db.cosmosdb.item_count">Some Value</ATTRIBUTE>
    <ATTRIBUTE key="db.cosmosdb.activity_id">Some Value</ATTRIBUTE>
<<<<<<< HEAD
    <ATTRIBUTE key="db.cosmosdb.correlated_activity_id">Some Value</ATTRIBUTE>
    <ATTRIBUTE key="db.cosmosdb.regions_contacted">South Central US</ATTRIBUTE>
  </ACTIVITY>
  <ACTIVITY source="Azure.Cosmos.Operation" operationName="FeedIterator Read Next Async" displayName="FeedIterator Read Next Async containerName">
    <ATTRIBUTE key="az.namespace">Microsoft.DocumentDB</ATTRIBUTE>
    <ATTRIBUTE key="az.schema_url">https://opentelemetry.io/schemas/1.17.0</ATTRIBUTE>
    <ATTRIBUTE key="db.operation">FeedIterator Read Next Async</ATTRIBUTE>
=======
    <ATTRIBUTE key="db.cosmosdb.regions_contacted">South Central US</ATTRIBUTE>
  </ACTIVITY>
  <ACTIVITY source="Azure.Cosmos.Operation" operationName="Operation.FeedIterator ReadNextAsync" displayName="FeedIterator ReadNextAsync containerName">
    <ATTRIBUTE key="az.namespace">Microsoft.DocumentDB</ATTRIBUTE>
    <ATTRIBUTE key="az.schema_url">https://opentelemetry.io/schemas/1.23.0</ATTRIBUTE>
    <ATTRIBUTE key="db.operation">FeedIterator ReadNextAsync</ATTRIBUTE>
>>>>>>> dee9abae
    <ATTRIBUTE key="db.name">databaseName</ATTRIBUTE>
    <ATTRIBUTE key="db.cosmosdb.container">containerName</ATTRIBUTE>
    <ATTRIBUTE key="db.system">cosmosdb</ATTRIBUTE>
    <ATTRIBUTE key="db.cosmosdb.machine_id">Some Value</ATTRIBUTE>
<<<<<<< HEAD
    <ATTRIBUTE key="net.peer.name">127.0.0.1</ATTRIBUTE>
=======
    <ATTRIBUTE key="server.address">127.0.0.1</ATTRIBUTE>
>>>>>>> dee9abae
    <ATTRIBUTE key="db.cosmosdb.client_id">Some Value</ATTRIBUTE>
    <ATTRIBUTE key="user_agent.original">Some Value</ATTRIBUTE>
    <ATTRIBUTE key="db.cosmosdb.connection_mode">Direct</ATTRIBUTE>
    <ATTRIBUTE key="db.cosmosdb.operation_type">ReadFeed</ATTRIBUTE>
<<<<<<< HEAD
    <ATTRIBUTE key="db.cosmosdb.request_content_length_bytes">Some Value</ATTRIBUTE>
    <ATTRIBUTE key="db.cosmosdb.response_content_length_bytes">Some Value</ATTRIBUTE>
=======
>>>>>>> dee9abae
    <ATTRIBUTE key="db.cosmosdb.status_code">Some Value</ATTRIBUTE>
    <ATTRIBUTE key="db.cosmosdb.sub_status_code">Some Value</ATTRIBUTE>
    <ATTRIBUTE key="db.cosmosdb.request_charge">Some Value</ATTRIBUTE>
    <ATTRIBUTE key="db.cosmosdb.item_count">Some Value</ATTRIBUTE>
    <ATTRIBUTE key="db.cosmosdb.activity_id">Some Value</ATTRIBUTE>
<<<<<<< HEAD
    <ATTRIBUTE key="db.cosmosdb.correlated_activity_id">Some Value</ATTRIBUTE>
    <ATTRIBUTE key="db.cosmosdb.regions_contacted">South Central US</ATTRIBUTE>
  </ACTIVITY>
  <ACTIVITY source="Azure.Cosmos.Operation" operationName="FeedIterator Read Next Async" displayName="FeedIterator Read Next Async containerName">
    <ATTRIBUTE key="az.namespace">Microsoft.DocumentDB</ATTRIBUTE>
    <ATTRIBUTE key="az.schema_url">https://opentelemetry.io/schemas/1.17.0</ATTRIBUTE>
    <ATTRIBUTE key="db.operation">FeedIterator Read Next Async</ATTRIBUTE>
=======
    <ATTRIBUTE key="db.cosmosdb.regions_contacted">South Central US</ATTRIBUTE>
  </ACTIVITY>
  <ACTIVITY source="Azure.Cosmos.Operation" operationName="Operation.FeedIterator ReadNextAsync" displayName="FeedIterator ReadNextAsync containerName">
    <ATTRIBUTE key="az.namespace">Microsoft.DocumentDB</ATTRIBUTE>
    <ATTRIBUTE key="az.schema_url">https://opentelemetry.io/schemas/1.23.0</ATTRIBUTE>
    <ATTRIBUTE key="db.operation">FeedIterator ReadNextAsync</ATTRIBUTE>
>>>>>>> dee9abae
    <ATTRIBUTE key="db.name">databaseName</ATTRIBUTE>
    <ATTRIBUTE key="db.cosmosdb.container">containerName</ATTRIBUTE>
    <ATTRIBUTE key="db.system">cosmosdb</ATTRIBUTE>
    <ATTRIBUTE key="db.cosmosdb.machine_id">Some Value</ATTRIBUTE>
<<<<<<< HEAD
    <ATTRIBUTE key="net.peer.name">127.0.0.1</ATTRIBUTE>
=======
    <ATTRIBUTE key="server.address">127.0.0.1</ATTRIBUTE>
>>>>>>> dee9abae
    <ATTRIBUTE key="db.cosmosdb.client_id">Some Value</ATTRIBUTE>
    <ATTRIBUTE key="user_agent.original">Some Value</ATTRIBUTE>
    <ATTRIBUTE key="db.cosmosdb.connection_mode">Direct</ATTRIBUTE>
    <ATTRIBUTE key="db.cosmosdb.operation_type">ReadFeed</ATTRIBUTE>
<<<<<<< HEAD
    <ATTRIBUTE key="db.cosmosdb.request_content_length_bytes">Some Value</ATTRIBUTE>
    <ATTRIBUTE key="db.cosmosdb.response_content_length_bytes">Some Value</ATTRIBUTE>
=======
>>>>>>> dee9abae
    <ATTRIBUTE key="db.cosmosdb.status_code">Some Value</ATTRIBUTE>
    <ATTRIBUTE key="db.cosmosdb.sub_status_code">Some Value</ATTRIBUTE>
    <ATTRIBUTE key="db.cosmosdb.request_charge">Some Value</ATTRIBUTE>
    <ATTRIBUTE key="db.cosmosdb.item_count">Some Value</ATTRIBUTE>
    <ATTRIBUTE key="db.cosmosdb.activity_id">Some Value</ATTRIBUTE>
<<<<<<< HEAD
    <ATTRIBUTE key="db.cosmosdb.correlated_activity_id">Some Value</ATTRIBUTE>
    <ATTRIBUTE key="db.cosmosdb.regions_contacted">South Central US</ATTRIBUTE>
  </ACTIVITY>
  <ACTIVITY source="Azure.Cosmos.Request" operationName="RequestAsync" displayName="ReadFeed Document">
    <ATTRIBUTE key="az.namespace">Microsoft.DocumentDB</ATTRIBUTE>
    <ATTRIBUTE key="az.schema_url">https://opentelemetry.io/schemas/1.17.0</ATTRIBUTE>
    <ATTRIBUTE key="tcp.uri">Some Value</ATTRIBUTE>
    <ATTRIBUTE key="tcp.sub_status_code">0</ATTRIBUTE>
    <ATTRIBUTE key="tcp.status_code">200</ATTRIBUTE>
  </ACTIVITY>
  <EVENT name="LatencyOverThreshold" />
  <EVENT name="LatencyOverThreshold" />
  <EVENT name="LatencyOverThreshold" />
  <EVENT name="LatencyOverThreshold" />
=======
    <ATTRIBUTE key="db.cosmosdb.regions_contacted">South Central US</ATTRIBUTE>
  </ACTIVITY>
  <EVENT name="ThresholdViolation" />
  <EVENT name="ThresholdViolation" />
  <EVENT name="ThresholdViolation" />
  <EVENT name="ThresholdViolation" />
>>>>>>> dee9abae
</OTelActivities></Output>
  </Result>
  <Result>
    <Input>
      <Description>ReadFeed Typed</Description>
      <Setup><![CDATA[
    FeedIteratorInternal<JToken> feedIterator = (FeedIteratorInternal<JToken>)container
        .GetItemQueryIterator<JToken>(queryText: null);

    List<ITrace> traces = new List<ITrace>();
    while (feedIterator.HasMoreResults)
    {
        FeedResponse<JToken> response = await feedIterator.ReadNextAsync(cancellationToken: default);
        ITrace trace = ((CosmosTraceDiagnostics)response.Diagnostics).Value;
        traces.Add(trace);
    }

    ITrace traceForest = TraceJoiner.JoinTraces(traces);
]]></Setup>
    </Input>
    <Output>
      <Text><![CDATA[.
└── Trace Forest(00000000-0000-0000-0000-000000000000)  Unknown-Component  00:00:00:000  0.00 milliseconds  
    ├── Typed FeedIterator ReadNextAsync(00000000-0000-0000-0000-000000000000)  Transport-Component  00:00:00:000  0.00 milliseconds  
    │   │   (
    │   │       [Client Configuration]
    │   │       Redacted To Not Change The Baselines From Run To Run
    │   │       [DistributedTraceId]
    │   │       Redacted To Not Change The Baselines From Run To Run
    │   │   )
    │   ├── MoveNextAsync(00000000-0000-0000-0000-000000000000)  ReadFeed-Component  00:00:00:000  0.00 milliseconds  
    │   │   └── MoveNextAsync(00000000-0000-0000-0000-000000000000)  Pagination-Component  00:00:00:000  0.00 milliseconds  
    │   │       ├── [,FF) move next(00000000-0000-0000-0000-000000000000)  Pagination-Component  00:00:00:000  0.00 milliseconds  
    │   │       │   └── Prefetch(00000000-0000-0000-0000-000000000000)  Pagination-Component  00:00:00:000  0.00 milliseconds  
    │   │       │       └── [,FF) move next(00000000-0000-0000-0000-000000000000)  Pagination-Component  00:00:00:000  0.00 milliseconds  
    │   │       │           └── Microsoft.Azure.Cosmos.Handlers.RequestInvokerHandler(00000000-0000-0000-0000-000000000000)  RequestHandler-Component  00:00:00:000  0.00 milliseconds  
    │   │       │               ├── Get Collection Cache(00000000-0000-0000-0000-000000000000)  Routing-Component  00:00:00:000  0.00 milliseconds  
    │   │       │               ├── Get Partition Key Range Cache(00000000-0000-0000-0000-000000000000)  Routing-Component  00:00:00:000  0.00 milliseconds  
    │   │       │               └── Try Get Overlapping Ranges(00000000-0000-0000-0000-000000000000)  Routing-Component  00:00:00:000  0.00 milliseconds  
    │   │       ├── Get Container Properties(00000000-0000-0000-0000-000000000000)  Transport-Component  00:00:00:000  0.00 milliseconds  
    │   │       │   └── Get Collection Cache(00000000-0000-0000-0000-000000000000)  Routing-Component  00:00:00:000  0.00 milliseconds  
    │   │       ├── Get RID(00000000-0000-0000-0000-000000000000)  Routing-Component  00:00:00:000  0.00 milliseconds  
    │   │       ├── Get Collection Cache(00000000-0000-0000-0000-000000000000)  Routing-Component  00:00:00:000  0.00 milliseconds  
    │   │       ├── Get Overlapping Feed Ranges(00000000-0000-0000-0000-000000000000)  Routing-Component  00:00:00:000  0.00 milliseconds  
    │   │       │   └── Get Partition Key Ranges(00000000-0000-0000-0000-000000000000)  Routing-Component  00:00:00:000  0.00 milliseconds  
    │   │       │       └── Try Get Overlapping Ranges(00000000-0000-0000-0000-000000000000)  Routing-Component  00:00:00:000  0.00 milliseconds  
    │   │       └── MoveNextAsync(00000000-0000-0000-0000-000000000000)  Pagination-Component  00:00:00:000  0.00 milliseconds  
    │   │           └── [,05C1CFFFFFFFF8) move next(00000000-0000-0000-0000-000000000000)  Pagination-Component  00:00:00:000  0.00 milliseconds  
    │   │               └── Microsoft.Azure.Cosmos.Handlers.RequestInvokerHandler(00000000-0000-0000-0000-000000000000)  RequestHandler-Component  00:00:00:000  0.00 milliseconds  
    │   │                   ├── Get Collection Cache(00000000-0000-0000-0000-000000000000)  Routing-Component  00:00:00:000  0.00 milliseconds  
    │   │                   ├── Get Partition Key Range Cache(00000000-0000-0000-0000-000000000000)  Routing-Component  00:00:00:000  0.00 milliseconds  
    │   │                   ├── Try Get Overlapping Ranges(00000000-0000-0000-0000-000000000000)  Routing-Component  00:00:00:000  0.00 milliseconds  
    │   │                   └── Microsoft.Azure.Cosmos.Handlers.DiagnosticsHandler(00000000-0000-0000-0000-000000000000)  RequestHandler-Component  00:00:00:000  0.00 milliseconds  
    │   │                       │   (
    │   │                       │       [System Info]
    │   │                       │       Redacted To Not Change The Baselines From Run To Run
    │   │                       │   )
    │   │                       └── Microsoft.Azure.Cosmos.Handlers.TelemetryHandler(00000000-0000-0000-0000-000000000000)  RequestHandler-Component  00:00:00:000  0.00 milliseconds  
    │   │                           └── Microsoft.Azure.Cosmos.Handlers.RetryHandler(00000000-0000-0000-0000-000000000000)  RequestHandler-Component  00:00:00:000  0.00 milliseconds  
    │   │                               └── Microsoft.Azure.Cosmos.Handlers.RouterHandler(00000000-0000-0000-0000-000000000000)  RequestHandler-Component  00:00:00:000  0.00 milliseconds  
    │   │                                   └── Microsoft.Azure.Cosmos.Handlers.TransportHandler(00000000-0000-0000-0000-000000000000)  RequestHandler-Component  00:00:00:000  0.00 milliseconds  
    │   │                                       └── Microsoft.Azure.Documents.ServerStoreModel Transport Request(00000000-0000-0000-0000-000000000000)  Transport-Component  00:00:00:000  0.00 milliseconds  
    │   │                                               (
    │   │                                                   [Client Side Request Stats]
    │   │                                                   Redacted To Not Change The Baselines From Run To Run
    │   │                                               )
    │   └── Feed Response Serialization(00000000-0000-0000-0000-000000000000)  Transport-Component  00:00:00:000  0.00 milliseconds  
    ├── Typed FeedIterator ReadNextAsync(00000000-0000-0000-0000-000000000000)  Transport-Component  00:00:00:000  0.00 milliseconds  
    │   │   (
    │   │       [Client Configuration]
    │   │       Redacted To Not Change The Baselines From Run To Run
    │   │       [DistributedTraceId]
    │   │       Redacted To Not Change The Baselines From Run To Run
    │   │   )
    │   ├── MoveNextAsync(00000000-0000-0000-0000-000000000000)  ReadFeed-Component  00:00:00:000  0.00 milliseconds  
    │   │   └── MoveNextAsync(00000000-0000-0000-0000-000000000000)  Pagination-Component  00:00:00:000  0.00 milliseconds  
    │   │       └── [05C1CFFFFFFFF8,05C1DFFFFFFFF8) move next(00000000-0000-0000-0000-000000000000)  Pagination-Component  00:00:00:000  0.00 milliseconds  
    │   │           └── Microsoft.Azure.Cosmos.Handlers.RequestInvokerHandler(00000000-0000-0000-0000-000000000000)  RequestHandler-Component  00:00:00:000  0.00 milliseconds  
    │   │               ├── Get Collection Cache(00000000-0000-0000-0000-000000000000)  Routing-Component  00:00:00:000  0.00 milliseconds  
    │   │               ├── Get Partition Key Range Cache(00000000-0000-0000-0000-000000000000)  Routing-Component  00:00:00:000  0.00 milliseconds  
    │   │               ├── Try Get Overlapping Ranges(00000000-0000-0000-0000-000000000000)  Routing-Component  00:00:00:000  0.00 milliseconds  
    │   │               └── Microsoft.Azure.Cosmos.Handlers.DiagnosticsHandler(00000000-0000-0000-0000-000000000000)  RequestHandler-Component  00:00:00:000  0.00 milliseconds  
    │   │                   │   (
    │   │                   │       [System Info]
    │   │                   │       Redacted To Not Change The Baselines From Run To Run
    │   │                   │   )
    │   │                   └── Microsoft.Azure.Cosmos.Handlers.TelemetryHandler(00000000-0000-0000-0000-000000000000)  RequestHandler-Component  00:00:00:000  0.00 milliseconds  
    │   │                       └── Microsoft.Azure.Cosmos.Handlers.RetryHandler(00000000-0000-0000-0000-000000000000)  RequestHandler-Component  00:00:00:000  0.00 milliseconds  
    │   │                           └── Microsoft.Azure.Cosmos.Handlers.RouterHandler(00000000-0000-0000-0000-000000000000)  RequestHandler-Component  00:00:00:000  0.00 milliseconds  
    │   │                               └── Microsoft.Azure.Cosmos.Handlers.TransportHandler(00000000-0000-0000-0000-000000000000)  RequestHandler-Component  00:00:00:000  0.00 milliseconds  
    │   │                                   └── Microsoft.Azure.Documents.ServerStoreModel Transport Request(00000000-0000-0000-0000-000000000000)  Transport-Component  00:00:00:000  0.00 milliseconds  
    │   │                                           (
    │   │                                               [Client Side Request Stats]
    │   │                                               Redacted To Not Change The Baselines From Run To Run
    │   │                                           )
    │   └── Feed Response Serialization(00000000-0000-0000-0000-000000000000)  Transport-Component  00:00:00:000  0.00 milliseconds  
    ├── Typed FeedIterator ReadNextAsync(00000000-0000-0000-0000-000000000000)  Transport-Component  00:00:00:000  0.00 milliseconds  
    │   │   (
    │   │       [Client Configuration]
    │   │       Redacted To Not Change The Baselines From Run To Run
    │   │       [DistributedTraceId]
    │   │       Redacted To Not Change The Baselines From Run To Run
    │   │   )
    │   ├── MoveNextAsync(00000000-0000-0000-0000-000000000000)  ReadFeed-Component  00:00:00:000  0.00 milliseconds  
    │   │   └── MoveNextAsync(00000000-0000-0000-0000-000000000000)  Pagination-Component  00:00:00:000  0.00 milliseconds  
    │   │       └── [05C1DFFFFFFFF8,05C1E7FFFFFFFA) move next(00000000-0000-0000-0000-000000000000)  Pagination-Component  00:00:00:000  0.00 milliseconds  
    │   │           └── Microsoft.Azure.Cosmos.Handlers.RequestInvokerHandler(00000000-0000-0000-0000-000000000000)  RequestHandler-Component  00:00:00:000  0.00 milliseconds  
    │   │               ├── Get Collection Cache(00000000-0000-0000-0000-000000000000)  Routing-Component  00:00:00:000  0.00 milliseconds  
    │   │               ├── Get Partition Key Range Cache(00000000-0000-0000-0000-000000000000)  Routing-Component  00:00:00:000  0.00 milliseconds  
    │   │               ├── Try Get Overlapping Ranges(00000000-0000-0000-0000-000000000000)  Routing-Component  00:00:00:000  0.00 milliseconds  
    │   │               └── Microsoft.Azure.Cosmos.Handlers.DiagnosticsHandler(00000000-0000-0000-0000-000000000000)  RequestHandler-Component  00:00:00:000  0.00 milliseconds  
    │   │                   │   (
    │   │                   │       [System Info]
    │   │                   │       Redacted To Not Change The Baselines From Run To Run
    │   │                   │   )
    │   │                   └── Microsoft.Azure.Cosmos.Handlers.TelemetryHandler(00000000-0000-0000-0000-000000000000)  RequestHandler-Component  00:00:00:000  0.00 milliseconds  
    │   │                       └── Microsoft.Azure.Cosmos.Handlers.RetryHandler(00000000-0000-0000-0000-000000000000)  RequestHandler-Component  00:00:00:000  0.00 milliseconds  
    │   │                           └── Microsoft.Azure.Cosmos.Handlers.RouterHandler(00000000-0000-0000-0000-000000000000)  RequestHandler-Component  00:00:00:000  0.00 milliseconds  
    │   │                               └── Microsoft.Azure.Cosmos.Handlers.TransportHandler(00000000-0000-0000-0000-000000000000)  RequestHandler-Component  00:00:00:000  0.00 milliseconds  
    │   │                                   └── Microsoft.Azure.Documents.ServerStoreModel Transport Request(00000000-0000-0000-0000-000000000000)  Transport-Component  00:00:00:000  0.00 milliseconds  
    │   │                                           (
    │   │                                               [Client Side Request Stats]
    │   │                                               Redacted To Not Change The Baselines From Run To Run
    │   │                                           )
    │   └── Feed Response Serialization(00000000-0000-0000-0000-000000000000)  Transport-Component  00:00:00:000  0.00 milliseconds  
    └── Typed FeedIterator ReadNextAsync(00000000-0000-0000-0000-000000000000)  Transport-Component  00:00:00:000  0.00 milliseconds  
        │   (
        │       [Client Configuration]
        │       Redacted To Not Change The Baselines From Run To Run
        │       [DistributedTraceId]
        │       Redacted To Not Change The Baselines From Run To Run
        │   )
        ├── MoveNextAsync(00000000-0000-0000-0000-000000000000)  ReadFeed-Component  00:00:00:000  0.00 milliseconds  
        │   └── MoveNextAsync(00000000-0000-0000-0000-000000000000)  Pagination-Component  00:00:00:000  0.00 milliseconds  
        │       └── [05C1E7FFFFFFFA,FF) move next(00000000-0000-0000-0000-000000000000)  Pagination-Component  00:00:00:000  0.00 milliseconds  
        │           └── Microsoft.Azure.Cosmos.Handlers.RequestInvokerHandler(00000000-0000-0000-0000-000000000000)  RequestHandler-Component  00:00:00:000  0.00 milliseconds  
        │               ├── Get Collection Cache(00000000-0000-0000-0000-000000000000)  Routing-Component  00:00:00:000  0.00 milliseconds  
        │               ├── Get Partition Key Range Cache(00000000-0000-0000-0000-000000000000)  Routing-Component  00:00:00:000  0.00 milliseconds  
        │               ├── Try Get Overlapping Ranges(00000000-0000-0000-0000-000000000000)  Routing-Component  00:00:00:000  0.00 milliseconds  
        │               └── Microsoft.Azure.Cosmos.Handlers.DiagnosticsHandler(00000000-0000-0000-0000-000000000000)  RequestHandler-Component  00:00:00:000  0.00 milliseconds  
        │                   │   (
        │                   │       [System Info]
        │                   │       Redacted To Not Change The Baselines From Run To Run
        │                   │   )
        │                   └── Microsoft.Azure.Cosmos.Handlers.TelemetryHandler(00000000-0000-0000-0000-000000000000)  RequestHandler-Component  00:00:00:000  0.00 milliseconds  
        │                       └── Microsoft.Azure.Cosmos.Handlers.RetryHandler(00000000-0000-0000-0000-000000000000)  RequestHandler-Component  00:00:00:000  0.00 milliseconds  
        │                           └── Microsoft.Azure.Cosmos.Handlers.RouterHandler(00000000-0000-0000-0000-000000000000)  RequestHandler-Component  00:00:00:000  0.00 milliseconds  
        │                               └── Microsoft.Azure.Cosmos.Handlers.TransportHandler(00000000-0000-0000-0000-000000000000)  RequestHandler-Component  00:00:00:000  0.00 milliseconds  
        │                                   └── Microsoft.Azure.Documents.ServerStoreModel Transport Request(00000000-0000-0000-0000-000000000000)  Transport-Component  00:00:00:000  0.00 milliseconds  
        │                                           (
        │                                               [Client Side Request Stats]
        │                                               Redacted To Not Change The Baselines From Run To Run
        │                                           )
        └── Feed Response Serialization(00000000-0000-0000-0000-000000000000)  Transport-Component  00:00:00:000  0.00 milliseconds  
]]></Text>
      <Json><![CDATA[{
  "Summary": {},
  "name": "Trace Forest",
  "start datetime": "0001-01-01T00:00:00Z",
  "duration in milliseconds": 0,
  "children": [
    {
      "name": "Typed FeedIterator ReadNextAsync",
      "duration in milliseconds": 0,
      "data": {
        "Client Configuration": "Redacted To Not Change The Baselines From Run To Run",
        "DistributedTraceId": "Redacted To Not Change The Baselines From Run To Run"
      },
      "children": [
        {
          "name": "MoveNextAsync",
          "duration in milliseconds": 0,
          "children": [
            {
              "name": "MoveNextAsync",
              "duration in milliseconds": 0,
              "children": [
                {
                  "name": "[,FF) move next",
                  "duration in milliseconds": 0,
                  "children": [
                    {
                      "name": "Prefetch",
                      "duration in milliseconds": 0,
                      "children": [
                        {
                          "name": "[,FF) move next",
                          "duration in milliseconds": 0,
                          "children": [
                            {
                              "name": "Microsoft.Azure.Cosmos.Handlers.RequestInvokerHandler",
                              "duration in milliseconds": 0,
                              "children": [
                                {
                                  "name": "Get Collection Cache",
                                  "duration in milliseconds": 0
                                },
                                {
                                  "name": "Get Partition Key Range Cache",
                                  "duration in milliseconds": 0
                                },
                                {
                                  "name": "Try Get Overlapping Ranges",
                                  "duration in milliseconds": 0
                                }
                              ]
                            }
                          ]
                        }
                      ]
                    }
                  ]
                },
                {
                  "name": "Get Container Properties",
                  "duration in milliseconds": 0,
                  "children": [
                    {
                      "name": "Get Collection Cache",
                      "duration in milliseconds": 0
                    }
                  ]
                },
                {
                  "name": "Get RID",
                  "duration in milliseconds": 0
                },
                {
                  "name": "Get Collection Cache",
                  "duration in milliseconds": 0
                },
                {
                  "name": "Get Overlapping Feed Ranges",
                  "duration in milliseconds": 0,
                  "children": [
                    {
                      "name": "Get Partition Key Ranges",
                      "duration in milliseconds": 0,
                      "children": [
                        {
                          "name": "Try Get Overlapping Ranges",
                          "duration in milliseconds": 0
                        }
                      ]
                    }
                  ]
                },
                {
                  "name": "MoveNextAsync",
                  "duration in milliseconds": 0,
                  "children": [
                    {
                      "name": "[,05C1CFFFFFFFF8) move next",
                      "duration in milliseconds": 0,
                      "children": [
                        {
                          "name": "Microsoft.Azure.Cosmos.Handlers.RequestInvokerHandler",
                          "duration in milliseconds": 0,
                          "children": [
                            {
                              "name": "Get Collection Cache",
                              "duration in milliseconds": 0
                            },
                            {
                              "name": "Get Partition Key Range Cache",
                              "duration in milliseconds": 0
                            },
                            {
                              "name": "Try Get Overlapping Ranges",
                              "duration in milliseconds": 0
                            },
                            {
                              "name": "Microsoft.Azure.Cosmos.Handlers.DiagnosticsHandler",
                              "duration in milliseconds": 0,
                              "data": {
                                "System Info": "Redacted To Not Change The Baselines From Run To Run"
                              },
                              "children": [
                                {
                                  "name": "Microsoft.Azure.Cosmos.Handlers.TelemetryHandler",
                                  "duration in milliseconds": 0,
                                  "children": [
                                    {
                                      "name": "Microsoft.Azure.Cosmos.Handlers.RetryHandler",
                                      "duration in milliseconds": 0,
                                      "children": [
                                        {
                                          "name": "Microsoft.Azure.Cosmos.Handlers.RouterHandler",
                                          "duration in milliseconds": 0,
                                          "children": [
                                            {
                                              "name": "Microsoft.Azure.Cosmos.Handlers.TransportHandler",
                                              "duration in milliseconds": 0,
                                              "children": [
                                                {
                                                  "name": "Microsoft.Azure.Documents.ServerStoreModel Transport Request",
                                                  "duration in milliseconds": 0,
                                                  "data": {
                                                    "Client Side Request Stats": "Redacted To Not Change The Baselines From Run To Run"
                                                  }
                                                }
                                              ]
                                            }
                                          ]
                                        }
                                      ]
                                    }
                                  ]
                                }
                              ]
                            }
                          ]
                        }
                      ]
                    }
                  ]
                }
              ]
            }
          ]
        },
        {
          "name": "Feed Response Serialization",
          "duration in milliseconds": 0
        }
      ]
    },
    {
      "name": "Typed FeedIterator ReadNextAsync",
      "duration in milliseconds": 0,
      "data": {
        "Client Configuration": "Redacted To Not Change The Baselines From Run To Run",
        "DistributedTraceId": "Redacted To Not Change The Baselines From Run To Run"
      },
      "children": [
        {
          "name": "MoveNextAsync",
          "duration in milliseconds": 0,
          "children": [
            {
              "name": "MoveNextAsync",
              "duration in milliseconds": 0,
              "children": [
                {
                  "name": "[05C1CFFFFFFFF8,05C1DFFFFFFFF8) move next",
                  "duration in milliseconds": 0,
                  "children": [
                    {
                      "name": "Microsoft.Azure.Cosmos.Handlers.RequestInvokerHandler",
                      "duration in milliseconds": 0,
                      "children": [
                        {
                          "name": "Get Collection Cache",
                          "duration in milliseconds": 0
                        },
                        {
                          "name": "Get Partition Key Range Cache",
                          "duration in milliseconds": 0
                        },
                        {
                          "name": "Try Get Overlapping Ranges",
                          "duration in milliseconds": 0
                        },
                        {
                          "name": "Microsoft.Azure.Cosmos.Handlers.DiagnosticsHandler",
                          "duration in milliseconds": 0,
                          "data": {
                            "System Info": "Redacted To Not Change The Baselines From Run To Run"
                          },
                          "children": [
                            {
                              "name": "Microsoft.Azure.Cosmos.Handlers.TelemetryHandler",
                              "duration in milliseconds": 0,
                              "children": [
                                {
                                  "name": "Microsoft.Azure.Cosmos.Handlers.RetryHandler",
                                  "duration in milliseconds": 0,
                                  "children": [
                                    {
                                      "name": "Microsoft.Azure.Cosmos.Handlers.RouterHandler",
                                      "duration in milliseconds": 0,
                                      "children": [
                                        {
                                          "name": "Microsoft.Azure.Cosmos.Handlers.TransportHandler",
                                          "duration in milliseconds": 0,
                                          "children": [
                                            {
                                              "name": "Microsoft.Azure.Documents.ServerStoreModel Transport Request",
                                              "duration in milliseconds": 0,
                                              "data": {
                                                "Client Side Request Stats": "Redacted To Not Change The Baselines From Run To Run"
                                              }
                                            }
                                          ]
                                        }
                                      ]
                                    }
                                  ]
                                }
                              ]
                            }
                          ]
                        }
                      ]
                    }
                  ]
                }
              ]
            }
          ]
        },
        {
          "name": "Feed Response Serialization",
          "duration in milliseconds": 0
        }
      ]
    },
    {
      "name": "Typed FeedIterator ReadNextAsync",
      "duration in milliseconds": 0,
      "data": {
        "Client Configuration": "Redacted To Not Change The Baselines From Run To Run",
        "DistributedTraceId": "Redacted To Not Change The Baselines From Run To Run"
      },
      "children": [
        {
          "name": "MoveNextAsync",
          "duration in milliseconds": 0,
          "children": [
            {
              "name": "MoveNextAsync",
              "duration in milliseconds": 0,
              "children": [
                {
                  "name": "[05C1DFFFFFFFF8,05C1E7FFFFFFFA) move next",
                  "duration in milliseconds": 0,
                  "children": [
                    {
                      "name": "Microsoft.Azure.Cosmos.Handlers.RequestInvokerHandler",
                      "duration in milliseconds": 0,
                      "children": [
                        {
                          "name": "Get Collection Cache",
                          "duration in milliseconds": 0
                        },
                        {
                          "name": "Get Partition Key Range Cache",
                          "duration in milliseconds": 0
                        },
                        {
                          "name": "Try Get Overlapping Ranges",
                          "duration in milliseconds": 0
                        },
                        {
                          "name": "Microsoft.Azure.Cosmos.Handlers.DiagnosticsHandler",
                          "duration in milliseconds": 0,
                          "data": {
                            "System Info": "Redacted To Not Change The Baselines From Run To Run"
                          },
                          "children": [
                            {
                              "name": "Microsoft.Azure.Cosmos.Handlers.TelemetryHandler",
                              "duration in milliseconds": 0,
                              "children": [
                                {
                                  "name": "Microsoft.Azure.Cosmos.Handlers.RetryHandler",
                                  "duration in milliseconds": 0,
                                  "children": [
                                    {
                                      "name": "Microsoft.Azure.Cosmos.Handlers.RouterHandler",
                                      "duration in milliseconds": 0,
                                      "children": [
                                        {
                                          "name": "Microsoft.Azure.Cosmos.Handlers.TransportHandler",
                                          "duration in milliseconds": 0,
                                          "children": [
                                            {
                                              "name": "Microsoft.Azure.Documents.ServerStoreModel Transport Request",
                                              "duration in milliseconds": 0,
                                              "data": {
                                                "Client Side Request Stats": "Redacted To Not Change The Baselines From Run To Run"
                                              }
                                            }
                                          ]
                                        }
                                      ]
                                    }
                                  ]
                                }
                              ]
                            }
                          ]
                        }
                      ]
                    }
                  ]
                }
              ]
            }
          ]
        },
        {
          "name": "Feed Response Serialization",
          "duration in milliseconds": 0
        }
      ]
    },
    {
      "name": "Typed FeedIterator ReadNextAsync",
      "duration in milliseconds": 0,
      "data": {
        "Client Configuration": "Redacted To Not Change The Baselines From Run To Run",
        "DistributedTraceId": "Redacted To Not Change The Baselines From Run To Run"
      },
      "children": [
        {
          "name": "MoveNextAsync",
          "duration in milliseconds": 0,
          "children": [
            {
              "name": "MoveNextAsync",
              "duration in milliseconds": 0,
              "children": [
                {
                  "name": "[05C1E7FFFFFFFA,FF) move next",
                  "duration in milliseconds": 0,
                  "children": [
                    {
                      "name": "Microsoft.Azure.Cosmos.Handlers.RequestInvokerHandler",
                      "duration in milliseconds": 0,
                      "children": [
                        {
                          "name": "Get Collection Cache",
                          "duration in milliseconds": 0
                        },
                        {
                          "name": "Get Partition Key Range Cache",
                          "duration in milliseconds": 0
                        },
                        {
                          "name": "Try Get Overlapping Ranges",
                          "duration in milliseconds": 0
                        },
                        {
                          "name": "Microsoft.Azure.Cosmos.Handlers.DiagnosticsHandler",
                          "duration in milliseconds": 0,
                          "data": {
                            "System Info": "Redacted To Not Change The Baselines From Run To Run"
                          },
                          "children": [
                            {
                              "name": "Microsoft.Azure.Cosmos.Handlers.TelemetryHandler",
                              "duration in milliseconds": 0,
                              "children": [
                                {
                                  "name": "Microsoft.Azure.Cosmos.Handlers.RetryHandler",
                                  "duration in milliseconds": 0,
                                  "children": [
                                    {
                                      "name": "Microsoft.Azure.Cosmos.Handlers.RouterHandler",
                                      "duration in milliseconds": 0,
                                      "children": [
                                        {
                                          "name": "Microsoft.Azure.Cosmos.Handlers.TransportHandler",
                                          "duration in milliseconds": 0,
                                          "children": [
                                            {
                                              "name": "Microsoft.Azure.Documents.ServerStoreModel Transport Request",
                                              "duration in milliseconds": 0,
                                              "data": {
                                                "Client Side Request Stats": "Redacted To Not Change The Baselines From Run To Run"
                                              }
                                            }
                                          ]
                                        }
                                      ]
                                    }
                                  ]
                                }
                              ]
                            }
                          ]
                        }
                      ]
                    }
                  ]
                }
              ]
            }
          ]
        },
        {
          "name": "Feed Response Serialization",
          "duration in milliseconds": 0
        }
      ]
    }
  ]
}]]></Json><OTelActivities>
<<<<<<< HEAD
  <ACTIVITY source="Azure.Cosmos.Operation" operationName="Typed FeedIterator ReadNextAsync" displayName="Typed FeedIterator ReadNextAsync containerName">
    <ATTRIBUTE key="az.namespace">Microsoft.DocumentDB</ATTRIBUTE>
    <ATTRIBUTE key="az.schema_url">https://opentelemetry.io/schemas/1.17.0</ATTRIBUTE>
=======
  <ACTIVITY source="Azure.Cosmos.Operation" operationName="Operation.Typed FeedIterator ReadNextAsync" displayName="Typed FeedIterator ReadNextAsync containerName">
    <ATTRIBUTE key="az.namespace">Microsoft.DocumentDB</ATTRIBUTE>
    <ATTRIBUTE key="az.schema_url">https://opentelemetry.io/schemas/1.23.0</ATTRIBUTE>
>>>>>>> dee9abae
    <ATTRIBUTE key="db.operation">Typed FeedIterator ReadNextAsync</ATTRIBUTE>
    <ATTRIBUTE key="db.name">databaseName</ATTRIBUTE>
    <ATTRIBUTE key="db.cosmosdb.container">containerName</ATTRIBUTE>
    <ATTRIBUTE key="db.system">cosmosdb</ATTRIBUTE>
    <ATTRIBUTE key="db.cosmosdb.machine_id">Some Value</ATTRIBUTE>
<<<<<<< HEAD
    <ATTRIBUTE key="net.peer.name">127.0.0.1</ATTRIBUTE>
=======
    <ATTRIBUTE key="server.address">127.0.0.1</ATTRIBUTE>
>>>>>>> dee9abae
    <ATTRIBUTE key="db.cosmosdb.client_id">Some Value</ATTRIBUTE>
    <ATTRIBUTE key="user_agent.original">Some Value</ATTRIBUTE>
    <ATTRIBUTE key="db.cosmosdb.connection_mode">Direct</ATTRIBUTE>
    <ATTRIBUTE key="db.cosmosdb.operation_type">ReadFeed</ATTRIBUTE>
<<<<<<< HEAD
    <ATTRIBUTE key="db.cosmosdb.request_content_length_bytes">Some Value</ATTRIBUTE>
    <ATTRIBUTE key="db.cosmosdb.response_content_length_bytes">Some Value</ATTRIBUTE>
=======
>>>>>>> dee9abae
    <ATTRIBUTE key="db.cosmosdb.status_code">Some Value</ATTRIBUTE>
    <ATTRIBUTE key="db.cosmosdb.sub_status_code">Some Value</ATTRIBUTE>
    <ATTRIBUTE key="db.cosmosdb.request_charge">Some Value</ATTRIBUTE>
    <ATTRIBUTE key="db.cosmosdb.item_count">Some Value</ATTRIBUTE>
    <ATTRIBUTE key="db.cosmosdb.activity_id">Some Value</ATTRIBUTE>
<<<<<<< HEAD
    <ATTRIBUTE key="db.cosmosdb.correlated_activity_id">Some Value</ATTRIBUTE>
    <ATTRIBUTE key="db.cosmosdb.regions_contacted">South Central US</ATTRIBUTE>
  </ACTIVITY>
  <ACTIVITY source="Azure.Cosmos.Operation" operationName="Typed FeedIterator ReadNextAsync" displayName="Typed FeedIterator ReadNextAsync containerName">
    <ATTRIBUTE key="az.namespace">Microsoft.DocumentDB</ATTRIBUTE>
    <ATTRIBUTE key="az.schema_url">https://opentelemetry.io/schemas/1.17.0</ATTRIBUTE>
=======
    <ATTRIBUTE key="db.cosmosdb.regions_contacted">South Central US</ATTRIBUTE>
  </ACTIVITY>
  <ACTIVITY source="Azure.Cosmos.Operation" operationName="Operation.Typed FeedIterator ReadNextAsync" displayName="Typed FeedIterator ReadNextAsync containerName">
    <ATTRIBUTE key="az.namespace">Microsoft.DocumentDB</ATTRIBUTE>
    <ATTRIBUTE key="az.schema_url">https://opentelemetry.io/schemas/1.23.0</ATTRIBUTE>
>>>>>>> dee9abae
    <ATTRIBUTE key="db.operation">Typed FeedIterator ReadNextAsync</ATTRIBUTE>
    <ATTRIBUTE key="db.name">databaseName</ATTRIBUTE>
    <ATTRIBUTE key="db.cosmosdb.container">containerName</ATTRIBUTE>
    <ATTRIBUTE key="db.system">cosmosdb</ATTRIBUTE>
    <ATTRIBUTE key="db.cosmosdb.machine_id">Some Value</ATTRIBUTE>
<<<<<<< HEAD
    <ATTRIBUTE key="net.peer.name">127.0.0.1</ATTRIBUTE>
=======
    <ATTRIBUTE key="server.address">127.0.0.1</ATTRIBUTE>
>>>>>>> dee9abae
    <ATTRIBUTE key="db.cosmosdb.client_id">Some Value</ATTRIBUTE>
    <ATTRIBUTE key="user_agent.original">Some Value</ATTRIBUTE>
    <ATTRIBUTE key="db.cosmosdb.connection_mode">Direct</ATTRIBUTE>
    <ATTRIBUTE key="db.cosmosdb.operation_type">ReadFeed</ATTRIBUTE>
<<<<<<< HEAD
    <ATTRIBUTE key="db.cosmosdb.request_content_length_bytes">Some Value</ATTRIBUTE>
    <ATTRIBUTE key="db.cosmosdb.response_content_length_bytes">Some Value</ATTRIBUTE>
=======
>>>>>>> dee9abae
    <ATTRIBUTE key="db.cosmosdb.status_code">Some Value</ATTRIBUTE>
    <ATTRIBUTE key="db.cosmosdb.sub_status_code">Some Value</ATTRIBUTE>
    <ATTRIBUTE key="db.cosmosdb.request_charge">Some Value</ATTRIBUTE>
    <ATTRIBUTE key="db.cosmosdb.item_count">Some Value</ATTRIBUTE>
    <ATTRIBUTE key="db.cosmosdb.activity_id">Some Value</ATTRIBUTE>
<<<<<<< HEAD
    <ATTRIBUTE key="db.cosmosdb.correlated_activity_id">Some Value</ATTRIBUTE>
    <ATTRIBUTE key="db.cosmosdb.regions_contacted">South Central US</ATTRIBUTE>
  </ACTIVITY>
  <ACTIVITY source="Azure.Cosmos.Operation" operationName="Typed FeedIterator ReadNextAsync" displayName="Typed FeedIterator ReadNextAsync containerName">
    <ATTRIBUTE key="az.namespace">Microsoft.DocumentDB</ATTRIBUTE>
    <ATTRIBUTE key="az.schema_url">https://opentelemetry.io/schemas/1.17.0</ATTRIBUTE>
=======
    <ATTRIBUTE key="db.cosmosdb.regions_contacted">South Central US</ATTRIBUTE>
  </ACTIVITY>
  <ACTIVITY source="Azure.Cosmos.Operation" operationName="Operation.Typed FeedIterator ReadNextAsync" displayName="Typed FeedIterator ReadNextAsync containerName">
    <ATTRIBUTE key="az.namespace">Microsoft.DocumentDB</ATTRIBUTE>
    <ATTRIBUTE key="az.schema_url">https://opentelemetry.io/schemas/1.23.0</ATTRIBUTE>
>>>>>>> dee9abae
    <ATTRIBUTE key="db.operation">Typed FeedIterator ReadNextAsync</ATTRIBUTE>
    <ATTRIBUTE key="db.name">databaseName</ATTRIBUTE>
    <ATTRIBUTE key="db.cosmosdb.container">containerName</ATTRIBUTE>
    <ATTRIBUTE key="db.system">cosmosdb</ATTRIBUTE>
    <ATTRIBUTE key="db.cosmosdb.machine_id">Some Value</ATTRIBUTE>
<<<<<<< HEAD
    <ATTRIBUTE key="net.peer.name">127.0.0.1</ATTRIBUTE>
=======
    <ATTRIBUTE key="server.address">127.0.0.1</ATTRIBUTE>
>>>>>>> dee9abae
    <ATTRIBUTE key="db.cosmosdb.client_id">Some Value</ATTRIBUTE>
    <ATTRIBUTE key="user_agent.original">Some Value</ATTRIBUTE>
    <ATTRIBUTE key="db.cosmosdb.connection_mode">Direct</ATTRIBUTE>
    <ATTRIBUTE key="db.cosmosdb.operation_type">ReadFeed</ATTRIBUTE>
<<<<<<< HEAD
    <ATTRIBUTE key="db.cosmosdb.request_content_length_bytes">Some Value</ATTRIBUTE>
    <ATTRIBUTE key="db.cosmosdb.response_content_length_bytes">Some Value</ATTRIBUTE>
=======
>>>>>>> dee9abae
    <ATTRIBUTE key="db.cosmosdb.status_code">Some Value</ATTRIBUTE>
    <ATTRIBUTE key="db.cosmosdb.sub_status_code">Some Value</ATTRIBUTE>
    <ATTRIBUTE key="db.cosmosdb.request_charge">Some Value</ATTRIBUTE>
    <ATTRIBUTE key="db.cosmosdb.item_count">Some Value</ATTRIBUTE>
    <ATTRIBUTE key="db.cosmosdb.activity_id">Some Value</ATTRIBUTE>
<<<<<<< HEAD
    <ATTRIBUTE key="db.cosmosdb.correlated_activity_id">Some Value</ATTRIBUTE>
    <ATTRIBUTE key="db.cosmosdb.regions_contacted">South Central US</ATTRIBUTE>
  </ACTIVITY>
  <ACTIVITY source="Azure.Cosmos.Operation" operationName="Typed FeedIterator ReadNextAsync" displayName="Typed FeedIterator ReadNextAsync containerName">
    <ATTRIBUTE key="az.namespace">Microsoft.DocumentDB</ATTRIBUTE>
    <ATTRIBUTE key="az.schema_url">https://opentelemetry.io/schemas/1.17.0</ATTRIBUTE>
=======
    <ATTRIBUTE key="db.cosmosdb.regions_contacted">South Central US</ATTRIBUTE>
  </ACTIVITY>
  <ACTIVITY source="Azure.Cosmos.Operation" operationName="Operation.Typed FeedIterator ReadNextAsync" displayName="Typed FeedIterator ReadNextAsync containerName">
    <ATTRIBUTE key="az.namespace">Microsoft.DocumentDB</ATTRIBUTE>
    <ATTRIBUTE key="az.schema_url">https://opentelemetry.io/schemas/1.23.0</ATTRIBUTE>
>>>>>>> dee9abae
    <ATTRIBUTE key="db.operation">Typed FeedIterator ReadNextAsync</ATTRIBUTE>
    <ATTRIBUTE key="db.name">databaseName</ATTRIBUTE>
    <ATTRIBUTE key="db.cosmosdb.container">containerName</ATTRIBUTE>
    <ATTRIBUTE key="db.system">cosmosdb</ATTRIBUTE>
    <ATTRIBUTE key="db.cosmosdb.machine_id">Some Value</ATTRIBUTE>
<<<<<<< HEAD
    <ATTRIBUTE key="net.peer.name">127.0.0.1</ATTRIBUTE>
=======
    <ATTRIBUTE key="server.address">127.0.0.1</ATTRIBUTE>
>>>>>>> dee9abae
    <ATTRIBUTE key="db.cosmosdb.client_id">Some Value</ATTRIBUTE>
    <ATTRIBUTE key="user_agent.original">Some Value</ATTRIBUTE>
    <ATTRIBUTE key="db.cosmosdb.connection_mode">Direct</ATTRIBUTE>
    <ATTRIBUTE key="db.cosmosdb.operation_type">ReadFeed</ATTRIBUTE>
<<<<<<< HEAD
    <ATTRIBUTE key="db.cosmosdb.request_content_length_bytes">Some Value</ATTRIBUTE>
    <ATTRIBUTE key="db.cosmosdb.response_content_length_bytes">Some Value</ATTRIBUTE>
=======
>>>>>>> dee9abae
    <ATTRIBUTE key="db.cosmosdb.status_code">Some Value</ATTRIBUTE>
    <ATTRIBUTE key="db.cosmosdb.sub_status_code">Some Value</ATTRIBUTE>
    <ATTRIBUTE key="db.cosmosdb.request_charge">Some Value</ATTRIBUTE>
    <ATTRIBUTE key="db.cosmosdb.item_count">Some Value</ATTRIBUTE>
    <ATTRIBUTE key="db.cosmosdb.activity_id">Some Value</ATTRIBUTE>
<<<<<<< HEAD
    <ATTRIBUTE key="db.cosmosdb.correlated_activity_id">Some Value</ATTRIBUTE>
    <ATTRIBUTE key="db.cosmosdb.regions_contacted">South Central US</ATTRIBUTE>
  </ACTIVITY>
  <ACTIVITY source="Azure.Cosmos.Request" operationName="RequestAsync" displayName="ReadFeed Document">
    <ATTRIBUTE key="az.namespace">Microsoft.DocumentDB</ATTRIBUTE>
    <ATTRIBUTE key="az.schema_url">https://opentelemetry.io/schemas/1.17.0</ATTRIBUTE>
    <ATTRIBUTE key="tcp.uri">Some Value</ATTRIBUTE>
    <ATTRIBUTE key="tcp.sub_status_code">0</ATTRIBUTE>
    <ATTRIBUTE key="tcp.status_code">200</ATTRIBUTE>
  </ACTIVITY>
  <EVENT name="LatencyOverThreshold" />
  <EVENT name="LatencyOverThreshold" />
  <EVENT name="LatencyOverThreshold" />
  <EVENT name="LatencyOverThreshold" />
=======
    <ATTRIBUTE key="db.cosmosdb.regions_contacted">South Central US</ATTRIBUTE>
  </ACTIVITY>
  <EVENT name="ThresholdViolation" />
  <EVENT name="ThresholdViolation" />
  <EVENT name="ThresholdViolation" />
  <EVENT name="ThresholdViolation" />
>>>>>>> dee9abae
</OTelActivities></Output>
  </Result>
  <Result>
    <Input>
      <Description>ReadFeed Public API</Description>
      <Setup><![CDATA[
    FeedIterator feedIterator = container.GetItemQueryStreamIterator(
        queryText: null);

    List<ITrace> traces = new List<ITrace>();

    while (feedIterator.HasMoreResults)
    {
        ResponseMessage responseMessage = await feedIterator.ReadNextAsync(cancellationToken: default);
        ITrace trace = ((CosmosTraceDiagnostics)responseMessage.Diagnostics).Value;
        traces.Add(trace);
    }

    ITrace traceForest = TraceJoiner.JoinTraces(traces);
]]></Setup>
    </Input>
    <Output>
      <Text><![CDATA[.
└── Trace Forest(00000000-0000-0000-0000-000000000000)  Unknown-Component  00:00:00:000  0.00 milliseconds  
<<<<<<< HEAD
    ├── FeedIterator Read Next Async(00000000-0000-0000-0000-000000000000)  Transport-Component  00:00:00:000  0.00 milliseconds  
=======
    ├── FeedIterator ReadNextAsync(00000000-0000-0000-0000-000000000000)  Transport-Component  00:00:00:000  0.00 milliseconds  
>>>>>>> dee9abae
    │   │   (
    │   │       [Client Configuration]
    │   │       Redacted To Not Change The Baselines From Run To Run
    │   │       [DistributedTraceId]
    │   │       Redacted To Not Change The Baselines From Run To Run
    │   │   )
    │   └── MoveNextAsync(00000000-0000-0000-0000-000000000000)  ReadFeed-Component  00:00:00:000  0.00 milliseconds  
    │       └── MoveNextAsync(00000000-0000-0000-0000-000000000000)  Pagination-Component  00:00:00:000  0.00 milliseconds  
    │           ├── [,FF) move next(00000000-0000-0000-0000-000000000000)  Pagination-Component  00:00:00:000  0.00 milliseconds  
    │           │   └── Prefetch(00000000-0000-0000-0000-000000000000)  Pagination-Component  00:00:00:000  0.00 milliseconds  
    │           │       └── [,FF) move next(00000000-0000-0000-0000-000000000000)  Pagination-Component  00:00:00:000  0.00 milliseconds  
    │           │           └── Microsoft.Azure.Cosmos.Handlers.RequestInvokerHandler(00000000-0000-0000-0000-000000000000)  RequestHandler-Component  00:00:00:000  0.00 milliseconds  
    │           │               ├── Get Collection Cache(00000000-0000-0000-0000-000000000000)  Routing-Component  00:00:00:000  0.00 milliseconds  
    │           │               ├── Get Partition Key Range Cache(00000000-0000-0000-0000-000000000000)  Routing-Component  00:00:00:000  0.00 milliseconds  
    │           │               └── Try Get Overlapping Ranges(00000000-0000-0000-0000-000000000000)  Routing-Component  00:00:00:000  0.00 milliseconds  
    │           ├── Get Container Properties(00000000-0000-0000-0000-000000000000)  Transport-Component  00:00:00:000  0.00 milliseconds  
    │           │   └── Get Collection Cache(00000000-0000-0000-0000-000000000000)  Routing-Component  00:00:00:000  0.00 milliseconds  
    │           ├── Get RID(00000000-0000-0000-0000-000000000000)  Routing-Component  00:00:00:000  0.00 milliseconds  
    │           ├── Get Collection Cache(00000000-0000-0000-0000-000000000000)  Routing-Component  00:00:00:000  0.00 milliseconds  
    │           ├── Get Overlapping Feed Ranges(00000000-0000-0000-0000-000000000000)  Routing-Component  00:00:00:000  0.00 milliseconds  
    │           │   └── Get Partition Key Ranges(00000000-0000-0000-0000-000000000000)  Routing-Component  00:00:00:000  0.00 milliseconds  
    │           │       └── Try Get Overlapping Ranges(00000000-0000-0000-0000-000000000000)  Routing-Component  00:00:00:000  0.00 milliseconds  
    │           └── MoveNextAsync(00000000-0000-0000-0000-000000000000)  Pagination-Component  00:00:00:000  0.00 milliseconds  
    │               └── [,05C1CFFFFFFFF8) move next(00000000-0000-0000-0000-000000000000)  Pagination-Component  00:00:00:000  0.00 milliseconds  
    │                   └── Microsoft.Azure.Cosmos.Handlers.RequestInvokerHandler(00000000-0000-0000-0000-000000000000)  RequestHandler-Component  00:00:00:000  0.00 milliseconds  
    │                       ├── Get Collection Cache(00000000-0000-0000-0000-000000000000)  Routing-Component  00:00:00:000  0.00 milliseconds  
    │                       ├── Get Partition Key Range Cache(00000000-0000-0000-0000-000000000000)  Routing-Component  00:00:00:000  0.00 milliseconds  
    │                       ├── Try Get Overlapping Ranges(00000000-0000-0000-0000-000000000000)  Routing-Component  00:00:00:000  0.00 milliseconds  
    │                       └── Microsoft.Azure.Cosmos.Handlers.DiagnosticsHandler(00000000-0000-0000-0000-000000000000)  RequestHandler-Component  00:00:00:000  0.00 milliseconds  
    │                           │   (
    │                           │       [System Info]
    │                           │       Redacted To Not Change The Baselines From Run To Run
    │                           │   )
    │                           └── Microsoft.Azure.Cosmos.Handlers.TelemetryHandler(00000000-0000-0000-0000-000000000000)  RequestHandler-Component  00:00:00:000  0.00 milliseconds  
    │                               └── Microsoft.Azure.Cosmos.Handlers.RetryHandler(00000000-0000-0000-0000-000000000000)  RequestHandler-Component  00:00:00:000  0.00 milliseconds  
    │                                   └── Microsoft.Azure.Cosmos.Handlers.RouterHandler(00000000-0000-0000-0000-000000000000)  RequestHandler-Component  00:00:00:000  0.00 milliseconds  
    │                                       └── Microsoft.Azure.Cosmos.Handlers.TransportHandler(00000000-0000-0000-0000-000000000000)  RequestHandler-Component  00:00:00:000  0.00 milliseconds  
    │                                           └── Microsoft.Azure.Documents.ServerStoreModel Transport Request(00000000-0000-0000-0000-000000000000)  Transport-Component  00:00:00:000  0.00 milliseconds  
    │                                                   (
    │                                                       [Client Side Request Stats]
    │                                                       Redacted To Not Change The Baselines From Run To Run
    │                                                   )
<<<<<<< HEAD
    ├── FeedIterator Read Next Async(00000000-0000-0000-0000-000000000000)  Transport-Component  00:00:00:000  0.00 milliseconds  
=======
    ├── FeedIterator ReadNextAsync(00000000-0000-0000-0000-000000000000)  Transport-Component  00:00:00:000  0.00 milliseconds  
>>>>>>> dee9abae
    │   │   (
    │   │       [Client Configuration]
    │   │       Redacted To Not Change The Baselines From Run To Run
    │   │       [DistributedTraceId]
    │   │       Redacted To Not Change The Baselines From Run To Run
    │   │   )
    │   └── MoveNextAsync(00000000-0000-0000-0000-000000000000)  ReadFeed-Component  00:00:00:000  0.00 milliseconds  
    │       └── MoveNextAsync(00000000-0000-0000-0000-000000000000)  Pagination-Component  00:00:00:000  0.00 milliseconds  
    │           └── [05C1CFFFFFFFF8,05C1DFFFFFFFF8) move next(00000000-0000-0000-0000-000000000000)  Pagination-Component  00:00:00:000  0.00 milliseconds  
    │               └── Microsoft.Azure.Cosmos.Handlers.RequestInvokerHandler(00000000-0000-0000-0000-000000000000)  RequestHandler-Component  00:00:00:000  0.00 milliseconds  
    │                   ├── Get Collection Cache(00000000-0000-0000-0000-000000000000)  Routing-Component  00:00:00:000  0.00 milliseconds  
    │                   ├── Get Partition Key Range Cache(00000000-0000-0000-0000-000000000000)  Routing-Component  00:00:00:000  0.00 milliseconds  
    │                   ├── Try Get Overlapping Ranges(00000000-0000-0000-0000-000000000000)  Routing-Component  00:00:00:000  0.00 milliseconds  
    │                   └── Microsoft.Azure.Cosmos.Handlers.DiagnosticsHandler(00000000-0000-0000-0000-000000000000)  RequestHandler-Component  00:00:00:000  0.00 milliseconds  
    │                       │   (
    │                       │       [System Info]
    │                       │       Redacted To Not Change The Baselines From Run To Run
    │                       │   )
    │                       └── Microsoft.Azure.Cosmos.Handlers.TelemetryHandler(00000000-0000-0000-0000-000000000000)  RequestHandler-Component  00:00:00:000  0.00 milliseconds  
    │                           └── Microsoft.Azure.Cosmos.Handlers.RetryHandler(00000000-0000-0000-0000-000000000000)  RequestHandler-Component  00:00:00:000  0.00 milliseconds  
    │                               └── Microsoft.Azure.Cosmos.Handlers.RouterHandler(00000000-0000-0000-0000-000000000000)  RequestHandler-Component  00:00:00:000  0.00 milliseconds  
    │                                   └── Microsoft.Azure.Cosmos.Handlers.TransportHandler(00000000-0000-0000-0000-000000000000)  RequestHandler-Component  00:00:00:000  0.00 milliseconds  
    │                                       └── Microsoft.Azure.Documents.ServerStoreModel Transport Request(00000000-0000-0000-0000-000000000000)  Transport-Component  00:00:00:000  0.00 milliseconds  
    │                                               (
    │                                                   [Client Side Request Stats]
    │                                                   Redacted To Not Change The Baselines From Run To Run
    │                                               )
<<<<<<< HEAD
    ├── FeedIterator Read Next Async(00000000-0000-0000-0000-000000000000)  Transport-Component  00:00:00:000  0.00 milliseconds  
=======
    ├── FeedIterator ReadNextAsync(00000000-0000-0000-0000-000000000000)  Transport-Component  00:00:00:000  0.00 milliseconds  
>>>>>>> dee9abae
    │   │   (
    │   │       [Client Configuration]
    │   │       Redacted To Not Change The Baselines From Run To Run
    │   │       [DistributedTraceId]
    │   │       Redacted To Not Change The Baselines From Run To Run
    │   │   )
    │   └── MoveNextAsync(00000000-0000-0000-0000-000000000000)  ReadFeed-Component  00:00:00:000  0.00 milliseconds  
    │       └── MoveNextAsync(00000000-0000-0000-0000-000000000000)  Pagination-Component  00:00:00:000  0.00 milliseconds  
    │           └── [05C1DFFFFFFFF8,05C1E7FFFFFFFA) move next(00000000-0000-0000-0000-000000000000)  Pagination-Component  00:00:00:000  0.00 milliseconds  
    │               └── Microsoft.Azure.Cosmos.Handlers.RequestInvokerHandler(00000000-0000-0000-0000-000000000000)  RequestHandler-Component  00:00:00:000  0.00 milliseconds  
    │                   ├── Get Collection Cache(00000000-0000-0000-0000-000000000000)  Routing-Component  00:00:00:000  0.00 milliseconds  
    │                   ├── Get Partition Key Range Cache(00000000-0000-0000-0000-000000000000)  Routing-Component  00:00:00:000  0.00 milliseconds  
    │                   ├── Try Get Overlapping Ranges(00000000-0000-0000-0000-000000000000)  Routing-Component  00:00:00:000  0.00 milliseconds  
    │                   └── Microsoft.Azure.Cosmos.Handlers.DiagnosticsHandler(00000000-0000-0000-0000-000000000000)  RequestHandler-Component  00:00:00:000  0.00 milliseconds  
    │                       │   (
    │                       │       [System Info]
    │                       │       Redacted To Not Change The Baselines From Run To Run
    │                       │   )
    │                       └── Microsoft.Azure.Cosmos.Handlers.TelemetryHandler(00000000-0000-0000-0000-000000000000)  RequestHandler-Component  00:00:00:000  0.00 milliseconds  
    │                           └── Microsoft.Azure.Cosmos.Handlers.RetryHandler(00000000-0000-0000-0000-000000000000)  RequestHandler-Component  00:00:00:000  0.00 milliseconds  
    │                               └── Microsoft.Azure.Cosmos.Handlers.RouterHandler(00000000-0000-0000-0000-000000000000)  RequestHandler-Component  00:00:00:000  0.00 milliseconds  
    │                                   └── Microsoft.Azure.Cosmos.Handlers.TransportHandler(00000000-0000-0000-0000-000000000000)  RequestHandler-Component  00:00:00:000  0.00 milliseconds  
    │                                       └── Microsoft.Azure.Documents.ServerStoreModel Transport Request(00000000-0000-0000-0000-000000000000)  Transport-Component  00:00:00:000  0.00 milliseconds  
    │                                               (
    │                                                   [Client Side Request Stats]
    │                                                   Redacted To Not Change The Baselines From Run To Run
    │                                               )
<<<<<<< HEAD
    └── FeedIterator Read Next Async(00000000-0000-0000-0000-000000000000)  Transport-Component  00:00:00:000  0.00 milliseconds  
=======
    └── FeedIterator ReadNextAsync(00000000-0000-0000-0000-000000000000)  Transport-Component  00:00:00:000  0.00 milliseconds  
>>>>>>> dee9abae
        │   (
        │       [Client Configuration]
        │       Redacted To Not Change The Baselines From Run To Run
        │       [DistributedTraceId]
        │       Redacted To Not Change The Baselines From Run To Run
        │   )
        └── MoveNextAsync(00000000-0000-0000-0000-000000000000)  ReadFeed-Component  00:00:00:000  0.00 milliseconds  
            └── MoveNextAsync(00000000-0000-0000-0000-000000000000)  Pagination-Component  00:00:00:000  0.00 milliseconds  
                └── [05C1E7FFFFFFFA,FF) move next(00000000-0000-0000-0000-000000000000)  Pagination-Component  00:00:00:000  0.00 milliseconds  
                    └── Microsoft.Azure.Cosmos.Handlers.RequestInvokerHandler(00000000-0000-0000-0000-000000000000)  RequestHandler-Component  00:00:00:000  0.00 milliseconds  
                        ├── Get Collection Cache(00000000-0000-0000-0000-000000000000)  Routing-Component  00:00:00:000  0.00 milliseconds  
                        ├── Get Partition Key Range Cache(00000000-0000-0000-0000-000000000000)  Routing-Component  00:00:00:000  0.00 milliseconds  
                        ├── Try Get Overlapping Ranges(00000000-0000-0000-0000-000000000000)  Routing-Component  00:00:00:000  0.00 milliseconds  
                        └── Microsoft.Azure.Cosmos.Handlers.DiagnosticsHandler(00000000-0000-0000-0000-000000000000)  RequestHandler-Component  00:00:00:000  0.00 milliseconds  
                            │   (
                            │       [System Info]
                            │       Redacted To Not Change The Baselines From Run To Run
                            │   )
                            └── Microsoft.Azure.Cosmos.Handlers.TelemetryHandler(00000000-0000-0000-0000-000000000000)  RequestHandler-Component  00:00:00:000  0.00 milliseconds  
                                └── Microsoft.Azure.Cosmos.Handlers.RetryHandler(00000000-0000-0000-0000-000000000000)  RequestHandler-Component  00:00:00:000  0.00 milliseconds  
                                    └── Microsoft.Azure.Cosmos.Handlers.RouterHandler(00000000-0000-0000-0000-000000000000)  RequestHandler-Component  00:00:00:000  0.00 milliseconds  
                                        └── Microsoft.Azure.Cosmos.Handlers.TransportHandler(00000000-0000-0000-0000-000000000000)  RequestHandler-Component  00:00:00:000  0.00 milliseconds  
                                            └── Microsoft.Azure.Documents.ServerStoreModel Transport Request(00000000-0000-0000-0000-000000000000)  Transport-Component  00:00:00:000  0.00 milliseconds  
                                                    (
                                                        [Client Side Request Stats]
                                                        Redacted To Not Change The Baselines From Run To Run
                                                    )
]]></Text>
      <Json><![CDATA[{
  "Summary": {},
  "name": "Trace Forest",
  "start datetime": "0001-01-01T00:00:00Z",
  "duration in milliseconds": 0,
  "children": [
    {
<<<<<<< HEAD
      "name": "FeedIterator Read Next Async",
=======
      "name": "FeedIterator ReadNextAsync",
>>>>>>> dee9abae
      "duration in milliseconds": 0,
      "data": {
        "Client Configuration": "Redacted To Not Change The Baselines From Run To Run",
        "DistributedTraceId": "Redacted To Not Change The Baselines From Run To Run"
      },
      "children": [
        {
          "name": "MoveNextAsync",
          "duration in milliseconds": 0,
          "children": [
            {
              "name": "MoveNextAsync",
              "duration in milliseconds": 0,
              "children": [
                {
                  "name": "[,FF) move next",
                  "duration in milliseconds": 0,
                  "children": [
                    {
                      "name": "Prefetch",
                      "duration in milliseconds": 0,
                      "children": [
                        {
                          "name": "[,FF) move next",
                          "duration in milliseconds": 0,
                          "children": [
                            {
                              "name": "Microsoft.Azure.Cosmos.Handlers.RequestInvokerHandler",
                              "duration in milliseconds": 0,
                              "children": [
                                {
                                  "name": "Get Collection Cache",
                                  "duration in milliseconds": 0
                                },
                                {
                                  "name": "Get Partition Key Range Cache",
                                  "duration in milliseconds": 0
                                },
                                {
                                  "name": "Try Get Overlapping Ranges",
                                  "duration in milliseconds": 0
                                }
                              ]
                            }
                          ]
                        }
                      ]
                    }
                  ]
                },
                {
                  "name": "Get Container Properties",
                  "duration in milliseconds": 0,
                  "children": [
                    {
                      "name": "Get Collection Cache",
                      "duration in milliseconds": 0
                    }
                  ]
                },
                {
                  "name": "Get RID",
                  "duration in milliseconds": 0
                },
                {
                  "name": "Get Collection Cache",
                  "duration in milliseconds": 0
                },
                {
                  "name": "Get Overlapping Feed Ranges",
                  "duration in milliseconds": 0,
                  "children": [
                    {
                      "name": "Get Partition Key Ranges",
                      "duration in milliseconds": 0,
                      "children": [
                        {
                          "name": "Try Get Overlapping Ranges",
                          "duration in milliseconds": 0
                        }
                      ]
                    }
                  ]
                },
                {
                  "name": "MoveNextAsync",
                  "duration in milliseconds": 0,
                  "children": [
                    {
                      "name": "[,05C1CFFFFFFFF8) move next",
                      "duration in milliseconds": 0,
                      "children": [
                        {
                          "name": "Microsoft.Azure.Cosmos.Handlers.RequestInvokerHandler",
                          "duration in milliseconds": 0,
                          "children": [
                            {
                              "name": "Get Collection Cache",
                              "duration in milliseconds": 0
                            },
                            {
                              "name": "Get Partition Key Range Cache",
                              "duration in milliseconds": 0
                            },
                            {
                              "name": "Try Get Overlapping Ranges",
                              "duration in milliseconds": 0
                            },
                            {
                              "name": "Microsoft.Azure.Cosmos.Handlers.DiagnosticsHandler",
                              "duration in milliseconds": 0,
                              "data": {
                                "System Info": "Redacted To Not Change The Baselines From Run To Run"
                              },
                              "children": [
                                {
                                  "name": "Microsoft.Azure.Cosmos.Handlers.TelemetryHandler",
                                  "duration in milliseconds": 0,
                                  "children": [
                                    {
                                      "name": "Microsoft.Azure.Cosmos.Handlers.RetryHandler",
                                      "duration in milliseconds": 0,
                                      "children": [
                                        {
                                          "name": "Microsoft.Azure.Cosmos.Handlers.RouterHandler",
                                          "duration in milliseconds": 0,
                                          "children": [
                                            {
                                              "name": "Microsoft.Azure.Cosmos.Handlers.TransportHandler",
                                              "duration in milliseconds": 0,
                                              "children": [
                                                {
                                                  "name": "Microsoft.Azure.Documents.ServerStoreModel Transport Request",
                                                  "duration in milliseconds": 0,
                                                  "data": {
                                                    "Client Side Request Stats": "Redacted To Not Change The Baselines From Run To Run"
                                                  }
                                                }
                                              ]
                                            }
                                          ]
                                        }
                                      ]
                                    }
                                  ]
                                }
                              ]
                            }
                          ]
                        }
                      ]
                    }
                  ]
                }
              ]
            }
          ]
        }
      ]
    },
    {
<<<<<<< HEAD
      "name": "FeedIterator Read Next Async",
=======
      "name": "FeedIterator ReadNextAsync",
>>>>>>> dee9abae
      "duration in milliseconds": 0,
      "data": {
        "Client Configuration": "Redacted To Not Change The Baselines From Run To Run",
        "DistributedTraceId": "Redacted To Not Change The Baselines From Run To Run"
      },
      "children": [
        {
          "name": "MoveNextAsync",
          "duration in milliseconds": 0,
          "children": [
            {
              "name": "MoveNextAsync",
              "duration in milliseconds": 0,
              "children": [
                {
                  "name": "[05C1CFFFFFFFF8,05C1DFFFFFFFF8) move next",
                  "duration in milliseconds": 0,
                  "children": [
                    {
                      "name": "Microsoft.Azure.Cosmos.Handlers.RequestInvokerHandler",
                      "duration in milliseconds": 0,
                      "children": [
                        {
                          "name": "Get Collection Cache",
                          "duration in milliseconds": 0
                        },
                        {
                          "name": "Get Partition Key Range Cache",
                          "duration in milliseconds": 0
                        },
                        {
                          "name": "Try Get Overlapping Ranges",
                          "duration in milliseconds": 0
                        },
                        {
                          "name": "Microsoft.Azure.Cosmos.Handlers.DiagnosticsHandler",
                          "duration in milliseconds": 0,
                          "data": {
                            "System Info": "Redacted To Not Change The Baselines From Run To Run"
                          },
                          "children": [
                            {
                              "name": "Microsoft.Azure.Cosmos.Handlers.TelemetryHandler",
                              "duration in milliseconds": 0,
                              "children": [
                                {
                                  "name": "Microsoft.Azure.Cosmos.Handlers.RetryHandler",
                                  "duration in milliseconds": 0,
                                  "children": [
                                    {
                                      "name": "Microsoft.Azure.Cosmos.Handlers.RouterHandler",
                                      "duration in milliseconds": 0,
                                      "children": [
                                        {
                                          "name": "Microsoft.Azure.Cosmos.Handlers.TransportHandler",
                                          "duration in milliseconds": 0,
                                          "children": [
                                            {
                                              "name": "Microsoft.Azure.Documents.ServerStoreModel Transport Request",
                                              "duration in milliseconds": 0,
                                              "data": {
                                                "Client Side Request Stats": "Redacted To Not Change The Baselines From Run To Run"
                                              }
                                            }
                                          ]
                                        }
                                      ]
                                    }
                                  ]
                                }
                              ]
                            }
                          ]
                        }
                      ]
                    }
                  ]
                }
              ]
            }
          ]
        }
      ]
    },
    {
<<<<<<< HEAD
      "name": "FeedIterator Read Next Async",
=======
      "name": "FeedIterator ReadNextAsync",
>>>>>>> dee9abae
      "duration in milliseconds": 0,
      "data": {
        "Client Configuration": "Redacted To Not Change The Baselines From Run To Run",
        "DistributedTraceId": "Redacted To Not Change The Baselines From Run To Run"
      },
      "children": [
        {
          "name": "MoveNextAsync",
          "duration in milliseconds": 0,
          "children": [
            {
              "name": "MoveNextAsync",
              "duration in milliseconds": 0,
              "children": [
                {
                  "name": "[05C1DFFFFFFFF8,05C1E7FFFFFFFA) move next",
                  "duration in milliseconds": 0,
                  "children": [
                    {
                      "name": "Microsoft.Azure.Cosmos.Handlers.RequestInvokerHandler",
                      "duration in milliseconds": 0,
                      "children": [
                        {
                          "name": "Get Collection Cache",
                          "duration in milliseconds": 0
                        },
                        {
                          "name": "Get Partition Key Range Cache",
                          "duration in milliseconds": 0
                        },
                        {
                          "name": "Try Get Overlapping Ranges",
                          "duration in milliseconds": 0
                        },
                        {
                          "name": "Microsoft.Azure.Cosmos.Handlers.DiagnosticsHandler",
                          "duration in milliseconds": 0,
                          "data": {
                            "System Info": "Redacted To Not Change The Baselines From Run To Run"
                          },
                          "children": [
                            {
                              "name": "Microsoft.Azure.Cosmos.Handlers.TelemetryHandler",
                              "duration in milliseconds": 0,
                              "children": [
                                {
                                  "name": "Microsoft.Azure.Cosmos.Handlers.RetryHandler",
                                  "duration in milliseconds": 0,
                                  "children": [
                                    {
                                      "name": "Microsoft.Azure.Cosmos.Handlers.RouterHandler",
                                      "duration in milliseconds": 0,
                                      "children": [
                                        {
                                          "name": "Microsoft.Azure.Cosmos.Handlers.TransportHandler",
                                          "duration in milliseconds": 0,
                                          "children": [
                                            {
                                              "name": "Microsoft.Azure.Documents.ServerStoreModel Transport Request",
                                              "duration in milliseconds": 0,
                                              "data": {
                                                "Client Side Request Stats": "Redacted To Not Change The Baselines From Run To Run"
                                              }
                                            }
                                          ]
                                        }
                                      ]
                                    }
                                  ]
                                }
                              ]
                            }
                          ]
                        }
                      ]
                    }
                  ]
                }
              ]
            }
          ]
        }
      ]
    },
    {
<<<<<<< HEAD
      "name": "FeedIterator Read Next Async",
=======
      "name": "FeedIterator ReadNextAsync",
>>>>>>> dee9abae
      "duration in milliseconds": 0,
      "data": {
        "Client Configuration": "Redacted To Not Change The Baselines From Run To Run",
        "DistributedTraceId": "Redacted To Not Change The Baselines From Run To Run"
      },
      "children": [
        {
          "name": "MoveNextAsync",
          "duration in milliseconds": 0,
          "children": [
            {
              "name": "MoveNextAsync",
              "duration in milliseconds": 0,
              "children": [
                {
                  "name": "[05C1E7FFFFFFFA,FF) move next",
                  "duration in milliseconds": 0,
                  "children": [
                    {
                      "name": "Microsoft.Azure.Cosmos.Handlers.RequestInvokerHandler",
                      "duration in milliseconds": 0,
                      "children": [
                        {
                          "name": "Get Collection Cache",
                          "duration in milliseconds": 0
                        },
                        {
                          "name": "Get Partition Key Range Cache",
                          "duration in milliseconds": 0
                        },
                        {
                          "name": "Try Get Overlapping Ranges",
                          "duration in milliseconds": 0
                        },
                        {
                          "name": "Microsoft.Azure.Cosmos.Handlers.DiagnosticsHandler",
                          "duration in milliseconds": 0,
                          "data": {
                            "System Info": "Redacted To Not Change The Baselines From Run To Run"
                          },
                          "children": [
                            {
                              "name": "Microsoft.Azure.Cosmos.Handlers.TelemetryHandler",
                              "duration in milliseconds": 0,
                              "children": [
                                {
                                  "name": "Microsoft.Azure.Cosmos.Handlers.RetryHandler",
                                  "duration in milliseconds": 0,
                                  "children": [
                                    {
                                      "name": "Microsoft.Azure.Cosmos.Handlers.RouterHandler",
                                      "duration in milliseconds": 0,
                                      "children": [
                                        {
                                          "name": "Microsoft.Azure.Cosmos.Handlers.TransportHandler",
                                          "duration in milliseconds": 0,
                                          "children": [
                                            {
                                              "name": "Microsoft.Azure.Documents.ServerStoreModel Transport Request",
                                              "duration in milliseconds": 0,
                                              "data": {
                                                "Client Side Request Stats": "Redacted To Not Change The Baselines From Run To Run"
                                              }
                                            }
                                          ]
                                        }
                                      ]
                                    }
                                  ]
                                }
                              ]
                            }
                          ]
                        }
                      ]
                    }
                  ]
                }
              ]
            }
          ]
        }
      ]
    }
  ]
}]]></Json><OTelActivities>
<<<<<<< HEAD
  <ACTIVITY source="Azure.Cosmos.Operation" operationName="FeedIterator Read Next Async" displayName="FeedIterator Read Next Async containerName">
    <ATTRIBUTE key="az.namespace">Microsoft.DocumentDB</ATTRIBUTE>
    <ATTRIBUTE key="az.schema_url">https://opentelemetry.io/schemas/1.17.0</ATTRIBUTE>
    <ATTRIBUTE key="db.operation">FeedIterator Read Next Async</ATTRIBUTE>
=======
  <ACTIVITY source="Azure.Cosmos.Operation" operationName="Operation.FeedIterator ReadNextAsync" displayName="FeedIterator ReadNextAsync containerName">
    <ATTRIBUTE key="az.namespace">Microsoft.DocumentDB</ATTRIBUTE>
    <ATTRIBUTE key="az.schema_url">https://opentelemetry.io/schemas/1.23.0</ATTRIBUTE>
    <ATTRIBUTE key="db.operation">FeedIterator ReadNextAsync</ATTRIBUTE>
>>>>>>> dee9abae
    <ATTRIBUTE key="db.name">databaseName</ATTRIBUTE>
    <ATTRIBUTE key="db.cosmosdb.container">containerName</ATTRIBUTE>
    <ATTRIBUTE key="db.system">cosmosdb</ATTRIBUTE>
    <ATTRIBUTE key="db.cosmosdb.machine_id">Some Value</ATTRIBUTE>
<<<<<<< HEAD
    <ATTRIBUTE key="net.peer.name">127.0.0.1</ATTRIBUTE>
=======
    <ATTRIBUTE key="server.address">127.0.0.1</ATTRIBUTE>
>>>>>>> dee9abae
    <ATTRIBUTE key="db.cosmosdb.client_id">Some Value</ATTRIBUTE>
    <ATTRIBUTE key="user_agent.original">Some Value</ATTRIBUTE>
    <ATTRIBUTE key="db.cosmosdb.connection_mode">Direct</ATTRIBUTE>
    <ATTRIBUTE key="db.cosmosdb.operation_type">ReadFeed</ATTRIBUTE>
<<<<<<< HEAD
    <ATTRIBUTE key="db.cosmosdb.request_content_length_bytes">Some Value</ATTRIBUTE>
    <ATTRIBUTE key="db.cosmosdb.response_content_length_bytes">Some Value</ATTRIBUTE>
=======
>>>>>>> dee9abae
    <ATTRIBUTE key="db.cosmosdb.status_code">Some Value</ATTRIBUTE>
    <ATTRIBUTE key="db.cosmosdb.sub_status_code">Some Value</ATTRIBUTE>
    <ATTRIBUTE key="db.cosmosdb.request_charge">Some Value</ATTRIBUTE>
    <ATTRIBUTE key="db.cosmosdb.item_count">Some Value</ATTRIBUTE>
    <ATTRIBUTE key="db.cosmosdb.activity_id">Some Value</ATTRIBUTE>
<<<<<<< HEAD
    <ATTRIBUTE key="db.cosmosdb.correlated_activity_id">Some Value</ATTRIBUTE>
    <ATTRIBUTE key="db.cosmosdb.regions_contacted">South Central US</ATTRIBUTE>
  </ACTIVITY>
  <ACTIVITY source="Azure.Cosmos.Operation" operationName="FeedIterator Read Next Async" displayName="FeedIterator Read Next Async containerName">
    <ATTRIBUTE key="az.namespace">Microsoft.DocumentDB</ATTRIBUTE>
    <ATTRIBUTE key="az.schema_url">https://opentelemetry.io/schemas/1.17.0</ATTRIBUTE>
    <ATTRIBUTE key="db.operation">FeedIterator Read Next Async</ATTRIBUTE>
=======
    <ATTRIBUTE key="db.cosmosdb.regions_contacted">South Central US</ATTRIBUTE>
  </ACTIVITY>
  <ACTIVITY source="Azure.Cosmos.Operation" operationName="Operation.FeedIterator ReadNextAsync" displayName="FeedIterator ReadNextAsync containerName">
    <ATTRIBUTE key="az.namespace">Microsoft.DocumentDB</ATTRIBUTE>
    <ATTRIBUTE key="az.schema_url">https://opentelemetry.io/schemas/1.23.0</ATTRIBUTE>
    <ATTRIBUTE key="db.operation">FeedIterator ReadNextAsync</ATTRIBUTE>
>>>>>>> dee9abae
    <ATTRIBUTE key="db.name">databaseName</ATTRIBUTE>
    <ATTRIBUTE key="db.cosmosdb.container">containerName</ATTRIBUTE>
    <ATTRIBUTE key="db.system">cosmosdb</ATTRIBUTE>
    <ATTRIBUTE key="db.cosmosdb.machine_id">Some Value</ATTRIBUTE>
<<<<<<< HEAD
    <ATTRIBUTE key="net.peer.name">127.0.0.1</ATTRIBUTE>
=======
    <ATTRIBUTE key="server.address">127.0.0.1</ATTRIBUTE>
>>>>>>> dee9abae
    <ATTRIBUTE key="db.cosmosdb.client_id">Some Value</ATTRIBUTE>
    <ATTRIBUTE key="user_agent.original">Some Value</ATTRIBUTE>
    <ATTRIBUTE key="db.cosmosdb.connection_mode">Direct</ATTRIBUTE>
    <ATTRIBUTE key="db.cosmosdb.operation_type">ReadFeed</ATTRIBUTE>
<<<<<<< HEAD
    <ATTRIBUTE key="db.cosmosdb.request_content_length_bytes">Some Value</ATTRIBUTE>
    <ATTRIBUTE key="db.cosmosdb.response_content_length_bytes">Some Value</ATTRIBUTE>
=======
>>>>>>> dee9abae
    <ATTRIBUTE key="db.cosmosdb.status_code">Some Value</ATTRIBUTE>
    <ATTRIBUTE key="db.cosmosdb.sub_status_code">Some Value</ATTRIBUTE>
    <ATTRIBUTE key="db.cosmosdb.request_charge">Some Value</ATTRIBUTE>
    <ATTRIBUTE key="db.cosmosdb.item_count">Some Value</ATTRIBUTE>
    <ATTRIBUTE key="db.cosmosdb.activity_id">Some Value</ATTRIBUTE>
<<<<<<< HEAD
    <ATTRIBUTE key="db.cosmosdb.correlated_activity_id">Some Value</ATTRIBUTE>
    <ATTRIBUTE key="db.cosmosdb.regions_contacted">South Central US</ATTRIBUTE>
  </ACTIVITY>
  <ACTIVITY source="Azure.Cosmos.Operation" operationName="FeedIterator Read Next Async" displayName="FeedIterator Read Next Async containerName">
    <ATTRIBUTE key="az.namespace">Microsoft.DocumentDB</ATTRIBUTE>
    <ATTRIBUTE key="az.schema_url">https://opentelemetry.io/schemas/1.17.0</ATTRIBUTE>
    <ATTRIBUTE key="db.operation">FeedIterator Read Next Async</ATTRIBUTE>
=======
    <ATTRIBUTE key="db.cosmosdb.regions_contacted">South Central US</ATTRIBUTE>
  </ACTIVITY>
  <ACTIVITY source="Azure.Cosmos.Operation" operationName="Operation.FeedIterator ReadNextAsync" displayName="FeedIterator ReadNextAsync containerName">
    <ATTRIBUTE key="az.namespace">Microsoft.DocumentDB</ATTRIBUTE>
    <ATTRIBUTE key="az.schema_url">https://opentelemetry.io/schemas/1.23.0</ATTRIBUTE>
    <ATTRIBUTE key="db.operation">FeedIterator ReadNextAsync</ATTRIBUTE>
>>>>>>> dee9abae
    <ATTRIBUTE key="db.name">databaseName</ATTRIBUTE>
    <ATTRIBUTE key="db.cosmosdb.container">containerName</ATTRIBUTE>
    <ATTRIBUTE key="db.system">cosmosdb</ATTRIBUTE>
    <ATTRIBUTE key="db.cosmosdb.machine_id">Some Value</ATTRIBUTE>
<<<<<<< HEAD
    <ATTRIBUTE key="net.peer.name">127.0.0.1</ATTRIBUTE>
=======
    <ATTRIBUTE key="server.address">127.0.0.1</ATTRIBUTE>
>>>>>>> dee9abae
    <ATTRIBUTE key="db.cosmosdb.client_id">Some Value</ATTRIBUTE>
    <ATTRIBUTE key="user_agent.original">Some Value</ATTRIBUTE>
    <ATTRIBUTE key="db.cosmosdb.connection_mode">Direct</ATTRIBUTE>
    <ATTRIBUTE key="db.cosmosdb.operation_type">ReadFeed</ATTRIBUTE>
<<<<<<< HEAD
    <ATTRIBUTE key="db.cosmosdb.request_content_length_bytes">Some Value</ATTRIBUTE>
    <ATTRIBUTE key="db.cosmosdb.response_content_length_bytes">Some Value</ATTRIBUTE>
=======
>>>>>>> dee9abae
    <ATTRIBUTE key="db.cosmosdb.status_code">Some Value</ATTRIBUTE>
    <ATTRIBUTE key="db.cosmosdb.sub_status_code">Some Value</ATTRIBUTE>
    <ATTRIBUTE key="db.cosmosdb.request_charge">Some Value</ATTRIBUTE>
    <ATTRIBUTE key="db.cosmosdb.item_count">Some Value</ATTRIBUTE>
    <ATTRIBUTE key="db.cosmosdb.activity_id">Some Value</ATTRIBUTE>
<<<<<<< HEAD
    <ATTRIBUTE key="db.cosmosdb.correlated_activity_id">Some Value</ATTRIBUTE>
    <ATTRIBUTE key="db.cosmosdb.regions_contacted">South Central US</ATTRIBUTE>
  </ACTIVITY>
  <ACTIVITY source="Azure.Cosmos.Operation" operationName="FeedIterator Read Next Async" displayName="FeedIterator Read Next Async containerName">
    <ATTRIBUTE key="az.namespace">Microsoft.DocumentDB</ATTRIBUTE>
    <ATTRIBUTE key="az.schema_url">https://opentelemetry.io/schemas/1.17.0</ATTRIBUTE>
    <ATTRIBUTE key="db.operation">FeedIterator Read Next Async</ATTRIBUTE>
=======
    <ATTRIBUTE key="db.cosmosdb.regions_contacted">South Central US</ATTRIBUTE>
  </ACTIVITY>
  <ACTIVITY source="Azure.Cosmos.Operation" operationName="Operation.FeedIterator ReadNextAsync" displayName="FeedIterator ReadNextAsync containerName">
    <ATTRIBUTE key="az.namespace">Microsoft.DocumentDB</ATTRIBUTE>
    <ATTRIBUTE key="az.schema_url">https://opentelemetry.io/schemas/1.23.0</ATTRIBUTE>
    <ATTRIBUTE key="db.operation">FeedIterator ReadNextAsync</ATTRIBUTE>
>>>>>>> dee9abae
    <ATTRIBUTE key="db.name">databaseName</ATTRIBUTE>
    <ATTRIBUTE key="db.cosmosdb.container">containerName</ATTRIBUTE>
    <ATTRIBUTE key="db.system">cosmosdb</ATTRIBUTE>
    <ATTRIBUTE key="db.cosmosdb.machine_id">Some Value</ATTRIBUTE>
<<<<<<< HEAD
    <ATTRIBUTE key="net.peer.name">127.0.0.1</ATTRIBUTE>
=======
    <ATTRIBUTE key="server.address">127.0.0.1</ATTRIBUTE>
>>>>>>> dee9abae
    <ATTRIBUTE key="db.cosmosdb.client_id">Some Value</ATTRIBUTE>
    <ATTRIBUTE key="user_agent.original">Some Value</ATTRIBUTE>
    <ATTRIBUTE key="db.cosmosdb.connection_mode">Direct</ATTRIBUTE>
    <ATTRIBUTE key="db.cosmosdb.operation_type">ReadFeed</ATTRIBUTE>
<<<<<<< HEAD
    <ATTRIBUTE key="db.cosmosdb.request_content_length_bytes">Some Value</ATTRIBUTE>
    <ATTRIBUTE key="db.cosmosdb.response_content_length_bytes">Some Value</ATTRIBUTE>
=======
>>>>>>> dee9abae
    <ATTRIBUTE key="db.cosmosdb.status_code">Some Value</ATTRIBUTE>
    <ATTRIBUTE key="db.cosmosdb.sub_status_code">Some Value</ATTRIBUTE>
    <ATTRIBUTE key="db.cosmosdb.request_charge">Some Value</ATTRIBUTE>
    <ATTRIBUTE key="db.cosmosdb.item_count">Some Value</ATTRIBUTE>
    <ATTRIBUTE key="db.cosmosdb.activity_id">Some Value</ATTRIBUTE>
<<<<<<< HEAD
    <ATTRIBUTE key="db.cosmosdb.correlated_activity_id">Some Value</ATTRIBUTE>
    <ATTRIBUTE key="db.cosmosdb.regions_contacted">South Central US</ATTRIBUTE>
  </ACTIVITY>
  <ACTIVITY source="Azure.Cosmos.Request" operationName="RequestAsync" displayName="ReadFeed Document">
    <ATTRIBUTE key="az.namespace">Microsoft.DocumentDB</ATTRIBUTE>
    <ATTRIBUTE key="az.schema_url">https://opentelemetry.io/schemas/1.17.0</ATTRIBUTE>
    <ATTRIBUTE key="tcp.uri">Some Value</ATTRIBUTE>
    <ATTRIBUTE key="tcp.sub_status_code">0</ATTRIBUTE>
    <ATTRIBUTE key="tcp.status_code">200</ATTRIBUTE>
  </ACTIVITY>
  <EVENT name="LatencyOverThreshold" />
  <EVENT name="LatencyOverThreshold" />
  <EVENT name="LatencyOverThreshold" />
  <EVENT name="LatencyOverThreshold" />
=======
    <ATTRIBUTE key="db.cosmosdb.regions_contacted">South Central US</ATTRIBUTE>
  </ACTIVITY>
  <EVENT name="ThresholdViolation" />
  <EVENT name="ThresholdViolation" />
  <EVENT name="ThresholdViolation" />
  <EVENT name="ThresholdViolation" />
>>>>>>> dee9abae
</OTelActivities></Output>
  </Result>
  <Result>
    <Input>
      <Description>ReadFeed Public API Typed</Description>
      <Setup><![CDATA[
    FeedIterator<JToken> feedIterator = container
        .GetItemQueryIterator<JToken>(queryText: null);

    List<ITrace> traces = new List<ITrace>();

    while (feedIterator.HasMoreResults)
    {
        FeedResponse<JToken> responseMessage = await feedIterator.ReadNextAsync(cancellationToken: default);
        ITrace trace = ((CosmosTraceDiagnostics)responseMessage.Diagnostics).Value;
        traces.Add(trace);
    }

    ITrace traceForest = TraceJoiner.JoinTraces(traces);
]]></Setup>
    </Input>
    <Output>
      <Text><![CDATA[.
└── Trace Forest(00000000-0000-0000-0000-000000000000)  Unknown-Component  00:00:00:000  0.00 milliseconds  
    ├── Typed FeedIterator ReadNextAsync(00000000-0000-0000-0000-000000000000)  Transport-Component  00:00:00:000  0.00 milliseconds  
    │   │   (
    │   │       [Client Configuration]
    │   │       Redacted To Not Change The Baselines From Run To Run
    │   │       [DistributedTraceId]
    │   │       Redacted To Not Change The Baselines From Run To Run
    │   │   )
    │   ├── MoveNextAsync(00000000-0000-0000-0000-000000000000)  ReadFeed-Component  00:00:00:000  0.00 milliseconds  
    │   │   └── MoveNextAsync(00000000-0000-0000-0000-000000000000)  Pagination-Component  00:00:00:000  0.00 milliseconds  
    │   │       ├── [,FF) move next(00000000-0000-0000-0000-000000000000)  Pagination-Component  00:00:00:000  0.00 milliseconds  
    │   │       │   └── Prefetch(00000000-0000-0000-0000-000000000000)  Pagination-Component  00:00:00:000  0.00 milliseconds  
    │   │       │       └── [,FF) move next(00000000-0000-0000-0000-000000000000)  Pagination-Component  00:00:00:000  0.00 milliseconds  
    │   │       │           └── Microsoft.Azure.Cosmos.Handlers.RequestInvokerHandler(00000000-0000-0000-0000-000000000000)  RequestHandler-Component  00:00:00:000  0.00 milliseconds  
    │   │       │               ├── Get Collection Cache(00000000-0000-0000-0000-000000000000)  Routing-Component  00:00:00:000  0.00 milliseconds  
    │   │       │               ├── Get Partition Key Range Cache(00000000-0000-0000-0000-000000000000)  Routing-Component  00:00:00:000  0.00 milliseconds  
    │   │       │               └── Try Get Overlapping Ranges(00000000-0000-0000-0000-000000000000)  Routing-Component  00:00:00:000  0.00 milliseconds  
    │   │       ├── Get Container Properties(00000000-0000-0000-0000-000000000000)  Transport-Component  00:00:00:000  0.00 milliseconds  
    │   │       │   └── Get Collection Cache(00000000-0000-0000-0000-000000000000)  Routing-Component  00:00:00:000  0.00 milliseconds  
    │   │       ├── Get RID(00000000-0000-0000-0000-000000000000)  Routing-Component  00:00:00:000  0.00 milliseconds  
    │   │       ├── Get Collection Cache(00000000-0000-0000-0000-000000000000)  Routing-Component  00:00:00:000  0.00 milliseconds  
    │   │       ├── Get Overlapping Feed Ranges(00000000-0000-0000-0000-000000000000)  Routing-Component  00:00:00:000  0.00 milliseconds  
    │   │       │   └── Get Partition Key Ranges(00000000-0000-0000-0000-000000000000)  Routing-Component  00:00:00:000  0.00 milliseconds  
    │   │       │       └── Try Get Overlapping Ranges(00000000-0000-0000-0000-000000000000)  Routing-Component  00:00:00:000  0.00 milliseconds  
    │   │       └── MoveNextAsync(00000000-0000-0000-0000-000000000000)  Pagination-Component  00:00:00:000  0.00 milliseconds  
    │   │           └── [,05C1CFFFFFFFF8) move next(00000000-0000-0000-0000-000000000000)  Pagination-Component  00:00:00:000  0.00 milliseconds  
    │   │               └── Microsoft.Azure.Cosmos.Handlers.RequestInvokerHandler(00000000-0000-0000-0000-000000000000)  RequestHandler-Component  00:00:00:000  0.00 milliseconds  
    │   │                   ├── Get Collection Cache(00000000-0000-0000-0000-000000000000)  Routing-Component  00:00:00:000  0.00 milliseconds  
    │   │                   ├── Get Partition Key Range Cache(00000000-0000-0000-0000-000000000000)  Routing-Component  00:00:00:000  0.00 milliseconds  
    │   │                   ├── Try Get Overlapping Ranges(00000000-0000-0000-0000-000000000000)  Routing-Component  00:00:00:000  0.00 milliseconds  
    │   │                   └── Microsoft.Azure.Cosmos.Handlers.DiagnosticsHandler(00000000-0000-0000-0000-000000000000)  RequestHandler-Component  00:00:00:000  0.00 milliseconds  
    │   │                       │   (
    │   │                       │       [System Info]
    │   │                       │       Redacted To Not Change The Baselines From Run To Run
    │   │                       │   )
    │   │                       └── Microsoft.Azure.Cosmos.Handlers.TelemetryHandler(00000000-0000-0000-0000-000000000000)  RequestHandler-Component  00:00:00:000  0.00 milliseconds  
    │   │                           └── Microsoft.Azure.Cosmos.Handlers.RetryHandler(00000000-0000-0000-0000-000000000000)  RequestHandler-Component  00:00:00:000  0.00 milliseconds  
    │   │                               └── Microsoft.Azure.Cosmos.Handlers.RouterHandler(00000000-0000-0000-0000-000000000000)  RequestHandler-Component  00:00:00:000  0.00 milliseconds  
    │   │                                   └── Microsoft.Azure.Cosmos.Handlers.TransportHandler(00000000-0000-0000-0000-000000000000)  RequestHandler-Component  00:00:00:000  0.00 milliseconds  
    │   │                                       └── Microsoft.Azure.Documents.ServerStoreModel Transport Request(00000000-0000-0000-0000-000000000000)  Transport-Component  00:00:00:000  0.00 milliseconds  
    │   │                                               (
    │   │                                                   [Client Side Request Stats]
    │   │                                                   Redacted To Not Change The Baselines From Run To Run
    │   │                                               )
    │   └── Feed Response Serialization(00000000-0000-0000-0000-000000000000)  Transport-Component  00:00:00:000  0.00 milliseconds  
    ├── Typed FeedIterator ReadNextAsync(00000000-0000-0000-0000-000000000000)  Transport-Component  00:00:00:000  0.00 milliseconds  
    │   │   (
    │   │       [Client Configuration]
    │   │       Redacted To Not Change The Baselines From Run To Run
    │   │       [DistributedTraceId]
    │   │       Redacted To Not Change The Baselines From Run To Run
    │   │   )
    │   ├── MoveNextAsync(00000000-0000-0000-0000-000000000000)  ReadFeed-Component  00:00:00:000  0.00 milliseconds  
    │   │   └── MoveNextAsync(00000000-0000-0000-0000-000000000000)  Pagination-Component  00:00:00:000  0.00 milliseconds  
    │   │       └── [05C1CFFFFFFFF8,05C1DFFFFFFFF8) move next(00000000-0000-0000-0000-000000000000)  Pagination-Component  00:00:00:000  0.00 milliseconds  
    │   │           └── Microsoft.Azure.Cosmos.Handlers.RequestInvokerHandler(00000000-0000-0000-0000-000000000000)  RequestHandler-Component  00:00:00:000  0.00 milliseconds  
    │   │               ├── Get Collection Cache(00000000-0000-0000-0000-000000000000)  Routing-Component  00:00:00:000  0.00 milliseconds  
    │   │               ├── Get Partition Key Range Cache(00000000-0000-0000-0000-000000000000)  Routing-Component  00:00:00:000  0.00 milliseconds  
    │   │               ├── Try Get Overlapping Ranges(00000000-0000-0000-0000-000000000000)  Routing-Component  00:00:00:000  0.00 milliseconds  
    │   │               └── Microsoft.Azure.Cosmos.Handlers.DiagnosticsHandler(00000000-0000-0000-0000-000000000000)  RequestHandler-Component  00:00:00:000  0.00 milliseconds  
    │   │                   │   (
    │   │                   │       [System Info]
    │   │                   │       Redacted To Not Change The Baselines From Run To Run
    │   │                   │   )
    │   │                   └── Microsoft.Azure.Cosmos.Handlers.TelemetryHandler(00000000-0000-0000-0000-000000000000)  RequestHandler-Component  00:00:00:000  0.00 milliseconds  
    │   │                       └── Microsoft.Azure.Cosmos.Handlers.RetryHandler(00000000-0000-0000-0000-000000000000)  RequestHandler-Component  00:00:00:000  0.00 milliseconds  
    │   │                           └── Microsoft.Azure.Cosmos.Handlers.RouterHandler(00000000-0000-0000-0000-000000000000)  RequestHandler-Component  00:00:00:000  0.00 milliseconds  
    │   │                               └── Microsoft.Azure.Cosmos.Handlers.TransportHandler(00000000-0000-0000-0000-000000000000)  RequestHandler-Component  00:00:00:000  0.00 milliseconds  
    │   │                                   └── Microsoft.Azure.Documents.ServerStoreModel Transport Request(00000000-0000-0000-0000-000000000000)  Transport-Component  00:00:00:000  0.00 milliseconds  
    │   │                                           (
    │   │                                               [Client Side Request Stats]
    │   │                                               Redacted To Not Change The Baselines From Run To Run
    │   │                                           )
    │   └── Feed Response Serialization(00000000-0000-0000-0000-000000000000)  Transport-Component  00:00:00:000  0.00 milliseconds  
    ├── Typed FeedIterator ReadNextAsync(00000000-0000-0000-0000-000000000000)  Transport-Component  00:00:00:000  0.00 milliseconds  
    │   │   (
    │   │       [Client Configuration]
    │   │       Redacted To Not Change The Baselines From Run To Run
    │   │       [DistributedTraceId]
    │   │       Redacted To Not Change The Baselines From Run To Run
    │   │   )
    │   ├── MoveNextAsync(00000000-0000-0000-0000-000000000000)  ReadFeed-Component  00:00:00:000  0.00 milliseconds  
    │   │   └── MoveNextAsync(00000000-0000-0000-0000-000000000000)  Pagination-Component  00:00:00:000  0.00 milliseconds  
    │   │       └── [05C1DFFFFFFFF8,05C1E7FFFFFFFA) move next(00000000-0000-0000-0000-000000000000)  Pagination-Component  00:00:00:000  0.00 milliseconds  
    │   │           └── Microsoft.Azure.Cosmos.Handlers.RequestInvokerHandler(00000000-0000-0000-0000-000000000000)  RequestHandler-Component  00:00:00:000  0.00 milliseconds  
    │   │               ├── Get Collection Cache(00000000-0000-0000-0000-000000000000)  Routing-Component  00:00:00:000  0.00 milliseconds  
    │   │               ├── Get Partition Key Range Cache(00000000-0000-0000-0000-000000000000)  Routing-Component  00:00:00:000  0.00 milliseconds  
    │   │               ├── Try Get Overlapping Ranges(00000000-0000-0000-0000-000000000000)  Routing-Component  00:00:00:000  0.00 milliseconds  
    │   │               └── Microsoft.Azure.Cosmos.Handlers.DiagnosticsHandler(00000000-0000-0000-0000-000000000000)  RequestHandler-Component  00:00:00:000  0.00 milliseconds  
    │   │                   │   (
    │   │                   │       [System Info]
    │   │                   │       Redacted To Not Change The Baselines From Run To Run
    │   │                   │   )
    │   │                   └── Microsoft.Azure.Cosmos.Handlers.TelemetryHandler(00000000-0000-0000-0000-000000000000)  RequestHandler-Component  00:00:00:000  0.00 milliseconds  
    │   │                       └── Microsoft.Azure.Cosmos.Handlers.RetryHandler(00000000-0000-0000-0000-000000000000)  RequestHandler-Component  00:00:00:000  0.00 milliseconds  
    │   │                           └── Microsoft.Azure.Cosmos.Handlers.RouterHandler(00000000-0000-0000-0000-000000000000)  RequestHandler-Component  00:00:00:000  0.00 milliseconds  
    │   │                               └── Microsoft.Azure.Cosmos.Handlers.TransportHandler(00000000-0000-0000-0000-000000000000)  RequestHandler-Component  00:00:00:000  0.00 milliseconds  
    │   │                                   └── Microsoft.Azure.Documents.ServerStoreModel Transport Request(00000000-0000-0000-0000-000000000000)  Transport-Component  00:00:00:000  0.00 milliseconds  
    │   │                                           (
    │   │                                               [Client Side Request Stats]
    │   │                                               Redacted To Not Change The Baselines From Run To Run
    │   │                                           )
    │   └── Feed Response Serialization(00000000-0000-0000-0000-000000000000)  Transport-Component  00:00:00:000  0.00 milliseconds  
    └── Typed FeedIterator ReadNextAsync(00000000-0000-0000-0000-000000000000)  Transport-Component  00:00:00:000  0.00 milliseconds  
        │   (
        │       [Client Configuration]
        │       Redacted To Not Change The Baselines From Run To Run
        │       [DistributedTraceId]
        │       Redacted To Not Change The Baselines From Run To Run
        │   )
        ├── MoveNextAsync(00000000-0000-0000-0000-000000000000)  ReadFeed-Component  00:00:00:000  0.00 milliseconds  
        │   └── MoveNextAsync(00000000-0000-0000-0000-000000000000)  Pagination-Component  00:00:00:000  0.00 milliseconds  
        │       └── [05C1E7FFFFFFFA,FF) move next(00000000-0000-0000-0000-000000000000)  Pagination-Component  00:00:00:000  0.00 milliseconds  
        │           └── Microsoft.Azure.Cosmos.Handlers.RequestInvokerHandler(00000000-0000-0000-0000-000000000000)  RequestHandler-Component  00:00:00:000  0.00 milliseconds  
        │               ├── Get Collection Cache(00000000-0000-0000-0000-000000000000)  Routing-Component  00:00:00:000  0.00 milliseconds  
        │               ├── Get Partition Key Range Cache(00000000-0000-0000-0000-000000000000)  Routing-Component  00:00:00:000  0.00 milliseconds  
        │               ├── Try Get Overlapping Ranges(00000000-0000-0000-0000-000000000000)  Routing-Component  00:00:00:000  0.00 milliseconds  
        │               └── Microsoft.Azure.Cosmos.Handlers.DiagnosticsHandler(00000000-0000-0000-0000-000000000000)  RequestHandler-Component  00:00:00:000  0.00 milliseconds  
        │                   │   (
        │                   │       [System Info]
        │                   │       Redacted To Not Change The Baselines From Run To Run
        │                   │   )
        │                   └── Microsoft.Azure.Cosmos.Handlers.TelemetryHandler(00000000-0000-0000-0000-000000000000)  RequestHandler-Component  00:00:00:000  0.00 milliseconds  
        │                       └── Microsoft.Azure.Cosmos.Handlers.RetryHandler(00000000-0000-0000-0000-000000000000)  RequestHandler-Component  00:00:00:000  0.00 milliseconds  
        │                           └── Microsoft.Azure.Cosmos.Handlers.RouterHandler(00000000-0000-0000-0000-000000000000)  RequestHandler-Component  00:00:00:000  0.00 milliseconds  
        │                               └── Microsoft.Azure.Cosmos.Handlers.TransportHandler(00000000-0000-0000-0000-000000000000)  RequestHandler-Component  00:00:00:000  0.00 milliseconds  
        │                                   └── Microsoft.Azure.Documents.ServerStoreModel Transport Request(00000000-0000-0000-0000-000000000000)  Transport-Component  00:00:00:000  0.00 milliseconds  
        │                                           (
        │                                               [Client Side Request Stats]
        │                                               Redacted To Not Change The Baselines From Run To Run
        │                                           )
        └── Feed Response Serialization(00000000-0000-0000-0000-000000000000)  Transport-Component  00:00:00:000  0.00 milliseconds  
]]></Text>
      <Json><![CDATA[{
  "Summary": {},
  "name": "Trace Forest",
  "start datetime": "0001-01-01T00:00:00Z",
  "duration in milliseconds": 0,
  "children": [
    {
      "name": "Typed FeedIterator ReadNextAsync",
      "duration in milliseconds": 0,
      "data": {
        "Client Configuration": "Redacted To Not Change The Baselines From Run To Run",
        "DistributedTraceId": "Redacted To Not Change The Baselines From Run To Run"
      },
      "children": [
        {
          "name": "MoveNextAsync",
          "duration in milliseconds": 0,
          "children": [
            {
              "name": "MoveNextAsync",
              "duration in milliseconds": 0,
              "children": [
                {
                  "name": "[,FF) move next",
                  "duration in milliseconds": 0,
                  "children": [
                    {
                      "name": "Prefetch",
                      "duration in milliseconds": 0,
                      "children": [
                        {
                          "name": "[,FF) move next",
                          "duration in milliseconds": 0,
                          "children": [
                            {
                              "name": "Microsoft.Azure.Cosmos.Handlers.RequestInvokerHandler",
                              "duration in milliseconds": 0,
                              "children": [
                                {
                                  "name": "Get Collection Cache",
                                  "duration in milliseconds": 0
                                },
                                {
                                  "name": "Get Partition Key Range Cache",
                                  "duration in milliseconds": 0
                                },
                                {
                                  "name": "Try Get Overlapping Ranges",
                                  "duration in milliseconds": 0
                                }
                              ]
                            }
                          ]
                        }
                      ]
                    }
                  ]
                },
                {
                  "name": "Get Container Properties",
                  "duration in milliseconds": 0,
                  "children": [
                    {
                      "name": "Get Collection Cache",
                      "duration in milliseconds": 0
                    }
                  ]
                },
                {
                  "name": "Get RID",
                  "duration in milliseconds": 0
                },
                {
                  "name": "Get Collection Cache",
                  "duration in milliseconds": 0
                },
                {
                  "name": "Get Overlapping Feed Ranges",
                  "duration in milliseconds": 0,
                  "children": [
                    {
                      "name": "Get Partition Key Ranges",
                      "duration in milliseconds": 0,
                      "children": [
                        {
                          "name": "Try Get Overlapping Ranges",
                          "duration in milliseconds": 0
                        }
                      ]
                    }
                  ]
                },
                {
                  "name": "MoveNextAsync",
                  "duration in milliseconds": 0,
                  "children": [
                    {
                      "name": "[,05C1CFFFFFFFF8) move next",
                      "duration in milliseconds": 0,
                      "children": [
                        {
                          "name": "Microsoft.Azure.Cosmos.Handlers.RequestInvokerHandler",
                          "duration in milliseconds": 0,
                          "children": [
                            {
                              "name": "Get Collection Cache",
                              "duration in milliseconds": 0
                            },
                            {
                              "name": "Get Partition Key Range Cache",
                              "duration in milliseconds": 0
                            },
                            {
                              "name": "Try Get Overlapping Ranges",
                              "duration in milliseconds": 0
                            },
                            {
                              "name": "Microsoft.Azure.Cosmos.Handlers.DiagnosticsHandler",
                              "duration in milliseconds": 0,
                              "data": {
                                "System Info": "Redacted To Not Change The Baselines From Run To Run"
                              },
                              "children": [
                                {
                                  "name": "Microsoft.Azure.Cosmos.Handlers.TelemetryHandler",
                                  "duration in milliseconds": 0,
                                  "children": [
                                    {
                                      "name": "Microsoft.Azure.Cosmos.Handlers.RetryHandler",
                                      "duration in milliseconds": 0,
                                      "children": [
                                        {
                                          "name": "Microsoft.Azure.Cosmos.Handlers.RouterHandler",
                                          "duration in milliseconds": 0,
                                          "children": [
                                            {
                                              "name": "Microsoft.Azure.Cosmos.Handlers.TransportHandler",
                                              "duration in milliseconds": 0,
                                              "children": [
                                                {
                                                  "name": "Microsoft.Azure.Documents.ServerStoreModel Transport Request",
                                                  "duration in milliseconds": 0,
                                                  "data": {
                                                    "Client Side Request Stats": "Redacted To Not Change The Baselines From Run To Run"
                                                  }
                                                }
                                              ]
                                            }
                                          ]
                                        }
                                      ]
                                    }
                                  ]
                                }
                              ]
                            }
                          ]
                        }
                      ]
                    }
                  ]
                }
              ]
            }
          ]
        },
        {
          "name": "Feed Response Serialization",
          "duration in milliseconds": 0
        }
      ]
    },
    {
      "name": "Typed FeedIterator ReadNextAsync",
      "duration in milliseconds": 0,
      "data": {
        "Client Configuration": "Redacted To Not Change The Baselines From Run To Run",
        "DistributedTraceId": "Redacted To Not Change The Baselines From Run To Run"
      },
      "children": [
        {
          "name": "MoveNextAsync",
          "duration in milliseconds": 0,
          "children": [
            {
              "name": "MoveNextAsync",
              "duration in milliseconds": 0,
              "children": [
                {
                  "name": "[05C1CFFFFFFFF8,05C1DFFFFFFFF8) move next",
                  "duration in milliseconds": 0,
                  "children": [
                    {
                      "name": "Microsoft.Azure.Cosmos.Handlers.RequestInvokerHandler",
                      "duration in milliseconds": 0,
                      "children": [
                        {
                          "name": "Get Collection Cache",
                          "duration in milliseconds": 0
                        },
                        {
                          "name": "Get Partition Key Range Cache",
                          "duration in milliseconds": 0
                        },
                        {
                          "name": "Try Get Overlapping Ranges",
                          "duration in milliseconds": 0
                        },
                        {
                          "name": "Microsoft.Azure.Cosmos.Handlers.DiagnosticsHandler",
                          "duration in milliseconds": 0,
                          "data": {
                            "System Info": "Redacted To Not Change The Baselines From Run To Run"
                          },
                          "children": [
                            {
                              "name": "Microsoft.Azure.Cosmos.Handlers.TelemetryHandler",
                              "duration in milliseconds": 0,
                              "children": [
                                {
                                  "name": "Microsoft.Azure.Cosmos.Handlers.RetryHandler",
                                  "duration in milliseconds": 0,
                                  "children": [
                                    {
                                      "name": "Microsoft.Azure.Cosmos.Handlers.RouterHandler",
                                      "duration in milliseconds": 0,
                                      "children": [
                                        {
                                          "name": "Microsoft.Azure.Cosmos.Handlers.TransportHandler",
                                          "duration in milliseconds": 0,
                                          "children": [
                                            {
                                              "name": "Microsoft.Azure.Documents.ServerStoreModel Transport Request",
                                              "duration in milliseconds": 0,
                                              "data": {
                                                "Client Side Request Stats": "Redacted To Not Change The Baselines From Run To Run"
                                              }
                                            }
                                          ]
                                        }
                                      ]
                                    }
                                  ]
                                }
                              ]
                            }
                          ]
                        }
                      ]
                    }
                  ]
                }
              ]
            }
          ]
        },
        {
          "name": "Feed Response Serialization",
          "duration in milliseconds": 0
        }
      ]
    },
    {
      "name": "Typed FeedIterator ReadNextAsync",
      "duration in milliseconds": 0,
      "data": {
        "Client Configuration": "Redacted To Not Change The Baselines From Run To Run",
        "DistributedTraceId": "Redacted To Not Change The Baselines From Run To Run"
      },
      "children": [
        {
          "name": "MoveNextAsync",
          "duration in milliseconds": 0,
          "children": [
            {
              "name": "MoveNextAsync",
              "duration in milliseconds": 0,
              "children": [
                {
                  "name": "[05C1DFFFFFFFF8,05C1E7FFFFFFFA) move next",
                  "duration in milliseconds": 0,
                  "children": [
                    {
                      "name": "Microsoft.Azure.Cosmos.Handlers.RequestInvokerHandler",
                      "duration in milliseconds": 0,
                      "children": [
                        {
                          "name": "Get Collection Cache",
                          "duration in milliseconds": 0
                        },
                        {
                          "name": "Get Partition Key Range Cache",
                          "duration in milliseconds": 0
                        },
                        {
                          "name": "Try Get Overlapping Ranges",
                          "duration in milliseconds": 0
                        },
                        {
                          "name": "Microsoft.Azure.Cosmos.Handlers.DiagnosticsHandler",
                          "duration in milliseconds": 0,
                          "data": {
                            "System Info": "Redacted To Not Change The Baselines From Run To Run"
                          },
                          "children": [
                            {
                              "name": "Microsoft.Azure.Cosmos.Handlers.TelemetryHandler",
                              "duration in milliseconds": 0,
                              "children": [
                                {
                                  "name": "Microsoft.Azure.Cosmos.Handlers.RetryHandler",
                                  "duration in milliseconds": 0,
                                  "children": [
                                    {
                                      "name": "Microsoft.Azure.Cosmos.Handlers.RouterHandler",
                                      "duration in milliseconds": 0,
                                      "children": [
                                        {
                                          "name": "Microsoft.Azure.Cosmos.Handlers.TransportHandler",
                                          "duration in milliseconds": 0,
                                          "children": [
                                            {
                                              "name": "Microsoft.Azure.Documents.ServerStoreModel Transport Request",
                                              "duration in milliseconds": 0,
                                              "data": {
                                                "Client Side Request Stats": "Redacted To Not Change The Baselines From Run To Run"
                                              }
                                            }
                                          ]
                                        }
                                      ]
                                    }
                                  ]
                                }
                              ]
                            }
                          ]
                        }
                      ]
                    }
                  ]
                }
              ]
            }
          ]
        },
        {
          "name": "Feed Response Serialization",
          "duration in milliseconds": 0
        }
      ]
    },
    {
      "name": "Typed FeedIterator ReadNextAsync",
      "duration in milliseconds": 0,
      "data": {
        "Client Configuration": "Redacted To Not Change The Baselines From Run To Run",
        "DistributedTraceId": "Redacted To Not Change The Baselines From Run To Run"
      },
      "children": [
        {
          "name": "MoveNextAsync",
          "duration in milliseconds": 0,
          "children": [
            {
              "name": "MoveNextAsync",
              "duration in milliseconds": 0,
              "children": [
                {
                  "name": "[05C1E7FFFFFFFA,FF) move next",
                  "duration in milliseconds": 0,
                  "children": [
                    {
                      "name": "Microsoft.Azure.Cosmos.Handlers.RequestInvokerHandler",
                      "duration in milliseconds": 0,
                      "children": [
                        {
                          "name": "Get Collection Cache",
                          "duration in milliseconds": 0
                        },
                        {
                          "name": "Get Partition Key Range Cache",
                          "duration in milliseconds": 0
                        },
                        {
                          "name": "Try Get Overlapping Ranges",
                          "duration in milliseconds": 0
                        },
                        {
                          "name": "Microsoft.Azure.Cosmos.Handlers.DiagnosticsHandler",
                          "duration in milliseconds": 0,
                          "data": {
                            "System Info": "Redacted To Not Change The Baselines From Run To Run"
                          },
                          "children": [
                            {
                              "name": "Microsoft.Azure.Cosmos.Handlers.TelemetryHandler",
                              "duration in milliseconds": 0,
                              "children": [
                                {
                                  "name": "Microsoft.Azure.Cosmos.Handlers.RetryHandler",
                                  "duration in milliseconds": 0,
                                  "children": [
                                    {
                                      "name": "Microsoft.Azure.Cosmos.Handlers.RouterHandler",
                                      "duration in milliseconds": 0,
                                      "children": [
                                        {
                                          "name": "Microsoft.Azure.Cosmos.Handlers.TransportHandler",
                                          "duration in milliseconds": 0,
                                          "children": [
                                            {
                                              "name": "Microsoft.Azure.Documents.ServerStoreModel Transport Request",
                                              "duration in milliseconds": 0,
                                              "data": {
                                                "Client Side Request Stats": "Redacted To Not Change The Baselines From Run To Run"
                                              }
                                            }
                                          ]
                                        }
                                      ]
                                    }
                                  ]
                                }
                              ]
                            }
                          ]
                        }
                      ]
                    }
                  ]
                }
              ]
            }
          ]
        },
        {
          "name": "Feed Response Serialization",
          "duration in milliseconds": 0
        }
      ]
    }
  ]
}]]></Json><OTelActivities>
<<<<<<< HEAD
  <ACTIVITY source="Azure.Cosmos.Operation" operationName="Typed FeedIterator ReadNextAsync" displayName="Typed FeedIterator ReadNextAsync containerName">
    <ATTRIBUTE key="az.namespace">Microsoft.DocumentDB</ATTRIBUTE>
    <ATTRIBUTE key="az.schema_url">https://opentelemetry.io/schemas/1.17.0</ATTRIBUTE>
=======
  <ACTIVITY source="Azure.Cosmos.Operation" operationName="Operation.Typed FeedIterator ReadNextAsync" displayName="Typed FeedIterator ReadNextAsync containerName">
    <ATTRIBUTE key="az.namespace">Microsoft.DocumentDB</ATTRIBUTE>
    <ATTRIBUTE key="az.schema_url">https://opentelemetry.io/schemas/1.23.0</ATTRIBUTE>
>>>>>>> dee9abae
    <ATTRIBUTE key="db.operation">Typed FeedIterator ReadNextAsync</ATTRIBUTE>
    <ATTRIBUTE key="db.name">databaseName</ATTRIBUTE>
    <ATTRIBUTE key="db.cosmosdb.container">containerName</ATTRIBUTE>
    <ATTRIBUTE key="db.system">cosmosdb</ATTRIBUTE>
    <ATTRIBUTE key="db.cosmosdb.machine_id">Some Value</ATTRIBUTE>
<<<<<<< HEAD
    <ATTRIBUTE key="net.peer.name">127.0.0.1</ATTRIBUTE>
=======
    <ATTRIBUTE key="server.address">127.0.0.1</ATTRIBUTE>
>>>>>>> dee9abae
    <ATTRIBUTE key="db.cosmosdb.client_id">Some Value</ATTRIBUTE>
    <ATTRIBUTE key="user_agent.original">Some Value</ATTRIBUTE>
    <ATTRIBUTE key="db.cosmosdb.connection_mode">Direct</ATTRIBUTE>
    <ATTRIBUTE key="db.cosmosdb.operation_type">ReadFeed</ATTRIBUTE>
<<<<<<< HEAD
    <ATTRIBUTE key="db.cosmosdb.request_content_length_bytes">Some Value</ATTRIBUTE>
    <ATTRIBUTE key="db.cosmosdb.response_content_length_bytes">Some Value</ATTRIBUTE>
=======
>>>>>>> dee9abae
    <ATTRIBUTE key="db.cosmosdb.status_code">Some Value</ATTRIBUTE>
    <ATTRIBUTE key="db.cosmosdb.sub_status_code">Some Value</ATTRIBUTE>
    <ATTRIBUTE key="db.cosmosdb.request_charge">Some Value</ATTRIBUTE>
    <ATTRIBUTE key="db.cosmosdb.item_count">Some Value</ATTRIBUTE>
    <ATTRIBUTE key="db.cosmosdb.activity_id">Some Value</ATTRIBUTE>
<<<<<<< HEAD
    <ATTRIBUTE key="db.cosmosdb.correlated_activity_id">Some Value</ATTRIBUTE>
    <ATTRIBUTE key="db.cosmosdb.regions_contacted">South Central US</ATTRIBUTE>
  </ACTIVITY>
  <ACTIVITY source="Azure.Cosmos.Operation" operationName="Typed FeedIterator ReadNextAsync" displayName="Typed FeedIterator ReadNextAsync containerName">
    <ATTRIBUTE key="az.namespace">Microsoft.DocumentDB</ATTRIBUTE>
    <ATTRIBUTE key="az.schema_url">https://opentelemetry.io/schemas/1.17.0</ATTRIBUTE>
=======
    <ATTRIBUTE key="db.cosmosdb.regions_contacted">South Central US</ATTRIBUTE>
  </ACTIVITY>
  <ACTIVITY source="Azure.Cosmos.Operation" operationName="Operation.Typed FeedIterator ReadNextAsync" displayName="Typed FeedIterator ReadNextAsync containerName">
    <ATTRIBUTE key="az.namespace">Microsoft.DocumentDB</ATTRIBUTE>
    <ATTRIBUTE key="az.schema_url">https://opentelemetry.io/schemas/1.23.0</ATTRIBUTE>
>>>>>>> dee9abae
    <ATTRIBUTE key="db.operation">Typed FeedIterator ReadNextAsync</ATTRIBUTE>
    <ATTRIBUTE key="db.name">databaseName</ATTRIBUTE>
    <ATTRIBUTE key="db.cosmosdb.container">containerName</ATTRIBUTE>
    <ATTRIBUTE key="db.system">cosmosdb</ATTRIBUTE>
    <ATTRIBUTE key="db.cosmosdb.machine_id">Some Value</ATTRIBUTE>
<<<<<<< HEAD
    <ATTRIBUTE key="net.peer.name">127.0.0.1</ATTRIBUTE>
=======
    <ATTRIBUTE key="server.address">127.0.0.1</ATTRIBUTE>
>>>>>>> dee9abae
    <ATTRIBUTE key="db.cosmosdb.client_id">Some Value</ATTRIBUTE>
    <ATTRIBUTE key="user_agent.original">Some Value</ATTRIBUTE>
    <ATTRIBUTE key="db.cosmosdb.connection_mode">Direct</ATTRIBUTE>
    <ATTRIBUTE key="db.cosmosdb.operation_type">ReadFeed</ATTRIBUTE>
<<<<<<< HEAD
    <ATTRIBUTE key="db.cosmosdb.request_content_length_bytes">Some Value</ATTRIBUTE>
    <ATTRIBUTE key="db.cosmosdb.response_content_length_bytes">Some Value</ATTRIBUTE>
=======
>>>>>>> dee9abae
    <ATTRIBUTE key="db.cosmosdb.status_code">Some Value</ATTRIBUTE>
    <ATTRIBUTE key="db.cosmosdb.sub_status_code">Some Value</ATTRIBUTE>
    <ATTRIBUTE key="db.cosmosdb.request_charge">Some Value</ATTRIBUTE>
    <ATTRIBUTE key="db.cosmosdb.item_count">Some Value</ATTRIBUTE>
    <ATTRIBUTE key="db.cosmosdb.activity_id">Some Value</ATTRIBUTE>
<<<<<<< HEAD
    <ATTRIBUTE key="db.cosmosdb.correlated_activity_id">Some Value</ATTRIBUTE>
    <ATTRIBUTE key="db.cosmosdb.regions_contacted">South Central US</ATTRIBUTE>
  </ACTIVITY>
  <ACTIVITY source="Azure.Cosmos.Operation" operationName="Typed FeedIterator ReadNextAsync" displayName="Typed FeedIterator ReadNextAsync containerName">
    <ATTRIBUTE key="az.namespace">Microsoft.DocumentDB</ATTRIBUTE>
    <ATTRIBUTE key="az.schema_url">https://opentelemetry.io/schemas/1.17.0</ATTRIBUTE>
=======
    <ATTRIBUTE key="db.cosmosdb.regions_contacted">South Central US</ATTRIBUTE>
  </ACTIVITY>
  <ACTIVITY source="Azure.Cosmos.Operation" operationName="Operation.Typed FeedIterator ReadNextAsync" displayName="Typed FeedIterator ReadNextAsync containerName">
    <ATTRIBUTE key="az.namespace">Microsoft.DocumentDB</ATTRIBUTE>
    <ATTRIBUTE key="az.schema_url">https://opentelemetry.io/schemas/1.23.0</ATTRIBUTE>
>>>>>>> dee9abae
    <ATTRIBUTE key="db.operation">Typed FeedIterator ReadNextAsync</ATTRIBUTE>
    <ATTRIBUTE key="db.name">databaseName</ATTRIBUTE>
    <ATTRIBUTE key="db.cosmosdb.container">containerName</ATTRIBUTE>
    <ATTRIBUTE key="db.system">cosmosdb</ATTRIBUTE>
    <ATTRIBUTE key="db.cosmosdb.machine_id">Some Value</ATTRIBUTE>
<<<<<<< HEAD
    <ATTRIBUTE key="net.peer.name">127.0.0.1</ATTRIBUTE>
=======
    <ATTRIBUTE key="server.address">127.0.0.1</ATTRIBUTE>
>>>>>>> dee9abae
    <ATTRIBUTE key="db.cosmosdb.client_id">Some Value</ATTRIBUTE>
    <ATTRIBUTE key="user_agent.original">Some Value</ATTRIBUTE>
    <ATTRIBUTE key="db.cosmosdb.connection_mode">Direct</ATTRIBUTE>
    <ATTRIBUTE key="db.cosmosdb.operation_type">ReadFeed</ATTRIBUTE>
<<<<<<< HEAD
    <ATTRIBUTE key="db.cosmosdb.request_content_length_bytes">Some Value</ATTRIBUTE>
    <ATTRIBUTE key="db.cosmosdb.response_content_length_bytes">Some Value</ATTRIBUTE>
=======
>>>>>>> dee9abae
    <ATTRIBUTE key="db.cosmosdb.status_code">Some Value</ATTRIBUTE>
    <ATTRIBUTE key="db.cosmosdb.sub_status_code">Some Value</ATTRIBUTE>
    <ATTRIBUTE key="db.cosmosdb.request_charge">Some Value</ATTRIBUTE>
    <ATTRIBUTE key="db.cosmosdb.item_count">Some Value</ATTRIBUTE>
    <ATTRIBUTE key="db.cosmosdb.activity_id">Some Value</ATTRIBUTE>
<<<<<<< HEAD
    <ATTRIBUTE key="db.cosmosdb.correlated_activity_id">Some Value</ATTRIBUTE>
    <ATTRIBUTE key="db.cosmosdb.regions_contacted">South Central US</ATTRIBUTE>
  </ACTIVITY>
  <ACTIVITY source="Azure.Cosmos.Operation" operationName="Typed FeedIterator ReadNextAsync" displayName="Typed FeedIterator ReadNextAsync containerName">
    <ATTRIBUTE key="az.namespace">Microsoft.DocumentDB</ATTRIBUTE>
    <ATTRIBUTE key="az.schema_url">https://opentelemetry.io/schemas/1.17.0</ATTRIBUTE>
=======
    <ATTRIBUTE key="db.cosmosdb.regions_contacted">South Central US</ATTRIBUTE>
  </ACTIVITY>
  <ACTIVITY source="Azure.Cosmos.Operation" operationName="Operation.Typed FeedIterator ReadNextAsync" displayName="Typed FeedIterator ReadNextAsync containerName">
    <ATTRIBUTE key="az.namespace">Microsoft.DocumentDB</ATTRIBUTE>
    <ATTRIBUTE key="az.schema_url">https://opentelemetry.io/schemas/1.23.0</ATTRIBUTE>
>>>>>>> dee9abae
    <ATTRIBUTE key="db.operation">Typed FeedIterator ReadNextAsync</ATTRIBUTE>
    <ATTRIBUTE key="db.name">databaseName</ATTRIBUTE>
    <ATTRIBUTE key="db.cosmosdb.container">containerName</ATTRIBUTE>
    <ATTRIBUTE key="db.system">cosmosdb</ATTRIBUTE>
    <ATTRIBUTE key="db.cosmosdb.machine_id">Some Value</ATTRIBUTE>
<<<<<<< HEAD
    <ATTRIBUTE key="net.peer.name">127.0.0.1</ATTRIBUTE>
=======
    <ATTRIBUTE key="server.address">127.0.0.1</ATTRIBUTE>
>>>>>>> dee9abae
    <ATTRIBUTE key="db.cosmosdb.client_id">Some Value</ATTRIBUTE>
    <ATTRIBUTE key="user_agent.original">Some Value</ATTRIBUTE>
    <ATTRIBUTE key="db.cosmosdb.connection_mode">Direct</ATTRIBUTE>
    <ATTRIBUTE key="db.cosmosdb.operation_type">ReadFeed</ATTRIBUTE>
<<<<<<< HEAD
    <ATTRIBUTE key="db.cosmosdb.request_content_length_bytes">Some Value</ATTRIBUTE>
    <ATTRIBUTE key="db.cosmosdb.response_content_length_bytes">Some Value</ATTRIBUTE>
=======
>>>>>>> dee9abae
    <ATTRIBUTE key="db.cosmosdb.status_code">Some Value</ATTRIBUTE>
    <ATTRIBUTE key="db.cosmosdb.sub_status_code">Some Value</ATTRIBUTE>
    <ATTRIBUTE key="db.cosmosdb.request_charge">Some Value</ATTRIBUTE>
    <ATTRIBUTE key="db.cosmosdb.item_count">Some Value</ATTRIBUTE>
    <ATTRIBUTE key="db.cosmosdb.activity_id">Some Value</ATTRIBUTE>
<<<<<<< HEAD
    <ATTRIBUTE key="db.cosmosdb.correlated_activity_id">Some Value</ATTRIBUTE>
    <ATTRIBUTE key="db.cosmosdb.regions_contacted">South Central US</ATTRIBUTE>
  </ACTIVITY>
  <ACTIVITY source="Azure.Cosmos.Request" operationName="RequestAsync" displayName="ReadFeed Document">
    <ATTRIBUTE key="az.namespace">Microsoft.DocumentDB</ATTRIBUTE>
    <ATTRIBUTE key="az.schema_url">https://opentelemetry.io/schemas/1.17.0</ATTRIBUTE>
    <ATTRIBUTE key="tcp.uri">Some Value</ATTRIBUTE>
    <ATTRIBUTE key="tcp.sub_status_code">0</ATTRIBUTE>
    <ATTRIBUTE key="tcp.status_code">200</ATTRIBUTE>
  </ACTIVITY>
  <EVENT name="LatencyOverThreshold" />
  <EVENT name="LatencyOverThreshold" />
  <EVENT name="LatencyOverThreshold" />
  <EVENT name="LatencyOverThreshold" />
=======
    <ATTRIBUTE key="db.cosmosdb.regions_contacted">South Central US</ATTRIBUTE>
  </ACTIVITY>
  <EVENT name="ThresholdViolation" />
  <EVENT name="ThresholdViolation" />
  <EVENT name="ThresholdViolation" />
  <EVENT name="ThresholdViolation" />
>>>>>>> dee9abae
</OTelActivities></Output>
  </Result>
</Results><|MERGE_RESOLUTION|>--- conflicted
+++ resolved
@@ -20,11 +20,7 @@
     <Output>
       <Text><![CDATA[.
 └── Trace Forest(00000000-0000-0000-0000-000000000000)  Unknown-Component  00:00:00:000  0.00 milliseconds  
-<<<<<<< HEAD
-    ├── FeedIterator Read Next Async(00000000-0000-0000-0000-000000000000)  Transport-Component  00:00:00:000  0.00 milliseconds  
-=======
     ├── FeedIterator ReadNextAsync(00000000-0000-0000-0000-000000000000)  Transport-Component  00:00:00:000  0.00 milliseconds  
->>>>>>> dee9abae
     │   │   (
     │   │       [Client Configuration]
     │   │       Redacted To Not Change The Baselines From Run To Run
@@ -67,11 +63,7 @@
     │                                                       [Client Side Request Stats]
     │                                                       Redacted To Not Change The Baselines From Run To Run
     │                                                   )
-<<<<<<< HEAD
-    ├── FeedIterator Read Next Async(00000000-0000-0000-0000-000000000000)  Transport-Component  00:00:00:000  0.00 milliseconds  
-=======
     ├── FeedIterator ReadNextAsync(00000000-0000-0000-0000-000000000000)  Transport-Component  00:00:00:000  0.00 milliseconds  
->>>>>>> dee9abae
     │   │   (
     │   │       [Client Configuration]
     │   │       Redacted To Not Change The Baselines From Run To Run
@@ -99,11 +91,7 @@
     │                                                   [Client Side Request Stats]
     │                                                   Redacted To Not Change The Baselines From Run To Run
     │                                               )
-<<<<<<< HEAD
-    ├── FeedIterator Read Next Async(00000000-0000-0000-0000-000000000000)  Transport-Component  00:00:00:000  0.00 milliseconds  
-=======
     ├── FeedIterator ReadNextAsync(00000000-0000-0000-0000-000000000000)  Transport-Component  00:00:00:000  0.00 milliseconds  
->>>>>>> dee9abae
     │   │   (
     │   │       [Client Configuration]
     │   │       Redacted To Not Change The Baselines From Run To Run
@@ -131,11 +119,7 @@
     │                                                   [Client Side Request Stats]
     │                                                   Redacted To Not Change The Baselines From Run To Run
     │                                               )
-<<<<<<< HEAD
-    └── FeedIterator Read Next Async(00000000-0000-0000-0000-000000000000)  Transport-Component  00:00:00:000  0.00 milliseconds  
-=======
     └── FeedIterator ReadNextAsync(00000000-0000-0000-0000-000000000000)  Transport-Component  00:00:00:000  0.00 milliseconds  
->>>>>>> dee9abae
         │   (
         │       [Client Configuration]
         │       Redacted To Not Change The Baselines From Run To Run
@@ -171,11 +155,7 @@
   "duration in milliseconds": 0,
   "children": [
     {
-<<<<<<< HEAD
-      "name": "FeedIterator Read Next Async",
-=======
       "name": "FeedIterator ReadNextAsync",
->>>>>>> dee9abae
       "duration in milliseconds": 0,
       "data": {
         "Client Configuration": "Redacted To Not Change The Baselines From Run To Run",
@@ -337,11 +317,7 @@
       ]
     },
     {
-<<<<<<< HEAD
-      "name": "FeedIterator Read Next Async",
-=======
       "name": "FeedIterator ReadNextAsync",
->>>>>>> dee9abae
       "duration in milliseconds": 0,
       "data": {
         "Client Configuration": "Redacted To Not Change The Baselines From Run To Run",
@@ -427,11 +403,7 @@
       ]
     },
     {
-<<<<<<< HEAD
-      "name": "FeedIterator Read Next Async",
-=======
       "name": "FeedIterator ReadNextAsync",
->>>>>>> dee9abae
       "duration in milliseconds": 0,
       "data": {
         "Client Configuration": "Redacted To Not Change The Baselines From Run To Run",
@@ -517,11 +489,7 @@
       ]
     },
     {
-<<<<<<< HEAD
-      "name": "FeedIterator Read Next Async",
-=======
       "name": "FeedIterator ReadNextAsync",
->>>>>>> dee9abae
       "duration in milliseconds": 0,
       "data": {
         "Client Configuration": "Redacted To Not Change The Baselines From Run To Run",
@@ -608,180 +576,90 @@
     }
   ]
 }]]></Json><OTelActivities>
-<<<<<<< HEAD
-  <ACTIVITY source="Azure.Cosmos.Operation" operationName="FeedIterator Read Next Async" displayName="FeedIterator Read Next Async containerName">
-    <ATTRIBUTE key="az.namespace">Microsoft.DocumentDB</ATTRIBUTE>
-    <ATTRIBUTE key="az.schema_url">https://opentelemetry.io/schemas/1.17.0</ATTRIBUTE>
-    <ATTRIBUTE key="db.operation">FeedIterator Read Next Async</ATTRIBUTE>
-=======
   <ACTIVITY source="Azure.Cosmos.Operation" operationName="Operation.FeedIterator ReadNextAsync" displayName="FeedIterator ReadNextAsync containerName">
     <ATTRIBUTE key="az.namespace">Microsoft.DocumentDB</ATTRIBUTE>
     <ATTRIBUTE key="az.schema_url">https://opentelemetry.io/schemas/1.23.0</ATTRIBUTE>
     <ATTRIBUTE key="db.operation">FeedIterator ReadNextAsync</ATTRIBUTE>
->>>>>>> dee9abae
     <ATTRIBUTE key="db.name">databaseName</ATTRIBUTE>
     <ATTRIBUTE key="db.cosmosdb.container">containerName</ATTRIBUTE>
     <ATTRIBUTE key="db.system">cosmosdb</ATTRIBUTE>
     <ATTRIBUTE key="db.cosmosdb.machine_id">Some Value</ATTRIBUTE>
-<<<<<<< HEAD
-    <ATTRIBUTE key="net.peer.name">127.0.0.1</ATTRIBUTE>
-=======
     <ATTRIBUTE key="server.address">127.0.0.1</ATTRIBUTE>
->>>>>>> dee9abae
     <ATTRIBUTE key="db.cosmosdb.client_id">Some Value</ATTRIBUTE>
     <ATTRIBUTE key="user_agent.original">Some Value</ATTRIBUTE>
     <ATTRIBUTE key="db.cosmosdb.connection_mode">Direct</ATTRIBUTE>
     <ATTRIBUTE key="db.cosmosdb.operation_type">ReadFeed</ATTRIBUTE>
-<<<<<<< HEAD
-    <ATTRIBUTE key="db.cosmosdb.request_content_length_bytes">Some Value</ATTRIBUTE>
-    <ATTRIBUTE key="db.cosmosdb.response_content_length_bytes">Some Value</ATTRIBUTE>
-=======
->>>>>>> dee9abae
     <ATTRIBUTE key="db.cosmosdb.status_code">Some Value</ATTRIBUTE>
     <ATTRIBUTE key="db.cosmosdb.sub_status_code">Some Value</ATTRIBUTE>
     <ATTRIBUTE key="db.cosmosdb.request_charge">Some Value</ATTRIBUTE>
     <ATTRIBUTE key="db.cosmosdb.item_count">Some Value</ATTRIBUTE>
     <ATTRIBUTE key="db.cosmosdb.activity_id">Some Value</ATTRIBUTE>
-<<<<<<< HEAD
-    <ATTRIBUTE key="db.cosmosdb.correlated_activity_id">Some Value</ATTRIBUTE>
-    <ATTRIBUTE key="db.cosmosdb.regions_contacted">South Central US</ATTRIBUTE>
-  </ACTIVITY>
-  <ACTIVITY source="Azure.Cosmos.Operation" operationName="FeedIterator Read Next Async" displayName="FeedIterator Read Next Async containerName">
-    <ATTRIBUTE key="az.namespace">Microsoft.DocumentDB</ATTRIBUTE>
-    <ATTRIBUTE key="az.schema_url">https://opentelemetry.io/schemas/1.17.0</ATTRIBUTE>
-    <ATTRIBUTE key="db.operation">FeedIterator Read Next Async</ATTRIBUTE>
-=======
     <ATTRIBUTE key="db.cosmosdb.regions_contacted">South Central US</ATTRIBUTE>
   </ACTIVITY>
   <ACTIVITY source="Azure.Cosmos.Operation" operationName="Operation.FeedIterator ReadNextAsync" displayName="FeedIterator ReadNextAsync containerName">
     <ATTRIBUTE key="az.namespace">Microsoft.DocumentDB</ATTRIBUTE>
     <ATTRIBUTE key="az.schema_url">https://opentelemetry.io/schemas/1.23.0</ATTRIBUTE>
     <ATTRIBUTE key="db.operation">FeedIterator ReadNextAsync</ATTRIBUTE>
->>>>>>> dee9abae
     <ATTRIBUTE key="db.name">databaseName</ATTRIBUTE>
     <ATTRIBUTE key="db.cosmosdb.container">containerName</ATTRIBUTE>
     <ATTRIBUTE key="db.system">cosmosdb</ATTRIBUTE>
     <ATTRIBUTE key="db.cosmosdb.machine_id">Some Value</ATTRIBUTE>
-<<<<<<< HEAD
-    <ATTRIBUTE key="net.peer.name">127.0.0.1</ATTRIBUTE>
-=======
     <ATTRIBUTE key="server.address">127.0.0.1</ATTRIBUTE>
->>>>>>> dee9abae
     <ATTRIBUTE key="db.cosmosdb.client_id">Some Value</ATTRIBUTE>
     <ATTRIBUTE key="user_agent.original">Some Value</ATTRIBUTE>
     <ATTRIBUTE key="db.cosmosdb.connection_mode">Direct</ATTRIBUTE>
     <ATTRIBUTE key="db.cosmosdb.operation_type">ReadFeed</ATTRIBUTE>
-<<<<<<< HEAD
-    <ATTRIBUTE key="db.cosmosdb.request_content_length_bytes">Some Value</ATTRIBUTE>
-    <ATTRIBUTE key="db.cosmosdb.response_content_length_bytes">Some Value</ATTRIBUTE>
-=======
->>>>>>> dee9abae
     <ATTRIBUTE key="db.cosmosdb.status_code">Some Value</ATTRIBUTE>
     <ATTRIBUTE key="db.cosmosdb.sub_status_code">Some Value</ATTRIBUTE>
     <ATTRIBUTE key="db.cosmosdb.request_charge">Some Value</ATTRIBUTE>
     <ATTRIBUTE key="db.cosmosdb.item_count">Some Value</ATTRIBUTE>
     <ATTRIBUTE key="db.cosmosdb.activity_id">Some Value</ATTRIBUTE>
-<<<<<<< HEAD
-    <ATTRIBUTE key="db.cosmosdb.correlated_activity_id">Some Value</ATTRIBUTE>
-    <ATTRIBUTE key="db.cosmosdb.regions_contacted">South Central US</ATTRIBUTE>
-  </ACTIVITY>
-  <ACTIVITY source="Azure.Cosmos.Operation" operationName="FeedIterator Read Next Async" displayName="FeedIterator Read Next Async containerName">
-    <ATTRIBUTE key="az.namespace">Microsoft.DocumentDB</ATTRIBUTE>
-    <ATTRIBUTE key="az.schema_url">https://opentelemetry.io/schemas/1.17.0</ATTRIBUTE>
-    <ATTRIBUTE key="db.operation">FeedIterator Read Next Async</ATTRIBUTE>
-=======
     <ATTRIBUTE key="db.cosmosdb.regions_contacted">South Central US</ATTRIBUTE>
   </ACTIVITY>
   <ACTIVITY source="Azure.Cosmos.Operation" operationName="Operation.FeedIterator ReadNextAsync" displayName="FeedIterator ReadNextAsync containerName">
     <ATTRIBUTE key="az.namespace">Microsoft.DocumentDB</ATTRIBUTE>
     <ATTRIBUTE key="az.schema_url">https://opentelemetry.io/schemas/1.23.0</ATTRIBUTE>
     <ATTRIBUTE key="db.operation">FeedIterator ReadNextAsync</ATTRIBUTE>
->>>>>>> dee9abae
     <ATTRIBUTE key="db.name">databaseName</ATTRIBUTE>
     <ATTRIBUTE key="db.cosmosdb.container">containerName</ATTRIBUTE>
     <ATTRIBUTE key="db.system">cosmosdb</ATTRIBUTE>
     <ATTRIBUTE key="db.cosmosdb.machine_id">Some Value</ATTRIBUTE>
-<<<<<<< HEAD
-    <ATTRIBUTE key="net.peer.name">127.0.0.1</ATTRIBUTE>
-=======
     <ATTRIBUTE key="server.address">127.0.0.1</ATTRIBUTE>
->>>>>>> dee9abae
     <ATTRIBUTE key="db.cosmosdb.client_id">Some Value</ATTRIBUTE>
     <ATTRIBUTE key="user_agent.original">Some Value</ATTRIBUTE>
     <ATTRIBUTE key="db.cosmosdb.connection_mode">Direct</ATTRIBUTE>
     <ATTRIBUTE key="db.cosmosdb.operation_type">ReadFeed</ATTRIBUTE>
-<<<<<<< HEAD
-    <ATTRIBUTE key="db.cosmosdb.request_content_length_bytes">Some Value</ATTRIBUTE>
-    <ATTRIBUTE key="db.cosmosdb.response_content_length_bytes">Some Value</ATTRIBUTE>
-=======
->>>>>>> dee9abae
     <ATTRIBUTE key="db.cosmosdb.status_code">Some Value</ATTRIBUTE>
     <ATTRIBUTE key="db.cosmosdb.sub_status_code">Some Value</ATTRIBUTE>
     <ATTRIBUTE key="db.cosmosdb.request_charge">Some Value</ATTRIBUTE>
     <ATTRIBUTE key="db.cosmosdb.item_count">Some Value</ATTRIBUTE>
     <ATTRIBUTE key="db.cosmosdb.activity_id">Some Value</ATTRIBUTE>
-<<<<<<< HEAD
-    <ATTRIBUTE key="db.cosmosdb.correlated_activity_id">Some Value</ATTRIBUTE>
-    <ATTRIBUTE key="db.cosmosdb.regions_contacted">South Central US</ATTRIBUTE>
-  </ACTIVITY>
-  <ACTIVITY source="Azure.Cosmos.Operation" operationName="FeedIterator Read Next Async" displayName="FeedIterator Read Next Async containerName">
-    <ATTRIBUTE key="az.namespace">Microsoft.DocumentDB</ATTRIBUTE>
-    <ATTRIBUTE key="az.schema_url">https://opentelemetry.io/schemas/1.17.0</ATTRIBUTE>
-    <ATTRIBUTE key="db.operation">FeedIterator Read Next Async</ATTRIBUTE>
-=======
     <ATTRIBUTE key="db.cosmosdb.regions_contacted">South Central US</ATTRIBUTE>
   </ACTIVITY>
   <ACTIVITY source="Azure.Cosmos.Operation" operationName="Operation.FeedIterator ReadNextAsync" displayName="FeedIterator ReadNextAsync containerName">
     <ATTRIBUTE key="az.namespace">Microsoft.DocumentDB</ATTRIBUTE>
     <ATTRIBUTE key="az.schema_url">https://opentelemetry.io/schemas/1.23.0</ATTRIBUTE>
     <ATTRIBUTE key="db.operation">FeedIterator ReadNextAsync</ATTRIBUTE>
->>>>>>> dee9abae
     <ATTRIBUTE key="db.name">databaseName</ATTRIBUTE>
     <ATTRIBUTE key="db.cosmosdb.container">containerName</ATTRIBUTE>
     <ATTRIBUTE key="db.system">cosmosdb</ATTRIBUTE>
     <ATTRIBUTE key="db.cosmosdb.machine_id">Some Value</ATTRIBUTE>
-<<<<<<< HEAD
-    <ATTRIBUTE key="net.peer.name">127.0.0.1</ATTRIBUTE>
-=======
     <ATTRIBUTE key="server.address">127.0.0.1</ATTRIBUTE>
->>>>>>> dee9abae
     <ATTRIBUTE key="db.cosmosdb.client_id">Some Value</ATTRIBUTE>
     <ATTRIBUTE key="user_agent.original">Some Value</ATTRIBUTE>
     <ATTRIBUTE key="db.cosmosdb.connection_mode">Direct</ATTRIBUTE>
     <ATTRIBUTE key="db.cosmosdb.operation_type">ReadFeed</ATTRIBUTE>
-<<<<<<< HEAD
-    <ATTRIBUTE key="db.cosmosdb.request_content_length_bytes">Some Value</ATTRIBUTE>
-    <ATTRIBUTE key="db.cosmosdb.response_content_length_bytes">Some Value</ATTRIBUTE>
-=======
->>>>>>> dee9abae
     <ATTRIBUTE key="db.cosmosdb.status_code">Some Value</ATTRIBUTE>
     <ATTRIBUTE key="db.cosmosdb.sub_status_code">Some Value</ATTRIBUTE>
     <ATTRIBUTE key="db.cosmosdb.request_charge">Some Value</ATTRIBUTE>
     <ATTRIBUTE key="db.cosmosdb.item_count">Some Value</ATTRIBUTE>
     <ATTRIBUTE key="db.cosmosdb.activity_id">Some Value</ATTRIBUTE>
-<<<<<<< HEAD
-    <ATTRIBUTE key="db.cosmosdb.correlated_activity_id">Some Value</ATTRIBUTE>
-    <ATTRIBUTE key="db.cosmosdb.regions_contacted">South Central US</ATTRIBUTE>
-  </ACTIVITY>
-  <ACTIVITY source="Azure.Cosmos.Request" operationName="RequestAsync" displayName="ReadFeed Document">
-    <ATTRIBUTE key="az.namespace">Microsoft.DocumentDB</ATTRIBUTE>
-    <ATTRIBUTE key="az.schema_url">https://opentelemetry.io/schemas/1.17.0</ATTRIBUTE>
-    <ATTRIBUTE key="tcp.uri">Some Value</ATTRIBUTE>
-    <ATTRIBUTE key="tcp.sub_status_code">0</ATTRIBUTE>
-    <ATTRIBUTE key="tcp.status_code">200</ATTRIBUTE>
-  </ACTIVITY>
-  <EVENT name="LatencyOverThreshold" />
-  <EVENT name="LatencyOverThreshold" />
-  <EVENT name="LatencyOverThreshold" />
-  <EVENT name="LatencyOverThreshold" />
-=======
     <ATTRIBUTE key="db.cosmosdb.regions_contacted">South Central US</ATTRIBUTE>
   </ACTIVITY>
   <EVENT name="ThresholdViolation" />
   <EVENT name="ThresholdViolation" />
   <EVENT name="ThresholdViolation" />
   <EVENT name="ThresholdViolation" />
->>>>>>> dee9abae
 </OTelActivities></Output>
   </Result>
   <Result>
@@ -1381,176 +1259,90 @@
     }
   ]
 }]]></Json><OTelActivities>
-<<<<<<< HEAD
-  <ACTIVITY source="Azure.Cosmos.Operation" operationName="Typed FeedIterator ReadNextAsync" displayName="Typed FeedIterator ReadNextAsync containerName">
-    <ATTRIBUTE key="az.namespace">Microsoft.DocumentDB</ATTRIBUTE>
-    <ATTRIBUTE key="az.schema_url">https://opentelemetry.io/schemas/1.17.0</ATTRIBUTE>
-=======
   <ACTIVITY source="Azure.Cosmos.Operation" operationName="Operation.Typed FeedIterator ReadNextAsync" displayName="Typed FeedIterator ReadNextAsync containerName">
     <ATTRIBUTE key="az.namespace">Microsoft.DocumentDB</ATTRIBUTE>
     <ATTRIBUTE key="az.schema_url">https://opentelemetry.io/schemas/1.23.0</ATTRIBUTE>
->>>>>>> dee9abae
     <ATTRIBUTE key="db.operation">Typed FeedIterator ReadNextAsync</ATTRIBUTE>
     <ATTRIBUTE key="db.name">databaseName</ATTRIBUTE>
     <ATTRIBUTE key="db.cosmosdb.container">containerName</ATTRIBUTE>
     <ATTRIBUTE key="db.system">cosmosdb</ATTRIBUTE>
     <ATTRIBUTE key="db.cosmosdb.machine_id">Some Value</ATTRIBUTE>
-<<<<<<< HEAD
-    <ATTRIBUTE key="net.peer.name">127.0.0.1</ATTRIBUTE>
-=======
     <ATTRIBUTE key="server.address">127.0.0.1</ATTRIBUTE>
->>>>>>> dee9abae
     <ATTRIBUTE key="db.cosmosdb.client_id">Some Value</ATTRIBUTE>
     <ATTRIBUTE key="user_agent.original">Some Value</ATTRIBUTE>
     <ATTRIBUTE key="db.cosmosdb.connection_mode">Direct</ATTRIBUTE>
     <ATTRIBUTE key="db.cosmosdb.operation_type">ReadFeed</ATTRIBUTE>
-<<<<<<< HEAD
-    <ATTRIBUTE key="db.cosmosdb.request_content_length_bytes">Some Value</ATTRIBUTE>
-    <ATTRIBUTE key="db.cosmosdb.response_content_length_bytes">Some Value</ATTRIBUTE>
-=======
->>>>>>> dee9abae
     <ATTRIBUTE key="db.cosmosdb.status_code">Some Value</ATTRIBUTE>
     <ATTRIBUTE key="db.cosmosdb.sub_status_code">Some Value</ATTRIBUTE>
     <ATTRIBUTE key="db.cosmosdb.request_charge">Some Value</ATTRIBUTE>
     <ATTRIBUTE key="db.cosmosdb.item_count">Some Value</ATTRIBUTE>
     <ATTRIBUTE key="db.cosmosdb.activity_id">Some Value</ATTRIBUTE>
-<<<<<<< HEAD
-    <ATTRIBUTE key="db.cosmosdb.correlated_activity_id">Some Value</ATTRIBUTE>
-    <ATTRIBUTE key="db.cosmosdb.regions_contacted">South Central US</ATTRIBUTE>
-  </ACTIVITY>
-  <ACTIVITY source="Azure.Cosmos.Operation" operationName="Typed FeedIterator ReadNextAsync" displayName="Typed FeedIterator ReadNextAsync containerName">
-    <ATTRIBUTE key="az.namespace">Microsoft.DocumentDB</ATTRIBUTE>
-    <ATTRIBUTE key="az.schema_url">https://opentelemetry.io/schemas/1.17.0</ATTRIBUTE>
-=======
     <ATTRIBUTE key="db.cosmosdb.regions_contacted">South Central US</ATTRIBUTE>
   </ACTIVITY>
   <ACTIVITY source="Azure.Cosmos.Operation" operationName="Operation.Typed FeedIterator ReadNextAsync" displayName="Typed FeedIterator ReadNextAsync containerName">
     <ATTRIBUTE key="az.namespace">Microsoft.DocumentDB</ATTRIBUTE>
     <ATTRIBUTE key="az.schema_url">https://opentelemetry.io/schemas/1.23.0</ATTRIBUTE>
->>>>>>> dee9abae
     <ATTRIBUTE key="db.operation">Typed FeedIterator ReadNextAsync</ATTRIBUTE>
     <ATTRIBUTE key="db.name">databaseName</ATTRIBUTE>
     <ATTRIBUTE key="db.cosmosdb.container">containerName</ATTRIBUTE>
     <ATTRIBUTE key="db.system">cosmosdb</ATTRIBUTE>
     <ATTRIBUTE key="db.cosmosdb.machine_id">Some Value</ATTRIBUTE>
-<<<<<<< HEAD
-    <ATTRIBUTE key="net.peer.name">127.0.0.1</ATTRIBUTE>
-=======
     <ATTRIBUTE key="server.address">127.0.0.1</ATTRIBUTE>
->>>>>>> dee9abae
     <ATTRIBUTE key="db.cosmosdb.client_id">Some Value</ATTRIBUTE>
     <ATTRIBUTE key="user_agent.original">Some Value</ATTRIBUTE>
     <ATTRIBUTE key="db.cosmosdb.connection_mode">Direct</ATTRIBUTE>
     <ATTRIBUTE key="db.cosmosdb.operation_type">ReadFeed</ATTRIBUTE>
-<<<<<<< HEAD
-    <ATTRIBUTE key="db.cosmosdb.request_content_length_bytes">Some Value</ATTRIBUTE>
-    <ATTRIBUTE key="db.cosmosdb.response_content_length_bytes">Some Value</ATTRIBUTE>
-=======
->>>>>>> dee9abae
     <ATTRIBUTE key="db.cosmosdb.status_code">Some Value</ATTRIBUTE>
     <ATTRIBUTE key="db.cosmosdb.sub_status_code">Some Value</ATTRIBUTE>
     <ATTRIBUTE key="db.cosmosdb.request_charge">Some Value</ATTRIBUTE>
     <ATTRIBUTE key="db.cosmosdb.item_count">Some Value</ATTRIBUTE>
     <ATTRIBUTE key="db.cosmosdb.activity_id">Some Value</ATTRIBUTE>
-<<<<<<< HEAD
-    <ATTRIBUTE key="db.cosmosdb.correlated_activity_id">Some Value</ATTRIBUTE>
-    <ATTRIBUTE key="db.cosmosdb.regions_contacted">South Central US</ATTRIBUTE>
-  </ACTIVITY>
-  <ACTIVITY source="Azure.Cosmos.Operation" operationName="Typed FeedIterator ReadNextAsync" displayName="Typed FeedIterator ReadNextAsync containerName">
-    <ATTRIBUTE key="az.namespace">Microsoft.DocumentDB</ATTRIBUTE>
-    <ATTRIBUTE key="az.schema_url">https://opentelemetry.io/schemas/1.17.0</ATTRIBUTE>
-=======
     <ATTRIBUTE key="db.cosmosdb.regions_contacted">South Central US</ATTRIBUTE>
   </ACTIVITY>
   <ACTIVITY source="Azure.Cosmos.Operation" operationName="Operation.Typed FeedIterator ReadNextAsync" displayName="Typed FeedIterator ReadNextAsync containerName">
     <ATTRIBUTE key="az.namespace">Microsoft.DocumentDB</ATTRIBUTE>
     <ATTRIBUTE key="az.schema_url">https://opentelemetry.io/schemas/1.23.0</ATTRIBUTE>
->>>>>>> dee9abae
     <ATTRIBUTE key="db.operation">Typed FeedIterator ReadNextAsync</ATTRIBUTE>
     <ATTRIBUTE key="db.name">databaseName</ATTRIBUTE>
     <ATTRIBUTE key="db.cosmosdb.container">containerName</ATTRIBUTE>
     <ATTRIBUTE key="db.system">cosmosdb</ATTRIBUTE>
     <ATTRIBUTE key="db.cosmosdb.machine_id">Some Value</ATTRIBUTE>
-<<<<<<< HEAD
-    <ATTRIBUTE key="net.peer.name">127.0.0.1</ATTRIBUTE>
-=======
     <ATTRIBUTE key="server.address">127.0.0.1</ATTRIBUTE>
->>>>>>> dee9abae
     <ATTRIBUTE key="db.cosmosdb.client_id">Some Value</ATTRIBUTE>
     <ATTRIBUTE key="user_agent.original">Some Value</ATTRIBUTE>
     <ATTRIBUTE key="db.cosmosdb.connection_mode">Direct</ATTRIBUTE>
     <ATTRIBUTE key="db.cosmosdb.operation_type">ReadFeed</ATTRIBUTE>
-<<<<<<< HEAD
-    <ATTRIBUTE key="db.cosmosdb.request_content_length_bytes">Some Value</ATTRIBUTE>
-    <ATTRIBUTE key="db.cosmosdb.response_content_length_bytes">Some Value</ATTRIBUTE>
-=======
->>>>>>> dee9abae
     <ATTRIBUTE key="db.cosmosdb.status_code">Some Value</ATTRIBUTE>
     <ATTRIBUTE key="db.cosmosdb.sub_status_code">Some Value</ATTRIBUTE>
     <ATTRIBUTE key="db.cosmosdb.request_charge">Some Value</ATTRIBUTE>
     <ATTRIBUTE key="db.cosmosdb.item_count">Some Value</ATTRIBUTE>
     <ATTRIBUTE key="db.cosmosdb.activity_id">Some Value</ATTRIBUTE>
-<<<<<<< HEAD
-    <ATTRIBUTE key="db.cosmosdb.correlated_activity_id">Some Value</ATTRIBUTE>
-    <ATTRIBUTE key="db.cosmosdb.regions_contacted">South Central US</ATTRIBUTE>
-  </ACTIVITY>
-  <ACTIVITY source="Azure.Cosmos.Operation" operationName="Typed FeedIterator ReadNextAsync" displayName="Typed FeedIterator ReadNextAsync containerName">
-    <ATTRIBUTE key="az.namespace">Microsoft.DocumentDB</ATTRIBUTE>
-    <ATTRIBUTE key="az.schema_url">https://opentelemetry.io/schemas/1.17.0</ATTRIBUTE>
-=======
     <ATTRIBUTE key="db.cosmosdb.regions_contacted">South Central US</ATTRIBUTE>
   </ACTIVITY>
   <ACTIVITY source="Azure.Cosmos.Operation" operationName="Operation.Typed FeedIterator ReadNextAsync" displayName="Typed FeedIterator ReadNextAsync containerName">
     <ATTRIBUTE key="az.namespace">Microsoft.DocumentDB</ATTRIBUTE>
     <ATTRIBUTE key="az.schema_url">https://opentelemetry.io/schemas/1.23.0</ATTRIBUTE>
->>>>>>> dee9abae
     <ATTRIBUTE key="db.operation">Typed FeedIterator ReadNextAsync</ATTRIBUTE>
     <ATTRIBUTE key="db.name">databaseName</ATTRIBUTE>
     <ATTRIBUTE key="db.cosmosdb.container">containerName</ATTRIBUTE>
     <ATTRIBUTE key="db.system">cosmosdb</ATTRIBUTE>
     <ATTRIBUTE key="db.cosmosdb.machine_id">Some Value</ATTRIBUTE>
-<<<<<<< HEAD
-    <ATTRIBUTE key="net.peer.name">127.0.0.1</ATTRIBUTE>
-=======
     <ATTRIBUTE key="server.address">127.0.0.1</ATTRIBUTE>
->>>>>>> dee9abae
     <ATTRIBUTE key="db.cosmosdb.client_id">Some Value</ATTRIBUTE>
     <ATTRIBUTE key="user_agent.original">Some Value</ATTRIBUTE>
     <ATTRIBUTE key="db.cosmosdb.connection_mode">Direct</ATTRIBUTE>
     <ATTRIBUTE key="db.cosmosdb.operation_type">ReadFeed</ATTRIBUTE>
-<<<<<<< HEAD
-    <ATTRIBUTE key="db.cosmosdb.request_content_length_bytes">Some Value</ATTRIBUTE>
-    <ATTRIBUTE key="db.cosmosdb.response_content_length_bytes">Some Value</ATTRIBUTE>
-=======
->>>>>>> dee9abae
     <ATTRIBUTE key="db.cosmosdb.status_code">Some Value</ATTRIBUTE>
     <ATTRIBUTE key="db.cosmosdb.sub_status_code">Some Value</ATTRIBUTE>
     <ATTRIBUTE key="db.cosmosdb.request_charge">Some Value</ATTRIBUTE>
     <ATTRIBUTE key="db.cosmosdb.item_count">Some Value</ATTRIBUTE>
     <ATTRIBUTE key="db.cosmosdb.activity_id">Some Value</ATTRIBUTE>
-<<<<<<< HEAD
-    <ATTRIBUTE key="db.cosmosdb.correlated_activity_id">Some Value</ATTRIBUTE>
-    <ATTRIBUTE key="db.cosmosdb.regions_contacted">South Central US</ATTRIBUTE>
-  </ACTIVITY>
-  <ACTIVITY source="Azure.Cosmos.Request" operationName="RequestAsync" displayName="ReadFeed Document">
-    <ATTRIBUTE key="az.namespace">Microsoft.DocumentDB</ATTRIBUTE>
-    <ATTRIBUTE key="az.schema_url">https://opentelemetry.io/schemas/1.17.0</ATTRIBUTE>
-    <ATTRIBUTE key="tcp.uri">Some Value</ATTRIBUTE>
-    <ATTRIBUTE key="tcp.sub_status_code">0</ATTRIBUTE>
-    <ATTRIBUTE key="tcp.status_code">200</ATTRIBUTE>
-  </ACTIVITY>
-  <EVENT name="LatencyOverThreshold" />
-  <EVENT name="LatencyOverThreshold" />
-  <EVENT name="LatencyOverThreshold" />
-  <EVENT name="LatencyOverThreshold" />
-=======
     <ATTRIBUTE key="db.cosmosdb.regions_contacted">South Central US</ATTRIBUTE>
   </ACTIVITY>
   <EVENT name="ThresholdViolation" />
   <EVENT name="ThresholdViolation" />
   <EVENT name="ThresholdViolation" />
   <EVENT name="ThresholdViolation" />
->>>>>>> dee9abae
 </OTelActivities></Output>
   </Result>
   <Result>
@@ -1575,11 +1367,7 @@
     <Output>
       <Text><![CDATA[.
 └── Trace Forest(00000000-0000-0000-0000-000000000000)  Unknown-Component  00:00:00:000  0.00 milliseconds  
-<<<<<<< HEAD
-    ├── FeedIterator Read Next Async(00000000-0000-0000-0000-000000000000)  Transport-Component  00:00:00:000  0.00 milliseconds  
-=======
     ├── FeedIterator ReadNextAsync(00000000-0000-0000-0000-000000000000)  Transport-Component  00:00:00:000  0.00 milliseconds  
->>>>>>> dee9abae
     │   │   (
     │   │       [Client Configuration]
     │   │       Redacted To Not Change The Baselines From Run To Run
@@ -1622,11 +1410,7 @@
     │                                                       [Client Side Request Stats]
     │                                                       Redacted To Not Change The Baselines From Run To Run
     │                                                   )
-<<<<<<< HEAD
-    ├── FeedIterator Read Next Async(00000000-0000-0000-0000-000000000000)  Transport-Component  00:00:00:000  0.00 milliseconds  
-=======
     ├── FeedIterator ReadNextAsync(00000000-0000-0000-0000-000000000000)  Transport-Component  00:00:00:000  0.00 milliseconds  
->>>>>>> dee9abae
     │   │   (
     │   │       [Client Configuration]
     │   │       Redacted To Not Change The Baselines From Run To Run
@@ -1654,11 +1438,7 @@
     │                                                   [Client Side Request Stats]
     │                                                   Redacted To Not Change The Baselines From Run To Run
     │                                               )
-<<<<<<< HEAD
-    ├── FeedIterator Read Next Async(00000000-0000-0000-0000-000000000000)  Transport-Component  00:00:00:000  0.00 milliseconds  
-=======
     ├── FeedIterator ReadNextAsync(00000000-0000-0000-0000-000000000000)  Transport-Component  00:00:00:000  0.00 milliseconds  
->>>>>>> dee9abae
     │   │   (
     │   │       [Client Configuration]
     │   │       Redacted To Not Change The Baselines From Run To Run
@@ -1686,11 +1466,7 @@
     │                                                   [Client Side Request Stats]
     │                                                   Redacted To Not Change The Baselines From Run To Run
     │                                               )
-<<<<<<< HEAD
-    └── FeedIterator Read Next Async(00000000-0000-0000-0000-000000000000)  Transport-Component  00:00:00:000  0.00 milliseconds  
-=======
     └── FeedIterator ReadNextAsync(00000000-0000-0000-0000-000000000000)  Transport-Component  00:00:00:000  0.00 milliseconds  
->>>>>>> dee9abae
         │   (
         │       [Client Configuration]
         │       Redacted To Not Change The Baselines From Run To Run
@@ -1726,11 +1502,7 @@
   "duration in milliseconds": 0,
   "children": [
     {
-<<<<<<< HEAD
-      "name": "FeedIterator Read Next Async",
-=======
       "name": "FeedIterator ReadNextAsync",
->>>>>>> dee9abae
       "duration in milliseconds": 0,
       "data": {
         "Client Configuration": "Redacted To Not Change The Baselines From Run To Run",
@@ -1892,11 +1664,7 @@
       ]
     },
     {
-<<<<<<< HEAD
-      "name": "FeedIterator Read Next Async",
-=======
       "name": "FeedIterator ReadNextAsync",
->>>>>>> dee9abae
       "duration in milliseconds": 0,
       "data": {
         "Client Configuration": "Redacted To Not Change The Baselines From Run To Run",
@@ -1982,11 +1750,7 @@
       ]
     },
     {
-<<<<<<< HEAD
-      "name": "FeedIterator Read Next Async",
-=======
       "name": "FeedIterator ReadNextAsync",
->>>>>>> dee9abae
       "duration in milliseconds": 0,
       "data": {
         "Client Configuration": "Redacted To Not Change The Baselines From Run To Run",
@@ -2072,11 +1836,7 @@
       ]
     },
     {
-<<<<<<< HEAD
-      "name": "FeedIterator Read Next Async",
-=======
       "name": "FeedIterator ReadNextAsync",
->>>>>>> dee9abae
       "duration in milliseconds": 0,
       "data": {
         "Client Configuration": "Redacted To Not Change The Baselines From Run To Run",
@@ -2163,180 +1923,90 @@
     }
   ]
 }]]></Json><OTelActivities>
-<<<<<<< HEAD
-  <ACTIVITY source="Azure.Cosmos.Operation" operationName="FeedIterator Read Next Async" displayName="FeedIterator Read Next Async containerName">
-    <ATTRIBUTE key="az.namespace">Microsoft.DocumentDB</ATTRIBUTE>
-    <ATTRIBUTE key="az.schema_url">https://opentelemetry.io/schemas/1.17.0</ATTRIBUTE>
-    <ATTRIBUTE key="db.operation">FeedIterator Read Next Async</ATTRIBUTE>
-=======
   <ACTIVITY source="Azure.Cosmos.Operation" operationName="Operation.FeedIterator ReadNextAsync" displayName="FeedIterator ReadNextAsync containerName">
     <ATTRIBUTE key="az.namespace">Microsoft.DocumentDB</ATTRIBUTE>
     <ATTRIBUTE key="az.schema_url">https://opentelemetry.io/schemas/1.23.0</ATTRIBUTE>
     <ATTRIBUTE key="db.operation">FeedIterator ReadNextAsync</ATTRIBUTE>
->>>>>>> dee9abae
     <ATTRIBUTE key="db.name">databaseName</ATTRIBUTE>
     <ATTRIBUTE key="db.cosmosdb.container">containerName</ATTRIBUTE>
     <ATTRIBUTE key="db.system">cosmosdb</ATTRIBUTE>
     <ATTRIBUTE key="db.cosmosdb.machine_id">Some Value</ATTRIBUTE>
-<<<<<<< HEAD
-    <ATTRIBUTE key="net.peer.name">127.0.0.1</ATTRIBUTE>
-=======
     <ATTRIBUTE key="server.address">127.0.0.1</ATTRIBUTE>
->>>>>>> dee9abae
     <ATTRIBUTE key="db.cosmosdb.client_id">Some Value</ATTRIBUTE>
     <ATTRIBUTE key="user_agent.original">Some Value</ATTRIBUTE>
     <ATTRIBUTE key="db.cosmosdb.connection_mode">Direct</ATTRIBUTE>
     <ATTRIBUTE key="db.cosmosdb.operation_type">ReadFeed</ATTRIBUTE>
-<<<<<<< HEAD
-    <ATTRIBUTE key="db.cosmosdb.request_content_length_bytes">Some Value</ATTRIBUTE>
-    <ATTRIBUTE key="db.cosmosdb.response_content_length_bytes">Some Value</ATTRIBUTE>
-=======
->>>>>>> dee9abae
     <ATTRIBUTE key="db.cosmosdb.status_code">Some Value</ATTRIBUTE>
     <ATTRIBUTE key="db.cosmosdb.sub_status_code">Some Value</ATTRIBUTE>
     <ATTRIBUTE key="db.cosmosdb.request_charge">Some Value</ATTRIBUTE>
     <ATTRIBUTE key="db.cosmosdb.item_count">Some Value</ATTRIBUTE>
     <ATTRIBUTE key="db.cosmosdb.activity_id">Some Value</ATTRIBUTE>
-<<<<<<< HEAD
-    <ATTRIBUTE key="db.cosmosdb.correlated_activity_id">Some Value</ATTRIBUTE>
-    <ATTRIBUTE key="db.cosmosdb.regions_contacted">South Central US</ATTRIBUTE>
-  </ACTIVITY>
-  <ACTIVITY source="Azure.Cosmos.Operation" operationName="FeedIterator Read Next Async" displayName="FeedIterator Read Next Async containerName">
-    <ATTRIBUTE key="az.namespace">Microsoft.DocumentDB</ATTRIBUTE>
-    <ATTRIBUTE key="az.schema_url">https://opentelemetry.io/schemas/1.17.0</ATTRIBUTE>
-    <ATTRIBUTE key="db.operation">FeedIterator Read Next Async</ATTRIBUTE>
-=======
     <ATTRIBUTE key="db.cosmosdb.regions_contacted">South Central US</ATTRIBUTE>
   </ACTIVITY>
   <ACTIVITY source="Azure.Cosmos.Operation" operationName="Operation.FeedIterator ReadNextAsync" displayName="FeedIterator ReadNextAsync containerName">
     <ATTRIBUTE key="az.namespace">Microsoft.DocumentDB</ATTRIBUTE>
     <ATTRIBUTE key="az.schema_url">https://opentelemetry.io/schemas/1.23.0</ATTRIBUTE>
     <ATTRIBUTE key="db.operation">FeedIterator ReadNextAsync</ATTRIBUTE>
->>>>>>> dee9abae
     <ATTRIBUTE key="db.name">databaseName</ATTRIBUTE>
     <ATTRIBUTE key="db.cosmosdb.container">containerName</ATTRIBUTE>
     <ATTRIBUTE key="db.system">cosmosdb</ATTRIBUTE>
     <ATTRIBUTE key="db.cosmosdb.machine_id">Some Value</ATTRIBUTE>
-<<<<<<< HEAD
-    <ATTRIBUTE key="net.peer.name">127.0.0.1</ATTRIBUTE>
-=======
     <ATTRIBUTE key="server.address">127.0.0.1</ATTRIBUTE>
->>>>>>> dee9abae
     <ATTRIBUTE key="db.cosmosdb.client_id">Some Value</ATTRIBUTE>
     <ATTRIBUTE key="user_agent.original">Some Value</ATTRIBUTE>
     <ATTRIBUTE key="db.cosmosdb.connection_mode">Direct</ATTRIBUTE>
     <ATTRIBUTE key="db.cosmosdb.operation_type">ReadFeed</ATTRIBUTE>
-<<<<<<< HEAD
-    <ATTRIBUTE key="db.cosmosdb.request_content_length_bytes">Some Value</ATTRIBUTE>
-    <ATTRIBUTE key="db.cosmosdb.response_content_length_bytes">Some Value</ATTRIBUTE>
-=======
->>>>>>> dee9abae
     <ATTRIBUTE key="db.cosmosdb.status_code">Some Value</ATTRIBUTE>
     <ATTRIBUTE key="db.cosmosdb.sub_status_code">Some Value</ATTRIBUTE>
     <ATTRIBUTE key="db.cosmosdb.request_charge">Some Value</ATTRIBUTE>
     <ATTRIBUTE key="db.cosmosdb.item_count">Some Value</ATTRIBUTE>
     <ATTRIBUTE key="db.cosmosdb.activity_id">Some Value</ATTRIBUTE>
-<<<<<<< HEAD
-    <ATTRIBUTE key="db.cosmosdb.correlated_activity_id">Some Value</ATTRIBUTE>
-    <ATTRIBUTE key="db.cosmosdb.regions_contacted">South Central US</ATTRIBUTE>
-  </ACTIVITY>
-  <ACTIVITY source="Azure.Cosmos.Operation" operationName="FeedIterator Read Next Async" displayName="FeedIterator Read Next Async containerName">
-    <ATTRIBUTE key="az.namespace">Microsoft.DocumentDB</ATTRIBUTE>
-    <ATTRIBUTE key="az.schema_url">https://opentelemetry.io/schemas/1.17.0</ATTRIBUTE>
-    <ATTRIBUTE key="db.operation">FeedIterator Read Next Async</ATTRIBUTE>
-=======
     <ATTRIBUTE key="db.cosmosdb.regions_contacted">South Central US</ATTRIBUTE>
   </ACTIVITY>
   <ACTIVITY source="Azure.Cosmos.Operation" operationName="Operation.FeedIterator ReadNextAsync" displayName="FeedIterator ReadNextAsync containerName">
     <ATTRIBUTE key="az.namespace">Microsoft.DocumentDB</ATTRIBUTE>
     <ATTRIBUTE key="az.schema_url">https://opentelemetry.io/schemas/1.23.0</ATTRIBUTE>
     <ATTRIBUTE key="db.operation">FeedIterator ReadNextAsync</ATTRIBUTE>
->>>>>>> dee9abae
     <ATTRIBUTE key="db.name">databaseName</ATTRIBUTE>
     <ATTRIBUTE key="db.cosmosdb.container">containerName</ATTRIBUTE>
     <ATTRIBUTE key="db.system">cosmosdb</ATTRIBUTE>
     <ATTRIBUTE key="db.cosmosdb.machine_id">Some Value</ATTRIBUTE>
-<<<<<<< HEAD
-    <ATTRIBUTE key="net.peer.name">127.0.0.1</ATTRIBUTE>
-=======
     <ATTRIBUTE key="server.address">127.0.0.1</ATTRIBUTE>
->>>>>>> dee9abae
     <ATTRIBUTE key="db.cosmosdb.client_id">Some Value</ATTRIBUTE>
     <ATTRIBUTE key="user_agent.original">Some Value</ATTRIBUTE>
     <ATTRIBUTE key="db.cosmosdb.connection_mode">Direct</ATTRIBUTE>
     <ATTRIBUTE key="db.cosmosdb.operation_type">ReadFeed</ATTRIBUTE>
-<<<<<<< HEAD
-    <ATTRIBUTE key="db.cosmosdb.request_content_length_bytes">Some Value</ATTRIBUTE>
-    <ATTRIBUTE key="db.cosmosdb.response_content_length_bytes">Some Value</ATTRIBUTE>
-=======
->>>>>>> dee9abae
     <ATTRIBUTE key="db.cosmosdb.status_code">Some Value</ATTRIBUTE>
     <ATTRIBUTE key="db.cosmosdb.sub_status_code">Some Value</ATTRIBUTE>
     <ATTRIBUTE key="db.cosmosdb.request_charge">Some Value</ATTRIBUTE>
     <ATTRIBUTE key="db.cosmosdb.item_count">Some Value</ATTRIBUTE>
     <ATTRIBUTE key="db.cosmosdb.activity_id">Some Value</ATTRIBUTE>
-<<<<<<< HEAD
-    <ATTRIBUTE key="db.cosmosdb.correlated_activity_id">Some Value</ATTRIBUTE>
-    <ATTRIBUTE key="db.cosmosdb.regions_contacted">South Central US</ATTRIBUTE>
-  </ACTIVITY>
-  <ACTIVITY source="Azure.Cosmos.Operation" operationName="FeedIterator Read Next Async" displayName="FeedIterator Read Next Async containerName">
-    <ATTRIBUTE key="az.namespace">Microsoft.DocumentDB</ATTRIBUTE>
-    <ATTRIBUTE key="az.schema_url">https://opentelemetry.io/schemas/1.17.0</ATTRIBUTE>
-    <ATTRIBUTE key="db.operation">FeedIterator Read Next Async</ATTRIBUTE>
-=======
     <ATTRIBUTE key="db.cosmosdb.regions_contacted">South Central US</ATTRIBUTE>
   </ACTIVITY>
   <ACTIVITY source="Azure.Cosmos.Operation" operationName="Operation.FeedIterator ReadNextAsync" displayName="FeedIterator ReadNextAsync containerName">
     <ATTRIBUTE key="az.namespace">Microsoft.DocumentDB</ATTRIBUTE>
     <ATTRIBUTE key="az.schema_url">https://opentelemetry.io/schemas/1.23.0</ATTRIBUTE>
     <ATTRIBUTE key="db.operation">FeedIterator ReadNextAsync</ATTRIBUTE>
->>>>>>> dee9abae
     <ATTRIBUTE key="db.name">databaseName</ATTRIBUTE>
     <ATTRIBUTE key="db.cosmosdb.container">containerName</ATTRIBUTE>
     <ATTRIBUTE key="db.system">cosmosdb</ATTRIBUTE>
     <ATTRIBUTE key="db.cosmosdb.machine_id">Some Value</ATTRIBUTE>
-<<<<<<< HEAD
-    <ATTRIBUTE key="net.peer.name">127.0.0.1</ATTRIBUTE>
-=======
     <ATTRIBUTE key="server.address">127.0.0.1</ATTRIBUTE>
->>>>>>> dee9abae
     <ATTRIBUTE key="db.cosmosdb.client_id">Some Value</ATTRIBUTE>
     <ATTRIBUTE key="user_agent.original">Some Value</ATTRIBUTE>
     <ATTRIBUTE key="db.cosmosdb.connection_mode">Direct</ATTRIBUTE>
     <ATTRIBUTE key="db.cosmosdb.operation_type">ReadFeed</ATTRIBUTE>
-<<<<<<< HEAD
-    <ATTRIBUTE key="db.cosmosdb.request_content_length_bytes">Some Value</ATTRIBUTE>
-    <ATTRIBUTE key="db.cosmosdb.response_content_length_bytes">Some Value</ATTRIBUTE>
-=======
->>>>>>> dee9abae
     <ATTRIBUTE key="db.cosmosdb.status_code">Some Value</ATTRIBUTE>
     <ATTRIBUTE key="db.cosmosdb.sub_status_code">Some Value</ATTRIBUTE>
     <ATTRIBUTE key="db.cosmosdb.request_charge">Some Value</ATTRIBUTE>
     <ATTRIBUTE key="db.cosmosdb.item_count">Some Value</ATTRIBUTE>
     <ATTRIBUTE key="db.cosmosdb.activity_id">Some Value</ATTRIBUTE>
-<<<<<<< HEAD
-    <ATTRIBUTE key="db.cosmosdb.correlated_activity_id">Some Value</ATTRIBUTE>
-    <ATTRIBUTE key="db.cosmosdb.regions_contacted">South Central US</ATTRIBUTE>
-  </ACTIVITY>
-  <ACTIVITY source="Azure.Cosmos.Request" operationName="RequestAsync" displayName="ReadFeed Document">
-    <ATTRIBUTE key="az.namespace">Microsoft.DocumentDB</ATTRIBUTE>
-    <ATTRIBUTE key="az.schema_url">https://opentelemetry.io/schemas/1.17.0</ATTRIBUTE>
-    <ATTRIBUTE key="tcp.uri">Some Value</ATTRIBUTE>
-    <ATTRIBUTE key="tcp.sub_status_code">0</ATTRIBUTE>
-    <ATTRIBUTE key="tcp.status_code">200</ATTRIBUTE>
-  </ACTIVITY>
-  <EVENT name="LatencyOverThreshold" />
-  <EVENT name="LatencyOverThreshold" />
-  <EVENT name="LatencyOverThreshold" />
-  <EVENT name="LatencyOverThreshold" />
-=======
     <ATTRIBUTE key="db.cosmosdb.regions_contacted">South Central US</ATTRIBUTE>
   </ACTIVITY>
   <EVENT name="ThresholdViolation" />
   <EVENT name="ThresholdViolation" />
   <EVENT name="ThresholdViolation" />
   <EVENT name="ThresholdViolation" />
->>>>>>> dee9abae
 </OTelActivities></Output>
   </Result>
   <Result>
@@ -2937,176 +2607,90 @@
     }
   ]
 }]]></Json><OTelActivities>
-<<<<<<< HEAD
-  <ACTIVITY source="Azure.Cosmos.Operation" operationName="Typed FeedIterator ReadNextAsync" displayName="Typed FeedIterator ReadNextAsync containerName">
-    <ATTRIBUTE key="az.namespace">Microsoft.DocumentDB</ATTRIBUTE>
-    <ATTRIBUTE key="az.schema_url">https://opentelemetry.io/schemas/1.17.0</ATTRIBUTE>
-=======
   <ACTIVITY source="Azure.Cosmos.Operation" operationName="Operation.Typed FeedIterator ReadNextAsync" displayName="Typed FeedIterator ReadNextAsync containerName">
     <ATTRIBUTE key="az.namespace">Microsoft.DocumentDB</ATTRIBUTE>
     <ATTRIBUTE key="az.schema_url">https://opentelemetry.io/schemas/1.23.0</ATTRIBUTE>
->>>>>>> dee9abae
     <ATTRIBUTE key="db.operation">Typed FeedIterator ReadNextAsync</ATTRIBUTE>
     <ATTRIBUTE key="db.name">databaseName</ATTRIBUTE>
     <ATTRIBUTE key="db.cosmosdb.container">containerName</ATTRIBUTE>
     <ATTRIBUTE key="db.system">cosmosdb</ATTRIBUTE>
     <ATTRIBUTE key="db.cosmosdb.machine_id">Some Value</ATTRIBUTE>
-<<<<<<< HEAD
-    <ATTRIBUTE key="net.peer.name">127.0.0.1</ATTRIBUTE>
-=======
     <ATTRIBUTE key="server.address">127.0.0.1</ATTRIBUTE>
->>>>>>> dee9abae
     <ATTRIBUTE key="db.cosmosdb.client_id">Some Value</ATTRIBUTE>
     <ATTRIBUTE key="user_agent.original">Some Value</ATTRIBUTE>
     <ATTRIBUTE key="db.cosmosdb.connection_mode">Direct</ATTRIBUTE>
     <ATTRIBUTE key="db.cosmosdb.operation_type">ReadFeed</ATTRIBUTE>
-<<<<<<< HEAD
-    <ATTRIBUTE key="db.cosmosdb.request_content_length_bytes">Some Value</ATTRIBUTE>
-    <ATTRIBUTE key="db.cosmosdb.response_content_length_bytes">Some Value</ATTRIBUTE>
-=======
->>>>>>> dee9abae
     <ATTRIBUTE key="db.cosmosdb.status_code">Some Value</ATTRIBUTE>
     <ATTRIBUTE key="db.cosmosdb.sub_status_code">Some Value</ATTRIBUTE>
     <ATTRIBUTE key="db.cosmosdb.request_charge">Some Value</ATTRIBUTE>
     <ATTRIBUTE key="db.cosmosdb.item_count">Some Value</ATTRIBUTE>
     <ATTRIBUTE key="db.cosmosdb.activity_id">Some Value</ATTRIBUTE>
-<<<<<<< HEAD
-    <ATTRIBUTE key="db.cosmosdb.correlated_activity_id">Some Value</ATTRIBUTE>
-    <ATTRIBUTE key="db.cosmosdb.regions_contacted">South Central US</ATTRIBUTE>
-  </ACTIVITY>
-  <ACTIVITY source="Azure.Cosmos.Operation" operationName="Typed FeedIterator ReadNextAsync" displayName="Typed FeedIterator ReadNextAsync containerName">
-    <ATTRIBUTE key="az.namespace">Microsoft.DocumentDB</ATTRIBUTE>
-    <ATTRIBUTE key="az.schema_url">https://opentelemetry.io/schemas/1.17.0</ATTRIBUTE>
-=======
     <ATTRIBUTE key="db.cosmosdb.regions_contacted">South Central US</ATTRIBUTE>
   </ACTIVITY>
   <ACTIVITY source="Azure.Cosmos.Operation" operationName="Operation.Typed FeedIterator ReadNextAsync" displayName="Typed FeedIterator ReadNextAsync containerName">
     <ATTRIBUTE key="az.namespace">Microsoft.DocumentDB</ATTRIBUTE>
     <ATTRIBUTE key="az.schema_url">https://opentelemetry.io/schemas/1.23.0</ATTRIBUTE>
->>>>>>> dee9abae
     <ATTRIBUTE key="db.operation">Typed FeedIterator ReadNextAsync</ATTRIBUTE>
     <ATTRIBUTE key="db.name">databaseName</ATTRIBUTE>
     <ATTRIBUTE key="db.cosmosdb.container">containerName</ATTRIBUTE>
     <ATTRIBUTE key="db.system">cosmosdb</ATTRIBUTE>
     <ATTRIBUTE key="db.cosmosdb.machine_id">Some Value</ATTRIBUTE>
-<<<<<<< HEAD
-    <ATTRIBUTE key="net.peer.name">127.0.0.1</ATTRIBUTE>
-=======
     <ATTRIBUTE key="server.address">127.0.0.1</ATTRIBUTE>
->>>>>>> dee9abae
     <ATTRIBUTE key="db.cosmosdb.client_id">Some Value</ATTRIBUTE>
     <ATTRIBUTE key="user_agent.original">Some Value</ATTRIBUTE>
     <ATTRIBUTE key="db.cosmosdb.connection_mode">Direct</ATTRIBUTE>
     <ATTRIBUTE key="db.cosmosdb.operation_type">ReadFeed</ATTRIBUTE>
-<<<<<<< HEAD
-    <ATTRIBUTE key="db.cosmosdb.request_content_length_bytes">Some Value</ATTRIBUTE>
-    <ATTRIBUTE key="db.cosmosdb.response_content_length_bytes">Some Value</ATTRIBUTE>
-=======
->>>>>>> dee9abae
     <ATTRIBUTE key="db.cosmosdb.status_code">Some Value</ATTRIBUTE>
     <ATTRIBUTE key="db.cosmosdb.sub_status_code">Some Value</ATTRIBUTE>
     <ATTRIBUTE key="db.cosmosdb.request_charge">Some Value</ATTRIBUTE>
     <ATTRIBUTE key="db.cosmosdb.item_count">Some Value</ATTRIBUTE>
     <ATTRIBUTE key="db.cosmosdb.activity_id">Some Value</ATTRIBUTE>
-<<<<<<< HEAD
-    <ATTRIBUTE key="db.cosmosdb.correlated_activity_id">Some Value</ATTRIBUTE>
-    <ATTRIBUTE key="db.cosmosdb.regions_contacted">South Central US</ATTRIBUTE>
-  </ACTIVITY>
-  <ACTIVITY source="Azure.Cosmos.Operation" operationName="Typed FeedIterator ReadNextAsync" displayName="Typed FeedIterator ReadNextAsync containerName">
-    <ATTRIBUTE key="az.namespace">Microsoft.DocumentDB</ATTRIBUTE>
-    <ATTRIBUTE key="az.schema_url">https://opentelemetry.io/schemas/1.17.0</ATTRIBUTE>
-=======
     <ATTRIBUTE key="db.cosmosdb.regions_contacted">South Central US</ATTRIBUTE>
   </ACTIVITY>
   <ACTIVITY source="Azure.Cosmos.Operation" operationName="Operation.Typed FeedIterator ReadNextAsync" displayName="Typed FeedIterator ReadNextAsync containerName">
     <ATTRIBUTE key="az.namespace">Microsoft.DocumentDB</ATTRIBUTE>
     <ATTRIBUTE key="az.schema_url">https://opentelemetry.io/schemas/1.23.0</ATTRIBUTE>
->>>>>>> dee9abae
     <ATTRIBUTE key="db.operation">Typed FeedIterator ReadNextAsync</ATTRIBUTE>
     <ATTRIBUTE key="db.name">databaseName</ATTRIBUTE>
     <ATTRIBUTE key="db.cosmosdb.container">containerName</ATTRIBUTE>
     <ATTRIBUTE key="db.system">cosmosdb</ATTRIBUTE>
     <ATTRIBUTE key="db.cosmosdb.machine_id">Some Value</ATTRIBUTE>
-<<<<<<< HEAD
-    <ATTRIBUTE key="net.peer.name">127.0.0.1</ATTRIBUTE>
-=======
     <ATTRIBUTE key="server.address">127.0.0.1</ATTRIBUTE>
->>>>>>> dee9abae
     <ATTRIBUTE key="db.cosmosdb.client_id">Some Value</ATTRIBUTE>
     <ATTRIBUTE key="user_agent.original">Some Value</ATTRIBUTE>
     <ATTRIBUTE key="db.cosmosdb.connection_mode">Direct</ATTRIBUTE>
     <ATTRIBUTE key="db.cosmosdb.operation_type">ReadFeed</ATTRIBUTE>
-<<<<<<< HEAD
-    <ATTRIBUTE key="db.cosmosdb.request_content_length_bytes">Some Value</ATTRIBUTE>
-    <ATTRIBUTE key="db.cosmosdb.response_content_length_bytes">Some Value</ATTRIBUTE>
-=======
->>>>>>> dee9abae
     <ATTRIBUTE key="db.cosmosdb.status_code">Some Value</ATTRIBUTE>
     <ATTRIBUTE key="db.cosmosdb.sub_status_code">Some Value</ATTRIBUTE>
     <ATTRIBUTE key="db.cosmosdb.request_charge">Some Value</ATTRIBUTE>
     <ATTRIBUTE key="db.cosmosdb.item_count">Some Value</ATTRIBUTE>
     <ATTRIBUTE key="db.cosmosdb.activity_id">Some Value</ATTRIBUTE>
-<<<<<<< HEAD
-    <ATTRIBUTE key="db.cosmosdb.correlated_activity_id">Some Value</ATTRIBUTE>
-    <ATTRIBUTE key="db.cosmosdb.regions_contacted">South Central US</ATTRIBUTE>
-  </ACTIVITY>
-  <ACTIVITY source="Azure.Cosmos.Operation" operationName="Typed FeedIterator ReadNextAsync" displayName="Typed FeedIterator ReadNextAsync containerName">
-    <ATTRIBUTE key="az.namespace">Microsoft.DocumentDB</ATTRIBUTE>
-    <ATTRIBUTE key="az.schema_url">https://opentelemetry.io/schemas/1.17.0</ATTRIBUTE>
-=======
     <ATTRIBUTE key="db.cosmosdb.regions_contacted">South Central US</ATTRIBUTE>
   </ACTIVITY>
   <ACTIVITY source="Azure.Cosmos.Operation" operationName="Operation.Typed FeedIterator ReadNextAsync" displayName="Typed FeedIterator ReadNextAsync containerName">
     <ATTRIBUTE key="az.namespace">Microsoft.DocumentDB</ATTRIBUTE>
     <ATTRIBUTE key="az.schema_url">https://opentelemetry.io/schemas/1.23.0</ATTRIBUTE>
->>>>>>> dee9abae
     <ATTRIBUTE key="db.operation">Typed FeedIterator ReadNextAsync</ATTRIBUTE>
     <ATTRIBUTE key="db.name">databaseName</ATTRIBUTE>
     <ATTRIBUTE key="db.cosmosdb.container">containerName</ATTRIBUTE>
     <ATTRIBUTE key="db.system">cosmosdb</ATTRIBUTE>
     <ATTRIBUTE key="db.cosmosdb.machine_id">Some Value</ATTRIBUTE>
-<<<<<<< HEAD
-    <ATTRIBUTE key="net.peer.name">127.0.0.1</ATTRIBUTE>
-=======
     <ATTRIBUTE key="server.address">127.0.0.1</ATTRIBUTE>
->>>>>>> dee9abae
     <ATTRIBUTE key="db.cosmosdb.client_id">Some Value</ATTRIBUTE>
     <ATTRIBUTE key="user_agent.original">Some Value</ATTRIBUTE>
     <ATTRIBUTE key="db.cosmosdb.connection_mode">Direct</ATTRIBUTE>
     <ATTRIBUTE key="db.cosmosdb.operation_type">ReadFeed</ATTRIBUTE>
-<<<<<<< HEAD
-    <ATTRIBUTE key="db.cosmosdb.request_content_length_bytes">Some Value</ATTRIBUTE>
-    <ATTRIBUTE key="db.cosmosdb.response_content_length_bytes">Some Value</ATTRIBUTE>
-=======
->>>>>>> dee9abae
     <ATTRIBUTE key="db.cosmosdb.status_code">Some Value</ATTRIBUTE>
     <ATTRIBUTE key="db.cosmosdb.sub_status_code">Some Value</ATTRIBUTE>
     <ATTRIBUTE key="db.cosmosdb.request_charge">Some Value</ATTRIBUTE>
     <ATTRIBUTE key="db.cosmosdb.item_count">Some Value</ATTRIBUTE>
     <ATTRIBUTE key="db.cosmosdb.activity_id">Some Value</ATTRIBUTE>
-<<<<<<< HEAD
-    <ATTRIBUTE key="db.cosmosdb.correlated_activity_id">Some Value</ATTRIBUTE>
-    <ATTRIBUTE key="db.cosmosdb.regions_contacted">South Central US</ATTRIBUTE>
-  </ACTIVITY>
-  <ACTIVITY source="Azure.Cosmos.Request" operationName="RequestAsync" displayName="ReadFeed Document">
-    <ATTRIBUTE key="az.namespace">Microsoft.DocumentDB</ATTRIBUTE>
-    <ATTRIBUTE key="az.schema_url">https://opentelemetry.io/schemas/1.17.0</ATTRIBUTE>
-    <ATTRIBUTE key="tcp.uri">Some Value</ATTRIBUTE>
-    <ATTRIBUTE key="tcp.sub_status_code">0</ATTRIBUTE>
-    <ATTRIBUTE key="tcp.status_code">200</ATTRIBUTE>
-  </ACTIVITY>
-  <EVENT name="LatencyOverThreshold" />
-  <EVENT name="LatencyOverThreshold" />
-  <EVENT name="LatencyOverThreshold" />
-  <EVENT name="LatencyOverThreshold" />
-=======
     <ATTRIBUTE key="db.cosmosdb.regions_contacted">South Central US</ATTRIBUTE>
   </ACTIVITY>
   <EVENT name="ThresholdViolation" />
   <EVENT name="ThresholdViolation" />
   <EVENT name="ThresholdViolation" />
   <EVENT name="ThresholdViolation" />
->>>>>>> dee9abae
 </OTelActivities></Output>
   </Result>
 </Results>