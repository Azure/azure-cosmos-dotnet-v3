--- conflicted
+++ resolved
@@ -1082,7 +1082,7 @@
     │                                                   [Client Side Request Stats]
     │                                                   Redacted To Not Change The Baselines From Run To Run
     │                                               )
-<<<<<<< HEAD
+    ├── POCO Materialization(00000000-0000-0000-0000-000000000000)  Poco-Component  MemberName@FilePath:42  12:00:00:000  0.00 milliseconds  
     ├── MoveNextAsync(00000000-0000-0000-0000-000000000000)  ReadFeed-Component  MemberName@FilePath:42  12:00:00:000  0.00 milliseconds  
     │   └── MoveNextAsync(00000000-0000-0000-0000-000000000000)  Pagination-Component  MemberName@FilePath:42  12:00:00:000  0.00 milliseconds  
     │       └── [05C1CFFFFFFFF8,05C1DFFFFFFFF8) move next(00000000-0000-0000-0000-000000000000)  Pagination-Component  MemberName@FilePath:42  12:00:00:000  0.00 milliseconds  
@@ -1095,28 +1095,13 @@
     │                           └── Send Async(00000000-0000-0000-0000-000000000000)  RequestHandler-Component  MemberName@FilePath:42  12:00:00:000  0.00 milliseconds  
     │                               └── Send Async(00000000-0000-0000-0000-000000000000)  RequestHandler-Component  MemberName@FilePath:42  12:00:00:000  0.00 milliseconds  
     │                                   └── Microsoft.Azure.Documents.ServerStoreModel Transport Request(00000000-0000-0000-0000-000000000000)  Transport-Component  MemberName@FilePath:42  12:00:00:000  0.00 milliseconds  
-=======
-    ├── POCO Materialization(00000000-0000-0000-0000-000000000000)  Poco-Component  12:00:00:000  0.00 milliseconds  
-    ├── MoveNextAsync(00000000-0000-0000-0000-000000000000)  ReadFeed-Component  12:00:00:000  0.00 milliseconds  
-    │   └── MoveNextAsync(00000000-0000-0000-0000-000000000000)  Pagination-Component  12:00:00:000  0.00 milliseconds  
-    │       └── [05C1CFFFFFFFF8,05C1DFFFFFFFF8) move next(00000000-0000-0000-0000-000000000000)  Pagination-Component  12:00:00:000  0.00 milliseconds  
-    │           └── Microsoft.Azure.Cosmos.Handlers.RequestInvokerHandler(00000000-0000-0000-0000-000000000000)  RequestHandler-Component  12:00:00:000  0.00 milliseconds  
-    │               ├── Get Collection Cache(00000000-0000-0000-0000-000000000000)  Routing-Component  12:00:00:000  0.00 milliseconds  
-    │               ├── Try Get Overlapping Ranges(00000000-0000-0000-0000-000000000000)  Routing-Component  12:00:00:000  0.00 milliseconds  
-    │               └── Microsoft.Azure.Cosmos.Handlers.RequestInvokerHandler(00000000-0000-0000-0000-000000000000)  RequestHandler-Component  12:00:00:000  0.00 milliseconds  
-    │                   └── Send Async(00000000-0000-0000-0000-000000000000)  RequestHandler-Component  12:00:00:000  0.00 milliseconds  
-    │                       └── Send Async(00000000-0000-0000-0000-000000000000)  RequestHandler-Component  12:00:00:000  0.00 milliseconds  
-    │                           └── Send Async(00000000-0000-0000-0000-000000000000)  RequestHandler-Component  12:00:00:000  0.00 milliseconds  
-    │                               └── Send Async(00000000-0000-0000-0000-000000000000)  RequestHandler-Component  12:00:00:000  0.00 milliseconds  
-    │                                   └── Microsoft.Azure.Documents.ServerStoreModel Transport Request(00000000-0000-0000-0000-000000000000)  Transport-Component  12:00:00:000  0.00 milliseconds  
->>>>>>> 19d4c5a7
     │                                           (
     │                                               [User Agent]
     │                                               Redacted To Not Change The Baselines From Run To Run
     │                                               [Client Side Request Stats]
     │                                               Redacted To Not Change The Baselines From Run To Run
     │                                           )
-<<<<<<< HEAD
+    ├── POCO Materialization(00000000-0000-0000-0000-000000000000)  Poco-Component  MemberName@FilePath:42  12:00:00:000  0.00 milliseconds  
     ├── MoveNextAsync(00000000-0000-0000-0000-000000000000)  ReadFeed-Component  MemberName@FilePath:42  12:00:00:000  0.00 milliseconds  
     │   └── MoveNextAsync(00000000-0000-0000-0000-000000000000)  Pagination-Component  MemberName@FilePath:42  12:00:00:000  0.00 milliseconds  
     │       └── [05C1DFFFFFFFF8,05C1E7FFFFFFFA) move next(00000000-0000-0000-0000-000000000000)  Pagination-Component  MemberName@FilePath:42  12:00:00:000  0.00 milliseconds  
@@ -1129,68 +1114,32 @@
     │                           └── Send Async(00000000-0000-0000-0000-000000000000)  RequestHandler-Component  MemberName@FilePath:42  12:00:00:000  0.00 milliseconds  
     │                               └── Send Async(00000000-0000-0000-0000-000000000000)  RequestHandler-Component  MemberName@FilePath:42  12:00:00:000  0.00 milliseconds  
     │                                   └── Microsoft.Azure.Documents.ServerStoreModel Transport Request(00000000-0000-0000-0000-000000000000)  Transport-Component  MemberName@FilePath:42  12:00:00:000  0.00 milliseconds  
-=======
-    ├── POCO Materialization(00000000-0000-0000-0000-000000000000)  Poco-Component  12:00:00:000  0.00 milliseconds  
-    ├── MoveNextAsync(00000000-0000-0000-0000-000000000000)  ReadFeed-Component  12:00:00:000  0.00 milliseconds  
-    │   └── MoveNextAsync(00000000-0000-0000-0000-000000000000)  Pagination-Component  12:00:00:000  0.00 milliseconds  
-    │       └── [05C1DFFFFFFFF8,05C1E7FFFFFFFA) move next(00000000-0000-0000-0000-000000000000)  Pagination-Component  12:00:00:000  0.00 milliseconds  
-    │           └── Microsoft.Azure.Cosmos.Handlers.RequestInvokerHandler(00000000-0000-0000-0000-000000000000)  RequestHandler-Component  12:00:00:000  0.00 milliseconds  
-    │               ├── Get Collection Cache(00000000-0000-0000-0000-000000000000)  Routing-Component  12:00:00:000  0.00 milliseconds  
-    │               ├── Try Get Overlapping Ranges(00000000-0000-0000-0000-000000000000)  Routing-Component  12:00:00:000  0.00 milliseconds  
-    │               └── Microsoft.Azure.Cosmos.Handlers.RequestInvokerHandler(00000000-0000-0000-0000-000000000000)  RequestHandler-Component  12:00:00:000  0.00 milliseconds  
-    │                   └── Send Async(00000000-0000-0000-0000-000000000000)  RequestHandler-Component  12:00:00:000  0.00 milliseconds  
-    │                       └── Send Async(00000000-0000-0000-0000-000000000000)  RequestHandler-Component  12:00:00:000  0.00 milliseconds  
-    │                           └── Send Async(00000000-0000-0000-0000-000000000000)  RequestHandler-Component  12:00:00:000  0.00 milliseconds  
-    │                               └── Send Async(00000000-0000-0000-0000-000000000000)  RequestHandler-Component  12:00:00:000  0.00 milliseconds  
-    │                                   └── Microsoft.Azure.Documents.ServerStoreModel Transport Request(00000000-0000-0000-0000-000000000000)  Transport-Component  12:00:00:000  0.00 milliseconds  
->>>>>>> 19d4c5a7
     │                                           (
     │                                               [User Agent]
     │                                               Redacted To Not Change The Baselines From Run To Run
     │                                               [Client Side Request Stats]
     │                                               Redacted To Not Change The Baselines From Run To Run
     │                                           )
-<<<<<<< HEAD
-    └── MoveNextAsync(00000000-0000-0000-0000-000000000000)  ReadFeed-Component  MemberName@FilePath:42  12:00:00:000  0.00 milliseconds  
-        └── MoveNextAsync(00000000-0000-0000-0000-000000000000)  Pagination-Component  MemberName@FilePath:42  12:00:00:000  0.00 milliseconds  
-            └── [05C1E7FFFFFFFA,FF) move next(00000000-0000-0000-0000-000000000000)  Pagination-Component  MemberName@FilePath:42  12:00:00:000  0.00 milliseconds  
-                └── Microsoft.Azure.Cosmos.Handlers.RequestInvokerHandler(00000000-0000-0000-0000-000000000000)  RequestHandler-Component  MemberName@FilePath:42  12:00:00:000  0.00 milliseconds  
-                    ├── Get Collection Cache(00000000-0000-0000-0000-000000000000)  Routing-Component  MemberName@FilePath:42  12:00:00:000  0.00 milliseconds  
-                    ├── Try Get Overlapping Ranges(00000000-0000-0000-0000-000000000000)  Routing-Component  MemberName@FilePath:42  12:00:00:000  0.00 milliseconds  
-                    └── Microsoft.Azure.Cosmos.Handlers.RequestInvokerHandler(00000000-0000-0000-0000-000000000000)  RequestHandler-Component  MemberName@FilePath:42  12:00:00:000  0.00 milliseconds  
-                        └── Send Async(00000000-0000-0000-0000-000000000000)  RequestHandler-Component  MemberName@FilePath:42  12:00:00:000  0.00 milliseconds  
-                            └── Send Async(00000000-0000-0000-0000-000000000000)  RequestHandler-Component  MemberName@FilePath:42  12:00:00:000  0.00 milliseconds  
-                                └── Send Async(00000000-0000-0000-0000-000000000000)  RequestHandler-Component  MemberName@FilePath:42  12:00:00:000  0.00 milliseconds  
-                                    └── Send Async(00000000-0000-0000-0000-000000000000)  RequestHandler-Component  MemberName@FilePath:42  12:00:00:000  0.00 milliseconds  
-                                        └── Microsoft.Azure.Documents.ServerStoreModel Transport Request(00000000-0000-0000-0000-000000000000)  Transport-Component  MemberName@FilePath:42  12:00:00:000  0.00 milliseconds  
-                                                (
-                                                    [User Agent]
-                                                    Redacted To Not Change The Baselines From Run To Run
-                                                    [Client Side Request Stats]
-                                                    Redacted To Not Change The Baselines From Run To Run
-                                                )
-=======
-    ├── POCO Materialization(00000000-0000-0000-0000-000000000000)  Poco-Component  12:00:00:000  0.00 milliseconds  
-    ├── MoveNextAsync(00000000-0000-0000-0000-000000000000)  ReadFeed-Component  12:00:00:000  0.00 milliseconds  
-    │   └── MoveNextAsync(00000000-0000-0000-0000-000000000000)  Pagination-Component  12:00:00:000  0.00 milliseconds  
-    │       └── [05C1E7FFFFFFFA,FF) move next(00000000-0000-0000-0000-000000000000)  Pagination-Component  12:00:00:000  0.00 milliseconds  
-    │           └── Microsoft.Azure.Cosmos.Handlers.RequestInvokerHandler(00000000-0000-0000-0000-000000000000)  RequestHandler-Component  12:00:00:000  0.00 milliseconds  
-    │               ├── Get Collection Cache(00000000-0000-0000-0000-000000000000)  Routing-Component  12:00:00:000  0.00 milliseconds  
-    │               ├── Try Get Overlapping Ranges(00000000-0000-0000-0000-000000000000)  Routing-Component  12:00:00:000  0.00 milliseconds  
-    │               └── Microsoft.Azure.Cosmos.Handlers.RequestInvokerHandler(00000000-0000-0000-0000-000000000000)  RequestHandler-Component  12:00:00:000  0.00 milliseconds  
-    │                   └── Send Async(00000000-0000-0000-0000-000000000000)  RequestHandler-Component  12:00:00:000  0.00 milliseconds  
-    │                       └── Send Async(00000000-0000-0000-0000-000000000000)  RequestHandler-Component  12:00:00:000  0.00 milliseconds  
-    │                           └── Send Async(00000000-0000-0000-0000-000000000000)  RequestHandler-Component  12:00:00:000  0.00 milliseconds  
-    │                               └── Send Async(00000000-0000-0000-0000-000000000000)  RequestHandler-Component  12:00:00:000  0.00 milliseconds  
-    │                                   └── Microsoft.Azure.Documents.ServerStoreModel Transport Request(00000000-0000-0000-0000-000000000000)  Transport-Component  12:00:00:000  0.00 milliseconds  
+    ├── POCO Materialization(00000000-0000-0000-0000-000000000000)  Poco-Component  MemberName@FilePath:42  12:00:00:000  0.00 milliseconds  
+    ├── MoveNextAsync(00000000-0000-0000-0000-000000000000)  ReadFeed-Component  MemberName@FilePath:42  12:00:00:000  0.00 milliseconds  
+    │   └── MoveNextAsync(00000000-0000-0000-0000-000000000000)  Pagination-Component  MemberName@FilePath:42  12:00:00:000  0.00 milliseconds  
+    │       └── [05C1E7FFFFFFFA,FF) move next(00000000-0000-0000-0000-000000000000)  Pagination-Component  MemberName@FilePath:42  12:00:00:000  0.00 milliseconds  
+    │           └── Microsoft.Azure.Cosmos.Handlers.RequestInvokerHandler(00000000-0000-0000-0000-000000000000)  RequestHandler-Component  MemberName@FilePath:42  12:00:00:000  0.00 milliseconds  
+    │               ├── Get Collection Cache(00000000-0000-0000-0000-000000000000)  Routing-Component  MemberName@FilePath:42  12:00:00:000  0.00 milliseconds  
+    │               ├── Try Get Overlapping Ranges(00000000-0000-0000-0000-000000000000)  Routing-Component  MemberName@FilePath:42  12:00:00:000  0.00 milliseconds  
+    │               └── Microsoft.Azure.Cosmos.Handlers.RequestInvokerHandler(00000000-0000-0000-0000-000000000000)  RequestHandler-Component  MemberName@FilePath:42  12:00:00:000  0.00 milliseconds  
+    │                   └── Send Async(00000000-0000-0000-0000-000000000000)  RequestHandler-Component  MemberName@FilePath:42  12:00:00:000  0.00 milliseconds  
+    │                       └── Send Async(00000000-0000-0000-0000-000000000000)  RequestHandler-Component  MemberName@FilePath:42  12:00:00:000  0.00 milliseconds  
+    │                           └── Send Async(00000000-0000-0000-0000-000000000000)  RequestHandler-Component  MemberName@FilePath:42  12:00:00:000  0.00 milliseconds  
+    │                               └── Send Async(00000000-0000-0000-0000-000000000000)  RequestHandler-Component  MemberName@FilePath:42  12:00:00:000  0.00 milliseconds  
+    │                                   └── Microsoft.Azure.Documents.ServerStoreModel Transport Request(00000000-0000-0000-0000-000000000000)  Transport-Component  MemberName@FilePath:42  12:00:00:000  0.00 milliseconds  
     │                                           (
     │                                               [User Agent]
     │                                               Redacted To Not Change The Baselines From Run To Run
     │                                               [Client Side Request Stats]
     │                                               Redacted To Not Change The Baselines From Run To Run
     │                                           )
-    └── POCO Materialization(00000000-0000-0000-0000-000000000000)  Poco-Component  12:00:00:000  0.00 milliseconds  
->>>>>>> 19d4c5a7
+    └── POCO Materialization(00000000-0000-0000-0000-000000000000)  Poco-Component  MemberName@FilePath:42  12:00:00:000  0.00 milliseconds  
 ]]></Text>
       <Json><![CDATA[{
   "name": "Root Trace",
@@ -1578,6 +1527,11 @@
       "name": "POCO Materialization",
       "id": "00000000-0000-0000-0000-000000000000",
       "component": "Poco",
+      "caller information": {
+        "member name": "MemberName",
+        "file name": "FilePath",
+        "line number": 42
+      },
       "start time": "12:00:00:000",
       "duration in milliseconds": 0,
       "data": {},
@@ -1767,6 +1721,11 @@
       "name": "POCO Materialization",
       "id": "00000000-0000-0000-0000-000000000000",
       "component": "Poco",
+      "caller information": {
+        "member name": "MemberName",
+        "file name": "FilePath",
+        "line number": 42
+      },
       "start time": "12:00:00:000",
       "duration in milliseconds": 0,
       "data": {},
@@ -1956,6 +1915,11 @@
       "name": "POCO Materialization",
       "id": "00000000-0000-0000-0000-000000000000",
       "component": "Poco",
+      "caller information": {
+        "member name": "MemberName",
+        "file name": "FilePath",
+        "line number": 42
+      },
       "start time": "12:00:00:000",
       "duration in milliseconds": 0,
       "data": {},
@@ -2145,6 +2109,11 @@
       "name": "POCO Materialization",
       "id": "00000000-0000-0000-0000-000000000000",
       "component": "Poco",
+      "caller information": {
+        "member name": "MemberName",
+        "file name": "FilePath",
+        "line number": 42
+      },
       "start time": "12:00:00:000",
       "duration in milliseconds": 0,
       "data": {},
@@ -3273,193 +3242,100 @@
     </Input>
     <Output>
       <Text><![CDATA[.
-<<<<<<< HEAD
 └── Trace Forest(00000000-0000-0000-0000-000000000000)  Unknown-Component  MemberName@FilePath:42  12:00:00:000  0.00 milliseconds  
     ├── Typed FeedIterator ReadNextAsync(00000000-0000-0000-0000-000000000000)  Unknown-Component  MemberName@FilePath:42  12:00:00:000  0.00 milliseconds  
-    │   └── MoveNextAsync(00000000-0000-0000-0000-000000000000)  ReadFeed-Component  MemberName@FilePath:42  12:00:00:000  0.00 milliseconds  
-    │       └── MoveNextAsync(00000000-0000-0000-0000-000000000000)  Pagination-Component  MemberName@FilePath:42  12:00:00:000  0.00 milliseconds  
-    │           ├── [,FF) move next(00000000-0000-0000-0000-000000000000)  Pagination-Component  MemberName@FilePath:42  12:00:00:000  0.00 milliseconds  
-    │           │   └── Prefetch(00000000-0000-0000-0000-000000000000)  Pagination-Component  MemberName@FilePath:42  12:00:00:000  0.00 milliseconds  
-    │           │       └── [,FF) move next(00000000-0000-0000-0000-000000000000)  Pagination-Component  MemberName@FilePath:42  12:00:00:000  0.00 milliseconds  
-    │           │           └── Microsoft.Azure.Cosmos.Handlers.RequestInvokerHandler(00000000-0000-0000-0000-000000000000)  RequestHandler-Component  MemberName@FilePath:42  12:00:00:000  0.00 milliseconds  
-    │           │               ├── Get Collection Cache(00000000-0000-0000-0000-000000000000)  Routing-Component  MemberName@FilePath:42  12:00:00:000  0.00 milliseconds  
-    │           │               └── Try Get Overlapping Ranges(00000000-0000-0000-0000-000000000000)  Routing-Component  MemberName@FilePath:42  12:00:00:000  0.00 milliseconds  
-    │           ├── Get Container Properties(00000000-0000-0000-0000-000000000000)  Transport-Component  MemberName@FilePath:42  12:00:00:000  0.00 milliseconds  
-    │           │   └── Get Collection Cache(00000000-0000-0000-0000-000000000000)  Routing-Component  MemberName@FilePath:42  12:00:00:000  0.00 milliseconds  
-    │           ├── Get RID(00000000-0000-0000-0000-000000000000)  Routing-Component  MemberName@FilePath:42  12:00:00:000  0.00 milliseconds  
-    │           ├── Get Collection Cache(00000000-0000-0000-0000-000000000000)  Routing-Component  MemberName@FilePath:42  12:00:00:000  0.00 milliseconds  
-    │           ├── Get Overlapping Feed Ranges(00000000-0000-0000-0000-000000000000)  Routing-Component  MemberName@FilePath:42  12:00:00:000  0.00 milliseconds  
-    │           │   └── Get Partition Key Ranges(00000000-0000-0000-0000-000000000000)  Routing-Component  MemberName@FilePath:42  12:00:00:000  0.00 milliseconds  
-    │           └── MoveNextAsync(00000000-0000-0000-0000-000000000000)  Pagination-Component  MemberName@FilePath:42  12:00:00:000  0.00 milliseconds  
-    │               └── [,05C1CFFFFFFFF8) move next(00000000-0000-0000-0000-000000000000)  Pagination-Component  MemberName@FilePath:42  12:00:00:000  0.00 milliseconds  
-    │                   └── Microsoft.Azure.Cosmos.Handlers.RequestInvokerHandler(00000000-0000-0000-0000-000000000000)  RequestHandler-Component  MemberName@FilePath:42  12:00:00:000  0.00 milliseconds  
-    │                       ├── Get Collection Cache(00000000-0000-0000-0000-000000000000)  Routing-Component  MemberName@FilePath:42  12:00:00:000  0.00 milliseconds  
-    │                       ├── Try Get Overlapping Ranges(00000000-0000-0000-0000-000000000000)  Routing-Component  MemberName@FilePath:42  12:00:00:000  0.00 milliseconds  
-    │                       └── Microsoft.Azure.Cosmos.Handlers.RequestInvokerHandler(00000000-0000-0000-0000-000000000000)  RequestHandler-Component  MemberName@FilePath:42  12:00:00:000  0.00 milliseconds  
-    │                           └── Send Async(00000000-0000-0000-0000-000000000000)  RequestHandler-Component  MemberName@FilePath:42  12:00:00:000  0.00 milliseconds  
-    │                               └── Send Async(00000000-0000-0000-0000-000000000000)  RequestHandler-Component  MemberName@FilePath:42  12:00:00:000  0.00 milliseconds  
-    │                                   └── Send Async(00000000-0000-0000-0000-000000000000)  RequestHandler-Component  MemberName@FilePath:42  12:00:00:000  0.00 milliseconds  
-    │                                       └── Send Async(00000000-0000-0000-0000-000000000000)  RequestHandler-Component  MemberName@FilePath:42  12:00:00:000  0.00 milliseconds  
-    │                                           └── Microsoft.Azure.Documents.ServerStoreModel Transport Request(00000000-0000-0000-0000-000000000000)  Transport-Component  MemberName@FilePath:42  12:00:00:000  0.00 milliseconds  
-    │                                                   (
-    │                                                       [User Agent]
-    │                                                       Redacted To Not Change The Baselines From Run To Run
-    │                                                       [Client Side Request Stats]
-    │                                                       Redacted To Not Change The Baselines From Run To Run
-    │                                                   )
-    ├── Typed FeedIterator ReadNextAsync(00000000-0000-0000-0000-000000000000)  Unknown-Component  MemberName@FilePath:42  12:00:00:000  0.00 milliseconds  
-    │   └── MoveNextAsync(00000000-0000-0000-0000-000000000000)  ReadFeed-Component  MemberName@FilePath:42  12:00:00:000  0.00 milliseconds  
-    │       └── MoveNextAsync(00000000-0000-0000-0000-000000000000)  Pagination-Component  MemberName@FilePath:42  12:00:00:000  0.00 milliseconds  
-    │           └── [05C1CFFFFFFFF8,05C1DFFFFFFFF8) move next(00000000-0000-0000-0000-000000000000)  Pagination-Component  MemberName@FilePath:42  12:00:00:000  0.00 milliseconds  
-    │               └── Microsoft.Azure.Cosmos.Handlers.RequestInvokerHandler(00000000-0000-0000-0000-000000000000)  RequestHandler-Component  MemberName@FilePath:42  12:00:00:000  0.00 milliseconds  
-    │                   ├── Get Collection Cache(00000000-0000-0000-0000-000000000000)  Routing-Component  MemberName@FilePath:42  12:00:00:000  0.00 milliseconds  
-    │                   ├── Try Get Overlapping Ranges(00000000-0000-0000-0000-000000000000)  Routing-Component  MemberName@FilePath:42  12:00:00:000  0.00 milliseconds  
-    │                   └── Microsoft.Azure.Cosmos.Handlers.RequestInvokerHandler(00000000-0000-0000-0000-000000000000)  RequestHandler-Component  MemberName@FilePath:42  12:00:00:000  0.00 milliseconds  
-    │                       └── Send Async(00000000-0000-0000-0000-000000000000)  RequestHandler-Component  MemberName@FilePath:42  12:00:00:000  0.00 milliseconds  
-    │                           └── Send Async(00000000-0000-0000-0000-000000000000)  RequestHandler-Component  MemberName@FilePath:42  12:00:00:000  0.00 milliseconds  
-    │                               └── Send Async(00000000-0000-0000-0000-000000000000)  RequestHandler-Component  MemberName@FilePath:42  12:00:00:000  0.00 milliseconds  
-    │                                   └── Send Async(00000000-0000-0000-0000-000000000000)  RequestHandler-Component  MemberName@FilePath:42  12:00:00:000  0.00 milliseconds  
-    │                                       └── Microsoft.Azure.Documents.ServerStoreModel Transport Request(00000000-0000-0000-0000-000000000000)  Transport-Component  MemberName@FilePath:42  12:00:00:000  0.00 milliseconds  
-    │                                               (
-    │                                                   [User Agent]
-    │                                                   Redacted To Not Change The Baselines From Run To Run
-    │                                                   [Client Side Request Stats]
-    │                                                   Redacted To Not Change The Baselines From Run To Run
-    │                                               )
-    ├── Typed FeedIterator ReadNextAsync(00000000-0000-0000-0000-000000000000)  Unknown-Component  MemberName@FilePath:42  12:00:00:000  0.00 milliseconds  
-    │   └── MoveNextAsync(00000000-0000-0000-0000-000000000000)  ReadFeed-Component  MemberName@FilePath:42  12:00:00:000  0.00 milliseconds  
-    │       └── MoveNextAsync(00000000-0000-0000-0000-000000000000)  Pagination-Component  MemberName@FilePath:42  12:00:00:000  0.00 milliseconds  
-    │           └── [05C1DFFFFFFFF8,05C1E7FFFFFFFA) move next(00000000-0000-0000-0000-000000000000)  Pagination-Component  MemberName@FilePath:42  12:00:00:000  0.00 milliseconds  
-    │               └── Microsoft.Azure.Cosmos.Handlers.RequestInvokerHandler(00000000-0000-0000-0000-000000000000)  RequestHandler-Component  MemberName@FilePath:42  12:00:00:000  0.00 milliseconds  
-    │                   ├── Get Collection Cache(00000000-0000-0000-0000-000000000000)  Routing-Component  MemberName@FilePath:42  12:00:00:000  0.00 milliseconds  
-    │                   ├── Try Get Overlapping Ranges(00000000-0000-0000-0000-000000000000)  Routing-Component  MemberName@FilePath:42  12:00:00:000  0.00 milliseconds  
-    │                   └── Microsoft.Azure.Cosmos.Handlers.RequestInvokerHandler(00000000-0000-0000-0000-000000000000)  RequestHandler-Component  MemberName@FilePath:42  12:00:00:000  0.00 milliseconds  
-    │                       └── Send Async(00000000-0000-0000-0000-000000000000)  RequestHandler-Component  MemberName@FilePath:42  12:00:00:000  0.00 milliseconds  
-    │                           └── Send Async(00000000-0000-0000-0000-000000000000)  RequestHandler-Component  MemberName@FilePath:42  12:00:00:000  0.00 milliseconds  
-    │                               └── Send Async(00000000-0000-0000-0000-000000000000)  RequestHandler-Component  MemberName@FilePath:42  12:00:00:000  0.00 milliseconds  
-    │                                   └── Send Async(00000000-0000-0000-0000-000000000000)  RequestHandler-Component  MemberName@FilePath:42  12:00:00:000  0.00 milliseconds  
-    │                                       └── Microsoft.Azure.Documents.ServerStoreModel Transport Request(00000000-0000-0000-0000-000000000000)  Transport-Component  MemberName@FilePath:42  12:00:00:000  0.00 milliseconds  
-    │                                               (
-    │                                                   [User Agent]
-    │                                                   Redacted To Not Change The Baselines From Run To Run
-    │                                                   [Client Side Request Stats]
-    │                                                   Redacted To Not Change The Baselines From Run To Run
-    │                                               )
-    └── Typed FeedIterator ReadNextAsync(00000000-0000-0000-0000-000000000000)  Unknown-Component  MemberName@FilePath:42  12:00:00:000  0.00 milliseconds  
-        └── MoveNextAsync(00000000-0000-0000-0000-000000000000)  ReadFeed-Component  MemberName@FilePath:42  12:00:00:000  0.00 milliseconds  
-            └── MoveNextAsync(00000000-0000-0000-0000-000000000000)  Pagination-Component  MemberName@FilePath:42  12:00:00:000  0.00 milliseconds  
-                └── [05C1E7FFFFFFFA,FF) move next(00000000-0000-0000-0000-000000000000)  Pagination-Component  MemberName@FilePath:42  12:00:00:000  0.00 milliseconds  
-                    └── Microsoft.Azure.Cosmos.Handlers.RequestInvokerHandler(00000000-0000-0000-0000-000000000000)  RequestHandler-Component  MemberName@FilePath:42  12:00:00:000  0.00 milliseconds  
-                        ├── Get Collection Cache(00000000-0000-0000-0000-000000000000)  Routing-Component  MemberName@FilePath:42  12:00:00:000  0.00 milliseconds  
-                        ├── Try Get Overlapping Ranges(00000000-0000-0000-0000-000000000000)  Routing-Component  MemberName@FilePath:42  12:00:00:000  0.00 milliseconds  
-                        └── Microsoft.Azure.Cosmos.Handlers.RequestInvokerHandler(00000000-0000-0000-0000-000000000000)  RequestHandler-Component  MemberName@FilePath:42  12:00:00:000  0.00 milliseconds  
-                            └── Send Async(00000000-0000-0000-0000-000000000000)  RequestHandler-Component  MemberName@FilePath:42  12:00:00:000  0.00 milliseconds  
-                                └── Send Async(00000000-0000-0000-0000-000000000000)  RequestHandler-Component  MemberName@FilePath:42  12:00:00:000  0.00 milliseconds  
-                                    └── Send Async(00000000-0000-0000-0000-000000000000)  RequestHandler-Component  MemberName@FilePath:42  12:00:00:000  0.00 milliseconds  
-                                        └── Send Async(00000000-0000-0000-0000-000000000000)  RequestHandler-Component  MemberName@FilePath:42  12:00:00:000  0.00 milliseconds  
-                                            └── Microsoft.Azure.Documents.ServerStoreModel Transport Request(00000000-0000-0000-0000-000000000000)  Transport-Component  MemberName@FilePath:42  12:00:00:000  0.00 milliseconds  
-                                                    (
-                                                        [User Agent]
-                                                        Redacted To Not Change The Baselines From Run To Run
-                                                        [Client Side Request Stats]
-                                                        Redacted To Not Change The Baselines From Run To Run
-                                                    )
-=======
-└── Trace Forest(00000000-0000-0000-0000-000000000000)  Unknown-Component  12:00:00:000  0.00 milliseconds  
-    ├── Typed FeedIterator ReadNextAsync(00000000-0000-0000-0000-000000000000)  Unknown-Component  12:00:00:000  0.00 milliseconds  
-    │   ├── MoveNextAsync(00000000-0000-0000-0000-000000000000)  ReadFeed-Component  12:00:00:000  0.00 milliseconds  
-    │   │   └── MoveNextAsync(00000000-0000-0000-0000-000000000000)  Pagination-Component  12:00:00:000  0.00 milliseconds  
-    │   │       ├── [,FF) move next(00000000-0000-0000-0000-000000000000)  Pagination-Component  12:00:00:000  0.00 milliseconds  
-    │   │       │   └── Prefetch(00000000-0000-0000-0000-000000000000)  Pagination-Component  12:00:00:000  0.00 milliseconds  
-    │   │       │       └── [,FF) move next(00000000-0000-0000-0000-000000000000)  Pagination-Component  12:00:00:000  0.00 milliseconds  
-    │   │       │           └── Microsoft.Azure.Cosmos.Handlers.RequestInvokerHandler(00000000-0000-0000-0000-000000000000)  RequestHandler-Component  12:00:00:000  0.00 milliseconds  
-    │   │       │               ├── Get Collection Cache(00000000-0000-0000-0000-000000000000)  Routing-Component  12:00:00:000  0.00 milliseconds  
-    │   │       │               └── Try Get Overlapping Ranges(00000000-0000-0000-0000-000000000000)  Routing-Component  12:00:00:000  0.00 milliseconds  
-    │   │       ├── Get Container Properties(00000000-0000-0000-0000-000000000000)  Transport-Component  12:00:00:000  0.00 milliseconds  
-    │   │       │   └── Get Collection Cache(00000000-0000-0000-0000-000000000000)  Routing-Component  12:00:00:000  0.00 milliseconds  
-    │   │       ├── Get RID(00000000-0000-0000-0000-000000000000)  Routing-Component  12:00:00:000  0.00 milliseconds  
-    │   │       ├── Get Collection Cache(00000000-0000-0000-0000-000000000000)  Routing-Component  12:00:00:000  0.00 milliseconds  
-    │   │       ├── Get Overlapping Feed Ranges(00000000-0000-0000-0000-000000000000)  Routing-Component  12:00:00:000  0.00 milliseconds  
-    │   │       │   └── Get Partition Key Ranges(00000000-0000-0000-0000-000000000000)  Routing-Component  12:00:00:000  0.00 milliseconds  
-    │   │       └── MoveNextAsync(00000000-0000-0000-0000-000000000000)  Pagination-Component  12:00:00:000  0.00 milliseconds  
-    │   │           └── [,05C1CFFFFFFFF8) move next(00000000-0000-0000-0000-000000000000)  Pagination-Component  12:00:00:000  0.00 milliseconds  
-    │   │               └── Microsoft.Azure.Cosmos.Handlers.RequestInvokerHandler(00000000-0000-0000-0000-000000000000)  RequestHandler-Component  12:00:00:000  0.00 milliseconds  
-    │   │                   ├── Get Collection Cache(00000000-0000-0000-0000-000000000000)  Routing-Component  12:00:00:000  0.00 milliseconds  
-    │   │                   ├── Try Get Overlapping Ranges(00000000-0000-0000-0000-000000000000)  Routing-Component  12:00:00:000  0.00 milliseconds  
-    │   │                   └── Microsoft.Azure.Cosmos.Handlers.RequestInvokerHandler(00000000-0000-0000-0000-000000000000)  RequestHandler-Component  12:00:00:000  0.00 milliseconds  
-    │   │                       └── Send Async(00000000-0000-0000-0000-000000000000)  RequestHandler-Component  12:00:00:000  0.00 milliseconds  
-    │   │                           └── Send Async(00000000-0000-0000-0000-000000000000)  RequestHandler-Component  12:00:00:000  0.00 milliseconds  
-    │   │                               └── Send Async(00000000-0000-0000-0000-000000000000)  RequestHandler-Component  12:00:00:000  0.00 milliseconds  
-    │   │                                   └── Send Async(00000000-0000-0000-0000-000000000000)  RequestHandler-Component  12:00:00:000  0.00 milliseconds  
-    │   │                                       └── Microsoft.Azure.Documents.ServerStoreModel Transport Request(00000000-0000-0000-0000-000000000000)  Transport-Component  12:00:00:000  0.00 milliseconds  
+    │   ├── MoveNextAsync(00000000-0000-0000-0000-000000000000)  ReadFeed-Component  MemberName@FilePath:42  12:00:00:000  0.00 milliseconds  
+    │   │   └── MoveNextAsync(00000000-0000-0000-0000-000000000000)  Pagination-Component  MemberName@FilePath:42  12:00:00:000  0.00 milliseconds  
+    │   │       ├── [,FF) move next(00000000-0000-0000-0000-000000000000)  Pagination-Component  MemberName@FilePath:42  12:00:00:000  0.00 milliseconds  
+    │   │       │   └── Prefetch(00000000-0000-0000-0000-000000000000)  Pagination-Component  MemberName@FilePath:42  12:00:00:000  0.00 milliseconds  
+    │   │       │       └── [,FF) move next(00000000-0000-0000-0000-000000000000)  Pagination-Component  MemberName@FilePath:42  12:00:00:000  0.00 milliseconds  
+    │   │       │           └── Microsoft.Azure.Cosmos.Handlers.RequestInvokerHandler(00000000-0000-0000-0000-000000000000)  RequestHandler-Component  MemberName@FilePath:42  12:00:00:000  0.00 milliseconds  
+    │   │       │               ├── Get Collection Cache(00000000-0000-0000-0000-000000000000)  Routing-Component  MemberName@FilePath:42  12:00:00:000  0.00 milliseconds  
+    │   │       │               └── Try Get Overlapping Ranges(00000000-0000-0000-0000-000000000000)  Routing-Component  MemberName@FilePath:42  12:00:00:000  0.00 milliseconds  
+    │   │       ├── Get Container Properties(00000000-0000-0000-0000-000000000000)  Transport-Component  MemberName@FilePath:42  12:00:00:000  0.00 milliseconds  
+    │   │       │   └── Get Collection Cache(00000000-0000-0000-0000-000000000000)  Routing-Component  MemberName@FilePath:42  12:00:00:000  0.00 milliseconds  
+    │   │       ├── Get RID(00000000-0000-0000-0000-000000000000)  Routing-Component  MemberName@FilePath:42  12:00:00:000  0.00 milliseconds  
+    │   │       ├── Get Collection Cache(00000000-0000-0000-0000-000000000000)  Routing-Component  MemberName@FilePath:42  12:00:00:000  0.00 milliseconds  
+    │   │       ├── Get Overlapping Feed Ranges(00000000-0000-0000-0000-000000000000)  Routing-Component  MemberName@FilePath:42  12:00:00:000  0.00 milliseconds  
+    │   │       │   └── Get Partition Key Ranges(00000000-0000-0000-0000-000000000000)  Routing-Component  MemberName@FilePath:42  12:00:00:000  0.00 milliseconds  
+    │   │       └── MoveNextAsync(00000000-0000-0000-0000-000000000000)  Pagination-Component  MemberName@FilePath:42  12:00:00:000  0.00 milliseconds  
+    │   │           └── [,05C1CFFFFFFFF8) move next(00000000-0000-0000-0000-000000000000)  Pagination-Component  MemberName@FilePath:42  12:00:00:000  0.00 milliseconds  
+    │   │               └── Microsoft.Azure.Cosmos.Handlers.RequestInvokerHandler(00000000-0000-0000-0000-000000000000)  RequestHandler-Component  MemberName@FilePath:42  12:00:00:000  0.00 milliseconds  
+    │   │                   ├── Get Collection Cache(00000000-0000-0000-0000-000000000000)  Routing-Component  MemberName@FilePath:42  12:00:00:000  0.00 milliseconds  
+    │   │                   ├── Try Get Overlapping Ranges(00000000-0000-0000-0000-000000000000)  Routing-Component  MemberName@FilePath:42  12:00:00:000  0.00 milliseconds  
+    │   │                   └── Microsoft.Azure.Cosmos.Handlers.RequestInvokerHandler(00000000-0000-0000-0000-000000000000)  RequestHandler-Component  MemberName@FilePath:42  12:00:00:000  0.00 milliseconds  
+    │   │                       └── Send Async(00000000-0000-0000-0000-000000000000)  RequestHandler-Component  MemberName@FilePath:42  12:00:00:000  0.00 milliseconds  
+    │   │                           └── Send Async(00000000-0000-0000-0000-000000000000)  RequestHandler-Component  MemberName@FilePath:42  12:00:00:000  0.00 milliseconds  
+    │   │                               └── Send Async(00000000-0000-0000-0000-000000000000)  RequestHandler-Component  MemberName@FilePath:42  12:00:00:000  0.00 milliseconds  
+    │   │                                   └── Send Async(00000000-0000-0000-0000-000000000000)  RequestHandler-Component  MemberName@FilePath:42  12:00:00:000  0.00 milliseconds  
+    │   │                                       └── Microsoft.Azure.Documents.ServerStoreModel Transport Request(00000000-0000-0000-0000-000000000000)  Transport-Component  MemberName@FilePath:42  12:00:00:000  0.00 milliseconds  
     │   │                                               (
     │   │                                                   [User Agent]
     │   │                                                   Redacted To Not Change The Baselines From Run To Run
     │   │                                                   [Client Side Request Stats]
     │   │                                                   Redacted To Not Change The Baselines From Run To Run
     │   │                                               )
-    │   └── POCO Materialization(00000000-0000-0000-0000-000000000000)  Poco-Component  12:00:00:000  0.00 milliseconds  
-    ├── Typed FeedIterator ReadNextAsync(00000000-0000-0000-0000-000000000000)  Unknown-Component  12:00:00:000  0.00 milliseconds  
-    │   ├── MoveNextAsync(00000000-0000-0000-0000-000000000000)  ReadFeed-Component  12:00:00:000  0.00 milliseconds  
-    │   │   └── MoveNextAsync(00000000-0000-0000-0000-000000000000)  Pagination-Component  12:00:00:000  0.00 milliseconds  
-    │   │       └── [05C1CFFFFFFFF8,05C1DFFFFFFFF8) move next(00000000-0000-0000-0000-000000000000)  Pagination-Component  12:00:00:000  0.00 milliseconds  
-    │   │           └── Microsoft.Azure.Cosmos.Handlers.RequestInvokerHandler(00000000-0000-0000-0000-000000000000)  RequestHandler-Component  12:00:00:000  0.00 milliseconds  
-    │   │               ├── Get Collection Cache(00000000-0000-0000-0000-000000000000)  Routing-Component  12:00:00:000  0.00 milliseconds  
-    │   │               ├── Try Get Overlapping Ranges(00000000-0000-0000-0000-000000000000)  Routing-Component  12:00:00:000  0.00 milliseconds  
-    │   │               └── Microsoft.Azure.Cosmos.Handlers.RequestInvokerHandler(00000000-0000-0000-0000-000000000000)  RequestHandler-Component  12:00:00:000  0.00 milliseconds  
-    │   │                   └── Send Async(00000000-0000-0000-0000-000000000000)  RequestHandler-Component  12:00:00:000  0.00 milliseconds  
-    │   │                       └── Send Async(00000000-0000-0000-0000-000000000000)  RequestHandler-Component  12:00:00:000  0.00 milliseconds  
-    │   │                           └── Send Async(00000000-0000-0000-0000-000000000000)  RequestHandler-Component  12:00:00:000  0.00 milliseconds  
-    │   │                               └── Send Async(00000000-0000-0000-0000-000000000000)  RequestHandler-Component  12:00:00:000  0.00 milliseconds  
-    │   │                                   └── Microsoft.Azure.Documents.ServerStoreModel Transport Request(00000000-0000-0000-0000-000000000000)  Transport-Component  12:00:00:000  0.00 milliseconds  
+    │   └── POCO Materialization(00000000-0000-0000-0000-000000000000)  Poco-Component  MemberName@FilePath:42  12:00:00:000  0.00 milliseconds  
+    ├── Typed FeedIterator ReadNextAsync(00000000-0000-0000-0000-000000000000)  Unknown-Component  MemberName@FilePath:42  12:00:00:000  0.00 milliseconds  
+    │   ├── MoveNextAsync(00000000-0000-0000-0000-000000000000)  ReadFeed-Component  MemberName@FilePath:42  12:00:00:000  0.00 milliseconds  
+    │   │   └── MoveNextAsync(00000000-0000-0000-0000-000000000000)  Pagination-Component  MemberName@FilePath:42  12:00:00:000  0.00 milliseconds  
+    │   │       └── [05C1CFFFFFFFF8,05C1DFFFFFFFF8) move next(00000000-0000-0000-0000-000000000000)  Pagination-Component  MemberName@FilePath:42  12:00:00:000  0.00 milliseconds  
+    │   │           └── Microsoft.Azure.Cosmos.Handlers.RequestInvokerHandler(00000000-0000-0000-0000-000000000000)  RequestHandler-Component  MemberName@FilePath:42  12:00:00:000  0.00 milliseconds  
+    │   │               ├── Get Collection Cache(00000000-0000-0000-0000-000000000000)  Routing-Component  MemberName@FilePath:42  12:00:00:000  0.00 milliseconds  
+    │   │               ├── Try Get Overlapping Ranges(00000000-0000-0000-0000-000000000000)  Routing-Component  MemberName@FilePath:42  12:00:00:000  0.00 milliseconds  
+    │   │               └── Microsoft.Azure.Cosmos.Handlers.RequestInvokerHandler(00000000-0000-0000-0000-000000000000)  RequestHandler-Component  MemberName@FilePath:42  12:00:00:000  0.00 milliseconds  
+    │   │                   └── Send Async(00000000-0000-0000-0000-000000000000)  RequestHandler-Component  MemberName@FilePath:42  12:00:00:000  0.00 milliseconds  
+    │   │                       └── Send Async(00000000-0000-0000-0000-000000000000)  RequestHandler-Component  MemberName@FilePath:42  12:00:00:000  0.00 milliseconds  
+    │   │                           └── Send Async(00000000-0000-0000-0000-000000000000)  RequestHandler-Component  MemberName@FilePath:42  12:00:00:000  0.00 milliseconds  
+    │   │                               └── Send Async(00000000-0000-0000-0000-000000000000)  RequestHandler-Component  MemberName@FilePath:42  12:00:00:000  0.00 milliseconds  
+    │   │                                   └── Microsoft.Azure.Documents.ServerStoreModel Transport Request(00000000-0000-0000-0000-000000000000)  Transport-Component  MemberName@FilePath:42  12:00:00:000  0.00 milliseconds  
     │   │                                           (
     │   │                                               [User Agent]
     │   │                                               Redacted To Not Change The Baselines From Run To Run
     │   │                                               [Client Side Request Stats]
     │   │                                               Redacted To Not Change The Baselines From Run To Run
     │   │                                           )
-    │   └── POCO Materialization(00000000-0000-0000-0000-000000000000)  Poco-Component  12:00:00:000  0.00 milliseconds  
-    ├── Typed FeedIterator ReadNextAsync(00000000-0000-0000-0000-000000000000)  Unknown-Component  12:00:00:000  0.00 milliseconds  
-    │   ├── MoveNextAsync(00000000-0000-0000-0000-000000000000)  ReadFeed-Component  12:00:00:000  0.00 milliseconds  
-    │   │   └── MoveNextAsync(00000000-0000-0000-0000-000000000000)  Pagination-Component  12:00:00:000  0.00 milliseconds  
-    │   │       └── [05C1DFFFFFFFF8,05C1E7FFFFFFFA) move next(00000000-0000-0000-0000-000000000000)  Pagination-Component  12:00:00:000  0.00 milliseconds  
-    │   │           └── Microsoft.Azure.Cosmos.Handlers.RequestInvokerHandler(00000000-0000-0000-0000-000000000000)  RequestHandler-Component  12:00:00:000  0.00 milliseconds  
-    │   │               ├── Get Collection Cache(00000000-0000-0000-0000-000000000000)  Routing-Component  12:00:00:000  0.00 milliseconds  
-    │   │               ├── Try Get Overlapping Ranges(00000000-0000-0000-0000-000000000000)  Routing-Component  12:00:00:000  0.00 milliseconds  
-    │   │               └── Microsoft.Azure.Cosmos.Handlers.RequestInvokerHandler(00000000-0000-0000-0000-000000000000)  RequestHandler-Component  12:00:00:000  0.00 milliseconds  
-    │   │                   └── Send Async(00000000-0000-0000-0000-000000000000)  RequestHandler-Component  12:00:00:000  0.00 milliseconds  
-    │   │                       └── Send Async(00000000-0000-0000-0000-000000000000)  RequestHandler-Component  12:00:00:000  0.00 milliseconds  
-    │   │                           └── Send Async(00000000-0000-0000-0000-000000000000)  RequestHandler-Component  12:00:00:000  0.00 milliseconds  
-    │   │                               └── Send Async(00000000-0000-0000-0000-000000000000)  RequestHandler-Component  12:00:00:000  0.00 milliseconds  
-    │   │                                   └── Microsoft.Azure.Documents.ServerStoreModel Transport Request(00000000-0000-0000-0000-000000000000)  Transport-Component  12:00:00:000  0.00 milliseconds  
+    │   └── POCO Materialization(00000000-0000-0000-0000-000000000000)  Poco-Component  MemberName@FilePath:42  12:00:00:000  0.00 milliseconds  
+    ├── Typed FeedIterator ReadNextAsync(00000000-0000-0000-0000-000000000000)  Unknown-Component  MemberName@FilePath:42  12:00:00:000  0.00 milliseconds  
+    │   ├── MoveNextAsync(00000000-0000-0000-0000-000000000000)  ReadFeed-Component  MemberName@FilePath:42  12:00:00:000  0.00 milliseconds  
+    │   │   └── MoveNextAsync(00000000-0000-0000-0000-000000000000)  Pagination-Component  MemberName@FilePath:42  12:00:00:000  0.00 milliseconds  
+    │   │       └── [05C1DFFFFFFFF8,05C1E7FFFFFFFA) move next(00000000-0000-0000-0000-000000000000)  Pagination-Component  MemberName@FilePath:42  12:00:00:000  0.00 milliseconds  
+    │   │           └── Microsoft.Azure.Cosmos.Handlers.RequestInvokerHandler(00000000-0000-0000-0000-000000000000)  RequestHandler-Component  MemberName@FilePath:42  12:00:00:000  0.00 milliseconds  
+    │   │               ├── Get Collection Cache(00000000-0000-0000-0000-000000000000)  Routing-Component  MemberName@FilePath:42  12:00:00:000  0.00 milliseconds  
+    │   │               ├── Try Get Overlapping Ranges(00000000-0000-0000-0000-000000000000)  Routing-Component  MemberName@FilePath:42  12:00:00:000  0.00 milliseconds  
+    │   │               └── Microsoft.Azure.Cosmos.Handlers.RequestInvokerHandler(00000000-0000-0000-0000-000000000000)  RequestHandler-Component  MemberName@FilePath:42  12:00:00:000  0.00 milliseconds  
+    │   │                   └── Send Async(00000000-0000-0000-0000-000000000000)  RequestHandler-Component  MemberName@FilePath:42  12:00:00:000  0.00 milliseconds  
+    │   │                       └── Send Async(00000000-0000-0000-0000-000000000000)  RequestHandler-Component  MemberName@FilePath:42  12:00:00:000  0.00 milliseconds  
+    │   │                           └── Send Async(00000000-0000-0000-0000-000000000000)  RequestHandler-Component  MemberName@FilePath:42  12:00:00:000  0.00 milliseconds  
+    │   │                               └── Send Async(00000000-0000-0000-0000-000000000000)  RequestHandler-Component  MemberName@FilePath:42  12:00:00:000  0.00 milliseconds  
+    │   │                                   └── Microsoft.Azure.Documents.ServerStoreModel Transport Request(00000000-0000-0000-0000-000000000000)  Transport-Component  MemberName@FilePath:42  12:00:00:000  0.00 milliseconds  
     │   │                                           (
     │   │                                               [User Agent]
     │   │                                               Redacted To Not Change The Baselines From Run To Run
     │   │                                               [Client Side Request Stats]
     │   │                                               Redacted To Not Change The Baselines From Run To Run
     │   │                                           )
-    │   └── POCO Materialization(00000000-0000-0000-0000-000000000000)  Poco-Component  12:00:00:000  0.00 milliseconds  
-    └── Typed FeedIterator ReadNextAsync(00000000-0000-0000-0000-000000000000)  Unknown-Component  12:00:00:000  0.00 milliseconds  
-        ├── MoveNextAsync(00000000-0000-0000-0000-000000000000)  ReadFeed-Component  12:00:00:000  0.00 milliseconds  
-        │   └── MoveNextAsync(00000000-0000-0000-0000-000000000000)  Pagination-Component  12:00:00:000  0.00 milliseconds  
-        │       └── [05C1E7FFFFFFFA,FF) move next(00000000-0000-0000-0000-000000000000)  Pagination-Component  12:00:00:000  0.00 milliseconds  
-        │           └── Microsoft.Azure.Cosmos.Handlers.RequestInvokerHandler(00000000-0000-0000-0000-000000000000)  RequestHandler-Component  12:00:00:000  0.00 milliseconds  
-        │               ├── Get Collection Cache(00000000-0000-0000-0000-000000000000)  Routing-Component  12:00:00:000  0.00 milliseconds  
-        │               ├── Try Get Overlapping Ranges(00000000-0000-0000-0000-000000000000)  Routing-Component  12:00:00:000  0.00 milliseconds  
-        │               └── Microsoft.Azure.Cosmos.Handlers.RequestInvokerHandler(00000000-0000-0000-0000-000000000000)  RequestHandler-Component  12:00:00:000  0.00 milliseconds  
-        │                   └── Send Async(00000000-0000-0000-0000-000000000000)  RequestHandler-Component  12:00:00:000  0.00 milliseconds  
-        │                       └── Send Async(00000000-0000-0000-0000-000000000000)  RequestHandler-Component  12:00:00:000  0.00 milliseconds  
-        │                           └── Send Async(00000000-0000-0000-0000-000000000000)  RequestHandler-Component  12:00:00:000  0.00 milliseconds  
-        │                               └── Send Async(00000000-0000-0000-0000-000000000000)  RequestHandler-Component  12:00:00:000  0.00 milliseconds  
-        │                                   └── Microsoft.Azure.Documents.ServerStoreModel Transport Request(00000000-0000-0000-0000-000000000000)  Transport-Component  12:00:00:000  0.00 milliseconds  
+    │   └── POCO Materialization(00000000-0000-0000-0000-000000000000)  Poco-Component  MemberName@FilePath:42  12:00:00:000  0.00 milliseconds  
+    └── Typed FeedIterator ReadNextAsync(00000000-0000-0000-0000-000000000000)  Unknown-Component  MemberName@FilePath:42  12:00:00:000  0.00 milliseconds  
+        ├── MoveNextAsync(00000000-0000-0000-0000-000000000000)  ReadFeed-Component  MemberName@FilePath:42  12:00:00:000  0.00 milliseconds  
+        │   └── MoveNextAsync(00000000-0000-0000-0000-000000000000)  Pagination-Component  MemberName@FilePath:42  12:00:00:000  0.00 milliseconds  
+        │       └── [05C1E7FFFFFFFA,FF) move next(00000000-0000-0000-0000-000000000000)  Pagination-Component  MemberName@FilePath:42  12:00:00:000  0.00 milliseconds  
+        │           └── Microsoft.Azure.Cosmos.Handlers.RequestInvokerHandler(00000000-0000-0000-0000-000000000000)  RequestHandler-Component  MemberName@FilePath:42  12:00:00:000  0.00 milliseconds  
+        │               ├── Get Collection Cache(00000000-0000-0000-0000-000000000000)  Routing-Component  MemberName@FilePath:42  12:00:00:000  0.00 milliseconds  
+        │               ├── Try Get Overlapping Ranges(00000000-0000-0000-0000-000000000000)  Routing-Component  MemberName@FilePath:42  12:00:00:000  0.00 milliseconds  
+        │               └── Microsoft.Azure.Cosmos.Handlers.RequestInvokerHandler(00000000-0000-0000-0000-000000000000)  RequestHandler-Component  MemberName@FilePath:42  12:00:00:000  0.00 milliseconds  
+        │                   └── Send Async(00000000-0000-0000-0000-000000000000)  RequestHandler-Component  MemberName@FilePath:42  12:00:00:000  0.00 milliseconds  
+        │                       └── Send Async(00000000-0000-0000-0000-000000000000)  RequestHandler-Component  MemberName@FilePath:42  12:00:00:000  0.00 milliseconds  
+        │                           └── Send Async(00000000-0000-0000-0000-000000000000)  RequestHandler-Component  MemberName@FilePath:42  12:00:00:000  0.00 milliseconds  
+        │                               └── Send Async(00000000-0000-0000-0000-000000000000)  RequestHandler-Component  MemberName@FilePath:42  12:00:00:000  0.00 milliseconds  
+        │                                   └── Microsoft.Azure.Documents.ServerStoreModel Transport Request(00000000-0000-0000-0000-000000000000)  Transport-Component  MemberName@FilePath:42  12:00:00:000  0.00 milliseconds  
         │                                           (
         │                                               [User Agent]
         │                                               Redacted To Not Change The Baselines From Run To Run
         │                                               [Client Side Request Stats]
         │                                               Redacted To Not Change The Baselines From Run To Run
         │                                           )
-        └── POCO Materialization(00000000-0000-0000-0000-000000000000)  Poco-Component  12:00:00:000  0.00 milliseconds  
->>>>>>> 19d4c5a7
+        └── POCO Materialization(00000000-0000-0000-0000-000000000000)  Poco-Component  MemberName@FilePath:42  12:00:00:000  0.00 milliseconds  
 ]]></Text>
       <Json><![CDATA[{
   "name": "Trace Forest",
@@ -3860,6 +3736,11 @@
           "name": "POCO Materialization",
           "id": "00000000-0000-0000-0000-000000000000",
           "component": "Poco",
+          "caller information": {
+            "member name": "MemberName",
+            "file name": "FilePath",
+            "line number": 42
+          },
           "start time": "12:00:00:000",
           "duration in milliseconds": 0,
           "data": {},
@@ -4064,6 +3945,11 @@
           "name": "POCO Materialization",
           "id": "00000000-0000-0000-0000-000000000000",
           "component": "Poco",
+          "caller information": {
+            "member name": "MemberName",
+            "file name": "FilePath",
+            "line number": 42
+          },
           "start time": "12:00:00:000",
           "duration in milliseconds": 0,
           "data": {},
@@ -4268,6 +4154,11 @@
           "name": "POCO Materialization",
           "id": "00000000-0000-0000-0000-000000000000",
           "component": "Poco",
+          "caller information": {
+            "member name": "MemberName",
+            "file name": "FilePath",
+            "line number": 42
+          },
           "start time": "12:00:00:000",
           "duration in milliseconds": 0,
           "data": {},
@@ -4472,6 +4363,11 @@
           "name": "POCO Materialization",
           "id": "00000000-0000-0000-0000-000000000000",
           "component": "Poco",
+          "caller information": {
+            "member name": "MemberName",
+            "file name": "FilePath",
+            "line number": 42
+          },
           "start time": "12:00:00:000",
           "duration in milliseconds": 0,
           "data": {},
