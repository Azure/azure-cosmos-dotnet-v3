--- conflicted
+++ resolved
@@ -38,15 +38,12 @@
     │   )
     ├── ItemSerialize(00000000-0000-0000-0000-000000000000)  Transport-Component  00:00:00:000  0.00 milliseconds  
     ├── Get Collection Cache(00000000-0000-0000-0000-000000000000)  Routing-Component  00:00:00:000  0.00 milliseconds  
-<<<<<<< HEAD
-=======
     │   └── Waiting for Initialization of client to complete(00000000-0000-0000-0000-000000000000)  Unknown-Component  00:00:00:000  0.00 milliseconds  
     ├── Read Collection(00000000-0000-0000-0000-000000000000)  Transport-Component  00:00:00:000  0.00 milliseconds  
     │       (
     │           [Client Side Request Stats]
     │           Redacted To Not Change The Baselines From Run To Run
     │       )
->>>>>>> 4ab62933
     ├── Batch Dispatch Async(00000000-0000-0000-0000-000000000000)  Batch-Component  00:00:00:000  0.00 milliseconds  
     │   ├── Using Wait(00000000-0000-0000-0000-000000000000)  Batch-Component  00:00:00:000  0.00 milliseconds  
     │   ├── Microsoft.Azure.Cosmos.Handlers.RequestInvokerHandler(00000000-0000-0000-0000-000000000000)  RequestHandler-Component  00:00:00:000  0.00 milliseconds  
@@ -69,11 +66,7 @@
       <Json><![CDATA[{
   "Summary": {},
   "name": "CreateItemAsync",
-<<<<<<< HEAD
-  "start time": "00:00:00:000",
-=======
   "start datetime": "0001-01-01T00:00:00Z",
->>>>>>> 4ab62933
   "duration in milliseconds": 0,
   "data": {
     "Client Configuration": "Redacted To Not Change The Baselines From Run To Run"
@@ -85,9 +78,6 @@
     },
     {
       "name": "Get Collection Cache",
-<<<<<<< HEAD
-      "duration in milliseconds": 0
-=======
       "duration in milliseconds": 0,
       "children": [
         {
@@ -102,7 +92,6 @@
       "data": {
         "Client Side Request Stats": "Redacted To Not Change The Baselines From Run To Run"
       }
->>>>>>> 4ab62933
     },
     {
       "name": "Batch Dispatch Async",
@@ -248,11 +237,7 @@
       <Json><![CDATA[{
   "Summary": {},
   "name": "CreateItemAsync",
-<<<<<<< HEAD
-  "start time": "00:00:00:000",
-=======
   "start datetime": "0001-01-01T00:00:00Z",
->>>>>>> 4ab62933
   "duration in milliseconds": 0,
   "data": {
     "Client Configuration": "Redacted To Not Change The Baselines From Run To Run"
@@ -410,11 +395,7 @@
       <Json><![CDATA[{
   "Summary": {},
   "name": "CreateItemAsync",
-<<<<<<< HEAD
-  "start time": "00:00:00:000",
-=======
   "start datetime": "0001-01-01T00:00:00Z",
->>>>>>> 4ab62933
   "duration in milliseconds": 0,
   "data": {
     "Client Configuration": "Redacted To Not Change The Baselines From Run To Run"
@@ -572,11 +553,7 @@
       <Json><![CDATA[{
   "Summary": {},
   "name": "CreateItemAsync",
-<<<<<<< HEAD
-  "start time": "00:00:00:000",
-=======
   "start datetime": "0001-01-01T00:00:00Z",
->>>>>>> 4ab62933
   "duration in milliseconds": 0,
   "data": {
     "Client Configuration": "Redacted To Not Change The Baselines From Run To Run"
@@ -734,11 +711,7 @@
       <Json><![CDATA[{
   "Summary": {},
   "name": "CreateItemAsync",
-<<<<<<< HEAD
-  "start time": "00:00:00:000",
-=======
   "start datetime": "0001-01-01T00:00:00Z",
->>>>>>> 4ab62933
   "duration in milliseconds": 0,
   "data": {
     "Client Configuration": "Redacted To Not Change The Baselines From Run To Run"
@@ -896,11 +869,7 @@
       <Json><![CDATA[{
   "Summary": {},
   "name": "CreateItemAsync",
-<<<<<<< HEAD
-  "start time": "00:00:00:000",
-=======
   "start datetime": "0001-01-01T00:00:00Z",
->>>>>>> 4ab62933
   "duration in milliseconds": 0,
   "data": {
     "Client Configuration": "Redacted To Not Change The Baselines From Run To Run"
@@ -1058,11 +1027,7 @@
       <Json><![CDATA[{
   "Summary": {},
   "name": "CreateItemAsync",
-<<<<<<< HEAD
-  "start time": "00:00:00:000",
-=======
   "start datetime": "0001-01-01T00:00:00Z",
->>>>>>> 4ab62933
   "duration in milliseconds": 0,
   "data": {
     "Client Configuration": "Redacted To Not Change The Baselines From Run To Run"
@@ -1220,11 +1185,7 @@
       <Json><![CDATA[{
   "Summary": {},
   "name": "CreateItemAsync",
-<<<<<<< HEAD
-  "start time": "00:00:00:000",
-=======
   "start datetime": "0001-01-01T00:00:00Z",
->>>>>>> 4ab62933
   "duration in milliseconds": 0,
   "data": {
     "Client Configuration": "Redacted To Not Change The Baselines From Run To Run"
@@ -1382,11 +1343,7 @@
       <Json><![CDATA[{
   "Summary": {},
   "name": "CreateItemAsync",
-<<<<<<< HEAD
-  "start time": "00:00:00:000",
-=======
   "start datetime": "0001-01-01T00:00:00Z",
->>>>>>> 4ab62933
   "duration in milliseconds": 0,
   "data": {
     "Client Configuration": "Redacted To Not Change The Baselines From Run To Run"
@@ -1544,11 +1501,7 @@
       <Json><![CDATA[{
   "Summary": {},
   "name": "CreateItemAsync",
-<<<<<<< HEAD
-  "start time": "00:00:00:000",
-=======
   "start datetime": "0001-01-01T00:00:00Z",
->>>>>>> 4ab62933
   "duration in milliseconds": 0,
   "data": {
     "Client Configuration": "Redacted To Not Change The Baselines From Run To Run"
@@ -1700,15 +1653,12 @@
     │   )
     ├── ItemSerialize(00000000-0000-0000-0000-000000000000)  Transport-Component  00:00:00:000  0.00 milliseconds  
     ├── Get Collection Cache(00000000-0000-0000-0000-000000000000)  Routing-Component  00:00:00:000  0.00 milliseconds  
-<<<<<<< HEAD
-=======
     │   └── Waiting for Initialization of client to complete(00000000-0000-0000-0000-000000000000)  Unknown-Component  00:00:00:000  0.00 milliseconds  
     ├── Read Collection(00000000-0000-0000-0000-000000000000)  Transport-Component  00:00:00:000  0.00 milliseconds  
     │       (
     │           [Client Side Request Stats]
     │           Redacted To Not Change The Baselines From Run To Run
     │       )
->>>>>>> 4ab62933
     ├── Batch Dispatch Async(00000000-0000-0000-0000-000000000000)  Batch-Component  00:00:00:000  0.00 milliseconds  
     │   ├── Using Wait(00000000-0000-0000-0000-000000000000)  Batch-Component  00:00:00:000  0.00 milliseconds  
     │   ├── Microsoft.Azure.Cosmos.Handlers.RequestInvokerHandler(00000000-0000-0000-0000-000000000000)  RequestHandler-Component  00:00:00:000  0.00 milliseconds  
@@ -1871,11 +1821,7 @@
       <Json><![CDATA[{
   "Summary": {},
   "name": "CreateItemAsync",
-<<<<<<< HEAD
-  "start time": "00:00:00:000",
-=======
   "start datetime": "0001-01-01T00:00:00Z",
->>>>>>> 4ab62933
   "duration in milliseconds": 0,
   "data": {
     "Client Configuration": "Redacted To Not Change The Baselines From Run To Run"
@@ -1887,9 +1833,6 @@
     },
     {
       "name": "Get Collection Cache",
-<<<<<<< HEAD
-      "duration in milliseconds": 0
-=======
       "duration in milliseconds": 0,
       "children": [
         {
@@ -1904,7 +1847,6 @@
       "data": {
         "Client Side Request Stats": "Redacted To Not Change The Baselines From Run To Run"
       }
->>>>>>> 4ab62933
     },
     {
       "name": "Batch Dispatch Async",
