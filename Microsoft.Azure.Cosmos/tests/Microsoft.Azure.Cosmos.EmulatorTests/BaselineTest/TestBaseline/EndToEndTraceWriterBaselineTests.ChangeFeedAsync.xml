﻿<Results>
  <Result>
    <Input>
      <Description>ChangeFeed</Description>
      <Setup><![CDATA[
    ContainerInternal containerInternal = (ContainerInternal)container;
    FeedIteratorInternal feedIterator = (FeedIteratorInternal)containerInternal.GetChangeFeedStreamIterator(
        ChangeFeedStartFrom.Beginning(),
        ChangeFeedMode.Incremental);

    List<ITrace> traces = new List<ITrace>();
    while (feedIterator.HasMoreResults)
    {
        ResponseMessage responseMessage = await feedIterator.ReadNextAsync(cancellationToken: default);
        ITrace trace = ((CosmosTraceDiagnostics)responseMessage.Diagnostics).Value;
        traces.Add(trace);
        if (responseMessage.StatusCode == System.Net.HttpStatusCode.NotModified)
        {
            break;
        }
    }

    ITrace traceForest = TraceJoiner.JoinTraces(traces);
]]></Setup>
    </Input>
    <Output>
      <Text><![CDATA[.
└── Trace Forest(00000000-0000-0000-0000-000000000000)  Unknown-Component  00:00:00:000  0.00 milliseconds  
    ├── Change Feed Iterator Read Next Async(00000000-0000-0000-0000-000000000000)  ChangeFeed-Component  00:00:00:000  0.00 milliseconds  
    │   │   (
    │   │       [Client Configuration]
    │   │       Redacted To Not Change The Baselines From Run To Run
    │   │   )
    │   ├── ChangeFeed MoveNextAsync(00000000-0000-0000-0000-000000000000)  ChangeFeed-Component  00:00:00:000  0.00 milliseconds  
    │   │   └── MoveNextAsync(00000000-0000-0000-0000-000000000000)  Pagination-Component  00:00:00:000  0.00 milliseconds  
    │   │       ├── [,FF) move next(00000000-0000-0000-0000-000000000000)  Pagination-Component  00:00:00:000  0.00 milliseconds  
    │   │       │   └── Prefetch(00000000-0000-0000-0000-000000000000)  Pagination-Component  00:00:00:000  0.00 milliseconds  
    │   │       │       └── [,FF) move next(00000000-0000-0000-0000-000000000000)  Pagination-Component  00:00:00:000  0.00 milliseconds  
    │   │       │           └── Microsoft.Azure.Cosmos.Handlers.RequestInvokerHandler(00000000-0000-0000-0000-000000000000)  RequestHandler-Component  00:00:00:000  0.00 milliseconds  
    │   │       │               ├── Get Collection Cache(00000000-0000-0000-0000-000000000000)  Routing-Component  00:00:00:000  0.00 milliseconds  
    │   │       │               ├── Get Partition Key Range Cache(00000000-0000-0000-0000-000000000000)  Routing-Component  00:00:00:000  0.00 milliseconds  
    │   │       │               └── Try Get Overlapping Ranges(00000000-0000-0000-0000-000000000000)  Routing-Component  00:00:00:000  0.00 milliseconds  
    │   │       ├── Get Container Properties(00000000-0000-0000-0000-000000000000)  Transport-Component  00:00:00:000  0.00 milliseconds  
    │   │       │   └── Get Collection Cache(00000000-0000-0000-0000-000000000000)  Routing-Component  00:00:00:000  0.00 milliseconds  
    │   │       ├── Get RID(00000000-0000-0000-0000-000000000000)  Routing-Component  00:00:00:000  0.00 milliseconds  
    │   │       ├── Get Collection Cache(00000000-0000-0000-0000-000000000000)  Routing-Component  00:00:00:000  0.00 milliseconds  
    │   │       ├── Get Overlapping Feed Ranges(00000000-0000-0000-0000-000000000000)  Routing-Component  00:00:00:000  0.00 milliseconds  
    │   │       │   └── Get Partition Key Ranges(00000000-0000-0000-0000-000000000000)  Routing-Component  00:00:00:000  0.00 milliseconds  
    │   │       │       └── Try Get Overlapping Ranges(00000000-0000-0000-0000-000000000000)  Routing-Component  00:00:00:000  0.00 milliseconds  
    │   │       └── MoveNextAsync(00000000-0000-0000-0000-000000000000)  Pagination-Component  00:00:00:000  0.00 milliseconds  
    │   │           └── [,05C1CFFFFFFFF8) move next(00000000-0000-0000-0000-000000000000)  Pagination-Component  00:00:00:000  0.00 milliseconds  
    │   │               └── Microsoft.Azure.Cosmos.Handlers.RequestInvokerHandler(00000000-0000-0000-0000-000000000000)  RequestHandler-Component  00:00:00:000  0.00 milliseconds  
    │   │                   ├── Get Collection Cache(00000000-0000-0000-0000-000000000000)  Routing-Component  00:00:00:000  0.00 milliseconds  
    │   │                   ├── Get Partition Key Range Cache(00000000-0000-0000-0000-000000000000)  Routing-Component  00:00:00:000  0.00 milliseconds  
    │   │                   ├── Try Get Overlapping Ranges(00000000-0000-0000-0000-000000000000)  Routing-Component  00:00:00:000  0.00 milliseconds  
    │   │                   └── Microsoft.Azure.Cosmos.Handlers.DiagnosticsHandler(00000000-0000-0000-0000-000000000000)  RequestHandler-Component  00:00:00:000  0.00 milliseconds  
    │   │                       │   (
    │   │                       │       [System Info]
    │   │                       │       Redacted To Not Change The Baselines From Run To Run
    │   │                       │   )
    │   │                       └── Microsoft.Azure.Cosmos.Handlers.RetryHandler(00000000-0000-0000-0000-000000000000)  RequestHandler-Component  00:00:00:000  0.00 milliseconds  
    │   │                           └── Microsoft.Azure.Cosmos.Handlers.RouterHandler(00000000-0000-0000-0000-000000000000)  RequestHandler-Component  00:00:00:000  0.00 milliseconds  
    │   │                               └── Microsoft.Azure.Cosmos.Handlers.TransportHandler(00000000-0000-0000-0000-000000000000)  RequestHandler-Component  00:00:00:000  0.00 milliseconds  
    │   │                                   └── Microsoft.Azure.Documents.ServerStoreModel Transport Request(00000000-0000-0000-0000-000000000000)  Transport-Component  00:00:00:000  0.00 milliseconds  
    │   │                                           (
    │   │                                               [Client Side Request Stats]
    │   │                                               Redacted To Not Change The Baselines From Run To Run
    │   │                                           )
    │   ├── Get RID(00000000-0000-0000-0000-000000000000)  Routing-Component  00:00:00:000  0.00 milliseconds  
    │   └── Get Collection Cache(00000000-0000-0000-0000-000000000000)  Routing-Component  00:00:00:000  0.00 milliseconds  
    ├── Change Feed Iterator Read Next Async(00000000-0000-0000-0000-000000000000)  ChangeFeed-Component  00:00:00:000  0.00 milliseconds  
    │   │   (
    │   │       [Client Configuration]
    │   │       Redacted To Not Change The Baselines From Run To Run
    │   │   )
    │   ├── ChangeFeed MoveNextAsync(00000000-0000-0000-0000-000000000000)  ChangeFeed-Component  00:00:00:000  0.00 milliseconds  
    │   │   └── MoveNextAsync(00000000-0000-0000-0000-000000000000)  Pagination-Component  00:00:00:000  0.00 milliseconds  
    │   │       └── [05C1CFFFFFFFF8,05C1DFFFFFFFF8) move next(00000000-0000-0000-0000-000000000000)  Pagination-Component  00:00:00:000  0.00 milliseconds  
    │   │           └── Microsoft.Azure.Cosmos.Handlers.RequestInvokerHandler(00000000-0000-0000-0000-000000000000)  RequestHandler-Component  00:00:00:000  0.00 milliseconds  
    │   │               ├── Get Collection Cache(00000000-0000-0000-0000-000000000000)  Routing-Component  00:00:00:000  0.00 milliseconds  
    │   │               ├── Get Partition Key Range Cache(00000000-0000-0000-0000-000000000000)  Routing-Component  00:00:00:000  0.00 milliseconds  
    │   │               ├── Try Get Overlapping Ranges(00000000-0000-0000-0000-000000000000)  Routing-Component  00:00:00:000  0.00 milliseconds  
    │   │               └── Microsoft.Azure.Cosmos.Handlers.DiagnosticsHandler(00000000-0000-0000-0000-000000000000)  RequestHandler-Component  00:00:00:000  0.00 milliseconds  
    │   │                   │   (
    │   │                   │       [System Info]
    │   │                   │       Redacted To Not Change The Baselines From Run To Run
    │   │                   │   )
    │   │                   └── Microsoft.Azure.Cosmos.Handlers.RetryHandler(00000000-0000-0000-0000-000000000000)  RequestHandler-Component  00:00:00:000  0.00 milliseconds  
    │   │                       └── Microsoft.Azure.Cosmos.Handlers.RouterHandler(00000000-0000-0000-0000-000000000000)  RequestHandler-Component  00:00:00:000  0.00 milliseconds  
    │   │                           └── Microsoft.Azure.Cosmos.Handlers.TransportHandler(00000000-0000-0000-0000-000000000000)  RequestHandler-Component  00:00:00:000  0.00 milliseconds  
    │   │                               └── Microsoft.Azure.Documents.ServerStoreModel Transport Request(00000000-0000-0000-0000-000000000000)  Transport-Component  00:00:00:000  0.00 milliseconds  
    │   │                                       (
    │   │                                           [Client Side Request Stats]
    │   │                                           Redacted To Not Change The Baselines From Run To Run
    │   │                                       )
    │   ├── Get RID(00000000-0000-0000-0000-000000000000)  Routing-Component  00:00:00:000  0.00 milliseconds  
    │   └── Get Collection Cache(00000000-0000-0000-0000-000000000000)  Routing-Component  00:00:00:000  0.00 milliseconds  
    ├── Change Feed Iterator Read Next Async(00000000-0000-0000-0000-000000000000)  ChangeFeed-Component  00:00:00:000  0.00 milliseconds  
    │   │   (
    │   │       [Client Configuration]
    │   │       Redacted To Not Change The Baselines From Run To Run
    │   │   )
    │   ├── ChangeFeed MoveNextAsync(00000000-0000-0000-0000-000000000000)  ChangeFeed-Component  00:00:00:000  0.00 milliseconds  
    │   │   └── MoveNextAsync(00000000-0000-0000-0000-000000000000)  Pagination-Component  00:00:00:000  0.00 milliseconds  
    │   │       └── [05C1DFFFFFFFF8,05C1E7FFFFFFFA) move next(00000000-0000-0000-0000-000000000000)  Pagination-Component  00:00:00:000  0.00 milliseconds  
    │   │           └── Microsoft.Azure.Cosmos.Handlers.RequestInvokerHandler(00000000-0000-0000-0000-000000000000)  RequestHandler-Component  00:00:00:000  0.00 milliseconds  
    │   │               ├── Get Collection Cache(00000000-0000-0000-0000-000000000000)  Routing-Component  00:00:00:000  0.00 milliseconds  
    │   │               ├── Get Partition Key Range Cache(00000000-0000-0000-0000-000000000000)  Routing-Component  00:00:00:000  0.00 milliseconds  
    │   │               ├── Try Get Overlapping Ranges(00000000-0000-0000-0000-000000000000)  Routing-Component  00:00:00:000  0.00 milliseconds  
    │   │               └── Microsoft.Azure.Cosmos.Handlers.DiagnosticsHandler(00000000-0000-0000-0000-000000000000)  RequestHandler-Component  00:00:00:000  0.00 milliseconds  
    │   │                   │   (
    │   │                   │       [System Info]
    │   │                   │       Redacted To Not Change The Baselines From Run To Run
    │   │                   │   )
    │   │                   └── Microsoft.Azure.Cosmos.Handlers.RetryHandler(00000000-0000-0000-0000-000000000000)  RequestHandler-Component  00:00:00:000  0.00 milliseconds  
    │   │                       └── Microsoft.Azure.Cosmos.Handlers.RouterHandler(00000000-0000-0000-0000-000000000000)  RequestHandler-Component  00:00:00:000  0.00 milliseconds  
    │   │                           └── Microsoft.Azure.Cosmos.Handlers.TransportHandler(00000000-0000-0000-0000-000000000000)  RequestHandler-Component  00:00:00:000  0.00 milliseconds  
    │   │                               └── Microsoft.Azure.Documents.ServerStoreModel Transport Request(00000000-0000-0000-0000-000000000000)  Transport-Component  00:00:00:000  0.00 milliseconds  
    │   │                                       (
    │   │                                           [Client Side Request Stats]
    │   │                                           Redacted To Not Change The Baselines From Run To Run
    │   │                                       )
    │   ├── Get RID(00000000-0000-0000-0000-000000000000)  Routing-Component  00:00:00:000  0.00 milliseconds  
    │   └── Get Collection Cache(00000000-0000-0000-0000-000000000000)  Routing-Component  00:00:00:000  0.00 milliseconds  
    ├── Change Feed Iterator Read Next Async(00000000-0000-0000-0000-000000000000)  ChangeFeed-Component  00:00:00:000  0.00 milliseconds  
    │   │   (
    │   │       [Client Configuration]
    │   │       Redacted To Not Change The Baselines From Run To Run
    │   │   )
    │   ├── ChangeFeed MoveNextAsync(00000000-0000-0000-0000-000000000000)  ChangeFeed-Component  00:00:00:000  0.00 milliseconds  
    │   │   └── MoveNextAsync(00000000-0000-0000-0000-000000000000)  Pagination-Component  00:00:00:000  0.00 milliseconds  
    │   │       └── [05C1E7FFFFFFFA,FF) move next(00000000-0000-0000-0000-000000000000)  Pagination-Component  00:00:00:000  0.00 milliseconds  
    │   │           └── Microsoft.Azure.Cosmos.Handlers.RequestInvokerHandler(00000000-0000-0000-0000-000000000000)  RequestHandler-Component  00:00:00:000  0.00 milliseconds  
    │   │               ├── Get Collection Cache(00000000-0000-0000-0000-000000000000)  Routing-Component  00:00:00:000  0.00 milliseconds  
    │   │               ├── Get Partition Key Range Cache(00000000-0000-0000-0000-000000000000)  Routing-Component  00:00:00:000  0.00 milliseconds  
    │   │               ├── Try Get Overlapping Ranges(00000000-0000-0000-0000-000000000000)  Routing-Component  00:00:00:000  0.00 milliseconds  
    │   │               └── Microsoft.Azure.Cosmos.Handlers.DiagnosticsHandler(00000000-0000-0000-0000-000000000000)  RequestHandler-Component  00:00:00:000  0.00 milliseconds  
    │   │                   │   (
    │   │                   │       [System Info]
    │   │                   │       Redacted To Not Change The Baselines From Run To Run
    │   │                   │   )
    │   │                   └── Microsoft.Azure.Cosmos.Handlers.RetryHandler(00000000-0000-0000-0000-000000000000)  RequestHandler-Component  00:00:00:000  0.00 milliseconds  
    │   │                       └── Microsoft.Azure.Cosmos.Handlers.RouterHandler(00000000-0000-0000-0000-000000000000)  RequestHandler-Component  00:00:00:000  0.00 milliseconds  
    │   │                           └── Microsoft.Azure.Cosmos.Handlers.TransportHandler(00000000-0000-0000-0000-000000000000)  RequestHandler-Component  00:00:00:000  0.00 milliseconds  
    │   │                               └── Microsoft.Azure.Documents.ServerStoreModel Transport Request(00000000-0000-0000-0000-000000000000)  Transport-Component  00:00:00:000  0.00 milliseconds  
    │   │                                       (
    │   │                                           [Client Side Request Stats]
    │   │                                           Redacted To Not Change The Baselines From Run To Run
    │   │                                       )
    │   ├── Get RID(00000000-0000-0000-0000-000000000000)  Routing-Component  00:00:00:000  0.00 milliseconds  
    │   └── Get Collection Cache(00000000-0000-0000-0000-000000000000)  Routing-Component  00:00:00:000  0.00 milliseconds  
    └── Change Feed Iterator Read Next Async(00000000-0000-0000-0000-000000000000)  ChangeFeed-Component  00:00:00:000  0.00 milliseconds  
        │   (
        │       [Client Configuration]
        │       Redacted To Not Change The Baselines From Run To Run
        │   )
        ├── ChangeFeed MoveNextAsync(00000000-0000-0000-0000-000000000000)  ChangeFeed-Component  00:00:00:000  0.00 milliseconds  
        │   ├── MoveNextAsync(00000000-0000-0000-0000-000000000000)  Pagination-Component  00:00:00:000  0.00 milliseconds  
        │   │   └── [,05C1CFFFFFFFF8) move next(00000000-0000-0000-0000-000000000000)  Pagination-Component  00:00:00:000  0.00 milliseconds  
        │   │       └── Microsoft.Azure.Cosmos.Handlers.RequestInvokerHandler(00000000-0000-0000-0000-000000000000)  RequestHandler-Component  00:00:00:000  0.00 milliseconds  
        │   │           ├── Get Collection Cache(00000000-0000-0000-0000-000000000000)  Routing-Component  00:00:00:000  0.00 milliseconds  
        │   │           ├── Get Partition Key Range Cache(00000000-0000-0000-0000-000000000000)  Routing-Component  00:00:00:000  0.00 milliseconds  
        │   │           ├── Try Get Overlapping Ranges(00000000-0000-0000-0000-000000000000)  Routing-Component  00:00:00:000  0.00 milliseconds  
        │   │           └── Microsoft.Azure.Cosmos.Handlers.DiagnosticsHandler(00000000-0000-0000-0000-000000000000)  RequestHandler-Component  00:00:00:000  0.00 milliseconds  
        │   │               │   (
        │   │               │       [System Info]
        │   │               │       Redacted To Not Change The Baselines From Run To Run
        │   │               │   )
        │   │               └── Microsoft.Azure.Cosmos.Handlers.RetryHandler(00000000-0000-0000-0000-000000000000)  RequestHandler-Component  00:00:00:000  0.00 milliseconds  
        │   │                   └── Microsoft.Azure.Cosmos.Handlers.RouterHandler(00000000-0000-0000-0000-000000000000)  RequestHandler-Component  00:00:00:000  0.00 milliseconds  
        │   │                       └── Microsoft.Azure.Cosmos.Handlers.TransportHandler(00000000-0000-0000-0000-000000000000)  RequestHandler-Component  00:00:00:000  0.00 milliseconds  
        │   │                           └── Microsoft.Azure.Documents.ServerStoreModel Transport Request(00000000-0000-0000-0000-000000000000)  Transport-Component  00:00:00:000  0.00 milliseconds  
        │   │                                   (
        │   │                                       [Client Side Request Stats]
        │   │                                       Redacted To Not Change The Baselines From Run To Run
        │   │                                   )
        │   └── Drain NotModified Pages(00000000-0000-0000-0000-000000000000)  ChangeFeed-Component  00:00:00:000  0.00 milliseconds  
        │       ├── MoveNextAsync(00000000-0000-0000-0000-000000000000)  Pagination-Component  00:00:00:000  0.00 milliseconds  
        │       │   └── [05C1CFFFFFFFF8,05C1DFFFFFFFF8) move next(00000000-0000-0000-0000-000000000000)  Pagination-Component  00:00:00:000  0.00 milliseconds  
        │       │       └── Microsoft.Azure.Cosmos.Handlers.RequestInvokerHandler(00000000-0000-0000-0000-000000000000)  RequestHandler-Component  00:00:00:000  0.00 milliseconds  
        │       │           ├── Get Collection Cache(00000000-0000-0000-0000-000000000000)  Routing-Component  00:00:00:000  0.00 milliseconds  
        │       │           ├── Get Partition Key Range Cache(00000000-0000-0000-0000-000000000000)  Routing-Component  00:00:00:000  0.00 milliseconds  
        │       │           ├── Try Get Overlapping Ranges(00000000-0000-0000-0000-000000000000)  Routing-Component  00:00:00:000  0.00 milliseconds  
        │       │           └── Microsoft.Azure.Cosmos.Handlers.DiagnosticsHandler(00000000-0000-0000-0000-000000000000)  RequestHandler-Component  00:00:00:000  0.00 milliseconds  
        │       │               │   (
        │       │               │       [System Info]
        │       │               │       Redacted To Not Change The Baselines From Run To Run
        │       │               │   )
        │       │               └── Microsoft.Azure.Cosmos.Handlers.RetryHandler(00000000-0000-0000-0000-000000000000)  RequestHandler-Component  00:00:00:000  0.00 milliseconds  
        │       │                   └── Microsoft.Azure.Cosmos.Handlers.RouterHandler(00000000-0000-0000-0000-000000000000)  RequestHandler-Component  00:00:00:000  0.00 milliseconds  
        │       │                       └── Microsoft.Azure.Cosmos.Handlers.TransportHandler(00000000-0000-0000-0000-000000000000)  RequestHandler-Component  00:00:00:000  0.00 milliseconds  
        │       │                           └── Microsoft.Azure.Documents.ServerStoreModel Transport Request(00000000-0000-0000-0000-000000000000)  Transport-Component  00:00:00:000  0.00 milliseconds  
        │       │                                   (
        │       │                                       [Client Side Request Stats]
        │       │                                       Redacted To Not Change The Baselines From Run To Run
        │       │                                   )
        │       ├── MoveNextAsync(00000000-0000-0000-0000-000000000000)  Pagination-Component  00:00:00:000  0.00 milliseconds  
        │       │   └── [05C1DFFFFFFFF8,05C1E7FFFFFFFA) move next(00000000-0000-0000-0000-000000000000)  Pagination-Component  00:00:00:000  0.00 milliseconds  
        │       │       └── Microsoft.Azure.Cosmos.Handlers.RequestInvokerHandler(00000000-0000-0000-0000-000000000000)  RequestHandler-Component  00:00:00:000  0.00 milliseconds  
        │       │           ├── Get Collection Cache(00000000-0000-0000-0000-000000000000)  Routing-Component  00:00:00:000  0.00 milliseconds  
        │       │           ├── Get Partition Key Range Cache(00000000-0000-0000-0000-000000000000)  Routing-Component  00:00:00:000  0.00 milliseconds  
        │       │           ├── Try Get Overlapping Ranges(00000000-0000-0000-0000-000000000000)  Routing-Component  00:00:00:000  0.00 milliseconds  
        │       │           └── Microsoft.Azure.Cosmos.Handlers.DiagnosticsHandler(00000000-0000-0000-0000-000000000000)  RequestHandler-Component  00:00:00:000  0.00 milliseconds  
        │       │               │   (
        │       │               │       [System Info]
        │       │               │       Redacted To Not Change The Baselines From Run To Run
        │       │               │   )
        │       │               └── Microsoft.Azure.Cosmos.Handlers.RetryHandler(00000000-0000-0000-0000-000000000000)  RequestHandler-Component  00:00:00:000  0.00 milliseconds  
        │       │                   └── Microsoft.Azure.Cosmos.Handlers.RouterHandler(00000000-0000-0000-0000-000000000000)  RequestHandler-Component  00:00:00:000  0.00 milliseconds  
        │       │                       └── Microsoft.Azure.Cosmos.Handlers.TransportHandler(00000000-0000-0000-0000-000000000000)  RequestHandler-Component  00:00:00:000  0.00 milliseconds  
        │       │                           └── Microsoft.Azure.Documents.ServerStoreModel Transport Request(00000000-0000-0000-0000-000000000000)  Transport-Component  00:00:00:000  0.00 milliseconds  
        │       │                                   (
        │       │                                       [Client Side Request Stats]
        │       │                                       Redacted To Not Change The Baselines From Run To Run
        │       │                                   )
        │       └── MoveNextAsync(00000000-0000-0000-0000-000000000000)  Pagination-Component  00:00:00:000  0.00 milliseconds  
        │           └── [05C1E7FFFFFFFA,FF) move next(00000000-0000-0000-0000-000000000000)  Pagination-Component  00:00:00:000  0.00 milliseconds  
        │               └── Microsoft.Azure.Cosmos.Handlers.RequestInvokerHandler(00000000-0000-0000-0000-000000000000)  RequestHandler-Component  00:00:00:000  0.00 milliseconds  
        │                   ├── Get Collection Cache(00000000-0000-0000-0000-000000000000)  Routing-Component  00:00:00:000  0.00 milliseconds  
        │                   ├── Get Partition Key Range Cache(00000000-0000-0000-0000-000000000000)  Routing-Component  00:00:00:000  0.00 milliseconds  
        │                   ├── Try Get Overlapping Ranges(00000000-0000-0000-0000-000000000000)  Routing-Component  00:00:00:000  0.00 milliseconds  
        │                   └── Microsoft.Azure.Cosmos.Handlers.DiagnosticsHandler(00000000-0000-0000-0000-000000000000)  RequestHandler-Component  00:00:00:000  0.00 milliseconds  
        │                       │   (
        │                       │       [System Info]
        │                       │       Redacted To Not Change The Baselines From Run To Run
        │                       │   )
        │                       └── Microsoft.Azure.Cosmos.Handlers.RetryHandler(00000000-0000-0000-0000-000000000000)  RequestHandler-Component  00:00:00:000  0.00 milliseconds  
        │                           └── Microsoft.Azure.Cosmos.Handlers.RouterHandler(00000000-0000-0000-0000-000000000000)  RequestHandler-Component  00:00:00:000  0.00 milliseconds  
        │                               └── Microsoft.Azure.Cosmos.Handlers.TransportHandler(00000000-0000-0000-0000-000000000000)  RequestHandler-Component  00:00:00:000  0.00 milliseconds  
        │                                   └── Microsoft.Azure.Documents.ServerStoreModel Transport Request(00000000-0000-0000-0000-000000000000)  Transport-Component  00:00:00:000  0.00 milliseconds  
        │                                           (
        │                                               [Client Side Request Stats]
        │                                               Redacted To Not Change The Baselines From Run To Run
        │                                           )
        ├── Get RID(00000000-0000-0000-0000-000000000000)  Routing-Component  00:00:00:000  0.00 milliseconds  
        └── Get Collection Cache(00000000-0000-0000-0000-000000000000)  Routing-Component  00:00:00:000  0.00 milliseconds  
]]></Text>
      <Json><![CDATA[{
  "Summary": {},
  "name": "Trace Forest",
<<<<<<< HEAD
  "start time": "00:00:00:000",
=======
  "start datetime": "0001-01-01T00:00:00Z",
>>>>>>> 4ab62933
  "duration in milliseconds": 0,
  "children": [
    {
      "name": "Change Feed Iterator Read Next Async",
      "duration in milliseconds": 0,
      "data": {
        "Client Configuration": "Redacted To Not Change The Baselines From Run To Run"
      },
      "children": [
        {
          "name": "ChangeFeed MoveNextAsync",
          "duration in milliseconds": 0,
          "children": [
            {
              "name": "MoveNextAsync",
              "duration in milliseconds": 0,
              "children": [
                {
                  "name": "[,FF) move next",
                  "duration in milliseconds": 0,
                  "children": [
                    {
                      "name": "Prefetch",
                      "duration in milliseconds": 0,
                      "children": [
                        {
                          "name": "[,FF) move next",
                          "duration in milliseconds": 0,
                          "children": [
                            {
                              "name": "Microsoft.Azure.Cosmos.Handlers.RequestInvokerHandler",
                              "duration in milliseconds": 0,
                              "children": [
                                {
                                  "name": "Get Collection Cache",
                                  "duration in milliseconds": 0
                                },
                                {
                                  "name": "Get Partition Key Range Cache",
                                  "duration in milliseconds": 0
                                },
                                {
                                  "name": "Try Get Overlapping Ranges",
                                  "duration in milliseconds": 0
                                }
                              ]
                            }
                          ]
                        }
                      ]
                    }
                  ]
                },
                {
                  "name": "Get Container Properties",
                  "duration in milliseconds": 0,
                  "children": [
                    {
                      "name": "Get Collection Cache",
                      "duration in milliseconds": 0
                    }
                  ]
                },
                {
                  "name": "Get RID",
                  "duration in milliseconds": 0
                },
                {
                  "name": "Get Collection Cache",
                  "duration in milliseconds": 0
                },
                {
                  "name": "Get Overlapping Feed Ranges",
                  "duration in milliseconds": 0,
                  "children": [
                    {
                      "name": "Get Partition Key Ranges",
                      "duration in milliseconds": 0,
                      "children": [
                        {
                          "name": "Try Get Overlapping Ranges",
                          "duration in milliseconds": 0
                        }
                      ]
                    }
                  ]
                },
                {
                  "name": "MoveNextAsync",
                  "duration in milliseconds": 0,
                  "children": [
                    {
                      "name": "[,05C1CFFFFFFFF8) move next",
                      "duration in milliseconds": 0,
                      "children": [
                        {
                          "name": "Microsoft.Azure.Cosmos.Handlers.RequestInvokerHandler",
                          "duration in milliseconds": 0,
                          "children": [
                            {
                              "name": "Get Collection Cache",
                              "duration in milliseconds": 0
                            },
                            {
                              "name": "Get Partition Key Range Cache",
                              "duration in milliseconds": 0
                            },
                            {
                              "name": "Try Get Overlapping Ranges",
                              "duration in milliseconds": 0
                            },
                            {
                              "name": "Microsoft.Azure.Cosmos.Handlers.DiagnosticsHandler",
                              "duration in milliseconds": 0,
                              "data": {
                                "System Info": "Redacted To Not Change The Baselines From Run To Run"
                              },
                              "children": [
                                {
                                  "name": "Microsoft.Azure.Cosmos.Handlers.RetryHandler",
                                  "duration in milliseconds": 0,
                                  "children": [
                                    {
                                      "name": "Microsoft.Azure.Cosmos.Handlers.RouterHandler",
                                      "duration in milliseconds": 0,
                                      "children": [
                                        {
                                          "name": "Microsoft.Azure.Cosmos.Handlers.TransportHandler",
                                          "duration in milliseconds": 0,
                                          "children": [
                                            {
                                              "name": "Microsoft.Azure.Documents.ServerStoreModel Transport Request",
                                              "duration in milliseconds": 0,
                                              "data": {
                                                "Client Side Request Stats": "Redacted To Not Change The Baselines From Run To Run"
                                              }
                                            }
                                          ]
                                        }
                                      ]
                                    }
                                  ]
                                }
                              ]
                            }
                          ]
                        }
                      ]
                    }
                  ]
                }
              ]
            }
          ]
        },
        {
          "name": "Get RID",
          "duration in milliseconds": 0
        },
        {
          "name": "Get Collection Cache",
          "duration in milliseconds": 0
        }
      ]
    },
    {
      "name": "Change Feed Iterator Read Next Async",
      "duration in milliseconds": 0,
      "data": {
        "Client Configuration": "Redacted To Not Change The Baselines From Run To Run"
      },
      "children": [
        {
          "name": "ChangeFeed MoveNextAsync",
          "duration in milliseconds": 0,
          "children": [
            {
              "name": "MoveNextAsync",
              "duration in milliseconds": 0,
              "children": [
                {
                  "name": "[05C1CFFFFFFFF8,05C1DFFFFFFFF8) move next",
                  "duration in milliseconds": 0,
                  "children": [
                    {
                      "name": "Microsoft.Azure.Cosmos.Handlers.RequestInvokerHandler",
                      "duration in milliseconds": 0,
                      "children": [
                        {
                          "name": "Get Collection Cache",
                          "duration in milliseconds": 0
                        },
                        {
                          "name": "Get Partition Key Range Cache",
                          "duration in milliseconds": 0
                        },
                        {
                          "name": "Try Get Overlapping Ranges",
                          "duration in milliseconds": 0
                        },
                        {
                          "name": "Microsoft.Azure.Cosmos.Handlers.DiagnosticsHandler",
                          "duration in milliseconds": 0,
                          "data": {
                            "System Info": "Redacted To Not Change The Baselines From Run To Run"
                          },
                          "children": [
                            {
                              "name": "Microsoft.Azure.Cosmos.Handlers.RetryHandler",
                              "duration in milliseconds": 0,
                              "children": [
                                {
                                  "name": "Microsoft.Azure.Cosmos.Handlers.RouterHandler",
                                  "duration in milliseconds": 0,
                                  "children": [
                                    {
                                      "name": "Microsoft.Azure.Cosmos.Handlers.TransportHandler",
                                      "duration in milliseconds": 0,
                                      "children": [
                                        {
                                          "name": "Microsoft.Azure.Documents.ServerStoreModel Transport Request",
                                          "duration in milliseconds": 0,
                                          "data": {
                                            "Client Side Request Stats": "Redacted To Not Change The Baselines From Run To Run"
                                          }
                                        }
                                      ]
                                    }
                                  ]
                                }
                              ]
                            }
                          ]
                        }
                      ]
                    }
                  ]
                }
              ]
            }
          ]
        },
        {
          "name": "Get RID",
          "duration in milliseconds": 0
        },
        {
          "name": "Get Collection Cache",
          "duration in milliseconds": 0
        }
      ]
    },
    {
      "name": "Change Feed Iterator Read Next Async",
      "duration in milliseconds": 0,
      "data": {
        "Client Configuration": "Redacted To Not Change The Baselines From Run To Run"
      },
      "children": [
        {
          "name": "ChangeFeed MoveNextAsync",
          "duration in milliseconds": 0,
          "children": [
            {
              "name": "MoveNextAsync",
              "duration in milliseconds": 0,
              "children": [
                {
                  "name": "[05C1DFFFFFFFF8,05C1E7FFFFFFFA) move next",
                  "duration in milliseconds": 0,
                  "children": [
                    {
                      "name": "Microsoft.Azure.Cosmos.Handlers.RequestInvokerHandler",
                      "duration in milliseconds": 0,
                      "children": [
                        {
                          "name": "Get Collection Cache",
                          "duration in milliseconds": 0
                        },
                        {
                          "name": "Get Partition Key Range Cache",
                          "duration in milliseconds": 0
                        },
                        {
                          "name": "Try Get Overlapping Ranges",
                          "duration in milliseconds": 0
                        },
                        {
                          "name": "Microsoft.Azure.Cosmos.Handlers.DiagnosticsHandler",
                          "duration in milliseconds": 0,
                          "data": {
                            "System Info": "Redacted To Not Change The Baselines From Run To Run"
                          },
                          "children": [
                            {
                              "name": "Microsoft.Azure.Cosmos.Handlers.RetryHandler",
                              "duration in milliseconds": 0,
                              "children": [
                                {
                                  "name": "Microsoft.Azure.Cosmos.Handlers.RouterHandler",
                                  "duration in milliseconds": 0,
                                  "children": [
                                    {
                                      "name": "Microsoft.Azure.Cosmos.Handlers.TransportHandler",
                                      "duration in milliseconds": 0,
                                      "children": [
                                        {
                                          "name": "Microsoft.Azure.Documents.ServerStoreModel Transport Request",
                                          "duration in milliseconds": 0,
                                          "data": {
                                            "Client Side Request Stats": "Redacted To Not Change The Baselines From Run To Run"
                                          }
                                        }
                                      ]
                                    }
                                  ]
                                }
                              ]
                            }
                          ]
                        }
                      ]
                    }
                  ]
                }
              ]
            }
          ]
        },
        {
          "name": "Get RID",
          "duration in milliseconds": 0
        },
        {
          "name": "Get Collection Cache",
          "duration in milliseconds": 0
        }
      ]
    },
    {
      "name": "Change Feed Iterator Read Next Async",
      "duration in milliseconds": 0,
      "data": {
        "Client Configuration": "Redacted To Not Change The Baselines From Run To Run"
      },
      "children": [
        {
          "name": "ChangeFeed MoveNextAsync",
          "duration in milliseconds": 0,
          "children": [
            {
              "name": "MoveNextAsync",
              "duration in milliseconds": 0,
              "children": [
                {
                  "name": "[05C1E7FFFFFFFA,FF) move next",
                  "duration in milliseconds": 0,
                  "children": [
                    {
                      "name": "Microsoft.Azure.Cosmos.Handlers.RequestInvokerHandler",
                      "duration in milliseconds": 0,
                      "children": [
                        {
                          "name": "Get Collection Cache",
                          "duration in milliseconds": 0
                        },
                        {
                          "name": "Get Partition Key Range Cache",
                          "duration in milliseconds": 0
                        },
                        {
                          "name": "Try Get Overlapping Ranges",
                          "duration in milliseconds": 0
                        },
                        {
                          "name": "Microsoft.Azure.Cosmos.Handlers.DiagnosticsHandler",
                          "duration in milliseconds": 0,
                          "data": {
                            "System Info": "Redacted To Not Change The Baselines From Run To Run"
                          },
                          "children": [
                            {
                              "name": "Microsoft.Azure.Cosmos.Handlers.RetryHandler",
                              "duration in milliseconds": 0,
                              "children": [
                                {
                                  "name": "Microsoft.Azure.Cosmos.Handlers.RouterHandler",
                                  "duration in milliseconds": 0,
                                  "children": [
                                    {
                                      "name": "Microsoft.Azure.Cosmos.Handlers.TransportHandler",
                                      "duration in milliseconds": 0,
                                      "children": [
                                        {
                                          "name": "Microsoft.Azure.Documents.ServerStoreModel Transport Request",
                                          "duration in milliseconds": 0,
                                          "data": {
                                            "Client Side Request Stats": "Redacted To Not Change The Baselines From Run To Run"
                                          }
                                        }
                                      ]
                                    }
                                  ]
                                }
                              ]
                            }
                          ]
                        }
                      ]
                    }
                  ]
                }
              ]
            }
          ]
        },
        {
          "name": "Get RID",
          "duration in milliseconds": 0
        },
        {
          "name": "Get Collection Cache",
          "duration in milliseconds": 0
        }
      ]
    },
    {
      "name": "Change Feed Iterator Read Next Async",
      "duration in milliseconds": 0,
      "data": {
        "Client Configuration": "Redacted To Not Change The Baselines From Run To Run"
      },
      "children": [
        {
          "name": "ChangeFeed MoveNextAsync",
          "duration in milliseconds": 0,
          "children": [
            {
              "name": "MoveNextAsync",
              "duration in milliseconds": 0,
              "children": [
                {
                  "name": "[,05C1CFFFFFFFF8) move next",
                  "duration in milliseconds": 0,
                  "children": [
                    {
                      "name": "Microsoft.Azure.Cosmos.Handlers.RequestInvokerHandler",
                      "duration in milliseconds": 0,
                      "children": [
                        {
                          "name": "Get Collection Cache",
                          "duration in milliseconds": 0
                        },
                        {
                          "name": "Get Partition Key Range Cache",
                          "duration in milliseconds": 0
                        },
                        {
                          "name": "Try Get Overlapping Ranges",
                          "duration in milliseconds": 0
                        },
                        {
                          "name": "Microsoft.Azure.Cosmos.Handlers.DiagnosticsHandler",
                          "duration in milliseconds": 0,
                          "data": {
                            "System Info": "Redacted To Not Change The Baselines From Run To Run"
                          },
                          "children": [
                            {
                              "name": "Microsoft.Azure.Cosmos.Handlers.RetryHandler",
                              "duration in milliseconds": 0,
                              "children": [
                                {
                                  "name": "Microsoft.Azure.Cosmos.Handlers.RouterHandler",
                                  "duration in milliseconds": 0,
                                  "children": [
                                    {
                                      "name": "Microsoft.Azure.Cosmos.Handlers.TransportHandler",
                                      "duration in milliseconds": 0,
                                      "children": [
                                        {
                                          "name": "Microsoft.Azure.Documents.ServerStoreModel Transport Request",
                                          "duration in milliseconds": 0,
                                          "data": {
                                            "Client Side Request Stats": "Redacted To Not Change The Baselines From Run To Run"
                                          }
                                        }
                                      ]
                                    }
                                  ]
                                }
                              ]
                            }
                          ]
                        }
                      ]
                    }
                  ]
                }
              ]
            },
            {
              "name": "Drain NotModified Pages",
              "duration in milliseconds": 0,
              "children": [
                {
                  "name": "MoveNextAsync",
                  "duration in milliseconds": 0,
                  "children": [
                    {
                      "name": "[05C1CFFFFFFFF8,05C1DFFFFFFFF8) move next",
                      "duration in milliseconds": 0,
                      "children": [
                        {
                          "name": "Microsoft.Azure.Cosmos.Handlers.RequestInvokerHandler",
                          "duration in milliseconds": 0,
                          "children": [
                            {
                              "name": "Get Collection Cache",
                              "duration in milliseconds": 0
                            },
                            {
                              "name": "Get Partition Key Range Cache",
                              "duration in milliseconds": 0
                            },
                            {
                              "name": "Try Get Overlapping Ranges",
                              "duration in milliseconds": 0
                            },
                            {
                              "name": "Microsoft.Azure.Cosmos.Handlers.DiagnosticsHandler",
                              "duration in milliseconds": 0,
                              "data": {
                                "System Info": "Redacted To Not Change The Baselines From Run To Run"
                              },
                              "children": [
                                {
                                  "name": "Microsoft.Azure.Cosmos.Handlers.RetryHandler",
                                  "duration in milliseconds": 0,
                                  "children": [
                                    {
                                      "name": "Microsoft.Azure.Cosmos.Handlers.RouterHandler",
                                      "duration in milliseconds": 0,
                                      "children": [
                                        {
                                          "name": "Microsoft.Azure.Cosmos.Handlers.TransportHandler",
                                          "duration in milliseconds": 0,
                                          "children": [
                                            {
                                              "name": "Microsoft.Azure.Documents.ServerStoreModel Transport Request",
                                              "duration in milliseconds": 0,
                                              "data": {
                                                "Client Side Request Stats": "Redacted To Not Change The Baselines From Run To Run"
                                              }
                                            }
                                          ]
                                        }
                                      ]
                                    }
                                  ]
                                }
                              ]
                            }
                          ]
                        }
                      ]
                    }
                  ]
                },
                {
                  "name": "MoveNextAsync",
                  "duration in milliseconds": 0,
                  "children": [
                    {
                      "name": "[05C1DFFFFFFFF8,05C1E7FFFFFFFA) move next",
                      "duration in milliseconds": 0,
                      "children": [
                        {
                          "name": "Microsoft.Azure.Cosmos.Handlers.RequestInvokerHandler",
                          "duration in milliseconds": 0,
                          "children": [
                            {
                              "name": "Get Collection Cache",
                              "duration in milliseconds": 0
                            },
                            {
                              "name": "Get Partition Key Range Cache",
                              "duration in milliseconds": 0
                            },
                            {
                              "name": "Try Get Overlapping Ranges",
                              "duration in milliseconds": 0
                            },
                            {
                              "name": "Microsoft.Azure.Cosmos.Handlers.DiagnosticsHandler",
                              "duration in milliseconds": 0,
                              "data": {
                                "System Info": "Redacted To Not Change The Baselines From Run To Run"
                              },
                              "children": [
                                {
                                  "name": "Microsoft.Azure.Cosmos.Handlers.RetryHandler",
                                  "duration in milliseconds": 0,
                                  "children": [
                                    {
                                      "name": "Microsoft.Azure.Cosmos.Handlers.RouterHandler",
                                      "duration in milliseconds": 0,
                                      "children": [
                                        {
                                          "name": "Microsoft.Azure.Cosmos.Handlers.TransportHandler",
                                          "duration in milliseconds": 0,
                                          "children": [
                                            {
                                              "name": "Microsoft.Azure.Documents.ServerStoreModel Transport Request",
                                              "duration in milliseconds": 0,
                                              "data": {
                                                "Client Side Request Stats": "Redacted To Not Change The Baselines From Run To Run"
                                              }
                                            }
                                          ]
                                        }
                                      ]
                                    }
                                  ]
                                }
                              ]
                            }
                          ]
                        }
                      ]
                    }
                  ]
                },
                {
                  "name": "MoveNextAsync",
                  "duration in milliseconds": 0,
                  "children": [
                    {
                      "name": "[05C1E7FFFFFFFA,FF) move next",
                      "duration in milliseconds": 0,
                      "children": [
                        {
                          "name": "Microsoft.Azure.Cosmos.Handlers.RequestInvokerHandler",
                          "duration in milliseconds": 0,
                          "children": [
                            {
                              "name": "Get Collection Cache",
                              "duration in milliseconds": 0
                            },
                            {
                              "name": "Get Partition Key Range Cache",
                              "duration in milliseconds": 0
                            },
                            {
                              "name": "Try Get Overlapping Ranges",
                              "duration in milliseconds": 0
                            },
                            {
                              "name": "Microsoft.Azure.Cosmos.Handlers.DiagnosticsHandler",
                              "duration in milliseconds": 0,
                              "data": {
                                "System Info": "Redacted To Not Change The Baselines From Run To Run"
                              },
                              "children": [
                                {
                                  "name": "Microsoft.Azure.Cosmos.Handlers.RetryHandler",
                                  "duration in milliseconds": 0,
                                  "children": [
                                    {
                                      "name": "Microsoft.Azure.Cosmos.Handlers.RouterHandler",
                                      "duration in milliseconds": 0,
                                      "children": [
                                        {
                                          "name": "Microsoft.Azure.Cosmos.Handlers.TransportHandler",
                                          "duration in milliseconds": 0,
                                          "children": [
                                            {
                                              "name": "Microsoft.Azure.Documents.ServerStoreModel Transport Request",
                                              "duration in milliseconds": 0,
                                              "data": {
                                                "Client Side Request Stats": "Redacted To Not Change The Baselines From Run To Run"
                                              }
                                            }
                                          ]
                                        }
                                      ]
                                    }
                                  ]
                                }
                              ]
                            }
                          ]
                        }
                      ]
                    }
                  ]
                }
              ]
            }
          ]
        },
        {
          "name": "Get RID",
          "duration in milliseconds": 0
        },
        {
          "name": "Get Collection Cache",
          "duration in milliseconds": 0
        }
      ]
    }
  ]
}]]></Json>
      <OTelActivities><ACTIVITY><OPERATION>Operation.Change Feed Iterator Read Next Async</OPERATION><ATTRIBUTE-KEY>kind</ATTRIBUTE-KEY><ATTRIBUTE-VALUE>client</ATTRIBUTE-VALUE><ATTRIBUTE-KEY>az.namespace</ATTRIBUTE-KEY><ATTRIBUTE-VALUE>Microsoft.DocumentDB</ATTRIBUTE-VALUE><ATTRIBUTE-KEY>db.operation</ATTRIBUTE-KEY><ATTRIBUTE-VALUE>Change Feed Iterator Read Next Async</ATTRIBUTE-VALUE><ATTRIBUTE-KEY>db.name</ATTRIBUTE-KEY><ATTRIBUTE-KEY>db.cosmosdb.container</ATTRIBUTE-KEY><ATTRIBUTE-KEY>db.system</ATTRIBUTE-KEY><ATTRIBUTE-VALUE>cosmosdb</ATTRIBUTE-VALUE><ATTRIBUTE-KEY>db.cosmosdb.machine_id</ATTRIBUTE-KEY><ATTRIBUTE-KEY>net.peer.name</ATTRIBUTE-KEY><ATTRIBUTE-VALUE>127.0.0.1</ATTRIBUTE-VALUE><ATTRIBUTE-KEY>db.cosmosdb.client_id</ATTRIBUTE-KEY><ATTRIBUTE-KEY>db.cosmosdb.user_agent</ATTRIBUTE-KEY><ATTRIBUTE-KEY>db.cosmosdb.connection_mode</ATTRIBUTE-KEY><ATTRIBUTE-VALUE>Direct</ATTRIBUTE-VALUE><ATTRIBUTE-KEY>db.cosmosdb.operation_type</ATTRIBUTE-KEY><ATTRIBUTE-VALUE>ReadFeed</ATTRIBUTE-VALUE><ATTRIBUTE-KEY>db.cosmosdb.request_content_length_bytes</ATTRIBUTE-KEY><ATTRIBUTE-KEY>db.cosmosdb.response_content_length_bytes</ATTRIBUTE-KEY><ATTRIBUTE-KEY>db.cosmosdb.status_code</ATTRIBUTE-KEY><ATTRIBUTE-KEY>db.cosmosdb.sub_status_code</ATTRIBUTE-KEY><ATTRIBUTE-KEY>db.cosmosdb.request_charge</ATTRIBUTE-KEY><ATTRIBUTE-KEY>db.cosmosdb.item_count</ATTRIBUTE-KEY><ATTRIBUTE-KEY>db.cosmosdb.activity_id</ATTRIBUTE-KEY><ATTRIBUTE-KEY>db.cosmosdb.correlated_activity_id</ATTRIBUTE-KEY><ATTRIBUTE-KEY>db.cosmosdb.regions_contacted</ATTRIBUTE-KEY><ATTRIBUTE-VALUE>South Central US</ATTRIBUTE-VALUE></ACTIVITY>
<ACTIVITY><OPERATION>Operation.Change Feed Iterator Read Next Async</OPERATION><ATTRIBUTE-KEY>kind</ATTRIBUTE-KEY><ATTRIBUTE-VALUE>client</ATTRIBUTE-VALUE><ATTRIBUTE-KEY>az.namespace</ATTRIBUTE-KEY><ATTRIBUTE-VALUE>Microsoft.DocumentDB</ATTRIBUTE-VALUE><ATTRIBUTE-KEY>db.operation</ATTRIBUTE-KEY><ATTRIBUTE-VALUE>Change Feed Iterator Read Next Async</ATTRIBUTE-VALUE><ATTRIBUTE-KEY>db.name</ATTRIBUTE-KEY><ATTRIBUTE-KEY>db.cosmosdb.container</ATTRIBUTE-KEY><ATTRIBUTE-KEY>db.system</ATTRIBUTE-KEY><ATTRIBUTE-VALUE>cosmosdb</ATTRIBUTE-VALUE><ATTRIBUTE-KEY>db.cosmosdb.machine_id</ATTRIBUTE-KEY><ATTRIBUTE-KEY>net.peer.name</ATTRIBUTE-KEY><ATTRIBUTE-VALUE>127.0.0.1</ATTRIBUTE-VALUE><ATTRIBUTE-KEY>db.cosmosdb.client_id</ATTRIBUTE-KEY><ATTRIBUTE-KEY>db.cosmosdb.user_agent</ATTRIBUTE-KEY><ATTRIBUTE-KEY>db.cosmosdb.connection_mode</ATTRIBUTE-KEY><ATTRIBUTE-VALUE>Direct</ATTRIBUTE-VALUE><ATTRIBUTE-KEY>db.cosmosdb.operation_type</ATTRIBUTE-KEY><ATTRIBUTE-VALUE>ReadFeed</ATTRIBUTE-VALUE><ATTRIBUTE-KEY>db.cosmosdb.request_content_length_bytes</ATTRIBUTE-KEY><ATTRIBUTE-KEY>db.cosmosdb.response_content_length_bytes</ATTRIBUTE-KEY><ATTRIBUTE-KEY>db.cosmosdb.status_code</ATTRIBUTE-KEY><ATTRIBUTE-KEY>db.cosmosdb.sub_status_code</ATTRIBUTE-KEY><ATTRIBUTE-KEY>db.cosmosdb.request_charge</ATTRIBUTE-KEY><ATTRIBUTE-KEY>db.cosmosdb.item_count</ATTRIBUTE-KEY><ATTRIBUTE-KEY>db.cosmosdb.activity_id</ATTRIBUTE-KEY><ATTRIBUTE-KEY>db.cosmosdb.correlated_activity_id</ATTRIBUTE-KEY><ATTRIBUTE-KEY>db.cosmosdb.regions_contacted</ATTRIBUTE-KEY><ATTRIBUTE-VALUE>South Central US</ATTRIBUTE-VALUE></ACTIVITY>
<ACTIVITY><OPERATION>Operation.Change Feed Iterator Read Next Async</OPERATION><ATTRIBUTE-KEY>kind</ATTRIBUTE-KEY><ATTRIBUTE-VALUE>client</ATTRIBUTE-VALUE><ATTRIBUTE-KEY>az.namespace</ATTRIBUTE-KEY><ATTRIBUTE-VALUE>Microsoft.DocumentDB</ATTRIBUTE-VALUE><ATTRIBUTE-KEY>db.operation</ATTRIBUTE-KEY><ATTRIBUTE-VALUE>Change Feed Iterator Read Next Async</ATTRIBUTE-VALUE><ATTRIBUTE-KEY>db.name</ATTRIBUTE-KEY><ATTRIBUTE-KEY>db.cosmosdb.container</ATTRIBUTE-KEY><ATTRIBUTE-KEY>db.system</ATTRIBUTE-KEY><ATTRIBUTE-VALUE>cosmosdb</ATTRIBUTE-VALUE><ATTRIBUTE-KEY>db.cosmosdb.machine_id</ATTRIBUTE-KEY><ATTRIBUTE-KEY>net.peer.name</ATTRIBUTE-KEY><ATTRIBUTE-VALUE>127.0.0.1</ATTRIBUTE-VALUE><ATTRIBUTE-KEY>db.cosmosdb.client_id</ATTRIBUTE-KEY><ATTRIBUTE-KEY>db.cosmosdb.user_agent</ATTRIBUTE-KEY><ATTRIBUTE-KEY>db.cosmosdb.connection_mode</ATTRIBUTE-KEY><ATTRIBUTE-VALUE>Direct</ATTRIBUTE-VALUE><ATTRIBUTE-KEY>db.cosmosdb.operation_type</ATTRIBUTE-KEY><ATTRIBUTE-VALUE>ReadFeed</ATTRIBUTE-VALUE><ATTRIBUTE-KEY>db.cosmosdb.request_content_length_bytes</ATTRIBUTE-KEY><ATTRIBUTE-KEY>db.cosmosdb.response_content_length_bytes</ATTRIBUTE-KEY><ATTRIBUTE-KEY>db.cosmosdb.status_code</ATTRIBUTE-KEY><ATTRIBUTE-KEY>db.cosmosdb.sub_status_code</ATTRIBUTE-KEY><ATTRIBUTE-KEY>db.cosmosdb.request_charge</ATTRIBUTE-KEY><ATTRIBUTE-KEY>db.cosmosdb.item_count</ATTRIBUTE-KEY><ATTRIBUTE-KEY>db.cosmosdb.activity_id</ATTRIBUTE-KEY><ATTRIBUTE-KEY>db.cosmosdb.correlated_activity_id</ATTRIBUTE-KEY><ATTRIBUTE-KEY>db.cosmosdb.regions_contacted</ATTRIBUTE-KEY><ATTRIBUTE-VALUE>South Central US</ATTRIBUTE-VALUE></ACTIVITY>
<ACTIVITY><OPERATION>Operation.Change Feed Iterator Read Next Async</OPERATION><ATTRIBUTE-KEY>kind</ATTRIBUTE-KEY><ATTRIBUTE-VALUE>client</ATTRIBUTE-VALUE><ATTRIBUTE-KEY>az.namespace</ATTRIBUTE-KEY><ATTRIBUTE-VALUE>Microsoft.DocumentDB</ATTRIBUTE-VALUE><ATTRIBUTE-KEY>db.operation</ATTRIBUTE-KEY><ATTRIBUTE-VALUE>Change Feed Iterator Read Next Async</ATTRIBUTE-VALUE><ATTRIBUTE-KEY>db.name</ATTRIBUTE-KEY><ATTRIBUTE-KEY>db.cosmosdb.container</ATTRIBUTE-KEY><ATTRIBUTE-KEY>db.system</ATTRIBUTE-KEY><ATTRIBUTE-VALUE>cosmosdb</ATTRIBUTE-VALUE><ATTRIBUTE-KEY>db.cosmosdb.machine_id</ATTRIBUTE-KEY><ATTRIBUTE-KEY>net.peer.name</ATTRIBUTE-KEY><ATTRIBUTE-VALUE>127.0.0.1</ATTRIBUTE-VALUE><ATTRIBUTE-KEY>db.cosmosdb.client_id</ATTRIBUTE-KEY><ATTRIBUTE-KEY>db.cosmosdb.user_agent</ATTRIBUTE-KEY><ATTRIBUTE-KEY>db.cosmosdb.connection_mode</ATTRIBUTE-KEY><ATTRIBUTE-VALUE>Direct</ATTRIBUTE-VALUE><ATTRIBUTE-KEY>db.cosmosdb.operation_type</ATTRIBUTE-KEY><ATTRIBUTE-VALUE>ReadFeed</ATTRIBUTE-VALUE><ATTRIBUTE-KEY>db.cosmosdb.request_content_length_bytes</ATTRIBUTE-KEY><ATTRIBUTE-KEY>db.cosmosdb.response_content_length_bytes</ATTRIBUTE-KEY><ATTRIBUTE-KEY>db.cosmosdb.status_code</ATTRIBUTE-KEY><ATTRIBUTE-KEY>db.cosmosdb.sub_status_code</ATTRIBUTE-KEY><ATTRIBUTE-KEY>db.cosmosdb.request_charge</ATTRIBUTE-KEY><ATTRIBUTE-KEY>db.cosmosdb.item_count</ATTRIBUTE-KEY><ATTRIBUTE-KEY>db.cosmosdb.activity_id</ATTRIBUTE-KEY><ATTRIBUTE-KEY>db.cosmosdb.correlated_activity_id</ATTRIBUTE-KEY><ATTRIBUTE-KEY>db.cosmosdb.regions_contacted</ATTRIBUTE-KEY><ATTRIBUTE-VALUE>South Central US</ATTRIBUTE-VALUE></ACTIVITY>
<ACTIVITY><OPERATION>Operation.Change Feed Iterator Read Next Async</OPERATION><ATTRIBUTE-KEY>kind</ATTRIBUTE-KEY><ATTRIBUTE-VALUE>client</ATTRIBUTE-VALUE><ATTRIBUTE-KEY>az.namespace</ATTRIBUTE-KEY><ATTRIBUTE-VALUE>Microsoft.DocumentDB</ATTRIBUTE-VALUE><ATTRIBUTE-KEY>db.operation</ATTRIBUTE-KEY><ATTRIBUTE-VALUE>Change Feed Iterator Read Next Async</ATTRIBUTE-VALUE><ATTRIBUTE-KEY>db.name</ATTRIBUTE-KEY><ATTRIBUTE-KEY>db.cosmosdb.container</ATTRIBUTE-KEY><ATTRIBUTE-KEY>db.system</ATTRIBUTE-KEY><ATTRIBUTE-VALUE>cosmosdb</ATTRIBUTE-VALUE><ATTRIBUTE-KEY>db.cosmosdb.machine_id</ATTRIBUTE-KEY><ATTRIBUTE-KEY>net.peer.name</ATTRIBUTE-KEY><ATTRIBUTE-VALUE>127.0.0.1</ATTRIBUTE-VALUE><ATTRIBUTE-KEY>db.cosmosdb.client_id</ATTRIBUTE-KEY><ATTRIBUTE-KEY>db.cosmosdb.user_agent</ATTRIBUTE-KEY><ATTRIBUTE-KEY>db.cosmosdb.connection_mode</ATTRIBUTE-KEY><ATTRIBUTE-VALUE>Direct</ATTRIBUTE-VALUE><ATTRIBUTE-KEY>db.cosmosdb.operation_type</ATTRIBUTE-KEY><ATTRIBUTE-VALUE>ReadFeed</ATTRIBUTE-VALUE><ATTRIBUTE-KEY>db.cosmosdb.request_content_length_bytes</ATTRIBUTE-KEY><ATTRIBUTE-KEY>db.cosmosdb.response_content_length_bytes</ATTRIBUTE-KEY><ATTRIBUTE-KEY>db.cosmosdb.status_code</ATTRIBUTE-KEY><ATTRIBUTE-KEY>db.cosmosdb.sub_status_code</ATTRIBUTE-KEY><ATTRIBUTE-KEY>db.cosmosdb.request_charge</ATTRIBUTE-KEY><ATTRIBUTE-KEY>db.cosmosdb.item_count</ATTRIBUTE-KEY><ATTRIBUTE-KEY>db.cosmosdb.activity_id</ATTRIBUTE-KEY><ATTRIBUTE-KEY>db.cosmosdb.correlated_activity_id</ATTRIBUTE-KEY><ATTRIBUTE-KEY>db.cosmosdb.regions_contacted</ATTRIBUTE-KEY><ATTRIBUTE-VALUE>South Central US</ATTRIBUTE-VALUE></ACTIVITY>
<EVENT><EVENT-NAME>LatencyOverThreshold</EVENT-NAME><EVENT-TEXT>Ideally, this should contain request diagnostics but request diagnostics is subject to change with each request as it contains few unique id. So just putting this tag with this static text to make sure event is getting generated for each test.</EVENT-TEXT></EVENT>
<EVENT><EVENT-NAME>LatencyOverThreshold</EVENT-NAME><EVENT-TEXT>Ideally, this should contain request diagnostics but request diagnostics is subject to change with each request as it contains few unique id. So just putting this tag with this static text to make sure event is getting generated for each test.</EVENT-TEXT></EVENT>
<EVENT><EVENT-NAME>LatencyOverThreshold</EVENT-NAME><EVENT-TEXT>Ideally, this should contain request diagnostics but request diagnostics is subject to change with each request as it contains few unique id. So just putting this tag with this static text to make sure event is getting generated for each test.</EVENT-TEXT></EVENT>
<EVENT><EVENT-NAME>LatencyOverThreshold</EVENT-NAME><EVENT-TEXT>Ideally, this should contain request diagnostics but request diagnostics is subject to change with each request as it contains few unique id. So just putting this tag with this static text to make sure event is getting generated for each test.</EVENT-TEXT></EVENT>
<EVENT><EVENT-NAME>LatencyOverThreshold</EVENT-NAME><EVENT-TEXT>Ideally, this should contain request diagnostics but request diagnostics is subject to change with each request as it contains few unique id. So just putting this tag with this static text to make sure event is getting generated for each test.</EVENT-TEXT></EVENT>
</OTelActivities>
    </Output>
  </Result>
  <Result>
    <Input>
      <Description>ChangeFeed Typed</Description>
      <Setup><![CDATA[
    ContainerInternal containerInternal = (ContainerInternal)container;
    FeedIteratorInternal<JToken> feedIterator = (FeedIteratorInternal<JToken>)containerInternal.GetChangeFeedIterator<JToken>(
        ChangeFeedStartFrom.Beginning(),
        ChangeFeedMode.Incremental);

    List<ITrace> traces = new List<ITrace>();
    while (feedIterator.HasMoreResults)
    {
        FeedResponse<JToken> responseMessage = await feedIterator.ReadNextAsync(cancellationToken: default);
        if (responseMessage.StatusCode == System.Net.HttpStatusCode.NotModified)
        {
            break;
        }

        ITrace trace = ((CosmosTraceDiagnostics)responseMessage.Diagnostics).Value;
        traces.Add(trace);
    }

    ITrace traceForest = TraceJoiner.JoinTraces(traces);
]]></Setup>
    </Input>
    <Output>
      <Text><![CDATA[.
└── Trace Forest(00000000-0000-0000-0000-000000000000)  Unknown-Component  00:00:00:000  0.00 milliseconds  
    ├── Typed FeedIterator ReadNextAsync(00000000-0000-0000-0000-000000000000)  Transport-Component  00:00:00:000  0.00 milliseconds  
    │   │   (
    │   │       [Client Configuration]
    │   │       Redacted To Not Change The Baselines From Run To Run
    │   │   )
    │   ├── ChangeFeed MoveNextAsync(00000000-0000-0000-0000-000000000000)  ChangeFeed-Component  00:00:00:000  0.00 milliseconds  
    │   │   └── MoveNextAsync(00000000-0000-0000-0000-000000000000)  Pagination-Component  00:00:00:000  0.00 milliseconds  
    │   │       ├── [,FF) move next(00000000-0000-0000-0000-000000000000)  Pagination-Component  00:00:00:000  0.00 milliseconds  
    │   │       │   └── Prefetch(00000000-0000-0000-0000-000000000000)  Pagination-Component  00:00:00:000  0.00 milliseconds  
    │   │       │       └── [,FF) move next(00000000-0000-0000-0000-000000000000)  Pagination-Component  00:00:00:000  0.00 milliseconds  
    │   │       │           └── Microsoft.Azure.Cosmos.Handlers.RequestInvokerHandler(00000000-0000-0000-0000-000000000000)  RequestHandler-Component  00:00:00:000  0.00 milliseconds  
    │   │       │               ├── Get Collection Cache(00000000-0000-0000-0000-000000000000)  Routing-Component  00:00:00:000  0.00 milliseconds  
    │   │       │               ├── Get Partition Key Range Cache(00000000-0000-0000-0000-000000000000)  Routing-Component  00:00:00:000  0.00 milliseconds  
    │   │       │               └── Try Get Overlapping Ranges(00000000-0000-0000-0000-000000000000)  Routing-Component  00:00:00:000  0.00 milliseconds  
    │   │       ├── Get Container Properties(00000000-0000-0000-0000-000000000000)  Transport-Component  00:00:00:000  0.00 milliseconds  
    │   │       │   └── Get Collection Cache(00000000-0000-0000-0000-000000000000)  Routing-Component  00:00:00:000  0.00 milliseconds  
    │   │       ├── Get RID(00000000-0000-0000-0000-000000000000)  Routing-Component  00:00:00:000  0.00 milliseconds  
    │   │       ├── Get Collection Cache(00000000-0000-0000-0000-000000000000)  Routing-Component  00:00:00:000  0.00 milliseconds  
    │   │       ├── Get Overlapping Feed Ranges(00000000-0000-0000-0000-000000000000)  Routing-Component  00:00:00:000  0.00 milliseconds  
    │   │       │   └── Get Partition Key Ranges(00000000-0000-0000-0000-000000000000)  Routing-Component  00:00:00:000  0.00 milliseconds  
    │   │       │       └── Try Get Overlapping Ranges(00000000-0000-0000-0000-000000000000)  Routing-Component  00:00:00:000  0.00 milliseconds  
    │   │       └── MoveNextAsync(00000000-0000-0000-0000-000000000000)  Pagination-Component  00:00:00:000  0.00 milliseconds  
    │   │           └── [,05C1CFFFFFFFF8) move next(00000000-0000-0000-0000-000000000000)  Pagination-Component  00:00:00:000  0.00 milliseconds  
    │   │               └── Microsoft.Azure.Cosmos.Handlers.RequestInvokerHandler(00000000-0000-0000-0000-000000000000)  RequestHandler-Component  00:00:00:000  0.00 milliseconds  
    │   │                   ├── Get Collection Cache(00000000-0000-0000-0000-000000000000)  Routing-Component  00:00:00:000  0.00 milliseconds  
    │   │                   ├── Get Partition Key Range Cache(00000000-0000-0000-0000-000000000000)  Routing-Component  00:00:00:000  0.00 milliseconds  
    │   │                   ├── Try Get Overlapping Ranges(00000000-0000-0000-0000-000000000000)  Routing-Component  00:00:00:000  0.00 milliseconds  
    │   │                   └── Microsoft.Azure.Cosmos.Handlers.DiagnosticsHandler(00000000-0000-0000-0000-000000000000)  RequestHandler-Component  00:00:00:000  0.00 milliseconds  
    │   │                       │   (
    │   │                       │       [System Info]
    │   │                       │       Redacted To Not Change The Baselines From Run To Run
    │   │                       │   )
    │   │                       └── Microsoft.Azure.Cosmos.Handlers.RetryHandler(00000000-0000-0000-0000-000000000000)  RequestHandler-Component  00:00:00:000  0.00 milliseconds  
    │   │                           └── Microsoft.Azure.Cosmos.Handlers.RouterHandler(00000000-0000-0000-0000-000000000000)  RequestHandler-Component  00:00:00:000  0.00 milliseconds  
    │   │                               └── Microsoft.Azure.Cosmos.Handlers.TransportHandler(00000000-0000-0000-0000-000000000000)  RequestHandler-Component  00:00:00:000  0.00 milliseconds  
    │   │                                   └── Microsoft.Azure.Documents.ServerStoreModel Transport Request(00000000-0000-0000-0000-000000000000)  Transport-Component  00:00:00:000  0.00 milliseconds  
    │   │                                           (
    │   │                                               [Client Side Request Stats]
    │   │                                               Redacted To Not Change The Baselines From Run To Run
    │   │                                           )
    │   ├── Get RID(00000000-0000-0000-0000-000000000000)  Routing-Component  00:00:00:000  0.00 milliseconds  
    │   ├── Get Collection Cache(00000000-0000-0000-0000-000000000000)  Routing-Component  00:00:00:000  0.00 milliseconds  
    │   └── ChangeFeed Response Serialization(00000000-0000-0000-0000-000000000000)  Transport-Component  00:00:00:000  0.00 milliseconds  
    ├── Typed FeedIterator ReadNextAsync(00000000-0000-0000-0000-000000000000)  Transport-Component  00:00:00:000  0.00 milliseconds  
    │   │   (
    │   │       [Client Configuration]
    │   │       Redacted To Not Change The Baselines From Run To Run
    │   │   )
    │   ├── ChangeFeed MoveNextAsync(00000000-0000-0000-0000-000000000000)  ChangeFeed-Component  00:00:00:000  0.00 milliseconds  
    │   │   └── MoveNextAsync(00000000-0000-0000-0000-000000000000)  Pagination-Component  00:00:00:000  0.00 milliseconds  
    │   │       └── [05C1CFFFFFFFF8,05C1DFFFFFFFF8) move next(00000000-0000-0000-0000-000000000000)  Pagination-Component  00:00:00:000  0.00 milliseconds  
    │   │           └── Microsoft.Azure.Cosmos.Handlers.RequestInvokerHandler(00000000-0000-0000-0000-000000000000)  RequestHandler-Component  00:00:00:000  0.00 milliseconds  
    │   │               ├── Get Collection Cache(00000000-0000-0000-0000-000000000000)  Routing-Component  00:00:00:000  0.00 milliseconds  
    │   │               ├── Get Partition Key Range Cache(00000000-0000-0000-0000-000000000000)  Routing-Component  00:00:00:000  0.00 milliseconds  
    │   │               ├── Try Get Overlapping Ranges(00000000-0000-0000-0000-000000000000)  Routing-Component  00:00:00:000  0.00 milliseconds  
    │   │               └── Microsoft.Azure.Cosmos.Handlers.DiagnosticsHandler(00000000-0000-0000-0000-000000000000)  RequestHandler-Component  00:00:00:000  0.00 milliseconds  
    │   │                   │   (
    │   │                   │       [System Info]
    │   │                   │       Redacted To Not Change The Baselines From Run To Run
    │   │                   │   )
    │   │                   └── Microsoft.Azure.Cosmos.Handlers.RetryHandler(00000000-0000-0000-0000-000000000000)  RequestHandler-Component  00:00:00:000  0.00 milliseconds  
    │   │                       └── Microsoft.Azure.Cosmos.Handlers.RouterHandler(00000000-0000-0000-0000-000000000000)  RequestHandler-Component  00:00:00:000  0.00 milliseconds  
    │   │                           └── Microsoft.Azure.Cosmos.Handlers.TransportHandler(00000000-0000-0000-0000-000000000000)  RequestHandler-Component  00:00:00:000  0.00 milliseconds  
    │   │                               └── Microsoft.Azure.Documents.ServerStoreModel Transport Request(00000000-0000-0000-0000-000000000000)  Transport-Component  00:00:00:000  0.00 milliseconds  
    │   │                                       (
    │   │                                           [Client Side Request Stats]
    │   │                                           Redacted To Not Change The Baselines From Run To Run
    │   │                                       )
    │   ├── Get RID(00000000-0000-0000-0000-000000000000)  Routing-Component  00:00:00:000  0.00 milliseconds  
    │   ├── Get Collection Cache(00000000-0000-0000-0000-000000000000)  Routing-Component  00:00:00:000  0.00 milliseconds  
    │   └── ChangeFeed Response Serialization(00000000-0000-0000-0000-000000000000)  Transport-Component  00:00:00:000  0.00 milliseconds  
    ├── Typed FeedIterator ReadNextAsync(00000000-0000-0000-0000-000000000000)  Transport-Component  00:00:00:000  0.00 milliseconds  
    │   │   (
    │   │       [Client Configuration]
    │   │       Redacted To Not Change The Baselines From Run To Run
    │   │   )
    │   ├── ChangeFeed MoveNextAsync(00000000-0000-0000-0000-000000000000)  ChangeFeed-Component  00:00:00:000  0.00 milliseconds  
    │   │   └── MoveNextAsync(00000000-0000-0000-0000-000000000000)  Pagination-Component  00:00:00:000  0.00 milliseconds  
    │   │       └── [05C1DFFFFFFFF8,05C1E7FFFFFFFA) move next(00000000-0000-0000-0000-000000000000)  Pagination-Component  00:00:00:000  0.00 milliseconds  
    │   │           └── Microsoft.Azure.Cosmos.Handlers.RequestInvokerHandler(00000000-0000-0000-0000-000000000000)  RequestHandler-Component  00:00:00:000  0.00 milliseconds  
    │   │               ├── Get Collection Cache(00000000-0000-0000-0000-000000000000)  Routing-Component  00:00:00:000  0.00 milliseconds  
    │   │               ├── Get Partition Key Range Cache(00000000-0000-0000-0000-000000000000)  Routing-Component  00:00:00:000  0.00 milliseconds  
    │   │               ├── Try Get Overlapping Ranges(00000000-0000-0000-0000-000000000000)  Routing-Component  00:00:00:000  0.00 milliseconds  
    │   │               └── Microsoft.Azure.Cosmos.Handlers.DiagnosticsHandler(00000000-0000-0000-0000-000000000000)  RequestHandler-Component  00:00:00:000  0.00 milliseconds  
    │   │                   │   (
    │   │                   │       [System Info]
    │   │                   │       Redacted To Not Change The Baselines From Run To Run
    │   │                   │   )
    │   │                   └── Microsoft.Azure.Cosmos.Handlers.RetryHandler(00000000-0000-0000-0000-000000000000)  RequestHandler-Component  00:00:00:000  0.00 milliseconds  
    │   │                       └── Microsoft.Azure.Cosmos.Handlers.RouterHandler(00000000-0000-0000-0000-000000000000)  RequestHandler-Component  00:00:00:000  0.00 milliseconds  
    │   │                           └── Microsoft.Azure.Cosmos.Handlers.TransportHandler(00000000-0000-0000-0000-000000000000)  RequestHandler-Component  00:00:00:000  0.00 milliseconds  
    │   │                               └── Microsoft.Azure.Documents.ServerStoreModel Transport Request(00000000-0000-0000-0000-000000000000)  Transport-Component  00:00:00:000  0.00 milliseconds  
    │   │                                       (
    │   │                                           [Client Side Request Stats]
    │   │                                           Redacted To Not Change The Baselines From Run To Run
    │   │                                       )
    │   ├── Get RID(00000000-0000-0000-0000-000000000000)  Routing-Component  00:00:00:000  0.00 milliseconds  
    │   ├── Get Collection Cache(00000000-0000-0000-0000-000000000000)  Routing-Component  00:00:00:000  0.00 milliseconds  
    │   └── ChangeFeed Response Serialization(00000000-0000-0000-0000-000000000000)  Transport-Component  00:00:00:000  0.00 milliseconds  
    └── Typed FeedIterator ReadNextAsync(00000000-0000-0000-0000-000000000000)  Transport-Component  00:00:00:000  0.00 milliseconds  
        │   (
        │       [Client Configuration]
        │       Redacted To Not Change The Baselines From Run To Run
        │   )
        ├── ChangeFeed MoveNextAsync(00000000-0000-0000-0000-000000000000)  ChangeFeed-Component  00:00:00:000  0.00 milliseconds  
        │   └── MoveNextAsync(00000000-0000-0000-0000-000000000000)  Pagination-Component  00:00:00:000  0.00 milliseconds  
        │       └── [05C1E7FFFFFFFA,FF) move next(00000000-0000-0000-0000-000000000000)  Pagination-Component  00:00:00:000  0.00 milliseconds  
        │           └── Microsoft.Azure.Cosmos.Handlers.RequestInvokerHandler(00000000-0000-0000-0000-000000000000)  RequestHandler-Component  00:00:00:000  0.00 milliseconds  
        │               ├── Get Collection Cache(00000000-0000-0000-0000-000000000000)  Routing-Component  00:00:00:000  0.00 milliseconds  
        │               ├── Get Partition Key Range Cache(00000000-0000-0000-0000-000000000000)  Routing-Component  00:00:00:000  0.00 milliseconds  
        │               ├── Try Get Overlapping Ranges(00000000-0000-0000-0000-000000000000)  Routing-Component  00:00:00:000  0.00 milliseconds  
        │               └── Microsoft.Azure.Cosmos.Handlers.DiagnosticsHandler(00000000-0000-0000-0000-000000000000)  RequestHandler-Component  00:00:00:000  0.00 milliseconds  
        │                   │   (
        │                   │       [System Info]
        │                   │       Redacted To Not Change The Baselines From Run To Run
        │                   │   )
        │                   └── Microsoft.Azure.Cosmos.Handlers.RetryHandler(00000000-0000-0000-0000-000000000000)  RequestHandler-Component  00:00:00:000  0.00 milliseconds  
        │                       └── Microsoft.Azure.Cosmos.Handlers.RouterHandler(00000000-0000-0000-0000-000000000000)  RequestHandler-Component  00:00:00:000  0.00 milliseconds  
        │                           └── Microsoft.Azure.Cosmos.Handlers.TransportHandler(00000000-0000-0000-0000-000000000000)  RequestHandler-Component  00:00:00:000  0.00 milliseconds  
        │                               └── Microsoft.Azure.Documents.ServerStoreModel Transport Request(00000000-0000-0000-0000-000000000000)  Transport-Component  00:00:00:000  0.00 milliseconds  
        │                                       (
        │                                           [Client Side Request Stats]
        │                                           Redacted To Not Change The Baselines From Run To Run
        │                                       )
        ├── Get RID(00000000-0000-0000-0000-000000000000)  Routing-Component  00:00:00:000  0.00 milliseconds  
        ├── Get Collection Cache(00000000-0000-0000-0000-000000000000)  Routing-Component  00:00:00:000  0.00 milliseconds  
        └── ChangeFeed Response Serialization(00000000-0000-0000-0000-000000000000)  Transport-Component  00:00:00:000  0.00 milliseconds  
]]></Text>
      <Json><![CDATA[{
  "Summary": {},
  "name": "Trace Forest",
<<<<<<< HEAD
  "start time": "00:00:00:000",
=======
  "start datetime": "0001-01-01T00:00:00Z",
>>>>>>> 4ab62933
  "duration in milliseconds": 0,
  "children": [
    {
      "name": "Typed FeedIterator ReadNextAsync",
      "duration in milliseconds": 0,
      "data": {
        "Client Configuration": "Redacted To Not Change The Baselines From Run To Run"
      },
      "children": [
        {
          "name": "ChangeFeed MoveNextAsync",
          "duration in milliseconds": 0,
          "children": [
            {
              "name": "MoveNextAsync",
              "duration in milliseconds": 0,
              "children": [
                {
                  "name": "[,FF) move next",
                  "duration in milliseconds": 0,
                  "children": [
                    {
                      "name": "Prefetch",
                      "duration in milliseconds": 0,
                      "children": [
                        {
                          "name": "[,FF) move next",
                          "duration in milliseconds": 0,
                          "children": [
                            {
                              "name": "Microsoft.Azure.Cosmos.Handlers.RequestInvokerHandler",
                              "duration in milliseconds": 0,
                              "children": [
                                {
                                  "name": "Get Collection Cache",
                                  "duration in milliseconds": 0
                                },
                                {
                                  "name": "Get Partition Key Range Cache",
                                  "duration in milliseconds": 0
                                },
                                {
                                  "name": "Try Get Overlapping Ranges",
                                  "duration in milliseconds": 0
                                }
                              ]
                            }
                          ]
                        }
                      ]
                    }
                  ]
                },
                {
                  "name": "Get Container Properties",
                  "duration in milliseconds": 0,
                  "children": [
                    {
                      "name": "Get Collection Cache",
                      "duration in milliseconds": 0
                    }
                  ]
                },
                {
                  "name": "Get RID",
                  "duration in milliseconds": 0
                },
                {
                  "name": "Get Collection Cache",
                  "duration in milliseconds": 0
                },
                {
                  "name": "Get Overlapping Feed Ranges",
                  "duration in milliseconds": 0,
                  "children": [
                    {
                      "name": "Get Partition Key Ranges",
                      "duration in milliseconds": 0,
                      "children": [
                        {
                          "name": "Try Get Overlapping Ranges",
                          "duration in milliseconds": 0
                        }
                      ]
                    }
                  ]
                },
                {
                  "name": "MoveNextAsync",
                  "duration in milliseconds": 0,
                  "children": [
                    {
                      "name": "[,05C1CFFFFFFFF8) move next",
                      "duration in milliseconds": 0,
                      "children": [
                        {
                          "name": "Microsoft.Azure.Cosmos.Handlers.RequestInvokerHandler",
                          "duration in milliseconds": 0,
                          "children": [
                            {
                              "name": "Get Collection Cache",
                              "duration in milliseconds": 0
                            },
                            {
                              "name": "Get Partition Key Range Cache",
                              "duration in milliseconds": 0
                            },
                            {
                              "name": "Try Get Overlapping Ranges",
                              "duration in milliseconds": 0
                            },
                            {
                              "name": "Microsoft.Azure.Cosmos.Handlers.DiagnosticsHandler",
                              "duration in milliseconds": 0,
                              "data": {
                                "System Info": "Redacted To Not Change The Baselines From Run To Run"
                              },
                              "children": [
                                {
                                  "name": "Microsoft.Azure.Cosmos.Handlers.RetryHandler",
                                  "duration in milliseconds": 0,
                                  "children": [
                                    {
                                      "name": "Microsoft.Azure.Cosmos.Handlers.RouterHandler",
                                      "duration in milliseconds": 0,
                                      "children": [
                                        {
                                          "name": "Microsoft.Azure.Cosmos.Handlers.TransportHandler",
                                          "duration in milliseconds": 0,
                                          "children": [
                                            {
                                              "name": "Microsoft.Azure.Documents.ServerStoreModel Transport Request",
                                              "duration in milliseconds": 0,
                                              "data": {
                                                "Client Side Request Stats": "Redacted To Not Change The Baselines From Run To Run"
                                              }
                                            }
                                          ]
                                        }
                                      ]
                                    }
                                  ]
                                }
                              ]
                            }
                          ]
                        }
                      ]
                    }
                  ]
                }
              ]
            }
          ]
        },
        {
          "name": "Get RID",
          "duration in milliseconds": 0
        },
        {
          "name": "Get Collection Cache",
          "duration in milliseconds": 0
        },
        {
          "name": "ChangeFeed Response Serialization",
          "duration in milliseconds": 0
        }
      ]
    },
    {
      "name": "Typed FeedIterator ReadNextAsync",
      "duration in milliseconds": 0,
      "data": {
        "Client Configuration": "Redacted To Not Change The Baselines From Run To Run"
      },
      "children": [
        {
          "name": "ChangeFeed MoveNextAsync",
          "duration in milliseconds": 0,
          "children": [
            {
              "name": "MoveNextAsync",
              "duration in milliseconds": 0,
              "children": [
                {
                  "name": "[05C1CFFFFFFFF8,05C1DFFFFFFFF8) move next",
                  "duration in milliseconds": 0,
                  "children": [
                    {
                      "name": "Microsoft.Azure.Cosmos.Handlers.RequestInvokerHandler",
                      "duration in milliseconds": 0,
                      "children": [
                        {
                          "name": "Get Collection Cache",
                          "duration in milliseconds": 0
                        },
                        {
                          "name": "Get Partition Key Range Cache",
                          "duration in milliseconds": 0
                        },
                        {
                          "name": "Try Get Overlapping Ranges",
                          "duration in milliseconds": 0
                        },
                        {
                          "name": "Microsoft.Azure.Cosmos.Handlers.DiagnosticsHandler",
                          "duration in milliseconds": 0,
                          "data": {
                            "System Info": "Redacted To Not Change The Baselines From Run To Run"
                          },
                          "children": [
                            {
                              "name": "Microsoft.Azure.Cosmos.Handlers.RetryHandler",
                              "duration in milliseconds": 0,
                              "children": [
                                {
                                  "name": "Microsoft.Azure.Cosmos.Handlers.RouterHandler",
                                  "duration in milliseconds": 0,
                                  "children": [
                                    {
                                      "name": "Microsoft.Azure.Cosmos.Handlers.TransportHandler",
                                      "duration in milliseconds": 0,
                                      "children": [
                                        {
                                          "name": "Microsoft.Azure.Documents.ServerStoreModel Transport Request",
                                          "duration in milliseconds": 0,
                                          "data": {
                                            "Client Side Request Stats": "Redacted To Not Change The Baselines From Run To Run"
                                          }
                                        }
                                      ]
                                    }
                                  ]
                                }
                              ]
                            }
                          ]
                        }
                      ]
                    }
                  ]
                }
              ]
            }
          ]
        },
        {
          "name": "Get RID",
          "duration in milliseconds": 0
        },
        {
          "name": "Get Collection Cache",
          "duration in milliseconds": 0
        },
        {
          "name": "ChangeFeed Response Serialization",
          "duration in milliseconds": 0
        }
      ]
    },
    {
      "name": "Typed FeedIterator ReadNextAsync",
      "duration in milliseconds": 0,
      "data": {
        "Client Configuration": "Redacted To Not Change The Baselines From Run To Run"
      },
      "children": [
        {
          "name": "ChangeFeed MoveNextAsync",
          "duration in milliseconds": 0,
          "children": [
            {
              "name": "MoveNextAsync",
              "duration in milliseconds": 0,
              "children": [
                {
                  "name": "[05C1DFFFFFFFF8,05C1E7FFFFFFFA) move next",
                  "duration in milliseconds": 0,
                  "children": [
                    {
                      "name": "Microsoft.Azure.Cosmos.Handlers.RequestInvokerHandler",
                      "duration in milliseconds": 0,
                      "children": [
                        {
                          "name": "Get Collection Cache",
                          "duration in milliseconds": 0
                        },
                        {
                          "name": "Get Partition Key Range Cache",
                          "duration in milliseconds": 0
                        },
                        {
                          "name": "Try Get Overlapping Ranges",
                          "duration in milliseconds": 0
                        },
                        {
                          "name": "Microsoft.Azure.Cosmos.Handlers.DiagnosticsHandler",
                          "duration in milliseconds": 0,
                          "data": {
                            "System Info": "Redacted To Not Change The Baselines From Run To Run"
                          },
                          "children": [
                            {
                              "name": "Microsoft.Azure.Cosmos.Handlers.RetryHandler",
                              "duration in milliseconds": 0,
                              "children": [
                                {
                                  "name": "Microsoft.Azure.Cosmos.Handlers.RouterHandler",
                                  "duration in milliseconds": 0,
                                  "children": [
                                    {
                                      "name": "Microsoft.Azure.Cosmos.Handlers.TransportHandler",
                                      "duration in milliseconds": 0,
                                      "children": [
                                        {
                                          "name": "Microsoft.Azure.Documents.ServerStoreModel Transport Request",
                                          "duration in milliseconds": 0,
                                          "data": {
                                            "Client Side Request Stats": "Redacted To Not Change The Baselines From Run To Run"
                                          }
                                        }
                                      ]
                                    }
                                  ]
                                }
                              ]
                            }
                          ]
                        }
                      ]
                    }
                  ]
                }
              ]
            }
          ]
        },
        {
          "name": "Get RID",
          "duration in milliseconds": 0
        },
        {
          "name": "Get Collection Cache",
          "duration in milliseconds": 0
        },
        {
          "name": "ChangeFeed Response Serialization",
          "duration in milliseconds": 0
        }
      ]
    },
    {
      "name": "Typed FeedIterator ReadNextAsync",
      "duration in milliseconds": 0,
      "data": {
        "Client Configuration": "Redacted To Not Change The Baselines From Run To Run"
      },
      "children": [
        {
          "name": "ChangeFeed MoveNextAsync",
          "duration in milliseconds": 0,
          "children": [
            {
              "name": "MoveNextAsync",
              "duration in milliseconds": 0,
              "children": [
                {
                  "name": "[05C1E7FFFFFFFA,FF) move next",
                  "duration in milliseconds": 0,
                  "children": [
                    {
                      "name": "Microsoft.Azure.Cosmos.Handlers.RequestInvokerHandler",
                      "duration in milliseconds": 0,
                      "children": [
                        {
                          "name": "Get Collection Cache",
                          "duration in milliseconds": 0
                        },
                        {
                          "name": "Get Partition Key Range Cache",
                          "duration in milliseconds": 0
                        },
                        {
                          "name": "Try Get Overlapping Ranges",
                          "duration in milliseconds": 0
                        },
                        {
                          "name": "Microsoft.Azure.Cosmos.Handlers.DiagnosticsHandler",
                          "duration in milliseconds": 0,
                          "data": {
                            "System Info": "Redacted To Not Change The Baselines From Run To Run"
                          },
                          "children": [
                            {
                              "name": "Microsoft.Azure.Cosmos.Handlers.RetryHandler",
                              "duration in milliseconds": 0,
                              "children": [
                                {
                                  "name": "Microsoft.Azure.Cosmos.Handlers.RouterHandler",
                                  "duration in milliseconds": 0,
                                  "children": [
                                    {
                                      "name": "Microsoft.Azure.Cosmos.Handlers.TransportHandler",
                                      "duration in milliseconds": 0,
                                      "children": [
                                        {
                                          "name": "Microsoft.Azure.Documents.ServerStoreModel Transport Request",
                                          "duration in milliseconds": 0,
                                          "data": {
                                            "Client Side Request Stats": "Redacted To Not Change The Baselines From Run To Run"
                                          }
                                        }
                                      ]
                                    }
                                  ]
                                }
                              ]
                            }
                          ]
                        }
                      ]
                    }
                  ]
                }
              ]
            }
          ]
        },
        {
          "name": "Get RID",
          "duration in milliseconds": 0
        },
        {
          "name": "Get Collection Cache",
          "duration in milliseconds": 0
        },
        {
          "name": "ChangeFeed Response Serialization",
          "duration in milliseconds": 0
        }
      ]
    }
  ]
}]]></Json>
      <OTelActivities><ACTIVITY><OPERATION>Operation.Typed FeedIterator ReadNextAsync</OPERATION><ATTRIBUTE-KEY>kind</ATTRIBUTE-KEY><ATTRIBUTE-VALUE>client</ATTRIBUTE-VALUE><ATTRIBUTE-KEY>az.namespace</ATTRIBUTE-KEY><ATTRIBUTE-VALUE>Microsoft.DocumentDB</ATTRIBUTE-VALUE><ATTRIBUTE-KEY>db.operation</ATTRIBUTE-KEY><ATTRIBUTE-VALUE>Typed FeedIterator ReadNextAsync</ATTRIBUTE-VALUE><ATTRIBUTE-KEY>db.name</ATTRIBUTE-KEY><ATTRIBUTE-KEY>db.cosmosdb.container</ATTRIBUTE-KEY><ATTRIBUTE-KEY>db.system</ATTRIBUTE-KEY><ATTRIBUTE-VALUE>cosmosdb</ATTRIBUTE-VALUE><ATTRIBUTE-KEY>db.cosmosdb.machine_id</ATTRIBUTE-KEY><ATTRIBUTE-KEY>net.peer.name</ATTRIBUTE-KEY><ATTRIBUTE-VALUE>127.0.0.1</ATTRIBUTE-VALUE><ATTRIBUTE-KEY>db.cosmosdb.client_id</ATTRIBUTE-KEY><ATTRIBUTE-KEY>db.cosmosdb.user_agent</ATTRIBUTE-KEY><ATTRIBUTE-KEY>db.cosmosdb.connection_mode</ATTRIBUTE-KEY><ATTRIBUTE-VALUE>Direct</ATTRIBUTE-VALUE><ATTRIBUTE-KEY>db.cosmosdb.operation_type</ATTRIBUTE-KEY><ATTRIBUTE-VALUE>ReadFeed</ATTRIBUTE-VALUE><ATTRIBUTE-KEY>db.cosmosdb.request_content_length_bytes</ATTRIBUTE-KEY><ATTRIBUTE-KEY>db.cosmosdb.response_content_length_bytes</ATTRIBUTE-KEY><ATTRIBUTE-KEY>db.cosmosdb.status_code</ATTRIBUTE-KEY><ATTRIBUTE-KEY>db.cosmosdb.sub_status_code</ATTRIBUTE-KEY><ATTRIBUTE-KEY>db.cosmosdb.request_charge</ATTRIBUTE-KEY><ATTRIBUTE-KEY>db.cosmosdb.item_count</ATTRIBUTE-KEY><ATTRIBUTE-KEY>db.cosmosdb.activity_id</ATTRIBUTE-KEY><ATTRIBUTE-KEY>db.cosmosdb.correlated_activity_id</ATTRIBUTE-KEY><ATTRIBUTE-KEY>db.cosmosdb.regions_contacted</ATTRIBUTE-KEY><ATTRIBUTE-VALUE>South Central US</ATTRIBUTE-VALUE></ACTIVITY>
<ACTIVITY><OPERATION>Operation.Typed FeedIterator ReadNextAsync</OPERATION><ATTRIBUTE-KEY>kind</ATTRIBUTE-KEY><ATTRIBUTE-VALUE>client</ATTRIBUTE-VALUE><ATTRIBUTE-KEY>az.namespace</ATTRIBUTE-KEY><ATTRIBUTE-VALUE>Microsoft.DocumentDB</ATTRIBUTE-VALUE><ATTRIBUTE-KEY>db.operation</ATTRIBUTE-KEY><ATTRIBUTE-VALUE>Typed FeedIterator ReadNextAsync</ATTRIBUTE-VALUE><ATTRIBUTE-KEY>db.name</ATTRIBUTE-KEY><ATTRIBUTE-KEY>db.cosmosdb.container</ATTRIBUTE-KEY><ATTRIBUTE-KEY>db.system</ATTRIBUTE-KEY><ATTRIBUTE-VALUE>cosmosdb</ATTRIBUTE-VALUE><ATTRIBUTE-KEY>db.cosmosdb.machine_id</ATTRIBUTE-KEY><ATTRIBUTE-KEY>net.peer.name</ATTRIBUTE-KEY><ATTRIBUTE-VALUE>127.0.0.1</ATTRIBUTE-VALUE><ATTRIBUTE-KEY>db.cosmosdb.client_id</ATTRIBUTE-KEY><ATTRIBUTE-KEY>db.cosmosdb.user_agent</ATTRIBUTE-KEY><ATTRIBUTE-KEY>db.cosmosdb.connection_mode</ATTRIBUTE-KEY><ATTRIBUTE-VALUE>Direct</ATTRIBUTE-VALUE><ATTRIBUTE-KEY>db.cosmosdb.operation_type</ATTRIBUTE-KEY><ATTRIBUTE-VALUE>ReadFeed</ATTRIBUTE-VALUE><ATTRIBUTE-KEY>db.cosmosdb.request_content_length_bytes</ATTRIBUTE-KEY><ATTRIBUTE-KEY>db.cosmosdb.response_content_length_bytes</ATTRIBUTE-KEY><ATTRIBUTE-KEY>db.cosmosdb.status_code</ATTRIBUTE-KEY><ATTRIBUTE-KEY>db.cosmosdb.sub_status_code</ATTRIBUTE-KEY><ATTRIBUTE-KEY>db.cosmosdb.request_charge</ATTRIBUTE-KEY><ATTRIBUTE-KEY>db.cosmosdb.item_count</ATTRIBUTE-KEY><ATTRIBUTE-KEY>db.cosmosdb.activity_id</ATTRIBUTE-KEY><ATTRIBUTE-KEY>db.cosmosdb.correlated_activity_id</ATTRIBUTE-KEY><ATTRIBUTE-KEY>db.cosmosdb.regions_contacted</ATTRIBUTE-KEY><ATTRIBUTE-VALUE>South Central US</ATTRIBUTE-VALUE></ACTIVITY>
<ACTIVITY><OPERATION>Operation.Typed FeedIterator ReadNextAsync</OPERATION><ATTRIBUTE-KEY>kind</ATTRIBUTE-KEY><ATTRIBUTE-VALUE>client</ATTRIBUTE-VALUE><ATTRIBUTE-KEY>az.namespace</ATTRIBUTE-KEY><ATTRIBUTE-VALUE>Microsoft.DocumentDB</ATTRIBUTE-VALUE><ATTRIBUTE-KEY>db.operation</ATTRIBUTE-KEY><ATTRIBUTE-VALUE>Typed FeedIterator ReadNextAsync</ATTRIBUTE-VALUE><ATTRIBUTE-KEY>db.name</ATTRIBUTE-KEY><ATTRIBUTE-KEY>db.cosmosdb.container</ATTRIBUTE-KEY><ATTRIBUTE-KEY>db.system</ATTRIBUTE-KEY><ATTRIBUTE-VALUE>cosmosdb</ATTRIBUTE-VALUE><ATTRIBUTE-KEY>db.cosmosdb.machine_id</ATTRIBUTE-KEY><ATTRIBUTE-KEY>net.peer.name</ATTRIBUTE-KEY><ATTRIBUTE-VALUE>127.0.0.1</ATTRIBUTE-VALUE><ATTRIBUTE-KEY>db.cosmosdb.client_id</ATTRIBUTE-KEY><ATTRIBUTE-KEY>db.cosmosdb.user_agent</ATTRIBUTE-KEY><ATTRIBUTE-KEY>db.cosmosdb.connection_mode</ATTRIBUTE-KEY><ATTRIBUTE-VALUE>Direct</ATTRIBUTE-VALUE><ATTRIBUTE-KEY>db.cosmosdb.operation_type</ATTRIBUTE-KEY><ATTRIBUTE-VALUE>ReadFeed</ATTRIBUTE-VALUE><ATTRIBUTE-KEY>db.cosmosdb.request_content_length_bytes</ATTRIBUTE-KEY><ATTRIBUTE-KEY>db.cosmosdb.response_content_length_bytes</ATTRIBUTE-KEY><ATTRIBUTE-KEY>db.cosmosdb.status_code</ATTRIBUTE-KEY><ATTRIBUTE-KEY>db.cosmosdb.sub_status_code</ATTRIBUTE-KEY><ATTRIBUTE-KEY>db.cosmosdb.request_charge</ATTRIBUTE-KEY><ATTRIBUTE-KEY>db.cosmosdb.item_count</ATTRIBUTE-KEY><ATTRIBUTE-KEY>db.cosmosdb.activity_id</ATTRIBUTE-KEY><ATTRIBUTE-KEY>db.cosmosdb.correlated_activity_id</ATTRIBUTE-KEY><ATTRIBUTE-KEY>db.cosmosdb.regions_contacted</ATTRIBUTE-KEY><ATTRIBUTE-VALUE>South Central US</ATTRIBUTE-VALUE></ACTIVITY>
<ACTIVITY><OPERATION>Operation.Typed FeedIterator ReadNextAsync</OPERATION><ATTRIBUTE-KEY>kind</ATTRIBUTE-KEY><ATTRIBUTE-VALUE>client</ATTRIBUTE-VALUE><ATTRIBUTE-KEY>az.namespace</ATTRIBUTE-KEY><ATTRIBUTE-VALUE>Microsoft.DocumentDB</ATTRIBUTE-VALUE><ATTRIBUTE-KEY>db.operation</ATTRIBUTE-KEY><ATTRIBUTE-VALUE>Typed FeedIterator ReadNextAsync</ATTRIBUTE-VALUE><ATTRIBUTE-KEY>db.name</ATTRIBUTE-KEY><ATTRIBUTE-KEY>db.cosmosdb.container</ATTRIBUTE-KEY><ATTRIBUTE-KEY>db.system</ATTRIBUTE-KEY><ATTRIBUTE-VALUE>cosmosdb</ATTRIBUTE-VALUE><ATTRIBUTE-KEY>db.cosmosdb.machine_id</ATTRIBUTE-KEY><ATTRIBUTE-KEY>net.peer.name</ATTRIBUTE-KEY><ATTRIBUTE-VALUE>127.0.0.1</ATTRIBUTE-VALUE><ATTRIBUTE-KEY>db.cosmosdb.client_id</ATTRIBUTE-KEY><ATTRIBUTE-KEY>db.cosmosdb.user_agent</ATTRIBUTE-KEY><ATTRIBUTE-KEY>db.cosmosdb.connection_mode</ATTRIBUTE-KEY><ATTRIBUTE-VALUE>Direct</ATTRIBUTE-VALUE><ATTRIBUTE-KEY>db.cosmosdb.operation_type</ATTRIBUTE-KEY><ATTRIBUTE-VALUE>ReadFeed</ATTRIBUTE-VALUE><ATTRIBUTE-KEY>db.cosmosdb.request_content_length_bytes</ATTRIBUTE-KEY><ATTRIBUTE-KEY>db.cosmosdb.response_content_length_bytes</ATTRIBUTE-KEY><ATTRIBUTE-KEY>db.cosmosdb.status_code</ATTRIBUTE-KEY><ATTRIBUTE-KEY>db.cosmosdb.sub_status_code</ATTRIBUTE-KEY><ATTRIBUTE-KEY>db.cosmosdb.request_charge</ATTRIBUTE-KEY><ATTRIBUTE-KEY>db.cosmosdb.item_count</ATTRIBUTE-KEY><ATTRIBUTE-KEY>db.cosmosdb.activity_id</ATTRIBUTE-KEY><ATTRIBUTE-KEY>db.cosmosdb.correlated_activity_id</ATTRIBUTE-KEY><ATTRIBUTE-KEY>db.cosmosdb.regions_contacted</ATTRIBUTE-KEY><ATTRIBUTE-VALUE>South Central US</ATTRIBUTE-VALUE></ACTIVITY>
<ACTIVITY><OPERATION>Operation.Typed FeedIterator ReadNextAsync</OPERATION><ATTRIBUTE-KEY>kind</ATTRIBUTE-KEY><ATTRIBUTE-VALUE>client</ATTRIBUTE-VALUE><ATTRIBUTE-KEY>az.namespace</ATTRIBUTE-KEY><ATTRIBUTE-VALUE>Microsoft.DocumentDB</ATTRIBUTE-VALUE><ATTRIBUTE-KEY>db.operation</ATTRIBUTE-KEY><ATTRIBUTE-VALUE>Typed FeedIterator ReadNextAsync</ATTRIBUTE-VALUE><ATTRIBUTE-KEY>db.name</ATTRIBUTE-KEY><ATTRIBUTE-KEY>db.cosmosdb.container</ATTRIBUTE-KEY><ATTRIBUTE-KEY>db.system</ATTRIBUTE-KEY><ATTRIBUTE-VALUE>cosmosdb</ATTRIBUTE-VALUE><ATTRIBUTE-KEY>db.cosmosdb.machine_id</ATTRIBUTE-KEY><ATTRIBUTE-KEY>net.peer.name</ATTRIBUTE-KEY><ATTRIBUTE-VALUE>127.0.0.1</ATTRIBUTE-VALUE><ATTRIBUTE-KEY>db.cosmosdb.client_id</ATTRIBUTE-KEY><ATTRIBUTE-KEY>db.cosmosdb.user_agent</ATTRIBUTE-KEY><ATTRIBUTE-KEY>db.cosmosdb.connection_mode</ATTRIBUTE-KEY><ATTRIBUTE-VALUE>Direct</ATTRIBUTE-VALUE><ATTRIBUTE-KEY>db.cosmosdb.operation_type</ATTRIBUTE-KEY><ATTRIBUTE-VALUE>ReadFeed</ATTRIBUTE-VALUE><ATTRIBUTE-KEY>db.cosmosdb.request_content_length_bytes</ATTRIBUTE-KEY><ATTRIBUTE-KEY>db.cosmosdb.response_content_length_bytes</ATTRIBUTE-KEY><ATTRIBUTE-KEY>db.cosmosdb.status_code</ATTRIBUTE-KEY><ATTRIBUTE-KEY>db.cosmosdb.sub_status_code</ATTRIBUTE-KEY><ATTRIBUTE-KEY>db.cosmosdb.request_charge</ATTRIBUTE-KEY><ATTRIBUTE-KEY>db.cosmosdb.item_count</ATTRIBUTE-KEY><ATTRIBUTE-KEY>db.cosmosdb.activity_id</ATTRIBUTE-KEY><ATTRIBUTE-KEY>db.cosmosdb.correlated_activity_id</ATTRIBUTE-KEY><ATTRIBUTE-KEY>db.cosmosdb.regions_contacted</ATTRIBUTE-KEY><ATTRIBUTE-VALUE>South Central US</ATTRIBUTE-VALUE></ACTIVITY>
<EVENT><EVENT-NAME>LatencyOverThreshold</EVENT-NAME><EVENT-TEXT>Ideally, this should contain request diagnostics but request diagnostics is subject to change with each request as it contains few unique id. So just putting this tag with this static text to make sure event is getting generated for each test.</EVENT-TEXT></EVENT>
<EVENT><EVENT-NAME>LatencyOverThreshold</EVENT-NAME><EVENT-TEXT>Ideally, this should contain request diagnostics but request diagnostics is subject to change with each request as it contains few unique id. So just putting this tag with this static text to make sure event is getting generated for each test.</EVENT-TEXT></EVENT>
<EVENT><EVENT-NAME>LatencyOverThreshold</EVENT-NAME><EVENT-TEXT>Ideally, this should contain request diagnostics but request diagnostics is subject to change with each request as it contains few unique id. So just putting this tag with this static text to make sure event is getting generated for each test.</EVENT-TEXT></EVENT>
<EVENT><EVENT-NAME>LatencyOverThreshold</EVENT-NAME><EVENT-TEXT>Ideally, this should contain request diagnostics but request diagnostics is subject to change with each request as it contains few unique id. So just putting this tag with this static text to make sure event is getting generated for each test.</EVENT-TEXT></EVENT>
<EVENT><EVENT-NAME>LatencyOverThreshold</EVENT-NAME><EVENT-TEXT>Ideally, this should contain request diagnostics but request diagnostics is subject to change with each request as it contains few unique id. So just putting this tag with this static text to make sure event is getting generated for each test.</EVENT-TEXT></EVENT>
</OTelActivities>
    </Output>
  </Result>
  <Result>
    <Input>
      <Description>ChangeFeed Public API</Description>
      <Setup><![CDATA[
    ContainerInternal containerInternal = (ContainerInternal)container;
    FeedIterator feedIterator = containerInternal.GetChangeFeedStreamIterator(
        ChangeFeedStartFrom.Beginning(),
        ChangeFeedMode.Incremental);

    List<ITrace> traces = new List<ITrace>();

    while (feedIterator.HasMoreResults)
    {
        ResponseMessage responseMessage = await feedIterator.ReadNextAsync(cancellationToken: default);
        if (responseMessage.StatusCode == System.Net.HttpStatusCode.NotModified)
        {
            break;
        }

        ITrace trace = ((CosmosTraceDiagnostics)responseMessage.Diagnostics).Value;
        traces.Add(trace);
    }

    ITrace traceForest = TraceJoiner.JoinTraces(traces);
]]></Setup>
    </Input>
    <Output>
      <Text><![CDATA[.
└── Trace Forest(00000000-0000-0000-0000-000000000000)  Unknown-Component  00:00:00:000  0.00 milliseconds  
    ├── Change Feed Iterator Read Next Async(00000000-0000-0000-0000-000000000000)  ChangeFeed-Component  00:00:00:000  0.00 milliseconds  
    │   │   (
    │   │       [Client Configuration]
    │   │       Redacted To Not Change The Baselines From Run To Run
    │   │   )
    │   ├── ChangeFeed MoveNextAsync(00000000-0000-0000-0000-000000000000)  ChangeFeed-Component  00:00:00:000  0.00 milliseconds  
    │   │   └── MoveNextAsync(00000000-0000-0000-0000-000000000000)  Pagination-Component  00:00:00:000  0.00 milliseconds  
    │   │       ├── [,FF) move next(00000000-0000-0000-0000-000000000000)  Pagination-Component  00:00:00:000  0.00 milliseconds  
    │   │       │   └── Prefetch(00000000-0000-0000-0000-000000000000)  Pagination-Component  00:00:00:000  0.00 milliseconds  
    │   │       │       └── [,FF) move next(00000000-0000-0000-0000-000000000000)  Pagination-Component  00:00:00:000  0.00 milliseconds  
    │   │       │           └── Microsoft.Azure.Cosmos.Handlers.RequestInvokerHandler(00000000-0000-0000-0000-000000000000)  RequestHandler-Component  00:00:00:000  0.00 milliseconds  
    │   │       │               ├── Get Collection Cache(00000000-0000-0000-0000-000000000000)  Routing-Component  00:00:00:000  0.00 milliseconds  
    │   │       │               ├── Get Partition Key Range Cache(00000000-0000-0000-0000-000000000000)  Routing-Component  00:00:00:000  0.00 milliseconds  
    │   │       │               └── Try Get Overlapping Ranges(00000000-0000-0000-0000-000000000000)  Routing-Component  00:00:00:000  0.00 milliseconds  
    │   │       ├── Get Container Properties(00000000-0000-0000-0000-000000000000)  Transport-Component  00:00:00:000  0.00 milliseconds  
    │   │       │   └── Get Collection Cache(00000000-0000-0000-0000-000000000000)  Routing-Component  00:00:00:000  0.00 milliseconds  
    │   │       ├── Get RID(00000000-0000-0000-0000-000000000000)  Routing-Component  00:00:00:000  0.00 milliseconds  
    │   │       ├── Get Collection Cache(00000000-0000-0000-0000-000000000000)  Routing-Component  00:00:00:000  0.00 milliseconds  
    │   │       ├── Get Overlapping Feed Ranges(00000000-0000-0000-0000-000000000000)  Routing-Component  00:00:00:000  0.00 milliseconds  
    │   │       │   └── Get Partition Key Ranges(00000000-0000-0000-0000-000000000000)  Routing-Component  00:00:00:000  0.00 milliseconds  
    │   │       │       └── Try Get Overlapping Ranges(00000000-0000-0000-0000-000000000000)  Routing-Component  00:00:00:000  0.00 milliseconds  
    │   │       └── MoveNextAsync(00000000-0000-0000-0000-000000000000)  Pagination-Component  00:00:00:000  0.00 milliseconds  
    │   │           └── [,05C1CFFFFFFFF8) move next(00000000-0000-0000-0000-000000000000)  Pagination-Component  00:00:00:000  0.00 milliseconds  
    │   │               └── Microsoft.Azure.Cosmos.Handlers.RequestInvokerHandler(00000000-0000-0000-0000-000000000000)  RequestHandler-Component  00:00:00:000  0.00 milliseconds  
    │   │                   ├── Get Collection Cache(00000000-0000-0000-0000-000000000000)  Routing-Component  00:00:00:000  0.00 milliseconds  
    │   │                   ├── Get Partition Key Range Cache(00000000-0000-0000-0000-000000000000)  Routing-Component  00:00:00:000  0.00 milliseconds  
    │   │                   ├── Try Get Overlapping Ranges(00000000-0000-0000-0000-000000000000)  Routing-Component  00:00:00:000  0.00 milliseconds  
    │   │                   └── Microsoft.Azure.Cosmos.Handlers.DiagnosticsHandler(00000000-0000-0000-0000-000000000000)  RequestHandler-Component  00:00:00:000  0.00 milliseconds  
    │   │                       │   (
    │   │                       │       [System Info]
    │   │                       │       Redacted To Not Change The Baselines From Run To Run
    │   │                       │   )
    │   │                       └── Microsoft.Azure.Cosmos.Handlers.RetryHandler(00000000-0000-0000-0000-000000000000)  RequestHandler-Component  00:00:00:000  0.00 milliseconds  
    │   │                           └── Microsoft.Azure.Cosmos.Handlers.RouterHandler(00000000-0000-0000-0000-000000000000)  RequestHandler-Component  00:00:00:000  0.00 milliseconds  
    │   │                               └── Microsoft.Azure.Cosmos.Handlers.TransportHandler(00000000-0000-0000-0000-000000000000)  RequestHandler-Component  00:00:00:000  0.00 milliseconds  
    │   │                                   └── Microsoft.Azure.Documents.ServerStoreModel Transport Request(00000000-0000-0000-0000-000000000000)  Transport-Component  00:00:00:000  0.00 milliseconds  
    │   │                                           (
    │   │                                               [Client Side Request Stats]
    │   │                                               Redacted To Not Change The Baselines From Run To Run
    │   │                                           )
    │   ├── Get RID(00000000-0000-0000-0000-000000000000)  Routing-Component  00:00:00:000  0.00 milliseconds  
    │   └── Get Collection Cache(00000000-0000-0000-0000-000000000000)  Routing-Component  00:00:00:000  0.00 milliseconds  
    ├── Change Feed Iterator Read Next Async(00000000-0000-0000-0000-000000000000)  ChangeFeed-Component  00:00:00:000  0.00 milliseconds  
    │   │   (
    │   │       [Client Configuration]
    │   │       Redacted To Not Change The Baselines From Run To Run
    │   │   )
    │   ├── ChangeFeed MoveNextAsync(00000000-0000-0000-0000-000000000000)  ChangeFeed-Component  00:00:00:000  0.00 milliseconds  
    │   │   └── MoveNextAsync(00000000-0000-0000-0000-000000000000)  Pagination-Component  00:00:00:000  0.00 milliseconds  
    │   │       └── [05C1CFFFFFFFF8,05C1DFFFFFFFF8) move next(00000000-0000-0000-0000-000000000000)  Pagination-Component  00:00:00:000  0.00 milliseconds  
    │   │           └── Microsoft.Azure.Cosmos.Handlers.RequestInvokerHandler(00000000-0000-0000-0000-000000000000)  RequestHandler-Component  00:00:00:000  0.00 milliseconds  
    │   │               ├── Get Collection Cache(00000000-0000-0000-0000-000000000000)  Routing-Component  00:00:00:000  0.00 milliseconds  
    │   │               ├── Get Partition Key Range Cache(00000000-0000-0000-0000-000000000000)  Routing-Component  00:00:00:000  0.00 milliseconds  
    │   │               ├── Try Get Overlapping Ranges(00000000-0000-0000-0000-000000000000)  Routing-Component  00:00:00:000  0.00 milliseconds  
    │   │               └── Microsoft.Azure.Cosmos.Handlers.DiagnosticsHandler(00000000-0000-0000-0000-000000000000)  RequestHandler-Component  00:00:00:000  0.00 milliseconds  
    │   │                   │   (
    │   │                   │       [System Info]
    │   │                   │       Redacted To Not Change The Baselines From Run To Run
    │   │                   │   )
    │   │                   └── Microsoft.Azure.Cosmos.Handlers.RetryHandler(00000000-0000-0000-0000-000000000000)  RequestHandler-Component  00:00:00:000  0.00 milliseconds  
    │   │                       └── Microsoft.Azure.Cosmos.Handlers.RouterHandler(00000000-0000-0000-0000-000000000000)  RequestHandler-Component  00:00:00:000  0.00 milliseconds  
    │   │                           └── Microsoft.Azure.Cosmos.Handlers.TransportHandler(00000000-0000-0000-0000-000000000000)  RequestHandler-Component  00:00:00:000  0.00 milliseconds  
    │   │                               └── Microsoft.Azure.Documents.ServerStoreModel Transport Request(00000000-0000-0000-0000-000000000000)  Transport-Component  00:00:00:000  0.00 milliseconds  
    │   │                                       (
    │   │                                           [Client Side Request Stats]
    │   │                                           Redacted To Not Change The Baselines From Run To Run
    │   │                                       )
    │   ├── Get RID(00000000-0000-0000-0000-000000000000)  Routing-Component  00:00:00:000  0.00 milliseconds  
    │   └── Get Collection Cache(00000000-0000-0000-0000-000000000000)  Routing-Component  00:00:00:000  0.00 milliseconds  
    ├── Change Feed Iterator Read Next Async(00000000-0000-0000-0000-000000000000)  ChangeFeed-Component  00:00:00:000  0.00 milliseconds  
    │   │   (
    │   │       [Client Configuration]
    │   │       Redacted To Not Change The Baselines From Run To Run
    │   │   )
    │   ├── ChangeFeed MoveNextAsync(00000000-0000-0000-0000-000000000000)  ChangeFeed-Component  00:00:00:000  0.00 milliseconds  
    │   │   └── MoveNextAsync(00000000-0000-0000-0000-000000000000)  Pagination-Component  00:00:00:000  0.00 milliseconds  
    │   │       └── [05C1DFFFFFFFF8,05C1E7FFFFFFFA) move next(00000000-0000-0000-0000-000000000000)  Pagination-Component  00:00:00:000  0.00 milliseconds  
    │   │           └── Microsoft.Azure.Cosmos.Handlers.RequestInvokerHandler(00000000-0000-0000-0000-000000000000)  RequestHandler-Component  00:00:00:000  0.00 milliseconds  
    │   │               ├── Get Collection Cache(00000000-0000-0000-0000-000000000000)  Routing-Component  00:00:00:000  0.00 milliseconds  
    │   │               ├── Get Partition Key Range Cache(00000000-0000-0000-0000-000000000000)  Routing-Component  00:00:00:000  0.00 milliseconds  
    │   │               ├── Try Get Overlapping Ranges(00000000-0000-0000-0000-000000000000)  Routing-Component  00:00:00:000  0.00 milliseconds  
    │   │               └── Microsoft.Azure.Cosmos.Handlers.DiagnosticsHandler(00000000-0000-0000-0000-000000000000)  RequestHandler-Component  00:00:00:000  0.00 milliseconds  
    │   │                   │   (
    │   │                   │       [System Info]
    │   │                   │       Redacted To Not Change The Baselines From Run To Run
    │   │                   │   )
    │   │                   └── Microsoft.Azure.Cosmos.Handlers.RetryHandler(00000000-0000-0000-0000-000000000000)  RequestHandler-Component  00:00:00:000  0.00 milliseconds  
    │   │                       └── Microsoft.Azure.Cosmos.Handlers.RouterHandler(00000000-0000-0000-0000-000000000000)  RequestHandler-Component  00:00:00:000  0.00 milliseconds  
    │   │                           └── Microsoft.Azure.Cosmos.Handlers.TransportHandler(00000000-0000-0000-0000-000000000000)  RequestHandler-Component  00:00:00:000  0.00 milliseconds  
    │   │                               └── Microsoft.Azure.Documents.ServerStoreModel Transport Request(00000000-0000-0000-0000-000000000000)  Transport-Component  00:00:00:000  0.00 milliseconds  
    │   │                                       (
    │   │                                           [Client Side Request Stats]
    │   │                                           Redacted To Not Change The Baselines From Run To Run
    │   │                                       )
    │   ├── Get RID(00000000-0000-0000-0000-000000000000)  Routing-Component  00:00:00:000  0.00 milliseconds  
    │   └── Get Collection Cache(00000000-0000-0000-0000-000000000000)  Routing-Component  00:00:00:000  0.00 milliseconds  
    └── Change Feed Iterator Read Next Async(00000000-0000-0000-0000-000000000000)  ChangeFeed-Component  00:00:00:000  0.00 milliseconds  
        │   (
        │       [Client Configuration]
        │       Redacted To Not Change The Baselines From Run To Run
        │   )
        ├── ChangeFeed MoveNextAsync(00000000-0000-0000-0000-000000000000)  ChangeFeed-Component  00:00:00:000  0.00 milliseconds  
        │   └── MoveNextAsync(00000000-0000-0000-0000-000000000000)  Pagination-Component  00:00:00:000  0.00 milliseconds  
        │       └── [05C1E7FFFFFFFA,FF) move next(00000000-0000-0000-0000-000000000000)  Pagination-Component  00:00:00:000  0.00 milliseconds  
        │           └── Microsoft.Azure.Cosmos.Handlers.RequestInvokerHandler(00000000-0000-0000-0000-000000000000)  RequestHandler-Component  00:00:00:000  0.00 milliseconds  
        │               ├── Get Collection Cache(00000000-0000-0000-0000-000000000000)  Routing-Component  00:00:00:000  0.00 milliseconds  
        │               ├── Get Partition Key Range Cache(00000000-0000-0000-0000-000000000000)  Routing-Component  00:00:00:000  0.00 milliseconds  
        │               ├── Try Get Overlapping Ranges(00000000-0000-0000-0000-000000000000)  Routing-Component  00:00:00:000  0.00 milliseconds  
        │               └── Microsoft.Azure.Cosmos.Handlers.DiagnosticsHandler(00000000-0000-0000-0000-000000000000)  RequestHandler-Component  00:00:00:000  0.00 milliseconds  
        │                   │   (
        │                   │       [System Info]
        │                   │       Redacted To Not Change The Baselines From Run To Run
        │                   │   )
        │                   └── Microsoft.Azure.Cosmos.Handlers.RetryHandler(00000000-0000-0000-0000-000000000000)  RequestHandler-Component  00:00:00:000  0.00 milliseconds  
        │                       └── Microsoft.Azure.Cosmos.Handlers.RouterHandler(00000000-0000-0000-0000-000000000000)  RequestHandler-Component  00:00:00:000  0.00 milliseconds  
        │                           └── Microsoft.Azure.Cosmos.Handlers.TransportHandler(00000000-0000-0000-0000-000000000000)  RequestHandler-Component  00:00:00:000  0.00 milliseconds  
        │                               └── Microsoft.Azure.Documents.ServerStoreModel Transport Request(00000000-0000-0000-0000-000000000000)  Transport-Component  00:00:00:000  0.00 milliseconds  
        │                                       (
        │                                           [Client Side Request Stats]
        │                                           Redacted To Not Change The Baselines From Run To Run
        │                                       )
        ├── Get RID(00000000-0000-0000-0000-000000000000)  Routing-Component  00:00:00:000  0.00 milliseconds  
        └── Get Collection Cache(00000000-0000-0000-0000-000000000000)  Routing-Component  00:00:00:000  0.00 milliseconds  
]]></Text>
      <Json><![CDATA[{
  "Summary": {},
  "name": "Trace Forest",
<<<<<<< HEAD
  "start time": "00:00:00:000",
=======
  "start datetime": "0001-01-01T00:00:00Z",
>>>>>>> 4ab62933
  "duration in milliseconds": 0,
  "children": [
    {
      "name": "Change Feed Iterator Read Next Async",
      "duration in milliseconds": 0,
      "data": {
        "Client Configuration": "Redacted To Not Change The Baselines From Run To Run"
      },
      "children": [
        {
          "name": "ChangeFeed MoveNextAsync",
          "duration in milliseconds": 0,
          "children": [
            {
              "name": "MoveNextAsync",
              "duration in milliseconds": 0,
              "children": [
                {
                  "name": "[,FF) move next",
                  "duration in milliseconds": 0,
                  "children": [
                    {
                      "name": "Prefetch",
                      "duration in milliseconds": 0,
                      "children": [
                        {
                          "name": "[,FF) move next",
                          "duration in milliseconds": 0,
                          "children": [
                            {
                              "name": "Microsoft.Azure.Cosmos.Handlers.RequestInvokerHandler",
                              "duration in milliseconds": 0,
                              "children": [
                                {
                                  "name": "Get Collection Cache",
                                  "duration in milliseconds": 0
                                },
                                {
                                  "name": "Get Partition Key Range Cache",
                                  "duration in milliseconds": 0
                                },
                                {
                                  "name": "Try Get Overlapping Ranges",
                                  "duration in milliseconds": 0
                                }
                              ]
                            }
                          ]
                        }
                      ]
                    }
                  ]
                },
                {
                  "name": "Get Container Properties",
                  "duration in milliseconds": 0,
                  "children": [
                    {
                      "name": "Get Collection Cache",
                      "duration in milliseconds": 0
                    }
                  ]
                },
                {
                  "name": "Get RID",
                  "duration in milliseconds": 0
                },
                {
                  "name": "Get Collection Cache",
                  "duration in milliseconds": 0
                },
                {
                  "name": "Get Overlapping Feed Ranges",
                  "duration in milliseconds": 0,
                  "children": [
                    {
                      "name": "Get Partition Key Ranges",
                      "duration in milliseconds": 0,
                      "children": [
                        {
                          "name": "Try Get Overlapping Ranges",
                          "duration in milliseconds": 0
                        }
                      ]
                    }
                  ]
                },
                {
                  "name": "MoveNextAsync",
                  "duration in milliseconds": 0,
                  "children": [
                    {
                      "name": "[,05C1CFFFFFFFF8) move next",
                      "duration in milliseconds": 0,
                      "children": [
                        {
                          "name": "Microsoft.Azure.Cosmos.Handlers.RequestInvokerHandler",
                          "duration in milliseconds": 0,
                          "children": [
                            {
                              "name": "Get Collection Cache",
                              "duration in milliseconds": 0
                            },
                            {
                              "name": "Get Partition Key Range Cache",
                              "duration in milliseconds": 0
                            },
                            {
                              "name": "Try Get Overlapping Ranges",
                              "duration in milliseconds": 0
                            },
                            {
                              "name": "Microsoft.Azure.Cosmos.Handlers.DiagnosticsHandler",
                              "duration in milliseconds": 0,
                              "data": {
                                "System Info": "Redacted To Not Change The Baselines From Run To Run"
                              },
                              "children": [
                                {
                                  "name": "Microsoft.Azure.Cosmos.Handlers.RetryHandler",
                                  "duration in milliseconds": 0,
                                  "children": [
                                    {
                                      "name": "Microsoft.Azure.Cosmos.Handlers.RouterHandler",
                                      "duration in milliseconds": 0,
                                      "children": [
                                        {
                                          "name": "Microsoft.Azure.Cosmos.Handlers.TransportHandler",
                                          "duration in milliseconds": 0,
                                          "children": [
                                            {
                                              "name": "Microsoft.Azure.Documents.ServerStoreModel Transport Request",
                                              "duration in milliseconds": 0,
                                              "data": {
                                                "Client Side Request Stats": "Redacted To Not Change The Baselines From Run To Run"
                                              }
                                            }
                                          ]
                                        }
                                      ]
                                    }
                                  ]
                                }
                              ]
                            }
                          ]
                        }
                      ]
                    }
                  ]
                }
              ]
            }
          ]
        },
        {
          "name": "Get RID",
          "duration in milliseconds": 0
        },
        {
          "name": "Get Collection Cache",
          "duration in milliseconds": 0
        }
      ]
    },
    {
      "name": "Change Feed Iterator Read Next Async",
      "duration in milliseconds": 0,
      "data": {
        "Client Configuration": "Redacted To Not Change The Baselines From Run To Run"
      },
      "children": [
        {
          "name": "ChangeFeed MoveNextAsync",
          "duration in milliseconds": 0,
          "children": [
            {
              "name": "MoveNextAsync",
              "duration in milliseconds": 0,
              "children": [
                {
                  "name": "[05C1CFFFFFFFF8,05C1DFFFFFFFF8) move next",
                  "duration in milliseconds": 0,
                  "children": [
                    {
                      "name": "Microsoft.Azure.Cosmos.Handlers.RequestInvokerHandler",
                      "duration in milliseconds": 0,
                      "children": [
                        {
                          "name": "Get Collection Cache",
                          "duration in milliseconds": 0
                        },
                        {
                          "name": "Get Partition Key Range Cache",
                          "duration in milliseconds": 0
                        },
                        {
                          "name": "Try Get Overlapping Ranges",
                          "duration in milliseconds": 0
                        },
                        {
                          "name": "Microsoft.Azure.Cosmos.Handlers.DiagnosticsHandler",
                          "duration in milliseconds": 0,
                          "data": {
                            "System Info": "Redacted To Not Change The Baselines From Run To Run"
                          },
                          "children": [
                            {
                              "name": "Microsoft.Azure.Cosmos.Handlers.RetryHandler",
                              "duration in milliseconds": 0,
                              "children": [
                                {
                                  "name": "Microsoft.Azure.Cosmos.Handlers.RouterHandler",
                                  "duration in milliseconds": 0,
                                  "children": [
                                    {
                                      "name": "Microsoft.Azure.Cosmos.Handlers.TransportHandler",
                                      "duration in milliseconds": 0,
                                      "children": [
                                        {
                                          "name": "Microsoft.Azure.Documents.ServerStoreModel Transport Request",
                                          "duration in milliseconds": 0,
                                          "data": {
                                            "Client Side Request Stats": "Redacted To Not Change The Baselines From Run To Run"
                                          }
                                        }
                                      ]
                                    }
                                  ]
                                }
                              ]
                            }
                          ]
                        }
                      ]
                    }
                  ]
                }
              ]
            }
          ]
        },
        {
          "name": "Get RID",
          "duration in milliseconds": 0
        },
        {
          "name": "Get Collection Cache",
          "duration in milliseconds": 0
        }
      ]
    },
    {
      "name": "Change Feed Iterator Read Next Async",
      "duration in milliseconds": 0,
      "data": {
        "Client Configuration": "Redacted To Not Change The Baselines From Run To Run"
      },
      "children": [
        {
          "name": "ChangeFeed MoveNextAsync",
          "duration in milliseconds": 0,
          "children": [
            {
              "name": "MoveNextAsync",
              "duration in milliseconds": 0,
              "children": [
                {
                  "name": "[05C1DFFFFFFFF8,05C1E7FFFFFFFA) move next",
                  "duration in milliseconds": 0,
                  "children": [
                    {
                      "name": "Microsoft.Azure.Cosmos.Handlers.RequestInvokerHandler",
                      "duration in milliseconds": 0,
                      "children": [
                        {
                          "name": "Get Collection Cache",
                          "duration in milliseconds": 0
                        },
                        {
                          "name": "Get Partition Key Range Cache",
                          "duration in milliseconds": 0
                        },
                        {
                          "name": "Try Get Overlapping Ranges",
                          "duration in milliseconds": 0
                        },
                        {
                          "name": "Microsoft.Azure.Cosmos.Handlers.DiagnosticsHandler",
                          "duration in milliseconds": 0,
                          "data": {
                            "System Info": "Redacted To Not Change The Baselines From Run To Run"
                          },
                          "children": [
                            {
                              "name": "Microsoft.Azure.Cosmos.Handlers.RetryHandler",
                              "duration in milliseconds": 0,
                              "children": [
                                {
                                  "name": "Microsoft.Azure.Cosmos.Handlers.RouterHandler",
                                  "duration in milliseconds": 0,
                                  "children": [
                                    {
                                      "name": "Microsoft.Azure.Cosmos.Handlers.TransportHandler",
                                      "duration in milliseconds": 0,
                                      "children": [
                                        {
                                          "name": "Microsoft.Azure.Documents.ServerStoreModel Transport Request",
                                          "duration in milliseconds": 0,
                                          "data": {
                                            "Client Side Request Stats": "Redacted To Not Change The Baselines From Run To Run"
                                          }
                                        }
                                      ]
                                    }
                                  ]
                                }
                              ]
                            }
                          ]
                        }
                      ]
                    }
                  ]
                }
              ]
            }
          ]
        },
        {
          "name": "Get RID",
          "duration in milliseconds": 0
        },
        {
          "name": "Get Collection Cache",
          "duration in milliseconds": 0
        }
      ]
    },
    {
      "name": "Change Feed Iterator Read Next Async",
      "duration in milliseconds": 0,
      "data": {
        "Client Configuration": "Redacted To Not Change The Baselines From Run To Run"
      },
      "children": [
        {
          "name": "ChangeFeed MoveNextAsync",
          "duration in milliseconds": 0,
          "children": [
            {
              "name": "MoveNextAsync",
              "duration in milliseconds": 0,
              "children": [
                {
                  "name": "[05C1E7FFFFFFFA,FF) move next",
                  "duration in milliseconds": 0,
                  "children": [
                    {
                      "name": "Microsoft.Azure.Cosmos.Handlers.RequestInvokerHandler",
                      "duration in milliseconds": 0,
                      "children": [
                        {
                          "name": "Get Collection Cache",
                          "duration in milliseconds": 0
                        },
                        {
                          "name": "Get Partition Key Range Cache",
                          "duration in milliseconds": 0
                        },
                        {
                          "name": "Try Get Overlapping Ranges",
                          "duration in milliseconds": 0
                        },
                        {
                          "name": "Microsoft.Azure.Cosmos.Handlers.DiagnosticsHandler",
                          "duration in milliseconds": 0,
                          "data": {
                            "System Info": "Redacted To Not Change The Baselines From Run To Run"
                          },
                          "children": [
                            {
                              "name": "Microsoft.Azure.Cosmos.Handlers.RetryHandler",
                              "duration in milliseconds": 0,
                              "children": [
                                {
                                  "name": "Microsoft.Azure.Cosmos.Handlers.RouterHandler",
                                  "duration in milliseconds": 0,
                                  "children": [
                                    {
                                      "name": "Microsoft.Azure.Cosmos.Handlers.TransportHandler",
                                      "duration in milliseconds": 0,
                                      "children": [
                                        {
                                          "name": "Microsoft.Azure.Documents.ServerStoreModel Transport Request",
                                          "duration in milliseconds": 0,
                                          "data": {
                                            "Client Side Request Stats": "Redacted To Not Change The Baselines From Run To Run"
                                          }
                                        }
                                      ]
                                    }
                                  ]
                                }
                              ]
                            }
                          ]
                        }
                      ]
                    }
                  ]
                }
              ]
            }
          ]
        },
        {
          "name": "Get RID",
          "duration in milliseconds": 0
        },
        {
          "name": "Get Collection Cache",
          "duration in milliseconds": 0
        }
      ]
    }
  ]
}]]></Json>
      <OTelActivities><ACTIVITY><OPERATION>Operation.Change Feed Iterator Read Next Async</OPERATION><ATTRIBUTE-KEY>kind</ATTRIBUTE-KEY><ATTRIBUTE-VALUE>client</ATTRIBUTE-VALUE><ATTRIBUTE-KEY>az.namespace</ATTRIBUTE-KEY><ATTRIBUTE-VALUE>Microsoft.DocumentDB</ATTRIBUTE-VALUE><ATTRIBUTE-KEY>db.operation</ATTRIBUTE-KEY><ATTRIBUTE-VALUE>Change Feed Iterator Read Next Async</ATTRIBUTE-VALUE><ATTRIBUTE-KEY>db.name</ATTRIBUTE-KEY><ATTRIBUTE-KEY>db.cosmosdb.container</ATTRIBUTE-KEY><ATTRIBUTE-KEY>db.system</ATTRIBUTE-KEY><ATTRIBUTE-VALUE>cosmosdb</ATTRIBUTE-VALUE><ATTRIBUTE-KEY>db.cosmosdb.machine_id</ATTRIBUTE-KEY><ATTRIBUTE-KEY>net.peer.name</ATTRIBUTE-KEY><ATTRIBUTE-VALUE>127.0.0.1</ATTRIBUTE-VALUE><ATTRIBUTE-KEY>db.cosmosdb.client_id</ATTRIBUTE-KEY><ATTRIBUTE-KEY>db.cosmosdb.user_agent</ATTRIBUTE-KEY><ATTRIBUTE-KEY>db.cosmosdb.connection_mode</ATTRIBUTE-KEY><ATTRIBUTE-VALUE>Direct</ATTRIBUTE-VALUE><ATTRIBUTE-KEY>db.cosmosdb.operation_type</ATTRIBUTE-KEY><ATTRIBUTE-VALUE>ReadFeed</ATTRIBUTE-VALUE><ATTRIBUTE-KEY>db.cosmosdb.request_content_length_bytes</ATTRIBUTE-KEY><ATTRIBUTE-KEY>db.cosmosdb.response_content_length_bytes</ATTRIBUTE-KEY><ATTRIBUTE-KEY>db.cosmosdb.status_code</ATTRIBUTE-KEY><ATTRIBUTE-KEY>db.cosmosdb.sub_status_code</ATTRIBUTE-KEY><ATTRIBUTE-KEY>db.cosmosdb.request_charge</ATTRIBUTE-KEY><ATTRIBUTE-KEY>db.cosmosdb.item_count</ATTRIBUTE-KEY><ATTRIBUTE-KEY>db.cosmosdb.activity_id</ATTRIBUTE-KEY><ATTRIBUTE-KEY>db.cosmosdb.correlated_activity_id</ATTRIBUTE-KEY><ATTRIBUTE-KEY>db.cosmosdb.regions_contacted</ATTRIBUTE-KEY><ATTRIBUTE-VALUE>South Central US</ATTRIBUTE-VALUE></ACTIVITY>
<ACTIVITY><OPERATION>Operation.Change Feed Iterator Read Next Async</OPERATION><ATTRIBUTE-KEY>kind</ATTRIBUTE-KEY><ATTRIBUTE-VALUE>client</ATTRIBUTE-VALUE><ATTRIBUTE-KEY>az.namespace</ATTRIBUTE-KEY><ATTRIBUTE-VALUE>Microsoft.DocumentDB</ATTRIBUTE-VALUE><ATTRIBUTE-KEY>db.operation</ATTRIBUTE-KEY><ATTRIBUTE-VALUE>Change Feed Iterator Read Next Async</ATTRIBUTE-VALUE><ATTRIBUTE-KEY>db.name</ATTRIBUTE-KEY><ATTRIBUTE-KEY>db.cosmosdb.container</ATTRIBUTE-KEY><ATTRIBUTE-KEY>db.system</ATTRIBUTE-KEY><ATTRIBUTE-VALUE>cosmosdb</ATTRIBUTE-VALUE><ATTRIBUTE-KEY>db.cosmosdb.machine_id</ATTRIBUTE-KEY><ATTRIBUTE-KEY>net.peer.name</ATTRIBUTE-KEY><ATTRIBUTE-VALUE>127.0.0.1</ATTRIBUTE-VALUE><ATTRIBUTE-KEY>db.cosmosdb.client_id</ATTRIBUTE-KEY><ATTRIBUTE-KEY>db.cosmosdb.user_agent</ATTRIBUTE-KEY><ATTRIBUTE-KEY>db.cosmosdb.connection_mode</ATTRIBUTE-KEY><ATTRIBUTE-VALUE>Direct</ATTRIBUTE-VALUE><ATTRIBUTE-KEY>db.cosmosdb.operation_type</ATTRIBUTE-KEY><ATTRIBUTE-VALUE>ReadFeed</ATTRIBUTE-VALUE><ATTRIBUTE-KEY>db.cosmosdb.request_content_length_bytes</ATTRIBUTE-KEY><ATTRIBUTE-KEY>db.cosmosdb.response_content_length_bytes</ATTRIBUTE-KEY><ATTRIBUTE-KEY>db.cosmosdb.status_code</ATTRIBUTE-KEY><ATTRIBUTE-KEY>db.cosmosdb.sub_status_code</ATTRIBUTE-KEY><ATTRIBUTE-KEY>db.cosmosdb.request_charge</ATTRIBUTE-KEY><ATTRIBUTE-KEY>db.cosmosdb.item_count</ATTRIBUTE-KEY><ATTRIBUTE-KEY>db.cosmosdb.activity_id</ATTRIBUTE-KEY><ATTRIBUTE-KEY>db.cosmosdb.correlated_activity_id</ATTRIBUTE-KEY><ATTRIBUTE-KEY>db.cosmosdb.regions_contacted</ATTRIBUTE-KEY><ATTRIBUTE-VALUE>South Central US</ATTRIBUTE-VALUE></ACTIVITY>
<ACTIVITY><OPERATION>Operation.Change Feed Iterator Read Next Async</OPERATION><ATTRIBUTE-KEY>kind</ATTRIBUTE-KEY><ATTRIBUTE-VALUE>client</ATTRIBUTE-VALUE><ATTRIBUTE-KEY>az.namespace</ATTRIBUTE-KEY><ATTRIBUTE-VALUE>Microsoft.DocumentDB</ATTRIBUTE-VALUE><ATTRIBUTE-KEY>db.operation</ATTRIBUTE-KEY><ATTRIBUTE-VALUE>Change Feed Iterator Read Next Async</ATTRIBUTE-VALUE><ATTRIBUTE-KEY>db.name</ATTRIBUTE-KEY><ATTRIBUTE-KEY>db.cosmosdb.container</ATTRIBUTE-KEY><ATTRIBUTE-KEY>db.system</ATTRIBUTE-KEY><ATTRIBUTE-VALUE>cosmosdb</ATTRIBUTE-VALUE><ATTRIBUTE-KEY>db.cosmosdb.machine_id</ATTRIBUTE-KEY><ATTRIBUTE-KEY>net.peer.name</ATTRIBUTE-KEY><ATTRIBUTE-VALUE>127.0.0.1</ATTRIBUTE-VALUE><ATTRIBUTE-KEY>db.cosmosdb.client_id</ATTRIBUTE-KEY><ATTRIBUTE-KEY>db.cosmosdb.user_agent</ATTRIBUTE-KEY><ATTRIBUTE-KEY>db.cosmosdb.connection_mode</ATTRIBUTE-KEY><ATTRIBUTE-VALUE>Direct</ATTRIBUTE-VALUE><ATTRIBUTE-KEY>db.cosmosdb.operation_type</ATTRIBUTE-KEY><ATTRIBUTE-VALUE>ReadFeed</ATTRIBUTE-VALUE><ATTRIBUTE-KEY>db.cosmosdb.request_content_length_bytes</ATTRIBUTE-KEY><ATTRIBUTE-KEY>db.cosmosdb.response_content_length_bytes</ATTRIBUTE-KEY><ATTRIBUTE-KEY>db.cosmosdb.status_code</ATTRIBUTE-KEY><ATTRIBUTE-KEY>db.cosmosdb.sub_status_code</ATTRIBUTE-KEY><ATTRIBUTE-KEY>db.cosmosdb.request_charge</ATTRIBUTE-KEY><ATTRIBUTE-KEY>db.cosmosdb.item_count</ATTRIBUTE-KEY><ATTRIBUTE-KEY>db.cosmosdb.activity_id</ATTRIBUTE-KEY><ATTRIBUTE-KEY>db.cosmosdb.correlated_activity_id</ATTRIBUTE-KEY><ATTRIBUTE-KEY>db.cosmosdb.regions_contacted</ATTRIBUTE-KEY><ATTRIBUTE-VALUE>South Central US</ATTRIBUTE-VALUE></ACTIVITY>
<ACTIVITY><OPERATION>Operation.Change Feed Iterator Read Next Async</OPERATION><ATTRIBUTE-KEY>kind</ATTRIBUTE-KEY><ATTRIBUTE-VALUE>client</ATTRIBUTE-VALUE><ATTRIBUTE-KEY>az.namespace</ATTRIBUTE-KEY><ATTRIBUTE-VALUE>Microsoft.DocumentDB</ATTRIBUTE-VALUE><ATTRIBUTE-KEY>db.operation</ATTRIBUTE-KEY><ATTRIBUTE-VALUE>Change Feed Iterator Read Next Async</ATTRIBUTE-VALUE><ATTRIBUTE-KEY>db.name</ATTRIBUTE-KEY><ATTRIBUTE-KEY>db.cosmosdb.container</ATTRIBUTE-KEY><ATTRIBUTE-KEY>db.system</ATTRIBUTE-KEY><ATTRIBUTE-VALUE>cosmosdb</ATTRIBUTE-VALUE><ATTRIBUTE-KEY>db.cosmosdb.machine_id</ATTRIBUTE-KEY><ATTRIBUTE-KEY>net.peer.name</ATTRIBUTE-KEY><ATTRIBUTE-VALUE>127.0.0.1</ATTRIBUTE-VALUE><ATTRIBUTE-KEY>db.cosmosdb.client_id</ATTRIBUTE-KEY><ATTRIBUTE-KEY>db.cosmosdb.user_agent</ATTRIBUTE-KEY><ATTRIBUTE-KEY>db.cosmosdb.connection_mode</ATTRIBUTE-KEY><ATTRIBUTE-VALUE>Direct</ATTRIBUTE-VALUE><ATTRIBUTE-KEY>db.cosmosdb.operation_type</ATTRIBUTE-KEY><ATTRIBUTE-VALUE>ReadFeed</ATTRIBUTE-VALUE><ATTRIBUTE-KEY>db.cosmosdb.request_content_length_bytes</ATTRIBUTE-KEY><ATTRIBUTE-KEY>db.cosmosdb.response_content_length_bytes</ATTRIBUTE-KEY><ATTRIBUTE-KEY>db.cosmosdb.status_code</ATTRIBUTE-KEY><ATTRIBUTE-KEY>db.cosmosdb.sub_status_code</ATTRIBUTE-KEY><ATTRIBUTE-KEY>db.cosmosdb.request_charge</ATTRIBUTE-KEY><ATTRIBUTE-KEY>db.cosmosdb.item_count</ATTRIBUTE-KEY><ATTRIBUTE-KEY>db.cosmosdb.activity_id</ATTRIBUTE-KEY><ATTRIBUTE-KEY>db.cosmosdb.correlated_activity_id</ATTRIBUTE-KEY><ATTRIBUTE-KEY>db.cosmosdb.regions_contacted</ATTRIBUTE-KEY><ATTRIBUTE-VALUE>South Central US</ATTRIBUTE-VALUE></ACTIVITY>
<ACTIVITY><OPERATION>Operation.Change Feed Iterator Read Next Async</OPERATION><ATTRIBUTE-KEY>kind</ATTRIBUTE-KEY><ATTRIBUTE-VALUE>client</ATTRIBUTE-VALUE><ATTRIBUTE-KEY>az.namespace</ATTRIBUTE-KEY><ATTRIBUTE-VALUE>Microsoft.DocumentDB</ATTRIBUTE-VALUE><ATTRIBUTE-KEY>db.operation</ATTRIBUTE-KEY><ATTRIBUTE-VALUE>Change Feed Iterator Read Next Async</ATTRIBUTE-VALUE><ATTRIBUTE-KEY>db.name</ATTRIBUTE-KEY><ATTRIBUTE-KEY>db.cosmosdb.container</ATTRIBUTE-KEY><ATTRIBUTE-KEY>db.system</ATTRIBUTE-KEY><ATTRIBUTE-VALUE>cosmosdb</ATTRIBUTE-VALUE><ATTRIBUTE-KEY>db.cosmosdb.machine_id</ATTRIBUTE-KEY><ATTRIBUTE-KEY>net.peer.name</ATTRIBUTE-KEY><ATTRIBUTE-VALUE>127.0.0.1</ATTRIBUTE-VALUE><ATTRIBUTE-KEY>db.cosmosdb.client_id</ATTRIBUTE-KEY><ATTRIBUTE-KEY>db.cosmosdb.user_agent</ATTRIBUTE-KEY><ATTRIBUTE-KEY>db.cosmosdb.connection_mode</ATTRIBUTE-KEY><ATTRIBUTE-VALUE>Direct</ATTRIBUTE-VALUE><ATTRIBUTE-KEY>db.cosmosdb.operation_type</ATTRIBUTE-KEY><ATTRIBUTE-VALUE>ReadFeed</ATTRIBUTE-VALUE><ATTRIBUTE-KEY>db.cosmosdb.request_content_length_bytes</ATTRIBUTE-KEY><ATTRIBUTE-KEY>db.cosmosdb.response_content_length_bytes</ATTRIBUTE-KEY><ATTRIBUTE-KEY>db.cosmosdb.status_code</ATTRIBUTE-KEY><ATTRIBUTE-KEY>db.cosmosdb.sub_status_code</ATTRIBUTE-KEY><ATTRIBUTE-KEY>db.cosmosdb.request_charge</ATTRIBUTE-KEY><ATTRIBUTE-KEY>db.cosmosdb.item_count</ATTRIBUTE-KEY><ATTRIBUTE-KEY>db.cosmosdb.activity_id</ATTRIBUTE-KEY><ATTRIBUTE-KEY>db.cosmosdb.correlated_activity_id</ATTRIBUTE-KEY><ATTRIBUTE-KEY>db.cosmosdb.regions_contacted</ATTRIBUTE-KEY><ATTRIBUTE-VALUE>South Central US</ATTRIBUTE-VALUE></ACTIVITY>
<EVENT><EVENT-NAME>LatencyOverThreshold</EVENT-NAME><EVENT-TEXT>Ideally, this should contain request diagnostics but request diagnostics is subject to change with each request as it contains few unique id. So just putting this tag with this static text to make sure event is getting generated for each test.</EVENT-TEXT></EVENT>
<EVENT><EVENT-NAME>LatencyOverThreshold</EVENT-NAME><EVENT-TEXT>Ideally, this should contain request diagnostics but request diagnostics is subject to change with each request as it contains few unique id. So just putting this tag with this static text to make sure event is getting generated for each test.</EVENT-TEXT></EVENT>
<EVENT><EVENT-NAME>LatencyOverThreshold</EVENT-NAME><EVENT-TEXT>Ideally, this should contain request diagnostics but request diagnostics is subject to change with each request as it contains few unique id. So just putting this tag with this static text to make sure event is getting generated for each test.</EVENT-TEXT></EVENT>
<EVENT><EVENT-NAME>LatencyOverThreshold</EVENT-NAME><EVENT-TEXT>Ideally, this should contain request diagnostics but request diagnostics is subject to change with each request as it contains few unique id. So just putting this tag with this static text to make sure event is getting generated for each test.</EVENT-TEXT></EVENT>
<EVENT><EVENT-NAME>LatencyOverThreshold</EVENT-NAME><EVENT-TEXT>Ideally, this should contain request diagnostics but request diagnostics is subject to change with each request as it contains few unique id. So just putting this tag with this static text to make sure event is getting generated for each test.</EVENT-TEXT></EVENT>
</OTelActivities>
    </Output>
  </Result>
  <Result>
    <Input>
      <Description>ChangeFeed Public API Typed</Description>
      <Setup><![CDATA[
    ContainerInternal containerInternal = (ContainerInternal)container;
    FeedIterator<JToken> feedIterator = containerInternal.GetChangeFeedIterator<JToken>(
        ChangeFeedStartFrom.Beginning(),
        ChangeFeedMode.Incremental);

    List<ITrace> traces = new List<ITrace>();

    while (feedIterator.HasMoreResults)
    {
        FeedResponse<JToken> responseMessage = await feedIterator.ReadNextAsync(cancellationToken: default);
        if (responseMessage.StatusCode == System.Net.HttpStatusCode.NotModified)
        {
            break;
        }

        ITrace trace = ((CosmosTraceDiagnostics)responseMessage.Diagnostics).Value;
        traces.Add(trace);
    }

    ITrace traceForest = TraceJoiner.JoinTraces(traces);
]]></Setup>
    </Input>
    <Output>
      <Text><![CDATA[.
└── Trace Forest(00000000-0000-0000-0000-000000000000)  Unknown-Component  00:00:00:000  0.00 milliseconds  
    ├── Typed FeedIterator ReadNextAsync(00000000-0000-0000-0000-000000000000)  Transport-Component  00:00:00:000  0.00 milliseconds  
    │   │   (
    │   │       [Client Configuration]
    │   │       Redacted To Not Change The Baselines From Run To Run
    │   │   )
    │   ├── ChangeFeed MoveNextAsync(00000000-0000-0000-0000-000000000000)  ChangeFeed-Component  00:00:00:000  0.00 milliseconds  
    │   │   └── MoveNextAsync(00000000-0000-0000-0000-000000000000)  Pagination-Component  00:00:00:000  0.00 milliseconds  
    │   │       ├── [,FF) move next(00000000-0000-0000-0000-000000000000)  Pagination-Component  00:00:00:000  0.00 milliseconds  
    │   │       │   └── Prefetch(00000000-0000-0000-0000-000000000000)  Pagination-Component  00:00:00:000  0.00 milliseconds  
    │   │       │       └── [,FF) move next(00000000-0000-0000-0000-000000000000)  Pagination-Component  00:00:00:000  0.00 milliseconds  
    │   │       │           └── Microsoft.Azure.Cosmos.Handlers.RequestInvokerHandler(00000000-0000-0000-0000-000000000000)  RequestHandler-Component  00:00:00:000  0.00 milliseconds  
    │   │       │               ├── Get Collection Cache(00000000-0000-0000-0000-000000000000)  Routing-Component  00:00:00:000  0.00 milliseconds  
    │   │       │               ├── Get Partition Key Range Cache(00000000-0000-0000-0000-000000000000)  Routing-Component  00:00:00:000  0.00 milliseconds  
    │   │       │               └── Try Get Overlapping Ranges(00000000-0000-0000-0000-000000000000)  Routing-Component  00:00:00:000  0.00 milliseconds  
    │   │       ├── Get Container Properties(00000000-0000-0000-0000-000000000000)  Transport-Component  00:00:00:000  0.00 milliseconds  
    │   │       │   └── Get Collection Cache(00000000-0000-0000-0000-000000000000)  Routing-Component  00:00:00:000  0.00 milliseconds  
    │   │       ├── Get RID(00000000-0000-0000-0000-000000000000)  Routing-Component  00:00:00:000  0.00 milliseconds  
    │   │       ├── Get Collection Cache(00000000-0000-0000-0000-000000000000)  Routing-Component  00:00:00:000  0.00 milliseconds  
    │   │       ├── Get Overlapping Feed Ranges(00000000-0000-0000-0000-000000000000)  Routing-Component  00:00:00:000  0.00 milliseconds  
    │   │       │   └── Get Partition Key Ranges(00000000-0000-0000-0000-000000000000)  Routing-Component  00:00:00:000  0.00 milliseconds  
    │   │       │       └── Try Get Overlapping Ranges(00000000-0000-0000-0000-000000000000)  Routing-Component  00:00:00:000  0.00 milliseconds  
    │   │       └── MoveNextAsync(00000000-0000-0000-0000-000000000000)  Pagination-Component  00:00:00:000  0.00 milliseconds  
    │   │           └── [,05C1CFFFFFFFF8) move next(00000000-0000-0000-0000-000000000000)  Pagination-Component  00:00:00:000  0.00 milliseconds  
    │   │               └── Microsoft.Azure.Cosmos.Handlers.RequestInvokerHandler(00000000-0000-0000-0000-000000000000)  RequestHandler-Component  00:00:00:000  0.00 milliseconds  
    │   │                   ├── Get Collection Cache(00000000-0000-0000-0000-000000000000)  Routing-Component  00:00:00:000  0.00 milliseconds  
    │   │                   ├── Get Partition Key Range Cache(00000000-0000-0000-0000-000000000000)  Routing-Component  00:00:00:000  0.00 milliseconds  
    │   │                   ├── Try Get Overlapping Ranges(00000000-0000-0000-0000-000000000000)  Routing-Component  00:00:00:000  0.00 milliseconds  
    │   │                   └── Microsoft.Azure.Cosmos.Handlers.DiagnosticsHandler(00000000-0000-0000-0000-000000000000)  RequestHandler-Component  00:00:00:000  0.00 milliseconds  
    │   │                       │   (
    │   │                       │       [System Info]
    │   │                       │       Redacted To Not Change The Baselines From Run To Run
    │   │                       │   )
    │   │                       └── Microsoft.Azure.Cosmos.Handlers.RetryHandler(00000000-0000-0000-0000-000000000000)  RequestHandler-Component  00:00:00:000  0.00 milliseconds  
    │   │                           └── Microsoft.Azure.Cosmos.Handlers.RouterHandler(00000000-0000-0000-0000-000000000000)  RequestHandler-Component  00:00:00:000  0.00 milliseconds  
    │   │                               └── Microsoft.Azure.Cosmos.Handlers.TransportHandler(00000000-0000-0000-0000-000000000000)  RequestHandler-Component  00:00:00:000  0.00 milliseconds  
    │   │                                   └── Microsoft.Azure.Documents.ServerStoreModel Transport Request(00000000-0000-0000-0000-000000000000)  Transport-Component  00:00:00:000  0.00 milliseconds  
    │   │                                           (
    │   │                                               [Client Side Request Stats]
    │   │                                               Redacted To Not Change The Baselines From Run To Run
    │   │                                           )
    │   ├── Get RID(00000000-0000-0000-0000-000000000000)  Routing-Component  00:00:00:000  0.00 milliseconds  
    │   ├── Get Collection Cache(00000000-0000-0000-0000-000000000000)  Routing-Component  00:00:00:000  0.00 milliseconds  
    │   └── ChangeFeed Response Serialization(00000000-0000-0000-0000-000000000000)  Transport-Component  00:00:00:000  0.00 milliseconds  
    ├── Typed FeedIterator ReadNextAsync(00000000-0000-0000-0000-000000000000)  Transport-Component  00:00:00:000  0.00 milliseconds  
    │   │   (
    │   │       [Client Configuration]
    │   │       Redacted To Not Change The Baselines From Run To Run
    │   │   )
    │   ├── ChangeFeed MoveNextAsync(00000000-0000-0000-0000-000000000000)  ChangeFeed-Component  00:00:00:000  0.00 milliseconds  
    │   │   └── MoveNextAsync(00000000-0000-0000-0000-000000000000)  Pagination-Component  00:00:00:000  0.00 milliseconds  
    │   │       └── [05C1CFFFFFFFF8,05C1DFFFFFFFF8) move next(00000000-0000-0000-0000-000000000000)  Pagination-Component  00:00:00:000  0.00 milliseconds  
    │   │           └── Microsoft.Azure.Cosmos.Handlers.RequestInvokerHandler(00000000-0000-0000-0000-000000000000)  RequestHandler-Component  00:00:00:000  0.00 milliseconds  
    │   │               ├── Get Collection Cache(00000000-0000-0000-0000-000000000000)  Routing-Component  00:00:00:000  0.00 milliseconds  
    │   │               ├── Get Partition Key Range Cache(00000000-0000-0000-0000-000000000000)  Routing-Component  00:00:00:000  0.00 milliseconds  
    │   │               ├── Try Get Overlapping Ranges(00000000-0000-0000-0000-000000000000)  Routing-Component  00:00:00:000  0.00 milliseconds  
    │   │               └── Microsoft.Azure.Cosmos.Handlers.DiagnosticsHandler(00000000-0000-0000-0000-000000000000)  RequestHandler-Component  00:00:00:000  0.00 milliseconds  
    │   │                   │   (
    │   │                   │       [System Info]
    │   │                   │       Redacted To Not Change The Baselines From Run To Run
    │   │                   │   )
    │   │                   └── Microsoft.Azure.Cosmos.Handlers.RetryHandler(00000000-0000-0000-0000-000000000000)  RequestHandler-Component  00:00:00:000  0.00 milliseconds  
    │   │                       └── Microsoft.Azure.Cosmos.Handlers.RouterHandler(00000000-0000-0000-0000-000000000000)  RequestHandler-Component  00:00:00:000  0.00 milliseconds  
    │   │                           └── Microsoft.Azure.Cosmos.Handlers.TransportHandler(00000000-0000-0000-0000-000000000000)  RequestHandler-Component  00:00:00:000  0.00 milliseconds  
    │   │                               └── Microsoft.Azure.Documents.ServerStoreModel Transport Request(00000000-0000-0000-0000-000000000000)  Transport-Component  00:00:00:000  0.00 milliseconds  
    │   │                                       (
    │   │                                           [Client Side Request Stats]
    │   │                                           Redacted To Not Change The Baselines From Run To Run
    │   │                                       )
    │   ├── Get RID(00000000-0000-0000-0000-000000000000)  Routing-Component  00:00:00:000  0.00 milliseconds  
    │   ├── Get Collection Cache(00000000-0000-0000-0000-000000000000)  Routing-Component  00:00:00:000  0.00 milliseconds  
    │   └── ChangeFeed Response Serialization(00000000-0000-0000-0000-000000000000)  Transport-Component  00:00:00:000  0.00 milliseconds  
    ├── Typed FeedIterator ReadNextAsync(00000000-0000-0000-0000-000000000000)  Transport-Component  00:00:00:000  0.00 milliseconds  
    │   │   (
    │   │       [Client Configuration]
    │   │       Redacted To Not Change The Baselines From Run To Run
    │   │   )
    │   ├── ChangeFeed MoveNextAsync(00000000-0000-0000-0000-000000000000)  ChangeFeed-Component  00:00:00:000  0.00 milliseconds  
    │   │   └── MoveNextAsync(00000000-0000-0000-0000-000000000000)  Pagination-Component  00:00:00:000  0.00 milliseconds  
    │   │       └── [05C1DFFFFFFFF8,05C1E7FFFFFFFA) move next(00000000-0000-0000-0000-000000000000)  Pagination-Component  00:00:00:000  0.00 milliseconds  
    │   │           └── Microsoft.Azure.Cosmos.Handlers.RequestInvokerHandler(00000000-0000-0000-0000-000000000000)  RequestHandler-Component  00:00:00:000  0.00 milliseconds  
    │   │               ├── Get Collection Cache(00000000-0000-0000-0000-000000000000)  Routing-Component  00:00:00:000  0.00 milliseconds  
    │   │               ├── Get Partition Key Range Cache(00000000-0000-0000-0000-000000000000)  Routing-Component  00:00:00:000  0.00 milliseconds  
    │   │               ├── Try Get Overlapping Ranges(00000000-0000-0000-0000-000000000000)  Routing-Component  00:00:00:000  0.00 milliseconds  
    │   │               └── Microsoft.Azure.Cosmos.Handlers.DiagnosticsHandler(00000000-0000-0000-0000-000000000000)  RequestHandler-Component  00:00:00:000  0.00 milliseconds  
    │   │                   │   (
    │   │                   │       [System Info]
    │   │                   │       Redacted To Not Change The Baselines From Run To Run
    │   │                   │   )
    │   │                   └── Microsoft.Azure.Cosmos.Handlers.RetryHandler(00000000-0000-0000-0000-000000000000)  RequestHandler-Component  00:00:00:000  0.00 milliseconds  
    │   │                       └── Microsoft.Azure.Cosmos.Handlers.RouterHandler(00000000-0000-0000-0000-000000000000)  RequestHandler-Component  00:00:00:000  0.00 milliseconds  
    │   │                           └── Microsoft.Azure.Cosmos.Handlers.TransportHandler(00000000-0000-0000-0000-000000000000)  RequestHandler-Component  00:00:00:000  0.00 milliseconds  
    │   │                               └── Microsoft.Azure.Documents.ServerStoreModel Transport Request(00000000-0000-0000-0000-000000000000)  Transport-Component  00:00:00:000  0.00 milliseconds  
    │   │                                       (
    │   │                                           [Client Side Request Stats]
    │   │                                           Redacted To Not Change The Baselines From Run To Run
    │   │                                       )
    │   ├── Get RID(00000000-0000-0000-0000-000000000000)  Routing-Component  00:00:00:000  0.00 milliseconds  
    │   ├── Get Collection Cache(00000000-0000-0000-0000-000000000000)  Routing-Component  00:00:00:000  0.00 milliseconds  
    │   └── ChangeFeed Response Serialization(00000000-0000-0000-0000-000000000000)  Transport-Component  00:00:00:000  0.00 milliseconds  
    └── Typed FeedIterator ReadNextAsync(00000000-0000-0000-0000-000000000000)  Transport-Component  00:00:00:000  0.00 milliseconds  
        │   (
        │       [Client Configuration]
        │       Redacted To Not Change The Baselines From Run To Run
        │   )
        ├── ChangeFeed MoveNextAsync(00000000-0000-0000-0000-000000000000)  ChangeFeed-Component  00:00:00:000  0.00 milliseconds  
        │   └── MoveNextAsync(00000000-0000-0000-0000-000000000000)  Pagination-Component  00:00:00:000  0.00 milliseconds  
        │       └── [05C1E7FFFFFFFA,FF) move next(00000000-0000-0000-0000-000000000000)  Pagination-Component  00:00:00:000  0.00 milliseconds  
        │           └── Microsoft.Azure.Cosmos.Handlers.RequestInvokerHandler(00000000-0000-0000-0000-000000000000)  RequestHandler-Component  00:00:00:000  0.00 milliseconds  
        │               ├── Get Collection Cache(00000000-0000-0000-0000-000000000000)  Routing-Component  00:00:00:000  0.00 milliseconds  
        │               ├── Get Partition Key Range Cache(00000000-0000-0000-0000-000000000000)  Routing-Component  00:00:00:000  0.00 milliseconds  
        │               ├── Try Get Overlapping Ranges(00000000-0000-0000-0000-000000000000)  Routing-Component  00:00:00:000  0.00 milliseconds  
        │               └── Microsoft.Azure.Cosmos.Handlers.DiagnosticsHandler(00000000-0000-0000-0000-000000000000)  RequestHandler-Component  00:00:00:000  0.00 milliseconds  
        │                   │   (
        │                   │       [System Info]
        │                   │       Redacted To Not Change The Baselines From Run To Run
        │                   │   )
        │                   └── Microsoft.Azure.Cosmos.Handlers.RetryHandler(00000000-0000-0000-0000-000000000000)  RequestHandler-Component  00:00:00:000  0.00 milliseconds  
        │                       └── Microsoft.Azure.Cosmos.Handlers.RouterHandler(00000000-0000-0000-0000-000000000000)  RequestHandler-Component  00:00:00:000  0.00 milliseconds  
        │                           └── Microsoft.Azure.Cosmos.Handlers.TransportHandler(00000000-0000-0000-0000-000000000000)  RequestHandler-Component  00:00:00:000  0.00 milliseconds  
        │                               └── Microsoft.Azure.Documents.ServerStoreModel Transport Request(00000000-0000-0000-0000-000000000000)  Transport-Component  00:00:00:000  0.00 milliseconds  
        │                                       (
        │                                           [Client Side Request Stats]
        │                                           Redacted To Not Change The Baselines From Run To Run
        │                                       )
        ├── Get RID(00000000-0000-0000-0000-000000000000)  Routing-Component  00:00:00:000  0.00 milliseconds  
        ├── Get Collection Cache(00000000-0000-0000-0000-000000000000)  Routing-Component  00:00:00:000  0.00 milliseconds  
        └── ChangeFeed Response Serialization(00000000-0000-0000-0000-000000000000)  Transport-Component  00:00:00:000  0.00 milliseconds  
]]></Text>
      <Json><![CDATA[{
  "Summary": {},
  "name": "Trace Forest",
<<<<<<< HEAD
  "start time": "00:00:00:000",
=======
  "start datetime": "0001-01-01T00:00:00Z",
>>>>>>> 4ab62933
  "duration in milliseconds": 0,
  "children": [
    {
      "name": "Typed FeedIterator ReadNextAsync",
      "duration in milliseconds": 0,
      "data": {
        "Client Configuration": "Redacted To Not Change The Baselines From Run To Run"
      },
      "children": [
        {
          "name": "ChangeFeed MoveNextAsync",
          "duration in milliseconds": 0,
          "children": [
            {
              "name": "MoveNextAsync",
              "duration in milliseconds": 0,
              "children": [
                {
                  "name": "[,FF) move next",
                  "duration in milliseconds": 0,
                  "children": [
                    {
                      "name": "Prefetch",
                      "duration in milliseconds": 0,
                      "children": [
                        {
                          "name": "[,FF) move next",
                          "duration in milliseconds": 0,
                          "children": [
                            {
                              "name": "Microsoft.Azure.Cosmos.Handlers.RequestInvokerHandler",
                              "duration in milliseconds": 0,
                              "children": [
                                {
                                  "name": "Get Collection Cache",
                                  "duration in milliseconds": 0
                                },
                                {
                                  "name": "Get Partition Key Range Cache",
                                  "duration in milliseconds": 0
                                },
                                {
                                  "name": "Try Get Overlapping Ranges",
                                  "duration in milliseconds": 0
                                }
                              ]
                            }
                          ]
                        }
                      ]
                    }
                  ]
                },
                {
                  "name": "Get Container Properties",
                  "duration in milliseconds": 0,
                  "children": [
                    {
                      "name": "Get Collection Cache",
                      "duration in milliseconds": 0
                    }
                  ]
                },
                {
                  "name": "Get RID",
                  "duration in milliseconds": 0
                },
                {
                  "name": "Get Collection Cache",
                  "duration in milliseconds": 0
                },
                {
                  "name": "Get Overlapping Feed Ranges",
                  "duration in milliseconds": 0,
                  "children": [
                    {
                      "name": "Get Partition Key Ranges",
                      "duration in milliseconds": 0,
                      "children": [
                        {
                          "name": "Try Get Overlapping Ranges",
                          "duration in milliseconds": 0
                        }
                      ]
                    }
                  ]
                },
                {
                  "name": "MoveNextAsync",
                  "duration in milliseconds": 0,
                  "children": [
                    {
                      "name": "[,05C1CFFFFFFFF8) move next",
                      "duration in milliseconds": 0,
                      "children": [
                        {
                          "name": "Microsoft.Azure.Cosmos.Handlers.RequestInvokerHandler",
                          "duration in milliseconds": 0,
                          "children": [
                            {
                              "name": "Get Collection Cache",
                              "duration in milliseconds": 0
                            },
                            {
                              "name": "Get Partition Key Range Cache",
                              "duration in milliseconds": 0
                            },
                            {
                              "name": "Try Get Overlapping Ranges",
                              "duration in milliseconds": 0
                            },
                            {
                              "name": "Microsoft.Azure.Cosmos.Handlers.DiagnosticsHandler",
                              "duration in milliseconds": 0,
                              "data": {
                                "System Info": "Redacted To Not Change The Baselines From Run To Run"
                              },
                              "children": [
                                {
                                  "name": "Microsoft.Azure.Cosmos.Handlers.RetryHandler",
                                  "duration in milliseconds": 0,
                                  "children": [
                                    {
                                      "name": "Microsoft.Azure.Cosmos.Handlers.RouterHandler",
                                      "duration in milliseconds": 0,
                                      "children": [
                                        {
                                          "name": "Microsoft.Azure.Cosmos.Handlers.TransportHandler",
                                          "duration in milliseconds": 0,
                                          "children": [
                                            {
                                              "name": "Microsoft.Azure.Documents.ServerStoreModel Transport Request",
                                              "duration in milliseconds": 0,
                                              "data": {
                                                "Client Side Request Stats": "Redacted To Not Change The Baselines From Run To Run"
                                              }
                                            }
                                          ]
                                        }
                                      ]
                                    }
                                  ]
                                }
                              ]
                            }
                          ]
                        }
                      ]
                    }
                  ]
                }
              ]
            }
          ]
        },
        {
          "name": "Get RID",
          "duration in milliseconds": 0
        },
        {
          "name": "Get Collection Cache",
          "duration in milliseconds": 0
        },
        {
          "name": "ChangeFeed Response Serialization",
          "duration in milliseconds": 0
        }
      ]
    },
    {
      "name": "Typed FeedIterator ReadNextAsync",
      "duration in milliseconds": 0,
      "data": {
        "Client Configuration": "Redacted To Not Change The Baselines From Run To Run"
      },
      "children": [
        {
          "name": "ChangeFeed MoveNextAsync",
          "duration in milliseconds": 0,
          "children": [
            {
              "name": "MoveNextAsync",
              "duration in milliseconds": 0,
              "children": [
                {
                  "name": "[05C1CFFFFFFFF8,05C1DFFFFFFFF8) move next",
                  "duration in milliseconds": 0,
                  "children": [
                    {
                      "name": "Microsoft.Azure.Cosmos.Handlers.RequestInvokerHandler",
                      "duration in milliseconds": 0,
                      "children": [
                        {
                          "name": "Get Collection Cache",
                          "duration in milliseconds": 0
                        },
                        {
                          "name": "Get Partition Key Range Cache",
                          "duration in milliseconds": 0
                        },
                        {
                          "name": "Try Get Overlapping Ranges",
                          "duration in milliseconds": 0
                        },
                        {
                          "name": "Microsoft.Azure.Cosmos.Handlers.DiagnosticsHandler",
                          "duration in milliseconds": 0,
                          "data": {
                            "System Info": "Redacted To Not Change The Baselines From Run To Run"
                          },
                          "children": [
                            {
                              "name": "Microsoft.Azure.Cosmos.Handlers.RetryHandler",
                              "duration in milliseconds": 0,
                              "children": [
                                {
                                  "name": "Microsoft.Azure.Cosmos.Handlers.RouterHandler",
                                  "duration in milliseconds": 0,
                                  "children": [
                                    {
                                      "name": "Microsoft.Azure.Cosmos.Handlers.TransportHandler",
                                      "duration in milliseconds": 0,
                                      "children": [
                                        {
                                          "name": "Microsoft.Azure.Documents.ServerStoreModel Transport Request",
                                          "duration in milliseconds": 0,
                                          "data": {
                                            "Client Side Request Stats": "Redacted To Not Change The Baselines From Run To Run"
                                          }
                                        }
                                      ]
                                    }
                                  ]
                                }
                              ]
                            }
                          ]
                        }
                      ]
                    }
                  ]
                }
              ]
            }
          ]
        },
        {
          "name": "Get RID",
          "duration in milliseconds": 0
        },
        {
          "name": "Get Collection Cache",
          "duration in milliseconds": 0
        },
        {
          "name": "ChangeFeed Response Serialization",
          "duration in milliseconds": 0
        }
      ]
    },
    {
      "name": "Typed FeedIterator ReadNextAsync",
      "duration in milliseconds": 0,
      "data": {
        "Client Configuration": "Redacted To Not Change The Baselines From Run To Run"
      },
      "children": [
        {
          "name": "ChangeFeed MoveNextAsync",
          "duration in milliseconds": 0,
          "children": [
            {
              "name": "MoveNextAsync",
              "duration in milliseconds": 0,
              "children": [
                {
                  "name": "[05C1DFFFFFFFF8,05C1E7FFFFFFFA) move next",
                  "duration in milliseconds": 0,
                  "children": [
                    {
                      "name": "Microsoft.Azure.Cosmos.Handlers.RequestInvokerHandler",
                      "duration in milliseconds": 0,
                      "children": [
                        {
                          "name": "Get Collection Cache",
                          "duration in milliseconds": 0
                        },
                        {
                          "name": "Get Partition Key Range Cache",
                          "duration in milliseconds": 0
                        },
                        {
                          "name": "Try Get Overlapping Ranges",
                          "duration in milliseconds": 0
                        },
                        {
                          "name": "Microsoft.Azure.Cosmos.Handlers.DiagnosticsHandler",
                          "duration in milliseconds": 0,
                          "data": {
                            "System Info": "Redacted To Not Change The Baselines From Run To Run"
                          },
                          "children": [
                            {
                              "name": "Microsoft.Azure.Cosmos.Handlers.RetryHandler",
                              "duration in milliseconds": 0,
                              "children": [
                                {
                                  "name": "Microsoft.Azure.Cosmos.Handlers.RouterHandler",
                                  "duration in milliseconds": 0,
                                  "children": [
                                    {
                                      "name": "Microsoft.Azure.Cosmos.Handlers.TransportHandler",
                                      "duration in milliseconds": 0,
                                      "children": [
                                        {
                                          "name": "Microsoft.Azure.Documents.ServerStoreModel Transport Request",
                                          "duration in milliseconds": 0,
                                          "data": {
                                            "Client Side Request Stats": "Redacted To Not Change The Baselines From Run To Run"
                                          }
                                        }
                                      ]
                                    }
                                  ]
                                }
                              ]
                            }
                          ]
                        }
                      ]
                    }
                  ]
                }
              ]
            }
          ]
        },
        {
          "name": "Get RID",
          "duration in milliseconds": 0
        },
        {
          "name": "Get Collection Cache",
          "duration in milliseconds": 0
        },
        {
          "name": "ChangeFeed Response Serialization",
          "duration in milliseconds": 0
        }
      ]
    },
    {
      "name": "Typed FeedIterator ReadNextAsync",
      "duration in milliseconds": 0,
      "data": {
        "Client Configuration": "Redacted To Not Change The Baselines From Run To Run"
      },
      "children": [
        {
          "name": "ChangeFeed MoveNextAsync",
          "duration in milliseconds": 0,
          "children": [
            {
              "name": "MoveNextAsync",
              "duration in milliseconds": 0,
              "children": [
                {
                  "name": "[05C1E7FFFFFFFA,FF) move next",
                  "duration in milliseconds": 0,
                  "children": [
                    {
                      "name": "Microsoft.Azure.Cosmos.Handlers.RequestInvokerHandler",
                      "duration in milliseconds": 0,
                      "children": [
                        {
                          "name": "Get Collection Cache",
                          "duration in milliseconds": 0
                        },
                        {
                          "name": "Get Partition Key Range Cache",
                          "duration in milliseconds": 0
                        },
                        {
                          "name": "Try Get Overlapping Ranges",
                          "duration in milliseconds": 0
                        },
                        {
                          "name": "Microsoft.Azure.Cosmos.Handlers.DiagnosticsHandler",
                          "duration in milliseconds": 0,
                          "data": {
                            "System Info": "Redacted To Not Change The Baselines From Run To Run"
                          },
                          "children": [
                            {
                              "name": "Microsoft.Azure.Cosmos.Handlers.RetryHandler",
                              "duration in milliseconds": 0,
                              "children": [
                                {
                                  "name": "Microsoft.Azure.Cosmos.Handlers.RouterHandler",
                                  "duration in milliseconds": 0,
                                  "children": [
                                    {
                                      "name": "Microsoft.Azure.Cosmos.Handlers.TransportHandler",
                                      "duration in milliseconds": 0,
                                      "children": [
                                        {
                                          "name": "Microsoft.Azure.Documents.ServerStoreModel Transport Request",
                                          "duration in milliseconds": 0,
                                          "data": {
                                            "Client Side Request Stats": "Redacted To Not Change The Baselines From Run To Run"
                                          }
                                        }
                                      ]
                                    }
                                  ]
                                }
                              ]
                            }
                          ]
                        }
                      ]
                    }
                  ]
                }
              ]
            }
          ]
        },
        {
          "name": "Get RID",
          "duration in milliseconds": 0
        },
        {
          "name": "Get Collection Cache",
          "duration in milliseconds": 0
        },
        {
          "name": "ChangeFeed Response Serialization",
          "duration in milliseconds": 0
        }
      ]
    }
  ]
}]]></Json>
      <OTelActivities><ACTIVITY><OPERATION>Operation.Typed FeedIterator ReadNextAsync</OPERATION><ATTRIBUTE-KEY>kind</ATTRIBUTE-KEY><ATTRIBUTE-VALUE>client</ATTRIBUTE-VALUE><ATTRIBUTE-KEY>az.namespace</ATTRIBUTE-KEY><ATTRIBUTE-VALUE>Microsoft.DocumentDB</ATTRIBUTE-VALUE><ATTRIBUTE-KEY>db.operation</ATTRIBUTE-KEY><ATTRIBUTE-VALUE>Typed FeedIterator ReadNextAsync</ATTRIBUTE-VALUE><ATTRIBUTE-KEY>db.name</ATTRIBUTE-KEY><ATTRIBUTE-KEY>db.cosmosdb.container</ATTRIBUTE-KEY><ATTRIBUTE-KEY>db.system</ATTRIBUTE-KEY><ATTRIBUTE-VALUE>cosmosdb</ATTRIBUTE-VALUE><ATTRIBUTE-KEY>db.cosmosdb.machine_id</ATTRIBUTE-KEY><ATTRIBUTE-KEY>net.peer.name</ATTRIBUTE-KEY><ATTRIBUTE-VALUE>127.0.0.1</ATTRIBUTE-VALUE><ATTRIBUTE-KEY>db.cosmosdb.client_id</ATTRIBUTE-KEY><ATTRIBUTE-KEY>db.cosmosdb.user_agent</ATTRIBUTE-KEY><ATTRIBUTE-KEY>db.cosmosdb.connection_mode</ATTRIBUTE-KEY><ATTRIBUTE-VALUE>Direct</ATTRIBUTE-VALUE><ATTRIBUTE-KEY>db.cosmosdb.operation_type</ATTRIBUTE-KEY><ATTRIBUTE-VALUE>ReadFeed</ATTRIBUTE-VALUE><ATTRIBUTE-KEY>db.cosmosdb.request_content_length_bytes</ATTRIBUTE-KEY><ATTRIBUTE-KEY>db.cosmosdb.response_content_length_bytes</ATTRIBUTE-KEY><ATTRIBUTE-KEY>db.cosmosdb.status_code</ATTRIBUTE-KEY><ATTRIBUTE-KEY>db.cosmosdb.sub_status_code</ATTRIBUTE-KEY><ATTRIBUTE-KEY>db.cosmosdb.request_charge</ATTRIBUTE-KEY><ATTRIBUTE-KEY>db.cosmosdb.item_count</ATTRIBUTE-KEY><ATTRIBUTE-KEY>db.cosmosdb.activity_id</ATTRIBUTE-KEY><ATTRIBUTE-KEY>db.cosmosdb.correlated_activity_id</ATTRIBUTE-KEY><ATTRIBUTE-KEY>db.cosmosdb.regions_contacted</ATTRIBUTE-KEY><ATTRIBUTE-VALUE>South Central US</ATTRIBUTE-VALUE></ACTIVITY>
<ACTIVITY><OPERATION>Operation.Typed FeedIterator ReadNextAsync</OPERATION><ATTRIBUTE-KEY>kind</ATTRIBUTE-KEY><ATTRIBUTE-VALUE>client</ATTRIBUTE-VALUE><ATTRIBUTE-KEY>az.namespace</ATTRIBUTE-KEY><ATTRIBUTE-VALUE>Microsoft.DocumentDB</ATTRIBUTE-VALUE><ATTRIBUTE-KEY>db.operation</ATTRIBUTE-KEY><ATTRIBUTE-VALUE>Typed FeedIterator ReadNextAsync</ATTRIBUTE-VALUE><ATTRIBUTE-KEY>db.name</ATTRIBUTE-KEY><ATTRIBUTE-KEY>db.cosmosdb.container</ATTRIBUTE-KEY><ATTRIBUTE-KEY>db.system</ATTRIBUTE-KEY><ATTRIBUTE-VALUE>cosmosdb</ATTRIBUTE-VALUE><ATTRIBUTE-KEY>db.cosmosdb.machine_id</ATTRIBUTE-KEY><ATTRIBUTE-KEY>net.peer.name</ATTRIBUTE-KEY><ATTRIBUTE-VALUE>127.0.0.1</ATTRIBUTE-VALUE><ATTRIBUTE-KEY>db.cosmosdb.client_id</ATTRIBUTE-KEY><ATTRIBUTE-KEY>db.cosmosdb.user_agent</ATTRIBUTE-KEY><ATTRIBUTE-KEY>db.cosmosdb.connection_mode</ATTRIBUTE-KEY><ATTRIBUTE-VALUE>Direct</ATTRIBUTE-VALUE><ATTRIBUTE-KEY>db.cosmosdb.operation_type</ATTRIBUTE-KEY><ATTRIBUTE-VALUE>ReadFeed</ATTRIBUTE-VALUE><ATTRIBUTE-KEY>db.cosmosdb.request_content_length_bytes</ATTRIBUTE-KEY><ATTRIBUTE-KEY>db.cosmosdb.response_content_length_bytes</ATTRIBUTE-KEY><ATTRIBUTE-KEY>db.cosmosdb.status_code</ATTRIBUTE-KEY><ATTRIBUTE-KEY>db.cosmosdb.sub_status_code</ATTRIBUTE-KEY><ATTRIBUTE-KEY>db.cosmosdb.request_charge</ATTRIBUTE-KEY><ATTRIBUTE-KEY>db.cosmosdb.item_count</ATTRIBUTE-KEY><ATTRIBUTE-KEY>db.cosmosdb.activity_id</ATTRIBUTE-KEY><ATTRIBUTE-KEY>db.cosmosdb.correlated_activity_id</ATTRIBUTE-KEY><ATTRIBUTE-KEY>db.cosmosdb.regions_contacted</ATTRIBUTE-KEY><ATTRIBUTE-VALUE>South Central US</ATTRIBUTE-VALUE></ACTIVITY>
<ACTIVITY><OPERATION>Operation.Typed FeedIterator ReadNextAsync</OPERATION><ATTRIBUTE-KEY>kind</ATTRIBUTE-KEY><ATTRIBUTE-VALUE>client</ATTRIBUTE-VALUE><ATTRIBUTE-KEY>az.namespace</ATTRIBUTE-KEY><ATTRIBUTE-VALUE>Microsoft.DocumentDB</ATTRIBUTE-VALUE><ATTRIBUTE-KEY>db.operation</ATTRIBUTE-KEY><ATTRIBUTE-VALUE>Typed FeedIterator ReadNextAsync</ATTRIBUTE-VALUE><ATTRIBUTE-KEY>db.name</ATTRIBUTE-KEY><ATTRIBUTE-KEY>db.cosmosdb.container</ATTRIBUTE-KEY><ATTRIBUTE-KEY>db.system</ATTRIBUTE-KEY><ATTRIBUTE-VALUE>cosmosdb</ATTRIBUTE-VALUE><ATTRIBUTE-KEY>db.cosmosdb.machine_id</ATTRIBUTE-KEY><ATTRIBUTE-KEY>net.peer.name</ATTRIBUTE-KEY><ATTRIBUTE-VALUE>127.0.0.1</ATTRIBUTE-VALUE><ATTRIBUTE-KEY>db.cosmosdb.client_id</ATTRIBUTE-KEY><ATTRIBUTE-KEY>db.cosmosdb.user_agent</ATTRIBUTE-KEY><ATTRIBUTE-KEY>db.cosmosdb.connection_mode</ATTRIBUTE-KEY><ATTRIBUTE-VALUE>Direct</ATTRIBUTE-VALUE><ATTRIBUTE-KEY>db.cosmosdb.operation_type</ATTRIBUTE-KEY><ATTRIBUTE-VALUE>ReadFeed</ATTRIBUTE-VALUE><ATTRIBUTE-KEY>db.cosmosdb.request_content_length_bytes</ATTRIBUTE-KEY><ATTRIBUTE-KEY>db.cosmosdb.response_content_length_bytes</ATTRIBUTE-KEY><ATTRIBUTE-KEY>db.cosmosdb.status_code</ATTRIBUTE-KEY><ATTRIBUTE-KEY>db.cosmosdb.sub_status_code</ATTRIBUTE-KEY><ATTRIBUTE-KEY>db.cosmosdb.request_charge</ATTRIBUTE-KEY><ATTRIBUTE-KEY>db.cosmosdb.item_count</ATTRIBUTE-KEY><ATTRIBUTE-KEY>db.cosmosdb.activity_id</ATTRIBUTE-KEY><ATTRIBUTE-KEY>db.cosmosdb.correlated_activity_id</ATTRIBUTE-KEY><ATTRIBUTE-KEY>db.cosmosdb.regions_contacted</ATTRIBUTE-KEY><ATTRIBUTE-VALUE>South Central US</ATTRIBUTE-VALUE></ACTIVITY>
<ACTIVITY><OPERATION>Operation.Typed FeedIterator ReadNextAsync</OPERATION><ATTRIBUTE-KEY>kind</ATTRIBUTE-KEY><ATTRIBUTE-VALUE>client</ATTRIBUTE-VALUE><ATTRIBUTE-KEY>az.namespace</ATTRIBUTE-KEY><ATTRIBUTE-VALUE>Microsoft.DocumentDB</ATTRIBUTE-VALUE><ATTRIBUTE-KEY>db.operation</ATTRIBUTE-KEY><ATTRIBUTE-VALUE>Typed FeedIterator ReadNextAsync</ATTRIBUTE-VALUE><ATTRIBUTE-KEY>db.name</ATTRIBUTE-KEY><ATTRIBUTE-KEY>db.cosmosdb.container</ATTRIBUTE-KEY><ATTRIBUTE-KEY>db.system</ATTRIBUTE-KEY><ATTRIBUTE-VALUE>cosmosdb</ATTRIBUTE-VALUE><ATTRIBUTE-KEY>db.cosmosdb.machine_id</ATTRIBUTE-KEY><ATTRIBUTE-KEY>net.peer.name</ATTRIBUTE-KEY><ATTRIBUTE-VALUE>127.0.0.1</ATTRIBUTE-VALUE><ATTRIBUTE-KEY>db.cosmosdb.client_id</ATTRIBUTE-KEY><ATTRIBUTE-KEY>db.cosmosdb.user_agent</ATTRIBUTE-KEY><ATTRIBUTE-KEY>db.cosmosdb.connection_mode</ATTRIBUTE-KEY><ATTRIBUTE-VALUE>Direct</ATTRIBUTE-VALUE><ATTRIBUTE-KEY>db.cosmosdb.operation_type</ATTRIBUTE-KEY><ATTRIBUTE-VALUE>ReadFeed</ATTRIBUTE-VALUE><ATTRIBUTE-KEY>db.cosmosdb.request_content_length_bytes</ATTRIBUTE-KEY><ATTRIBUTE-KEY>db.cosmosdb.response_content_length_bytes</ATTRIBUTE-KEY><ATTRIBUTE-KEY>db.cosmosdb.status_code</ATTRIBUTE-KEY><ATTRIBUTE-KEY>db.cosmosdb.sub_status_code</ATTRIBUTE-KEY><ATTRIBUTE-KEY>db.cosmosdb.request_charge</ATTRIBUTE-KEY><ATTRIBUTE-KEY>db.cosmosdb.item_count</ATTRIBUTE-KEY><ATTRIBUTE-KEY>db.cosmosdb.activity_id</ATTRIBUTE-KEY><ATTRIBUTE-KEY>db.cosmosdb.correlated_activity_id</ATTRIBUTE-KEY><ATTRIBUTE-KEY>db.cosmosdb.regions_contacted</ATTRIBUTE-KEY><ATTRIBUTE-VALUE>South Central US</ATTRIBUTE-VALUE></ACTIVITY>
<ACTIVITY><OPERATION>Operation.Typed FeedIterator ReadNextAsync</OPERATION><ATTRIBUTE-KEY>kind</ATTRIBUTE-KEY><ATTRIBUTE-VALUE>client</ATTRIBUTE-VALUE><ATTRIBUTE-KEY>az.namespace</ATTRIBUTE-KEY><ATTRIBUTE-VALUE>Microsoft.DocumentDB</ATTRIBUTE-VALUE><ATTRIBUTE-KEY>db.operation</ATTRIBUTE-KEY><ATTRIBUTE-VALUE>Typed FeedIterator ReadNextAsync</ATTRIBUTE-VALUE><ATTRIBUTE-KEY>db.name</ATTRIBUTE-KEY><ATTRIBUTE-KEY>db.cosmosdb.container</ATTRIBUTE-KEY><ATTRIBUTE-KEY>db.system</ATTRIBUTE-KEY><ATTRIBUTE-VALUE>cosmosdb</ATTRIBUTE-VALUE><ATTRIBUTE-KEY>db.cosmosdb.machine_id</ATTRIBUTE-KEY><ATTRIBUTE-KEY>net.peer.name</ATTRIBUTE-KEY><ATTRIBUTE-VALUE>127.0.0.1</ATTRIBUTE-VALUE><ATTRIBUTE-KEY>db.cosmosdb.client_id</ATTRIBUTE-KEY><ATTRIBUTE-KEY>db.cosmosdb.user_agent</ATTRIBUTE-KEY><ATTRIBUTE-KEY>db.cosmosdb.connection_mode</ATTRIBUTE-KEY><ATTRIBUTE-VALUE>Direct</ATTRIBUTE-VALUE><ATTRIBUTE-KEY>db.cosmosdb.operation_type</ATTRIBUTE-KEY><ATTRIBUTE-VALUE>ReadFeed</ATTRIBUTE-VALUE><ATTRIBUTE-KEY>db.cosmosdb.request_content_length_bytes</ATTRIBUTE-KEY><ATTRIBUTE-KEY>db.cosmosdb.response_content_length_bytes</ATTRIBUTE-KEY><ATTRIBUTE-KEY>db.cosmosdb.status_code</ATTRIBUTE-KEY><ATTRIBUTE-KEY>db.cosmosdb.sub_status_code</ATTRIBUTE-KEY><ATTRIBUTE-KEY>db.cosmosdb.request_charge</ATTRIBUTE-KEY><ATTRIBUTE-KEY>db.cosmosdb.item_count</ATTRIBUTE-KEY><ATTRIBUTE-KEY>db.cosmosdb.activity_id</ATTRIBUTE-KEY><ATTRIBUTE-KEY>db.cosmosdb.correlated_activity_id</ATTRIBUTE-KEY><ATTRIBUTE-KEY>db.cosmosdb.regions_contacted</ATTRIBUTE-KEY><ATTRIBUTE-VALUE>South Central US</ATTRIBUTE-VALUE></ACTIVITY>
<EVENT><EVENT-NAME>LatencyOverThreshold</EVENT-NAME><EVENT-TEXT>Ideally, this should contain request diagnostics but request diagnostics is subject to change with each request as it contains few unique id. So just putting this tag with this static text to make sure event is getting generated for each test.</EVENT-TEXT></EVENT>
<EVENT><EVENT-NAME>LatencyOverThreshold</EVENT-NAME><EVENT-TEXT>Ideally, this should contain request diagnostics but request diagnostics is subject to change with each request as it contains few unique id. So just putting this tag with this static text to make sure event is getting generated for each test.</EVENT-TEXT></EVENT>
<EVENT><EVENT-NAME>LatencyOverThreshold</EVENT-NAME><EVENT-TEXT>Ideally, this should contain request diagnostics but request diagnostics is subject to change with each request as it contains few unique id. So just putting this tag with this static text to make sure event is getting generated for each test.</EVENT-TEXT></EVENT>
<EVENT><EVENT-NAME>LatencyOverThreshold</EVENT-NAME><EVENT-TEXT>Ideally, this should contain request diagnostics but request diagnostics is subject to change with each request as it contains few unique id. So just putting this tag with this static text to make sure event is getting generated for each test.</EVENT-TEXT></EVENT>
<EVENT><EVENT-NAME>LatencyOverThreshold</EVENT-NAME><EVENT-TEXT>Ideally, this should contain request diagnostics but request diagnostics is subject to change with each request as it contains few unique id. So just putting this tag with this static text to make sure event is getting generated for each test.</EVENT-TEXT></EVENT>
</OTelActivities>
    </Output>
  </Result>
  <Result>
    <Input>
      <Description>Change Feed Estimator</Description>
      <Setup><![CDATA[
    ChangeFeedEstimator estimator = container.GetChangeFeedEstimator(
        "test",
        leaseContainer);
    using FeedIterator<ChangeFeedProcessorState> feedIterator = estimator.GetCurrentStateIterator();

    List<ITrace> traces = new List<ITrace>();

    while (feedIterator.HasMoreResults)
    {
        FeedResponse<ChangeFeedProcessorState> responseMessage = await feedIterator.ReadNextAsync(cancellationToken: default);
        ITrace trace = ((CosmosTraceDiagnostics)responseMessage.Diagnostics).Value;
        traces.Add(trace);
    }

    ITrace traceForest = TraceJoiner.JoinTraces(traces);
]]></Setup>
    </Input>
    <Output>
      <Text><![CDATA[.
└── Trace Forest(00000000-0000-0000-0000-000000000000)  Unknown-Component  00:00:00:000  0.00 milliseconds  
    └── Change Feed Estimator Read Next Async(00000000-0000-0000-0000-000000000000)  ChangeFeed-Component  00:00:00:000  0.00 milliseconds  
        │   (
        │       [Client Configuration]
        │       Redacted To Not Change The Baselines From Run To Run
        │   )
        ├── Initialize Lease Store(00000000-0000-0000-0000-000000000000)  ChangeFeed-Component  00:00:00:000  0.00 milliseconds  
        ├── Microsoft.Azure.Cosmos.Handlers.RequestInvokerHandler(00000000-0000-0000-0000-000000000000)  RequestHandler-Component  00:00:00:000  0.00 milliseconds  
        │   └── Microsoft.Azure.Cosmos.Handlers.DiagnosticsHandler(00000000-0000-0000-0000-000000000000)  RequestHandler-Component  00:00:00:000  0.00 milliseconds  
        │       │   (
        │       │       [System Info]
        │       │       Redacted To Not Change The Baselines From Run To Run
        │       │   )
        │       └── Microsoft.Azure.Cosmos.Handlers.RetryHandler(00000000-0000-0000-0000-000000000000)  RequestHandler-Component  00:00:00:000  0.00 milliseconds  
        │           └── Microsoft.Azure.Cosmos.Handlers.RouterHandler(00000000-0000-0000-0000-000000000000)  RequestHandler-Component  00:00:00:000  0.00 milliseconds  
        │               └── Microsoft.Azure.Cosmos.Handlers.TransportHandler(00000000-0000-0000-0000-000000000000)  RequestHandler-Component  00:00:00:000  0.00 milliseconds  
        │                   └── Microsoft.Azure.Documents.ServerStoreModel Transport Request(00000000-0000-0000-0000-000000000000)  Transport-Component  00:00:00:000  0.00 milliseconds  
        │                           (
        │                               [Client Side Request Stats]
        │                               Redacted To Not Change The Baselines From Run To Run
        │                           )
        ├── Microsoft.Azure.Cosmos.Handlers.RequestInvokerHandler(00000000-0000-0000-0000-000000000000)  RequestHandler-Component  00:00:00:000  0.00 milliseconds  
        │   └── Microsoft.Azure.Cosmos.Handlers.DiagnosticsHandler(00000000-0000-0000-0000-000000000000)  RequestHandler-Component  00:00:00:000  0.00 milliseconds  
        │       │   (
        │       │       [System Info]
        │       │       Redacted To Not Change The Baselines From Run To Run
        │       │   )
        │       └── Microsoft.Azure.Cosmos.Handlers.RetryHandler(00000000-0000-0000-0000-000000000000)  RequestHandler-Component  00:00:00:000  0.00 milliseconds  
        │           └── Microsoft.Azure.Cosmos.Handlers.RouterHandler(00000000-0000-0000-0000-000000000000)  RequestHandler-Component  00:00:00:000  0.00 milliseconds  
        │               └── Microsoft.Azure.Cosmos.Handlers.TransportHandler(00000000-0000-0000-0000-000000000000)  RequestHandler-Component  00:00:00:000  0.00 milliseconds  
        │                   └── Microsoft.Azure.Documents.ServerStoreModel Transport Request(00000000-0000-0000-0000-000000000000)  Transport-Component  00:00:00:000  0.00 milliseconds  
        │                           (
        │                               [Client Side Request Stats]
        │                               Redacted To Not Change The Baselines From Run To Run
        │                           )
        ├── Microsoft.Azure.Cosmos.Handlers.RequestInvokerHandler(00000000-0000-0000-0000-000000000000)  RequestHandler-Component  00:00:00:000  0.00 milliseconds  
        │   └── Microsoft.Azure.Cosmos.Handlers.DiagnosticsHandler(00000000-0000-0000-0000-000000000000)  RequestHandler-Component  00:00:00:000  0.00 milliseconds  
        │       │   (
        │       │       [System Info]
        │       │       Redacted To Not Change The Baselines From Run To Run
        │       │   )
        │       └── Microsoft.Azure.Cosmos.Handlers.RetryHandler(00000000-0000-0000-0000-000000000000)  RequestHandler-Component  00:00:00:000  0.00 milliseconds  
        │           └── Microsoft.Azure.Cosmos.Handlers.RouterHandler(00000000-0000-0000-0000-000000000000)  RequestHandler-Component  00:00:00:000  0.00 milliseconds  
        │               └── Microsoft.Azure.Cosmos.Handlers.TransportHandler(00000000-0000-0000-0000-000000000000)  RequestHandler-Component  00:00:00:000  0.00 milliseconds  
        │                   └── Microsoft.Azure.Documents.ServerStoreModel Transport Request(00000000-0000-0000-0000-000000000000)  Transport-Component  00:00:00:000  0.00 milliseconds  
        │                           (
        │                               [Client Side Request Stats]
        │                               Redacted To Not Change The Baselines From Run To Run
        │                           )
        └── Microsoft.Azure.Cosmos.Handlers.RequestInvokerHandler(00000000-0000-0000-0000-000000000000)  RequestHandler-Component  00:00:00:000  0.00 milliseconds  
            └── Microsoft.Azure.Cosmos.Handlers.DiagnosticsHandler(00000000-0000-0000-0000-000000000000)  RequestHandler-Component  00:00:00:000  0.00 milliseconds  
                │   (
                │       [System Info]
                │       Redacted To Not Change The Baselines From Run To Run
                │   )
                └── Microsoft.Azure.Cosmos.Handlers.RetryHandler(00000000-0000-0000-0000-000000000000)  RequestHandler-Component  00:00:00:000  0.00 milliseconds  
                    └── Microsoft.Azure.Cosmos.Handlers.RouterHandler(00000000-0000-0000-0000-000000000000)  RequestHandler-Component  00:00:00:000  0.00 milliseconds  
                        └── Microsoft.Azure.Cosmos.Handlers.TransportHandler(00000000-0000-0000-0000-000000000000)  RequestHandler-Component  00:00:00:000  0.00 milliseconds  
                            └── Microsoft.Azure.Documents.ServerStoreModel Transport Request(00000000-0000-0000-0000-000000000000)  Transport-Component  00:00:00:000  0.00 milliseconds  
<<<<<<< HEAD
                                    (
                                        [Client Side Request Stats]
                                        Redacted To Not Change The Baselines From Run To Run
                                    )
]]></Text>
      <Json><![CDATA[{
  "Summary": {},
  "name": "Trace Forest",
  "start time": "00:00:00:000",
  "duration in milliseconds": 0,
  "children": [
    {
      "name": "Change Feed Estimator Read Next Async",
      "duration in milliseconds": 0,
      "data": {
        "Client Configuration": "Redacted To Not Change The Baselines From Run To Run"
      },
      "children": [
        {
          "name": "Initialize Lease Store",
          "duration in milliseconds": 0
        },
        {
          "name": "Microsoft.Azure.Cosmos.Handlers.RequestInvokerHandler",
          "duration in milliseconds": 0,
          "children": [
            {
              "name": "Microsoft.Azure.Cosmos.Handlers.DiagnosticsHandler",
              "duration in milliseconds": 0,
              "data": {
                "System Info": "Redacted To Not Change The Baselines From Run To Run"
              },
              "children": [
                {
                  "name": "Microsoft.Azure.Cosmos.Handlers.RetryHandler",
                  "duration in milliseconds": 0,
                  "children": [
                    {
                      "name": "Microsoft.Azure.Cosmos.Handlers.RouterHandler",
                      "duration in milliseconds": 0,
                      "children": [
                        {
                          "name": "Microsoft.Azure.Cosmos.Handlers.TransportHandler",
                          "duration in milliseconds": 0,
                          "children": [
                            {
                              "name": "Microsoft.Azure.Documents.ServerStoreModel Transport Request",
                              "duration in milliseconds": 0,
                              "data": {
                                "Client Side Request Stats": "Redacted To Not Change The Baselines From Run To Run"
                              }
                            }
                          ]
                        }
                      ]
                    }
                  ]
                }
              ]
            }
          ]
        },
        {
          "name": "Microsoft.Azure.Cosmos.Handlers.RequestInvokerHandler",
          "duration in milliseconds": 0,
          "children": [
            {
              "name": "Microsoft.Azure.Cosmos.Handlers.DiagnosticsHandler",
              "duration in milliseconds": 0,
              "data": {
                "System Info": "Redacted To Not Change The Baselines From Run To Run"
              },
              "children": [
                {
                  "name": "Microsoft.Azure.Cosmos.Handlers.RetryHandler",
                  "duration in milliseconds": 0,
                  "children": [
                    {
                      "name": "Microsoft.Azure.Cosmos.Handlers.RouterHandler",
                      "duration in milliseconds": 0,
                      "children": [
                        {
                          "name": "Microsoft.Azure.Cosmos.Handlers.TransportHandler",
                          "duration in milliseconds": 0,
                          "children": [
                            {
                              "name": "Microsoft.Azure.Documents.ServerStoreModel Transport Request",
                              "duration in milliseconds": 0,
                              "data": {
                                "Client Side Request Stats": "Redacted To Not Change The Baselines From Run To Run"
                              }
                            }
                          ]
                        }
                      ]
                    }
                  ]
                }
              ]
            }
          ]
        },
        {
          "name": "Microsoft.Azure.Cosmos.Handlers.RequestInvokerHandler",
          "duration in milliseconds": 0,
          "children": [
            {
              "name": "Microsoft.Azure.Cosmos.Handlers.DiagnosticsHandler",
              "duration in milliseconds": 0,
              "data": {
                "System Info": "Redacted To Not Change The Baselines From Run To Run"
              },
              "children": [
                {
                  "name": "Microsoft.Azure.Cosmos.Handlers.RetryHandler",
                  "duration in milliseconds": 0,
                  "children": [
                    {
                      "name": "Microsoft.Azure.Cosmos.Handlers.RouterHandler",
                      "duration in milliseconds": 0,
                      "children": [
                        {
                          "name": "Microsoft.Azure.Cosmos.Handlers.TransportHandler",
                          "duration in milliseconds": 0,
                          "children": [
                            {
                              "name": "Microsoft.Azure.Documents.ServerStoreModel Transport Request",
                              "duration in milliseconds": 0,
                              "data": {
                                "Client Side Request Stats": "Redacted To Not Change The Baselines From Run To Run"
                              }
                            }
                          ]
                        }
                      ]
                    }
                  ]
                }
              ]
            }
          ]
        },
        {
          "name": "Microsoft.Azure.Cosmos.Handlers.RequestInvokerHandler",
          "duration in milliseconds": 0,
          "children": [
            {
              "name": "Microsoft.Azure.Cosmos.Handlers.DiagnosticsHandler",
              "duration in milliseconds": 0,
              "data": {
                "System Info": "Redacted To Not Change The Baselines From Run To Run"
              },
              "children": [
                {
                  "name": "Microsoft.Azure.Cosmos.Handlers.RetryHandler",
                  "duration in milliseconds": 0,
                  "children": [
                    {
                      "name": "Microsoft.Azure.Cosmos.Handlers.RouterHandler",
                      "duration in milliseconds": 0,
                      "children": [
                        {
                          "name": "Microsoft.Azure.Cosmos.Handlers.TransportHandler",
                          "duration in milliseconds": 0,
                          "children": [
                            {
                              "name": "Microsoft.Azure.Documents.ServerStoreModel Transport Request",
                              "duration in milliseconds": 0,
                              "data": {
                                "Client Side Request Stats": "Redacted To Not Change The Baselines From Run To Run"
                              }
                            }
                          ]
                        }
                      ]
                    }
                  ]
                }
              ]
            }
          ]
        }
      ]
    }
  ]
}]]></Json>
      <OTelActivities><ACTIVITY><OPERATION>Operation.Change Feed Estimator Read Next Async</OPERATION><ATTRIBUTE-KEY>kind</ATTRIBUTE-KEY><ATTRIBUTE-VALUE>client</ATTRIBUTE-VALUE><ATTRIBUTE-KEY>az.namespace</ATTRIBUTE-KEY><ATTRIBUTE-VALUE>Microsoft.DocumentDB</ATTRIBUTE-VALUE><ATTRIBUTE-KEY>db.operation</ATTRIBUTE-KEY><ATTRIBUTE-VALUE>Change Feed Estimator Read Next Async</ATTRIBUTE-VALUE><ATTRIBUTE-KEY>db.name</ATTRIBUTE-KEY><ATTRIBUTE-KEY>db.cosmosdb.container</ATTRIBUTE-KEY><ATTRIBUTE-KEY>db.system</ATTRIBUTE-KEY><ATTRIBUTE-VALUE>cosmosdb</ATTRIBUTE-VALUE><ATTRIBUTE-KEY>db.cosmosdb.machine_id</ATTRIBUTE-KEY><ATTRIBUTE-KEY>net.peer.name</ATTRIBUTE-KEY><ATTRIBUTE-VALUE>127.0.0.1</ATTRIBUTE-VALUE><ATTRIBUTE-KEY>db.cosmosdb.client_id</ATTRIBUTE-KEY><ATTRIBUTE-KEY>db.cosmosdb.user_agent</ATTRIBUTE-KEY><ATTRIBUTE-KEY>db.cosmosdb.connection_mode</ATTRIBUTE-KEY><ATTRIBUTE-VALUE>Direct</ATTRIBUTE-VALUE><ATTRIBUTE-KEY>db.cosmosdb.operation_type</ATTRIBUTE-KEY><ATTRIBUTE-VALUE>ReadFeed</ATTRIBUTE-VALUE><ATTRIBUTE-KEY>db.cosmosdb.request_content_length_bytes</ATTRIBUTE-KEY><ATTRIBUTE-KEY>db.cosmosdb.response_content_length_bytes</ATTRIBUTE-KEY><ATTRIBUTE-KEY>db.cosmosdb.status_code</ATTRIBUTE-KEY><ATTRIBUTE-KEY>db.cosmosdb.sub_status_code</ATTRIBUTE-KEY><ATTRIBUTE-KEY>db.cosmosdb.request_charge</ATTRIBUTE-KEY><ATTRIBUTE-KEY>db.cosmosdb.item_count</ATTRIBUTE-KEY><ATTRIBUTE-KEY>db.cosmosdb.activity_id</ATTRIBUTE-KEY><ATTRIBUTE-KEY>db.cosmosdb.correlated_activity_id</ATTRIBUTE-KEY><ATTRIBUTE-KEY>db.cosmosdb.regions_contacted</ATTRIBUTE-KEY><ATTRIBUTE-VALUE>South Central US</ATTRIBUTE-VALUE></ACTIVITY>
<ACTIVITY><OPERATION>Operation.FeedIterator Read Next Async</OPERATION><ATTRIBUTE-KEY>kind</ATTRIBUTE-KEY><ATTRIBUTE-VALUE>client</ATTRIBUTE-VALUE><ATTRIBUTE-KEY>az.namespace</ATTRIBUTE-KEY><ATTRIBUTE-VALUE>Microsoft.DocumentDB</ATTRIBUTE-VALUE><ATTRIBUTE-KEY>db.operation</ATTRIBUTE-KEY><ATTRIBUTE-VALUE>FeedIterator Read Next Async</ATTRIBUTE-VALUE><ATTRIBUTE-KEY>db.name</ATTRIBUTE-KEY><ATTRIBUTE-KEY>db.cosmosdb.container</ATTRIBUTE-KEY><ATTRIBUTE-KEY>db.system</ATTRIBUTE-KEY><ATTRIBUTE-VALUE>cosmosdb</ATTRIBUTE-VALUE><ATTRIBUTE-KEY>db.cosmosdb.machine_id</ATTRIBUTE-KEY><ATTRIBUTE-KEY>net.peer.name</ATTRIBUTE-KEY><ATTRIBUTE-VALUE>127.0.0.1</ATTRIBUTE-VALUE><ATTRIBUTE-KEY>db.cosmosdb.client_id</ATTRIBUTE-KEY><ATTRIBUTE-KEY>db.cosmosdb.user_agent</ATTRIBUTE-KEY><ATTRIBUTE-KEY>db.cosmosdb.connection_mode</ATTRIBUTE-KEY><ATTRIBUTE-VALUE>Direct</ATTRIBUTE-VALUE><ATTRIBUTE-KEY>db.cosmosdb.operation_type</ATTRIBUTE-KEY><ATTRIBUTE-VALUE>Query</ATTRIBUTE-VALUE><ATTRIBUTE-KEY>db.cosmosdb.request_content_length_bytes</ATTRIBUTE-KEY><ATTRIBUTE-KEY>db.cosmosdb.response_content_length_bytes</ATTRIBUTE-KEY><ATTRIBUTE-KEY>db.cosmosdb.status_code</ATTRIBUTE-KEY><ATTRIBUTE-KEY>db.cosmosdb.sub_status_code</ATTRIBUTE-KEY><ATTRIBUTE-KEY>db.cosmosdb.request_charge</ATTRIBUTE-KEY><ATTRIBUTE-KEY>db.cosmosdb.item_count</ATTRIBUTE-KEY><ATTRIBUTE-KEY>db.cosmosdb.activity_id</ATTRIBUTE-KEY><ATTRIBUTE-KEY>db.cosmosdb.correlated_activity_id</ATTRIBUTE-KEY><ATTRIBUTE-KEY>db.cosmosdb.regions_contacted</ATTRIBUTE-KEY><ATTRIBUTE-VALUE>South Central US</ATTRIBUTE-VALUE></ACTIVITY>
<EVENT><EVENT-NAME>LatencyOverThreshold</EVENT-NAME><EVENT-TEXT>Ideally, this should contain request diagnostics but request diagnostics is subject to change with each request as it contains few unique id. So just putting this tag with this static text to make sure event is getting generated for each test.</EVENT-TEXT></EVENT>
<EVENT><EVENT-NAME>LatencyOverThreshold</EVENT-NAME><EVENT-TEXT>Ideally, this should contain request diagnostics but request diagnostics is subject to change with each request as it contains few unique id. So just putting this tag with this static text to make sure event is getting generated for each test.</EVENT-TEXT></EVENT>
</OTelActivities>
    </Output>
  </Result>
  <Result>
    <Input>
      <Description>Change Feed Estimator</Description>
      <Setup><![CDATA[
    ChangeFeedEstimator estimator = container.GetChangeFeedEstimator(
        "test",
        leaseContainer);
    using FeedIterator<ChangeFeedProcessorState> feedIterator = estimator.GetCurrentStateIterator();

    List<ITrace> traces = new List<ITrace>();

    while (feedIterator.HasMoreResults)
    {
        FeedResponse<ChangeFeedProcessorState> responseMessage = await feedIterator.ReadNextAsync(cancellationToken: default);
        ITrace trace = ((CosmosTraceDiagnostics)responseMessage.Diagnostics).Value;
        traces.Add(trace);
    }

    ITrace traceForest = TraceJoiner.JoinTraces(traces);
]]></Setup>
    </Input>
    <Output>
      <Text><![CDATA[.
└── Trace Forest(00000000-0000-0000-0000-000000000000)  Unknown-Component  MemberName@FilePath:42  12:00:00:000  0.00 milliseconds  
    └── Change Feed Estimator Read Next Async(00000000-0000-0000-0000-000000000000)  ChangeFeed-Component  MemberName@FilePath:42  12:00:00:000  0.00 milliseconds  
        │   (
        │       [Client Configuration]
        │       Redacted To Not Change The Baselines From Run To Run
        │   )
        ├── Initialize Lease Store(00000000-0000-0000-0000-000000000000)  ChangeFeed-Component  MemberName@FilePath:42  12:00:00:000  0.00 milliseconds  
        ├── Microsoft.Azure.Cosmos.Handlers.RequestInvokerHandler(00000000-0000-0000-0000-000000000000)  RequestHandler-Component  MemberName@FilePath:42  12:00:00:000  0.00 milliseconds  
        │   └── Microsoft.Azure.Cosmos.Handlers.DiagnosticsHandler(00000000-0000-0000-0000-000000000000)  RequestHandler-Component  MemberName@FilePath:42  12:00:00:000  0.00 milliseconds  
        │       │   (
        │       │       [System Info]
        │       │       Redacted To Not Change The Baselines From Run To Run
        │       │   )
        │       └── Microsoft.Azure.Cosmos.Handlers.RetryHandler(00000000-0000-0000-0000-000000000000)  RequestHandler-Component  MemberName@FilePath:42  12:00:00:000  0.00 milliseconds  
        │           └── Microsoft.Azure.Cosmos.Handlers.RouterHandler(00000000-0000-0000-0000-000000000000)  RequestHandler-Component  MemberName@FilePath:42  12:00:00:000  0.00 milliseconds  
        │               └── Microsoft.Azure.Cosmos.Handlers.TransportHandler(00000000-0000-0000-0000-000000000000)  RequestHandler-Component  MemberName@FilePath:42  12:00:00:000  0.00 milliseconds  
        │                   └── Microsoft.Azure.Documents.ServerStoreModel Transport Request(00000000-0000-0000-0000-000000000000)  Transport-Component  MemberName@FilePath:42  12:00:00:000  0.00 milliseconds  
        │                           (
        │                               [Client Side Request Stats]
        │                               Redacted To Not Change The Baselines From Run To Run
        │                           )
        ├── Microsoft.Azure.Cosmos.Handlers.RequestInvokerHandler(00000000-0000-0000-0000-000000000000)  RequestHandler-Component  MemberName@FilePath:42  12:00:00:000  0.00 milliseconds  
        │   └── Microsoft.Azure.Cosmos.Handlers.DiagnosticsHandler(00000000-0000-0000-0000-000000000000)  RequestHandler-Component  MemberName@FilePath:42  12:00:00:000  0.00 milliseconds  
        │       │   (
        │       │       [System Info]
        │       │       Redacted To Not Change The Baselines From Run To Run
        │       │   )
        │       └── Microsoft.Azure.Cosmos.Handlers.RetryHandler(00000000-0000-0000-0000-000000000000)  RequestHandler-Component  MemberName@FilePath:42  12:00:00:000  0.00 milliseconds  
        │           └── Microsoft.Azure.Cosmos.Handlers.RouterHandler(00000000-0000-0000-0000-000000000000)  RequestHandler-Component  MemberName@FilePath:42  12:00:00:000  0.00 milliseconds  
        │               └── Microsoft.Azure.Cosmos.Handlers.TransportHandler(00000000-0000-0000-0000-000000000000)  RequestHandler-Component  MemberName@FilePath:42  12:00:00:000  0.00 milliseconds  
        │                   └── Microsoft.Azure.Documents.ServerStoreModel Transport Request(00000000-0000-0000-0000-000000000000)  Transport-Component  MemberName@FilePath:42  12:00:00:000  0.00 milliseconds  
        │                           (
        │                               [Client Side Request Stats]
        │                               Redacted To Not Change The Baselines From Run To Run
        │                           )
        ├── Microsoft.Azure.Cosmos.Handlers.RequestInvokerHandler(00000000-0000-0000-0000-000000000000)  RequestHandler-Component  MemberName@FilePath:42  12:00:00:000  0.00 milliseconds  
        │   └── Microsoft.Azure.Cosmos.Handlers.DiagnosticsHandler(00000000-0000-0000-0000-000000000000)  RequestHandler-Component  MemberName@FilePath:42  12:00:00:000  0.00 milliseconds  
        │       │   (
        │       │       [System Info]
        │       │       Redacted To Not Change The Baselines From Run To Run
        │       │   )
        │       └── Microsoft.Azure.Cosmos.Handlers.RetryHandler(00000000-0000-0000-0000-000000000000)  RequestHandler-Component  MemberName@FilePath:42  12:00:00:000  0.00 milliseconds  
        │           └── Microsoft.Azure.Cosmos.Handlers.RouterHandler(00000000-0000-0000-0000-000000000000)  RequestHandler-Component  MemberName@FilePath:42  12:00:00:000  0.00 milliseconds  
        │               └── Microsoft.Azure.Cosmos.Handlers.TransportHandler(00000000-0000-0000-0000-000000000000)  RequestHandler-Component  MemberName@FilePath:42  12:00:00:000  0.00 milliseconds  
        │                   └── Microsoft.Azure.Documents.ServerStoreModel Transport Request(00000000-0000-0000-0000-000000000000)  Transport-Component  MemberName@FilePath:42  12:00:00:000  0.00 milliseconds  
        │                           (
        │                               [Client Side Request Stats]
        │                               Redacted To Not Change The Baselines From Run To Run
        │                           )
        └── Microsoft.Azure.Cosmos.Handlers.RequestInvokerHandler(00000000-0000-0000-0000-000000000000)  RequestHandler-Component  MemberName@FilePath:42  12:00:00:000  0.00 milliseconds  
            └── Microsoft.Azure.Cosmos.Handlers.DiagnosticsHandler(00000000-0000-0000-0000-000000000000)  RequestHandler-Component  MemberName@FilePath:42  12:00:00:000  0.00 milliseconds  
                │   (
                │       [System Info]
                │       Redacted To Not Change The Baselines From Run To Run
                │   )
                └── Microsoft.Azure.Cosmos.Handlers.RetryHandler(00000000-0000-0000-0000-000000000000)  RequestHandler-Component  MemberName@FilePath:42  12:00:00:000  0.00 milliseconds  
                    └── Microsoft.Azure.Cosmos.Handlers.RouterHandler(00000000-0000-0000-0000-000000000000)  RequestHandler-Component  MemberName@FilePath:42  12:00:00:000  0.00 milliseconds  
                        └── Microsoft.Azure.Cosmos.Handlers.TransportHandler(00000000-0000-0000-0000-000000000000)  RequestHandler-Component  MemberName@FilePath:42  12:00:00:000  0.00 milliseconds  
                            └── Microsoft.Azure.Documents.ServerStoreModel Transport Request(00000000-0000-0000-0000-000000000000)  Transport-Component  MemberName@FilePath:42  12:00:00:000  0.00 milliseconds  
=======
>>>>>>> 4ab62933
                                    (
                                        [Client Side Request Stats]
                                        Redacted To Not Change The Baselines From Run To Run
                                    )
]]></Text>
      <Json><![CDATA[{
  "Summary": {},
  "name": "Trace Forest",
<<<<<<< HEAD
  "id": "00000000-0000-0000-0000-000000000000",
  "caller info": {
    "member": "MemberName",
    "file": "FilePath",
    "line": 42
  },
  "start time": "12:00:00:000",
=======
  "start datetime": "0001-01-01T00:00:00Z",
>>>>>>> 4ab62933
  "duration in milliseconds": 0,
  "children": [
    {
      "name": "Change Feed Estimator Read Next Async",
<<<<<<< HEAD
      "id": "00000000-0000-0000-0000-000000000000",
      "caller info": {
        "member": "MemberName",
        "file": "FilePath",
        "line": 42
      },
      "start time": "12:00:00:000",
=======
>>>>>>> 4ab62933
      "duration in milliseconds": 0,
      "data": {
        "Client Configuration": "Redacted To Not Change The Baselines From Run To Run"
      },
      "children": [
        {
          "name": "Initialize Lease Store",
<<<<<<< HEAD
          "id": "00000000-0000-0000-0000-000000000000",
          "caller info": {
            "member": "MemberName",
            "file": "FilePath",
            "line": 42
          },
          "start time": "12:00:00:000",
=======
>>>>>>> 4ab62933
          "duration in milliseconds": 0
        },
        {
          "name": "Microsoft.Azure.Cosmos.Handlers.RequestInvokerHandler",
          "duration in milliseconds": 0,
          "children": [
            {
              "name": "Microsoft.Azure.Cosmos.Handlers.DiagnosticsHandler",
              "duration in milliseconds": 0,
              "data": {
                "System Info": "Redacted To Not Change The Baselines From Run To Run"
              },
              "children": [
                {
                  "name": "Microsoft.Azure.Cosmos.Handlers.RetryHandler",
                  "duration in milliseconds": 0,
                  "children": [
                    {
                      "name": "Microsoft.Azure.Cosmos.Handlers.RouterHandler",
                      "duration in milliseconds": 0,
                      "children": [
                        {
                          "name": "Microsoft.Azure.Cosmos.Handlers.TransportHandler",
                          "duration in milliseconds": 0,
                          "children": [
                            {
                              "name": "Microsoft.Azure.Documents.ServerStoreModel Transport Request",
<<<<<<< HEAD
                              "id": "00000000-0000-0000-0000-000000000000",
                              "caller info": {
                                "member": "MemberName",
                                "file": "FilePath",
                                "line": 42
                              },
                              "start time": "12:00:00:000",
=======
>>>>>>> 4ab62933
                              "duration in milliseconds": 0,
                              "data": {
                                "Client Side Request Stats": "Redacted To Not Change The Baselines From Run To Run"
                              }
                            }
                          ]
                        }
                      ]
                    }
                  ]
                }
              ]
            }
          ]
        },
        {
          "name": "Microsoft.Azure.Cosmos.Handlers.RequestInvokerHandler",
          "duration in milliseconds": 0,
          "children": [
            {
              "name": "Microsoft.Azure.Cosmos.Handlers.DiagnosticsHandler",
              "duration in milliseconds": 0,
              "data": {
                "System Info": "Redacted To Not Change The Baselines From Run To Run"
              },
              "children": [
                {
                  "name": "Microsoft.Azure.Cosmos.Handlers.RetryHandler",
                  "duration in milliseconds": 0,
                  "children": [
                    {
                      "name": "Microsoft.Azure.Cosmos.Handlers.RouterHandler",
                      "duration in milliseconds": 0,
                      "children": [
                        {
                          "name": "Microsoft.Azure.Cosmos.Handlers.TransportHandler",
                          "duration in milliseconds": 0,
                          "children": [
                            {
                              "name": "Microsoft.Azure.Documents.ServerStoreModel Transport Request",
<<<<<<< HEAD
                              "id": "00000000-0000-0000-0000-000000000000",
                              "caller info": {
                                "member": "MemberName",
                                "file": "FilePath",
                                "line": 42
                              },
                              "start time": "12:00:00:000",
=======
>>>>>>> 4ab62933
                              "duration in milliseconds": 0,
                              "data": {
                                "Client Side Request Stats": "Redacted To Not Change The Baselines From Run To Run"
                              }
                            }
                          ]
                        }
                      ]
                    }
                  ]
                }
              ]
            }
          ]
        },
        {
          "name": "Microsoft.Azure.Cosmos.Handlers.RequestInvokerHandler",
          "duration in milliseconds": 0,
          "children": [
            {
              "name": "Microsoft.Azure.Cosmos.Handlers.DiagnosticsHandler",
              "duration in milliseconds": 0,
              "data": {
                "System Info": "Redacted To Not Change The Baselines From Run To Run"
              },
              "children": [
                {
                  "name": "Microsoft.Azure.Cosmos.Handlers.RetryHandler",
                  "duration in milliseconds": 0,
                  "children": [
                    {
                      "name": "Microsoft.Azure.Cosmos.Handlers.RouterHandler",
                      "duration in milliseconds": 0,
                      "children": [
                        {
                          "name": "Microsoft.Azure.Cosmos.Handlers.TransportHandler",
                          "duration in milliseconds": 0,
                          "children": [
                            {
                              "name": "Microsoft.Azure.Documents.ServerStoreModel Transport Request",
<<<<<<< HEAD
                              "id": "00000000-0000-0000-0000-000000000000",
                              "caller info": {
                                "member": "MemberName",
                                "file": "FilePath",
                                "line": 42
                              },
                              "start time": "12:00:00:000",
=======
>>>>>>> 4ab62933
                              "duration in milliseconds": 0,
                              "data": {
                                "Client Side Request Stats": "Redacted To Not Change The Baselines From Run To Run"
                              }
                            }
                          ]
                        }
                      ]
                    }
                  ]
                }
              ]
            }
          ]
        },
        {
          "name": "Microsoft.Azure.Cosmos.Handlers.RequestInvokerHandler",
          "duration in milliseconds": 0,
          "children": [
            {
              "name": "Microsoft.Azure.Cosmos.Handlers.DiagnosticsHandler",
              "duration in milliseconds": 0,
              "data": {
                "System Info": "Redacted To Not Change The Baselines From Run To Run"
              },
              "children": [
                {
                  "name": "Microsoft.Azure.Cosmos.Handlers.RetryHandler",
                  "duration in milliseconds": 0,
                  "children": [
                    {
                      "name": "Microsoft.Azure.Cosmos.Handlers.RouterHandler",
                      "duration in milliseconds": 0,
                      "children": [
                        {
                          "name": "Microsoft.Azure.Cosmos.Handlers.TransportHandler",
                          "duration in milliseconds": 0,
                          "children": [
                            {
                              "name": "Microsoft.Azure.Documents.ServerStoreModel Transport Request",
<<<<<<< HEAD
                              "id": "00000000-0000-0000-0000-000000000000",
                              "caller info": {
                                "member": "MemberName",
                                "file": "FilePath",
                                "line": 42
                              },
                              "start time": "12:00:00:000",
=======
>>>>>>> 4ab62933
                              "duration in milliseconds": 0,
                              "data": {
                                "Client Side Request Stats": "Redacted To Not Change The Baselines From Run To Run"
                              }
                            }
                          ]
                        }
                      ]
                    }
                  ]
                }
              ]
            }
          ]
        }
      ]
    }
  ]
}]]></Json>
<<<<<<< HEAD
=======
      <OTelActivities><ACTIVITY><OPERATION>Operation.Change Feed Estimator Read Next Async</OPERATION><ATTRIBUTE-KEY>kind</ATTRIBUTE-KEY><ATTRIBUTE-VALUE>client</ATTRIBUTE-VALUE><ATTRIBUTE-KEY>az.namespace</ATTRIBUTE-KEY><ATTRIBUTE-VALUE>Microsoft.DocumentDB</ATTRIBUTE-VALUE><ATTRIBUTE-KEY>db.operation</ATTRIBUTE-KEY><ATTRIBUTE-VALUE>Change Feed Estimator Read Next Async</ATTRIBUTE-VALUE><ATTRIBUTE-KEY>db.name</ATTRIBUTE-KEY><ATTRIBUTE-KEY>db.cosmosdb.container</ATTRIBUTE-KEY><ATTRIBUTE-KEY>db.system</ATTRIBUTE-KEY><ATTRIBUTE-VALUE>cosmosdb</ATTRIBUTE-VALUE><ATTRIBUTE-KEY>db.cosmosdb.machine_id</ATTRIBUTE-KEY><ATTRIBUTE-KEY>net.peer.name</ATTRIBUTE-KEY><ATTRIBUTE-VALUE>127.0.0.1</ATTRIBUTE-VALUE><ATTRIBUTE-KEY>db.cosmosdb.client_id</ATTRIBUTE-KEY><ATTRIBUTE-KEY>db.cosmosdb.user_agent</ATTRIBUTE-KEY><ATTRIBUTE-KEY>db.cosmosdb.connection_mode</ATTRIBUTE-KEY><ATTRIBUTE-VALUE>Direct</ATTRIBUTE-VALUE><ATTRIBUTE-KEY>db.cosmosdb.operation_type</ATTRIBUTE-KEY><ATTRIBUTE-VALUE>ReadFeed</ATTRIBUTE-VALUE><ATTRIBUTE-KEY>db.cosmosdb.request_content_length_bytes</ATTRIBUTE-KEY><ATTRIBUTE-KEY>db.cosmosdb.response_content_length_bytes</ATTRIBUTE-KEY><ATTRIBUTE-KEY>db.cosmosdb.status_code</ATTRIBUTE-KEY><ATTRIBUTE-KEY>db.cosmosdb.sub_status_code</ATTRIBUTE-KEY><ATTRIBUTE-KEY>db.cosmosdb.request_charge</ATTRIBUTE-KEY><ATTRIBUTE-KEY>db.cosmosdb.item_count</ATTRIBUTE-KEY><ATTRIBUTE-KEY>db.cosmosdb.activity_id</ATTRIBUTE-KEY><ATTRIBUTE-KEY>db.cosmosdb.correlated_activity_id</ATTRIBUTE-KEY><ATTRIBUTE-KEY>db.cosmosdb.regions_contacted</ATTRIBUTE-KEY><ATTRIBUTE-VALUE>South Central US</ATTRIBUTE-VALUE></ACTIVITY>
<ACTIVITY><OPERATION>Operation.FeedIterator Read Next Async</OPERATION><ATTRIBUTE-KEY>kind</ATTRIBUTE-KEY><ATTRIBUTE-VALUE>client</ATTRIBUTE-VALUE><ATTRIBUTE-KEY>az.namespace</ATTRIBUTE-KEY><ATTRIBUTE-VALUE>Microsoft.DocumentDB</ATTRIBUTE-VALUE><ATTRIBUTE-KEY>db.operation</ATTRIBUTE-KEY><ATTRIBUTE-VALUE>FeedIterator Read Next Async</ATTRIBUTE-VALUE><ATTRIBUTE-KEY>db.name</ATTRIBUTE-KEY><ATTRIBUTE-KEY>db.cosmosdb.container</ATTRIBUTE-KEY><ATTRIBUTE-KEY>db.system</ATTRIBUTE-KEY><ATTRIBUTE-VALUE>cosmosdb</ATTRIBUTE-VALUE><ATTRIBUTE-KEY>db.cosmosdb.machine_id</ATTRIBUTE-KEY><ATTRIBUTE-KEY>net.peer.name</ATTRIBUTE-KEY><ATTRIBUTE-VALUE>127.0.0.1</ATTRIBUTE-VALUE><ATTRIBUTE-KEY>db.cosmosdb.client_id</ATTRIBUTE-KEY><ATTRIBUTE-KEY>db.cosmosdb.user_agent</ATTRIBUTE-KEY><ATTRIBUTE-KEY>db.cosmosdb.connection_mode</ATTRIBUTE-KEY><ATTRIBUTE-VALUE>Direct</ATTRIBUTE-VALUE><ATTRIBUTE-KEY>db.cosmosdb.operation_type</ATTRIBUTE-KEY><ATTRIBUTE-VALUE>Query</ATTRIBUTE-VALUE><ATTRIBUTE-KEY>db.cosmosdb.request_content_length_bytes</ATTRIBUTE-KEY><ATTRIBUTE-KEY>db.cosmosdb.response_content_length_bytes</ATTRIBUTE-KEY><ATTRIBUTE-KEY>db.cosmosdb.status_code</ATTRIBUTE-KEY><ATTRIBUTE-KEY>db.cosmosdb.sub_status_code</ATTRIBUTE-KEY><ATTRIBUTE-KEY>db.cosmosdb.request_charge</ATTRIBUTE-KEY><ATTRIBUTE-KEY>db.cosmosdb.item_count</ATTRIBUTE-KEY><ATTRIBUTE-KEY>db.cosmosdb.activity_id</ATTRIBUTE-KEY><ATTRIBUTE-KEY>db.cosmosdb.correlated_activity_id</ATTRIBUTE-KEY><ATTRIBUTE-KEY>db.cosmosdb.regions_contacted</ATTRIBUTE-KEY><ATTRIBUTE-VALUE>South Central US</ATTRIBUTE-VALUE></ACTIVITY>
<EVENT><EVENT-NAME>LatencyOverThreshold</EVENT-NAME><EVENT-TEXT>Ideally, this should contain request diagnostics but request diagnostics is subject to change with each request as it contains few unique id. So just putting this tag with this static text to make sure event is getting generated for each test.</EVENT-TEXT></EVENT>
<EVENT><EVENT-NAME>LatencyOverThreshold</EVENT-NAME><EVENT-TEXT>Ideally, this should contain request diagnostics but request diagnostics is subject to change with each request as it contains few unique id. So just putting this tag with this static text to make sure event is getting generated for each test.</EVENT-TEXT></EVENT>
</OTelActivities>
>>>>>>> 4ab62933
    </Output>
  </Result>
</Results><|MERGE_RESOLUTION|>--- conflicted
+++ resolved
@@ -238,11 +238,7 @@
       <Json><![CDATA[{
   "Summary": {},
   "name": "Trace Forest",
-<<<<<<< HEAD
-  "start time": "00:00:00:000",
-=======
   "start datetime": "0001-01-01T00:00:00Z",
->>>>>>> 4ab62933
   "duration in milliseconds": 0,
   "children": [
     {
@@ -1128,11 +1124,7 @@
       <Json><![CDATA[{
   "Summary": {},
   "name": "Trace Forest",
-<<<<<<< HEAD
-  "start time": "00:00:00:000",
-=======
   "start datetime": "0001-01-01T00:00:00Z",
->>>>>>> 4ab62933
   "duration in milliseconds": 0,
   "children": [
     {
@@ -1746,11 +1738,7 @@
       <Json><![CDATA[{
   "Summary": {},
   "name": "Trace Forest",
-<<<<<<< HEAD
-  "start time": "00:00:00:000",
-=======
   "start datetime": "0001-01-01T00:00:00Z",
->>>>>>> 4ab62933
   "duration in milliseconds": 0,
   "children": [
     {
@@ -2352,11 +2340,7 @@
       <Json><![CDATA[{
   "Summary": {},
   "name": "Trace Forest",
-<<<<<<< HEAD
-  "start time": "00:00:00:000",
-=======
   "start datetime": "0001-01-01T00:00:00Z",
->>>>>>> 4ab62933
   "duration in milliseconds": 0,
   "children": [
     {
@@ -2896,7 +2880,6 @@
                     └── Microsoft.Azure.Cosmos.Handlers.RouterHandler(00000000-0000-0000-0000-000000000000)  RequestHandler-Component  00:00:00:000  0.00 milliseconds  
                         └── Microsoft.Azure.Cosmos.Handlers.TransportHandler(00000000-0000-0000-0000-000000000000)  RequestHandler-Component  00:00:00:000  0.00 milliseconds  
                             └── Microsoft.Azure.Documents.ServerStoreModel Transport Request(00000000-0000-0000-0000-000000000000)  Transport-Component  00:00:00:000  0.00 milliseconds  
-<<<<<<< HEAD
                                     (
                                         [Client Side Request Stats]
                                         Redacted To Not Change The Baselines From Run To Run
@@ -2905,7 +2888,7 @@
       <Json><![CDATA[{
   "Summary": {},
   "name": "Trace Forest",
-  "start time": "00:00:00:000",
+  "start datetime": "0001-01-01T00:00:00Z",
   "duration in milliseconds": 0,
   "children": [
     {
@@ -3090,354 +3073,4 @@
 </OTelActivities>
     </Output>
   </Result>
-  <Result>
-    <Input>
-      <Description>Change Feed Estimator</Description>
-      <Setup><![CDATA[
-    ChangeFeedEstimator estimator = container.GetChangeFeedEstimator(
-        "test",
-        leaseContainer);
-    using FeedIterator<ChangeFeedProcessorState> feedIterator = estimator.GetCurrentStateIterator();
-
-    List<ITrace> traces = new List<ITrace>();
-
-    while (feedIterator.HasMoreResults)
-    {
-        FeedResponse<ChangeFeedProcessorState> responseMessage = await feedIterator.ReadNextAsync(cancellationToken: default);
-        ITrace trace = ((CosmosTraceDiagnostics)responseMessage.Diagnostics).Value;
-        traces.Add(trace);
-    }
-
-    ITrace traceForest = TraceJoiner.JoinTraces(traces);
-]]></Setup>
-    </Input>
-    <Output>
-      <Text><![CDATA[.
-└── Trace Forest(00000000-0000-0000-0000-000000000000)  Unknown-Component  MemberName@FilePath:42  12:00:00:000  0.00 milliseconds  
-    └── Change Feed Estimator Read Next Async(00000000-0000-0000-0000-000000000000)  ChangeFeed-Component  MemberName@FilePath:42  12:00:00:000  0.00 milliseconds  
-        │   (
-        │       [Client Configuration]
-        │       Redacted To Not Change The Baselines From Run To Run
-        │   )
-        ├── Initialize Lease Store(00000000-0000-0000-0000-000000000000)  ChangeFeed-Component  MemberName@FilePath:42  12:00:00:000  0.00 milliseconds  
-        ├── Microsoft.Azure.Cosmos.Handlers.RequestInvokerHandler(00000000-0000-0000-0000-000000000000)  RequestHandler-Component  MemberName@FilePath:42  12:00:00:000  0.00 milliseconds  
-        │   └── Microsoft.Azure.Cosmos.Handlers.DiagnosticsHandler(00000000-0000-0000-0000-000000000000)  RequestHandler-Component  MemberName@FilePath:42  12:00:00:000  0.00 milliseconds  
-        │       │   (
-        │       │       [System Info]
-        │       │       Redacted To Not Change The Baselines From Run To Run
-        │       │   )
-        │       └── Microsoft.Azure.Cosmos.Handlers.RetryHandler(00000000-0000-0000-0000-000000000000)  RequestHandler-Component  MemberName@FilePath:42  12:00:00:000  0.00 milliseconds  
-        │           └── Microsoft.Azure.Cosmos.Handlers.RouterHandler(00000000-0000-0000-0000-000000000000)  RequestHandler-Component  MemberName@FilePath:42  12:00:00:000  0.00 milliseconds  
-        │               └── Microsoft.Azure.Cosmos.Handlers.TransportHandler(00000000-0000-0000-0000-000000000000)  RequestHandler-Component  MemberName@FilePath:42  12:00:00:000  0.00 milliseconds  
-        │                   └── Microsoft.Azure.Documents.ServerStoreModel Transport Request(00000000-0000-0000-0000-000000000000)  Transport-Component  MemberName@FilePath:42  12:00:00:000  0.00 milliseconds  
-        │                           (
-        │                               [Client Side Request Stats]
-        │                               Redacted To Not Change The Baselines From Run To Run
-        │                           )
-        ├── Microsoft.Azure.Cosmos.Handlers.RequestInvokerHandler(00000000-0000-0000-0000-000000000000)  RequestHandler-Component  MemberName@FilePath:42  12:00:00:000  0.00 milliseconds  
-        │   └── Microsoft.Azure.Cosmos.Handlers.DiagnosticsHandler(00000000-0000-0000-0000-000000000000)  RequestHandler-Component  MemberName@FilePath:42  12:00:00:000  0.00 milliseconds  
-        │       │   (
-        │       │       [System Info]
-        │       │       Redacted To Not Change The Baselines From Run To Run
-        │       │   )
-        │       └── Microsoft.Azure.Cosmos.Handlers.RetryHandler(00000000-0000-0000-0000-000000000000)  RequestHandler-Component  MemberName@FilePath:42  12:00:00:000  0.00 milliseconds  
-        │           └── Microsoft.Azure.Cosmos.Handlers.RouterHandler(00000000-0000-0000-0000-000000000000)  RequestHandler-Component  MemberName@FilePath:42  12:00:00:000  0.00 milliseconds  
-        │               └── Microsoft.Azure.Cosmos.Handlers.TransportHandler(00000000-0000-0000-0000-000000000000)  RequestHandler-Component  MemberName@FilePath:42  12:00:00:000  0.00 milliseconds  
-        │                   └── Microsoft.Azure.Documents.ServerStoreModel Transport Request(00000000-0000-0000-0000-000000000000)  Transport-Component  MemberName@FilePath:42  12:00:00:000  0.00 milliseconds  
-        │                           (
-        │                               [Client Side Request Stats]
-        │                               Redacted To Not Change The Baselines From Run To Run
-        │                           )
-        ├── Microsoft.Azure.Cosmos.Handlers.RequestInvokerHandler(00000000-0000-0000-0000-000000000000)  RequestHandler-Component  MemberName@FilePath:42  12:00:00:000  0.00 milliseconds  
-        │   └── Microsoft.Azure.Cosmos.Handlers.DiagnosticsHandler(00000000-0000-0000-0000-000000000000)  RequestHandler-Component  MemberName@FilePath:42  12:00:00:000  0.00 milliseconds  
-        │       │   (
-        │       │       [System Info]
-        │       │       Redacted To Not Change The Baselines From Run To Run
-        │       │   )
-        │       └── Microsoft.Azure.Cosmos.Handlers.RetryHandler(00000000-0000-0000-0000-000000000000)  RequestHandler-Component  MemberName@FilePath:42  12:00:00:000  0.00 milliseconds  
-        │           └── Microsoft.Azure.Cosmos.Handlers.RouterHandler(00000000-0000-0000-0000-000000000000)  RequestHandler-Component  MemberName@FilePath:42  12:00:00:000  0.00 milliseconds  
-        │               └── Microsoft.Azure.Cosmos.Handlers.TransportHandler(00000000-0000-0000-0000-000000000000)  RequestHandler-Component  MemberName@FilePath:42  12:00:00:000  0.00 milliseconds  
-        │                   └── Microsoft.Azure.Documents.ServerStoreModel Transport Request(00000000-0000-0000-0000-000000000000)  Transport-Component  MemberName@FilePath:42  12:00:00:000  0.00 milliseconds  
-        │                           (
-        │                               [Client Side Request Stats]
-        │                               Redacted To Not Change The Baselines From Run To Run
-        │                           )
-        └── Microsoft.Azure.Cosmos.Handlers.RequestInvokerHandler(00000000-0000-0000-0000-000000000000)  RequestHandler-Component  MemberName@FilePath:42  12:00:00:000  0.00 milliseconds  
-            └── Microsoft.Azure.Cosmos.Handlers.DiagnosticsHandler(00000000-0000-0000-0000-000000000000)  RequestHandler-Component  MemberName@FilePath:42  12:00:00:000  0.00 milliseconds  
-                │   (
-                │       [System Info]
-                │       Redacted To Not Change The Baselines From Run To Run
-                │   )
-                └── Microsoft.Azure.Cosmos.Handlers.RetryHandler(00000000-0000-0000-0000-000000000000)  RequestHandler-Component  MemberName@FilePath:42  12:00:00:000  0.00 milliseconds  
-                    └── Microsoft.Azure.Cosmos.Handlers.RouterHandler(00000000-0000-0000-0000-000000000000)  RequestHandler-Component  MemberName@FilePath:42  12:00:00:000  0.00 milliseconds  
-                        └── Microsoft.Azure.Cosmos.Handlers.TransportHandler(00000000-0000-0000-0000-000000000000)  RequestHandler-Component  MemberName@FilePath:42  12:00:00:000  0.00 milliseconds  
-                            └── Microsoft.Azure.Documents.ServerStoreModel Transport Request(00000000-0000-0000-0000-000000000000)  Transport-Component  MemberName@FilePath:42  12:00:00:000  0.00 milliseconds  
-=======
->>>>>>> 4ab62933
-                                    (
-                                        [Client Side Request Stats]
-                                        Redacted To Not Change The Baselines From Run To Run
-                                    )
-]]></Text>
-      <Json><![CDATA[{
-  "Summary": {},
-  "name": "Trace Forest",
-<<<<<<< HEAD
-  "id": "00000000-0000-0000-0000-000000000000",
-  "caller info": {
-    "member": "MemberName",
-    "file": "FilePath",
-    "line": 42
-  },
-  "start time": "12:00:00:000",
-=======
-  "start datetime": "0001-01-01T00:00:00Z",
->>>>>>> 4ab62933
-  "duration in milliseconds": 0,
-  "children": [
-    {
-      "name": "Change Feed Estimator Read Next Async",
-<<<<<<< HEAD
-      "id": "00000000-0000-0000-0000-000000000000",
-      "caller info": {
-        "member": "MemberName",
-        "file": "FilePath",
-        "line": 42
-      },
-      "start time": "12:00:00:000",
-=======
->>>>>>> 4ab62933
-      "duration in milliseconds": 0,
-      "data": {
-        "Client Configuration": "Redacted To Not Change The Baselines From Run To Run"
-      },
-      "children": [
-        {
-          "name": "Initialize Lease Store",
-<<<<<<< HEAD
-          "id": "00000000-0000-0000-0000-000000000000",
-          "caller info": {
-            "member": "MemberName",
-            "file": "FilePath",
-            "line": 42
-          },
-          "start time": "12:00:00:000",
-=======
->>>>>>> 4ab62933
-          "duration in milliseconds": 0
-        },
-        {
-          "name": "Microsoft.Azure.Cosmos.Handlers.RequestInvokerHandler",
-          "duration in milliseconds": 0,
-          "children": [
-            {
-              "name": "Microsoft.Azure.Cosmos.Handlers.DiagnosticsHandler",
-              "duration in milliseconds": 0,
-              "data": {
-                "System Info": "Redacted To Not Change The Baselines From Run To Run"
-              },
-              "children": [
-                {
-                  "name": "Microsoft.Azure.Cosmos.Handlers.RetryHandler",
-                  "duration in milliseconds": 0,
-                  "children": [
-                    {
-                      "name": "Microsoft.Azure.Cosmos.Handlers.RouterHandler",
-                      "duration in milliseconds": 0,
-                      "children": [
-                        {
-                          "name": "Microsoft.Azure.Cosmos.Handlers.TransportHandler",
-                          "duration in milliseconds": 0,
-                          "children": [
-                            {
-                              "name": "Microsoft.Azure.Documents.ServerStoreModel Transport Request",
-<<<<<<< HEAD
-                              "id": "00000000-0000-0000-0000-000000000000",
-                              "caller info": {
-                                "member": "MemberName",
-                                "file": "FilePath",
-                                "line": 42
-                              },
-                              "start time": "12:00:00:000",
-=======
->>>>>>> 4ab62933
-                              "duration in milliseconds": 0,
-                              "data": {
-                                "Client Side Request Stats": "Redacted To Not Change The Baselines From Run To Run"
-                              }
-                            }
-                          ]
-                        }
-                      ]
-                    }
-                  ]
-                }
-              ]
-            }
-          ]
-        },
-        {
-          "name": "Microsoft.Azure.Cosmos.Handlers.RequestInvokerHandler",
-          "duration in milliseconds": 0,
-          "children": [
-            {
-              "name": "Microsoft.Azure.Cosmos.Handlers.DiagnosticsHandler",
-              "duration in milliseconds": 0,
-              "data": {
-                "System Info": "Redacted To Not Change The Baselines From Run To Run"
-              },
-              "children": [
-                {
-                  "name": "Microsoft.Azure.Cosmos.Handlers.RetryHandler",
-                  "duration in milliseconds": 0,
-                  "children": [
-                    {
-                      "name": "Microsoft.Azure.Cosmos.Handlers.RouterHandler",
-                      "duration in milliseconds": 0,
-                      "children": [
-                        {
-                          "name": "Microsoft.Azure.Cosmos.Handlers.TransportHandler",
-                          "duration in milliseconds": 0,
-                          "children": [
-                            {
-                              "name": "Microsoft.Azure.Documents.ServerStoreModel Transport Request",
-<<<<<<< HEAD
-                              "id": "00000000-0000-0000-0000-000000000000",
-                              "caller info": {
-                                "member": "MemberName",
-                                "file": "FilePath",
-                                "line": 42
-                              },
-                              "start time": "12:00:00:000",
-=======
->>>>>>> 4ab62933
-                              "duration in milliseconds": 0,
-                              "data": {
-                                "Client Side Request Stats": "Redacted To Not Change The Baselines From Run To Run"
-                              }
-                            }
-                          ]
-                        }
-                      ]
-                    }
-                  ]
-                }
-              ]
-            }
-          ]
-        },
-        {
-          "name": "Microsoft.Azure.Cosmos.Handlers.RequestInvokerHandler",
-          "duration in milliseconds": 0,
-          "children": [
-            {
-              "name": "Microsoft.Azure.Cosmos.Handlers.DiagnosticsHandler",
-              "duration in milliseconds": 0,
-              "data": {
-                "System Info": "Redacted To Not Change The Baselines From Run To Run"
-              },
-              "children": [
-                {
-                  "name": "Microsoft.Azure.Cosmos.Handlers.RetryHandler",
-                  "duration in milliseconds": 0,
-                  "children": [
-                    {
-                      "name": "Microsoft.Azure.Cosmos.Handlers.RouterHandler",
-                      "duration in milliseconds": 0,
-                      "children": [
-                        {
-                          "name": "Microsoft.Azure.Cosmos.Handlers.TransportHandler",
-                          "duration in milliseconds": 0,
-                          "children": [
-                            {
-                              "name": "Microsoft.Azure.Documents.ServerStoreModel Transport Request",
-<<<<<<< HEAD
-                              "id": "00000000-0000-0000-0000-000000000000",
-                              "caller info": {
-                                "member": "MemberName",
-                                "file": "FilePath",
-                                "line": 42
-                              },
-                              "start time": "12:00:00:000",
-=======
->>>>>>> 4ab62933
-                              "duration in milliseconds": 0,
-                              "data": {
-                                "Client Side Request Stats": "Redacted To Not Change The Baselines From Run To Run"
-                              }
-                            }
-                          ]
-                        }
-                      ]
-                    }
-                  ]
-                }
-              ]
-            }
-          ]
-        },
-        {
-          "name": "Microsoft.Azure.Cosmos.Handlers.RequestInvokerHandler",
-          "duration in milliseconds": 0,
-          "children": [
-            {
-              "name": "Microsoft.Azure.Cosmos.Handlers.DiagnosticsHandler",
-              "duration in milliseconds": 0,
-              "data": {
-                "System Info": "Redacted To Not Change The Baselines From Run To Run"
-              },
-              "children": [
-                {
-                  "name": "Microsoft.Azure.Cosmos.Handlers.RetryHandler",
-                  "duration in milliseconds": 0,
-                  "children": [
-                    {
-                      "name": "Microsoft.Azure.Cosmos.Handlers.RouterHandler",
-                      "duration in milliseconds": 0,
-                      "children": [
-                        {
-                          "name": "Microsoft.Azure.Cosmos.Handlers.TransportHandler",
-                          "duration in milliseconds": 0,
-                          "children": [
-                            {
-                              "name": "Microsoft.Azure.Documents.ServerStoreModel Transport Request",
-<<<<<<< HEAD
-                              "id": "00000000-0000-0000-0000-000000000000",
-                              "caller info": {
-                                "member": "MemberName",
-                                "file": "FilePath",
-                                "line": 42
-                              },
-                              "start time": "12:00:00:000",
-=======
->>>>>>> 4ab62933
-                              "duration in milliseconds": 0,
-                              "data": {
-                                "Client Side Request Stats": "Redacted To Not Change The Baselines From Run To Run"
-                              }
-                            }
-                          ]
-                        }
-                      ]
-                    }
-                  ]
-                }
-              ]
-            }
-          ]
-        }
-      ]
-    }
-  ]
-}]]></Json>
-<<<<<<< HEAD
-=======
-      <OTelActivities><ACTIVITY><OPERATION>Operation.Change Feed Estimator Read Next Async</OPERATION><ATTRIBUTE-KEY>kind</ATTRIBUTE-KEY><ATTRIBUTE-VALUE>client</ATTRIBUTE-VALUE><ATTRIBUTE-KEY>az.namespace</ATTRIBUTE-KEY><ATTRIBUTE-VALUE>Microsoft.DocumentDB</ATTRIBUTE-VALUE><ATTRIBUTE-KEY>db.operation</ATTRIBUTE-KEY><ATTRIBUTE-VALUE>Change Feed Estimator Read Next Async</ATTRIBUTE-VALUE><ATTRIBUTE-KEY>db.name</ATTRIBUTE-KEY><ATTRIBUTE-KEY>db.cosmosdb.container</ATTRIBUTE-KEY><ATTRIBUTE-KEY>db.system</ATTRIBUTE-KEY><ATTRIBUTE-VALUE>cosmosdb</ATTRIBUTE-VALUE><ATTRIBUTE-KEY>db.cosmosdb.machine_id</ATTRIBUTE-KEY><ATTRIBUTE-KEY>net.peer.name</ATTRIBUTE-KEY><ATTRIBUTE-VALUE>127.0.0.1</ATTRIBUTE-VALUE><ATTRIBUTE-KEY>db.cosmosdb.client_id</ATTRIBUTE-KEY><ATTRIBUTE-KEY>db.cosmosdb.user_agent</ATTRIBUTE-KEY><ATTRIBUTE-KEY>db.cosmosdb.connection_mode</ATTRIBUTE-KEY><ATTRIBUTE-VALUE>Direct</ATTRIBUTE-VALUE><ATTRIBUTE-KEY>db.cosmosdb.operation_type</ATTRIBUTE-KEY><ATTRIBUTE-VALUE>ReadFeed</ATTRIBUTE-VALUE><ATTRIBUTE-KEY>db.cosmosdb.request_content_length_bytes</ATTRIBUTE-KEY><ATTRIBUTE-KEY>db.cosmosdb.response_content_length_bytes</ATTRIBUTE-KEY><ATTRIBUTE-KEY>db.cosmosdb.status_code</ATTRIBUTE-KEY><ATTRIBUTE-KEY>db.cosmosdb.sub_status_code</ATTRIBUTE-KEY><ATTRIBUTE-KEY>db.cosmosdb.request_charge</ATTRIBUTE-KEY><ATTRIBUTE-KEY>db.cosmosdb.item_count</ATTRIBUTE-KEY><ATTRIBUTE-KEY>db.cosmosdb.activity_id</ATTRIBUTE-KEY><ATTRIBUTE-KEY>db.cosmosdb.correlated_activity_id</ATTRIBUTE-KEY><ATTRIBUTE-KEY>db.cosmosdb.regions_contacted</ATTRIBUTE-KEY><ATTRIBUTE-VALUE>South Central US</ATTRIBUTE-VALUE></ACTIVITY>
-<ACTIVITY><OPERATION>Operation.FeedIterator Read Next Async</OPERATION><ATTRIBUTE-KEY>kind</ATTRIBUTE-KEY><ATTRIBUTE-VALUE>client</ATTRIBUTE-VALUE><ATTRIBUTE-KEY>az.namespace</ATTRIBUTE-KEY><ATTRIBUTE-VALUE>Microsoft.DocumentDB</ATTRIBUTE-VALUE><ATTRIBUTE-KEY>db.operation</ATTRIBUTE-KEY><ATTRIBUTE-VALUE>FeedIterator Read Next Async</ATTRIBUTE-VALUE><ATTRIBUTE-KEY>db.name</ATTRIBUTE-KEY><ATTRIBUTE-KEY>db.cosmosdb.container</ATTRIBUTE-KEY><ATTRIBUTE-KEY>db.system</ATTRIBUTE-KEY><ATTRIBUTE-VALUE>cosmosdb</ATTRIBUTE-VALUE><ATTRIBUTE-KEY>db.cosmosdb.machine_id</ATTRIBUTE-KEY><ATTRIBUTE-KEY>net.peer.name</ATTRIBUTE-KEY><ATTRIBUTE-VALUE>127.0.0.1</ATTRIBUTE-VALUE><ATTRIBUTE-KEY>db.cosmosdb.client_id</ATTRIBUTE-KEY><ATTRIBUTE-KEY>db.cosmosdb.user_agent</ATTRIBUTE-KEY><ATTRIBUTE-KEY>db.cosmosdb.connection_mode</ATTRIBUTE-KEY><ATTRIBUTE-VALUE>Direct</ATTRIBUTE-VALUE><ATTRIBUTE-KEY>db.cosmosdb.operation_type</ATTRIBUTE-KEY><ATTRIBUTE-VALUE>Query</ATTRIBUTE-VALUE><ATTRIBUTE-KEY>db.cosmosdb.request_content_length_bytes</ATTRIBUTE-KEY><ATTRIBUTE-KEY>db.cosmosdb.response_content_length_bytes</ATTRIBUTE-KEY><ATTRIBUTE-KEY>db.cosmosdb.status_code</ATTRIBUTE-KEY><ATTRIBUTE-KEY>db.cosmosdb.sub_status_code</ATTRIBUTE-KEY><ATTRIBUTE-KEY>db.cosmosdb.request_charge</ATTRIBUTE-KEY><ATTRIBUTE-KEY>db.cosmosdb.item_count</ATTRIBUTE-KEY><ATTRIBUTE-KEY>db.cosmosdb.activity_id</ATTRIBUTE-KEY><ATTRIBUTE-KEY>db.cosmosdb.correlated_activity_id</ATTRIBUTE-KEY><ATTRIBUTE-KEY>db.cosmosdb.regions_contacted</ATTRIBUTE-KEY><ATTRIBUTE-VALUE>South Central US</ATTRIBUTE-VALUE></ACTIVITY>
-<EVENT><EVENT-NAME>LatencyOverThreshold</EVENT-NAME><EVENT-TEXT>Ideally, this should contain request diagnostics but request diagnostics is subject to change with each request as it contains few unique id. So just putting this tag with this static text to make sure event is getting generated for each test.</EVENT-TEXT></EVENT>
-<EVENT><EVENT-NAME>LatencyOverThreshold</EVENT-NAME><EVENT-TEXT>Ideally, this should contain request diagnostics but request diagnostics is subject to change with each request as it contains few unique id. So just putting this tag with this static text to make sure event is getting generated for each test.</EVENT-TEXT></EVENT>
-</OTelActivities>
->>>>>>> 4ab62933
-    </Output>
-  </Result>
 </Results>