--- conflicted
+++ resolved
@@ -41,11 +41,7 @@
       <Json><![CDATA[{
   "Summary": {},
   "name": "CreateItemStreamAsync",
-<<<<<<< HEAD
-  "start time": "00:00:00:000",
-=======
   "start datetime": "0001-01-01T00:00:00Z",
->>>>>>> 4ab62933
   "duration in milliseconds": 0,
   "data": {
     "Client Configuration": "Redacted To Not Change The Baselines From Run To Run"
@@ -134,11 +130,7 @@
       <Json><![CDATA[{
   "Summary": {},
   "name": "ReadItemStreamAsync",
-<<<<<<< HEAD
-  "start time": "00:00:00:000",
-=======
   "start datetime": "0001-01-01T00:00:00Z",
->>>>>>> 4ab62933
   "duration in milliseconds": 0,
   "data": {
     "Client Configuration": "Redacted To Not Change The Baselines From Run To Run"
@@ -235,11 +227,7 @@
       <Json><![CDATA[{
   "Summary": {},
   "name": "ReplaceItemStreamAsync",
-<<<<<<< HEAD
-  "start time": "00:00:00:000",
-=======
   "start datetime": "0001-01-01T00:00:00Z",
->>>>>>> 4ab62933
   "duration in milliseconds": 0,
   "data": {
     "Client Configuration": "Redacted To Not Change The Baselines From Run To Run"
@@ -331,11 +319,7 @@
       <Json><![CDATA[{
   "Summary": {},
   "name": "DeleteItemStreamAsync",
-<<<<<<< HEAD
-  "start time": "00:00:00:000",
-=======
   "start datetime": "0001-01-01T00:00:00Z",
->>>>>>> 4ab62933
   "duration in milliseconds": 0,
   "data": {
     "Client Configuration": "Redacted To Not Change The Baselines From Run To Run"
