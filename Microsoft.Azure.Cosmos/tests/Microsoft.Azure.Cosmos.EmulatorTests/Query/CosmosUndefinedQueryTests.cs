namespace Microsoft.Azure.Cosmos.EmulatorTests.Query
{
    using System;
    using System.Collections.Generic;
    using System.Collections.ObjectModel;
    using System.Linq;
    using System.Threading.Tasks;
    using Azure;
    using Microsoft.Azure.Cosmos.CosmosElements;
    using Microsoft.Azure.Cosmos.CosmosElements.Numbers;
    using Microsoft.Azure.Cosmos.Json;
    using Microsoft.VisualStudio.TestTools.UnitTesting;

    [TestClass]
    [TestCategory("Query")]
    public sealed class CosmosUndefinedQueryTests : QueryTestsBase
    {
        private const int DocumentCount = 350;

        private const int MixedTypeCount = 7;

        private const int DocumentsPerTypeCount = DocumentCount / MixedTypeCount;

        private const int IntegerValue = 42;

        private const string StringValue = "string";

        private const string ArrayValue = "[10, 20]";

        private const string ObjectValue = "{\"type\":\"object\"}";

        private static readonly int[] PageSizes = new[] { 5, 10, -1 };

        private static readonly IndexingPolicy CompositeIndexPolicy = CreateIndexingPolicy();

        private static readonly List<MixedTypeDocument> MixedTypeDocuments = CreateDocuments(DocumentCount);

        private static readonly List<string> Documents = MixedTypeDocuments
            .Select(x => x.ToString())
            .ToList();

        [TestMethod]
        public async Task AllTests()
        {
            // Removing the await causes the test framework to not run this test
            await this.CreateIngestQueryDeleteAsync(
                connectionModes: ConnectionModes.Direct | ConnectionModes.Gateway,
                collectionTypes: CollectionTypes.MultiPartition | CollectionTypes.SinglePartition,
                documents: Documents,
                query: RunTests,
                indexingPolicy: CompositeIndexPolicy);
        }

        private static async Task RunTests(Container container, IReadOnlyList<CosmosObject> _)
        {
            await OrderByTests(container);
            await GroupByTests(container);
            await UntypedTests(container);
        }

        private static async Task UntypedTests(Container container)
        {
            UndefinedProjectionTestCase[] undefinedProjectionTestCases = new[]
            {
                MakeUndefinedProjectionTest(
                    query: "SELECT VALUE c.AlwaysUndefinedField FROM c",
                    expectedCount: 0),
                MakeUndefinedProjectionTest(
                    query: "SELECT VALUE c.AlwaysUndefinedField FROM c ORDER BY c.AlwaysUndefinedField",
                    expectedCount: 0),
                MakeUndefinedProjectionTest(
                    query: "SELECT c.AlwaysUndefinedField FROM c ORDER BY c.AlwaysUndefinedField",
                    expectedCount: DocumentCount),
                MakeUndefinedProjectionTest(
                    query: "SELECT VALUE c.AlwaysUndefinedField FROM c GROUP BY c.AlwaysUndefinedField",
                    expectedCount: 0),
                MakeUndefinedProjectionTest(
                    query: $"SELECT VALUE SUM(c.{nameof(MixedTypeDocument.MixedTypeField)}) FROM c",
                    expectedCount: 0),
                MakeUndefinedProjectionTest(
                    query: $"SELECT VALUE AVG(c.{nameof(MixedTypeDocument.MixedTypeField)}) FROM c",
                    expectedCount: 0),
                MakeUndefinedProjectionTest(
                    query: $"SELECT DISTINCT VALUE SUM(c.{nameof(MixedTypeDocument.MixedTypeField)}) FROM c",
                    expectedCount: 0)
            };

            foreach (UndefinedProjectionTestCase testCase in undefinedProjectionTestCases)
            {
                foreach (int pageSize in PageSizes)
                {
                    IAsyncEnumerable<ResponseMessage> results = RunSimpleQueryAsync(
                        container,
                        testCase.Query,
                        new QueryRequestOptions { MaxItemCount = pageSize });

                    long actualCount = 0;
                    await foreach (ResponseMessage responseMessage in results)
                    {
                        Assert.IsTrue(responseMessage.IsSuccessStatusCode);

                        string content = responseMessage.Content.ReadAsString();
                        IJsonNavigator navigator = JsonNavigator.Create(System.Text.Encoding.UTF8.GetBytes(content));
                        IJsonNavigatorNode rootNode = navigator.GetRootNode();
                        Assert.IsTrue(navigator.TryGetObjectProperty(rootNode, "_count", out ObjectProperty countProperty));

<<<<<<< HEAD
                        long count = Number64.ToLong(navigator.GetNumber64Value(countProperty.ValueNode));
=======
                        long count = Number64.ToLong(navigator.GetNumberValue(countProperty.ValueNode));
>>>>>>> 11e2c347
                        actualCount += count;

                        Assert.IsTrue(navigator.TryGetObjectProperty(rootNode, "Documents", out ObjectProperty documentsProperty));
                        int documentCount = navigator.GetArrayItemCount(documentsProperty.ValueNode);
                        Assert.AreEqual(count, documentCount);

                        for (int index= 0; index < documentCount; ++index)
                        {
                            IJsonNavigatorNode documentNode = navigator.GetArrayItemAt(documentsProperty.ValueNode, index);
                            int propertyCount = navigator.GetObjectPropertyCount(documentNode);
                            Assert.AreEqual(0, propertyCount);
                        }
                    }

                    Assert.AreEqual(testCase.ExpectedResultCount, actualCount);
                }
            }
        }

        private static async Task OrderByTests(Container container)
        {
            UndefinedProjectionTestCase[] undefinedProjectionTestCases = new[]
            {
                MakeUndefinedProjectionTest(
                    query: "SELECT c.AlwaysUndefinedField FROM c ORDER BY c.AlwaysUndefinedField",
                    expectedCount: DocumentCount),
                MakeUndefinedProjectionTest(
                    query: "SELECT VALUE c.AlwaysUndefinedField FROM c ORDER BY c.AlwaysUndefinedField",
                    expectedCount: 0)
            };

            foreach (UndefinedProjectionTestCase testCase in undefinedProjectionTestCases)
            {
                foreach (int pageSize in PageSizes)
                {
                    List<UndefinedProjection> results = await RunQueryAsync<UndefinedProjection>(
                        container,
                        testCase.Query,
                        new QueryRequestOptions { MaxItemCount = pageSize });

                    Assert.AreEqual(testCase.ExpectedResultCount, results.Count);
                    Assert.IsTrue(results.All(x => x is UndefinedProjection));
                }
            }

            OrderByTestCase[] orderByTestCases = new[]
            {
                MakeOrderByTest(
                    query:  $"SELECT VALUE c.{nameof(MixedTypeDocument.Index)} " +
                                "FROM c " +
                                $"ORDER BY c.{nameof(MixedTypeDocument.MixedTypeField)}",
                    expectation: (actual) => Expectations.ElementsAreInTypeOrder(actual, isReverse: false)),
                MakeOrderByTest(
                    query:  $"SELECT VALUE c.{nameof(MixedTypeDocument.Index)} " +
                                "FROM c " +
                                $"ORDER BY c.{nameof(MixedTypeDocument.MixedTypeField)} DESC",
                    expectation: (actual) => Expectations.ElementsAreInTypeOrder(actual, isReverse: true)),
                MakeOrderByTest(
                    query:  $"SELECT VALUE c.{nameof(MixedTypeDocument.Index)} " +
                                "FROM c " +
                                $"ORDER BY c.{nameof(MixedTypeDocument.MixedTypeField)}, c.{nameof(MixedTypeDocument.Index)}",
                    expectation: (actual) => Expectations.ElementsAreInTypeThenIndexOrder(actual, isReverse: false)),
                MakeOrderByTest(
                    query:  $"SELECT VALUE c.{nameof(MixedTypeDocument.Index)} " +
                                "FROM c " +
                                $"ORDER BY c.{nameof(MixedTypeDocument.MixedTypeField)} DESC, c.{nameof(MixedTypeDocument.Index)} DESC",
                    expectation: (actual) => Expectations.ElementsAreInTypeThenIndexOrder(actual, isReverse: true)),
                MakeOrderByTest(
                    query:  $"SELECT VALUE c.{nameof(MixedTypeDocument.Index)} " +
                                "FROM c " +
                                $"ORDER BY c.{nameof(MixedTypeDocument.Index)}, c.{nameof(MixedTypeDocument.MixedTypeField)}",
                    expectation: (actual) => Expectations.ElementsAreInIndexOrder(actual, isReverse: false)),
                MakeOrderByTest(
                    query:  $"SELECT VALUE c.{nameof(MixedTypeDocument.Index)} " +
                                "FROM c " +
                                $"ORDER BY c.{nameof(MixedTypeDocument.Index)} DESC, c.{nameof(MixedTypeDocument.MixedTypeField)} DESC",
                    expectation: (actual) => Expectations.ElementsAreInIndexOrder(actual, isReverse: true)),
            };

            foreach (OrderByTestCase testCase in orderByTestCases)
            {
                foreach (int pageSize in PageSizes)
                {
                    List<int> result = await RunQueryAsync<int>(
                        container,
                        testCase.Query,
                        new QueryRequestOptions { MaxItemCount = pageSize });

                    testCase.ValidateResult(result);
                }
            }
        }

        private static async Task GroupByTests(Container container)
        {
            GroupByUndefinedTestCase[] mixedTypeTestCases = new[]
            {
                MakeGroupByTest(
                    query:  $"SELECT c.AlwaysUndefinedField as {nameof(GroupByProjection.MixedTypeField)}, "+
                                $"COUNT(1) as {nameof(GroupByProjection.ExpectedCount)} " +
                            $"FROM c " +
                            $"GROUP BY c.AlwaysUndefinedField",
                    groups: new List<GroupByProjection>()
                    {
                        MakeGrouping(
                            key: null,
                            value: DocumentCount)
                    }),
                MakeGroupByTest(
                    query:  $"SELECT c.{nameof(MixedTypeDocument.MixedTypeField)} as {nameof(GroupByProjection.MixedTypeField)}, " +
                                $"COUNT(1) as {nameof(GroupByProjection.ExpectedCount)} " +
                            $"FROM c " +
                            $"GROUP BY c.{nameof(MixedTypeDocument.MixedTypeField)}",
                    groups: new List<GroupByProjection>()
                    {
                        MakeGrouping(
                            key: null,
                            value: DocumentsPerTypeCount),
                        MakeGrouping(
                            key: CosmosNull.Create(),
                            value: DocumentsPerTypeCount),
                        MakeGrouping(
                            key: CosmosBoolean.Create(true),
                            value: DocumentsPerTypeCount),
                        MakeGrouping(
                            key: CosmosNumber64.Create(IntegerValue),
                            value: DocumentsPerTypeCount),
                        MakeGrouping(
                            key: CosmosString.Create(StringValue),
                            value: DocumentsPerTypeCount),
                        MakeGrouping(
                            key: CosmosArray.Parse(ArrayValue),
                            value: DocumentsPerTypeCount),
                        MakeGrouping(
                            key: CosmosObject.Parse(ObjectValue),
                            value: DocumentsPerTypeCount),
                    }),
                MakeGroupByTest(
                    query:  $"SELECT SUM(c.{nameof(MixedTypeDocument.MixedTypeField)}) as {nameof(GroupByProjection.MixedTypeField)}, " +
                                $"COUNT(1) as {nameof(GroupByProjection.ExpectedCount)} " +
                            $"FROM c " +
                            $"GROUP BY c.{nameof(MixedTypeDocument.MixedTypeField)}",
                    groups: new List<GroupByProjection>()
                    {
                        MakeGrouping(
                            key: CosmosNumber64.Create(0),
                            value: DocumentsPerTypeCount),
                        MakeGrouping(
                            key: null,
                            value: DocumentsPerTypeCount),
                        MakeGrouping(
                            key: null,
                            value: DocumentsPerTypeCount),
                        MakeGrouping(
                            key: CosmosNumber64.Create(IntegerValue * DocumentsPerTypeCount),
                            value: DocumentsPerTypeCount),
                        MakeGrouping(
                            key: null,
                            value: DocumentsPerTypeCount),
                        MakeGrouping(
                            key: null,
                            value: DocumentsPerTypeCount),
                        MakeGrouping(
                            key: null,
                            value: DocumentsPerTypeCount),
                    }),
                MakeGroupByTest(
                    query:  $"SELECT AVG(c.{nameof(MixedTypeDocument.MixedTypeField)}) as {nameof(GroupByProjection.MixedTypeField)}, " +
                                $"COUNT(1) as {nameof(GroupByProjection.ExpectedCount)} " +
                            $"FROM c " +
                            $"GROUP BY c.{nameof(MixedTypeDocument.MixedTypeField)}",
                    groups: new List<GroupByProjection>()
                    {
                        MakeGrouping(
                            key: null,
                            value: DocumentsPerTypeCount),
                        MakeGrouping(
                            key: null,
                            value: DocumentsPerTypeCount),
                        MakeGrouping(
                            key: null,
                            value: DocumentsPerTypeCount),
                        MakeGrouping(
                            key: CosmosNumber64.Create(IntegerValue),
                            value: DocumentsPerTypeCount),
                        MakeGrouping(
                            key: null,
                            value: DocumentsPerTypeCount),
                        MakeGrouping(
                            key: null,
                            value: DocumentsPerTypeCount),
                        MakeGrouping(
                            key: null,
                            value: DocumentsPerTypeCount),
                    }),
                MakeGroupByTest(
                    query:  $"SELECT MIN(c.{nameof(MixedTypeDocument.MixedTypeField)}) as {nameof(GroupByProjection.MixedTypeField)}, " +
                                $"COUNT(1) as {nameof(GroupByProjection.ExpectedCount)} " +
                            $"FROM c " +
                            $"GROUP BY c.{nameof(MixedTypeDocument.MixedTypeField)}",
                    groups: new List<GroupByProjection>()
                    {
                        MakeGrouping(
                            key: null,
                            value: DocumentsPerTypeCount),
                        MakeGrouping(
                            key: CosmosNull.Create(),
                            value: DocumentsPerTypeCount),
                        MakeGrouping(
                            key: CosmosBoolean.Create(true),
                            value: DocumentsPerTypeCount),
                        MakeGrouping(
                            key: CosmosNumber64.Create(IntegerValue),
                            value: DocumentsPerTypeCount),
                        MakeGrouping(
                            key: CosmosString.Create(StringValue),
                            value: DocumentsPerTypeCount),
                        MakeGrouping(
                            key: null,
                            value: DocumentsPerTypeCount),
                        MakeGrouping(
                            key: null,
                            value: DocumentsPerTypeCount),
                    }),
                MakeGroupByTest(
                    query:  $"SELECT MAX(c.{nameof(MixedTypeDocument.MixedTypeField)}) as {nameof(GroupByProjection.MixedTypeField)}, " +
                                $"COUNT(1) as {nameof(GroupByProjection.ExpectedCount)} " +
                            $"FROM c " +
                            $"GROUP BY c.{nameof(MixedTypeDocument.MixedTypeField)}",
                    groups: new List<GroupByProjection>()
                    {
                        MakeGrouping(
                            key: null,
                            value: DocumentsPerTypeCount),
                        MakeGrouping(
                            key: CosmosNull.Create(),
                            value: DocumentsPerTypeCount),
                        MakeGrouping(
                            key: CosmosBoolean.Create(true),
                            value: DocumentsPerTypeCount),
                        MakeGrouping(
                            key: CosmosNumber64.Create(IntegerValue),
                            value: DocumentsPerTypeCount),
                        MakeGrouping(
                            key: CosmosString.Create(StringValue),
                            value: DocumentsPerTypeCount),
                        MakeGrouping(
                            key: null,
                            value: DocumentsPerTypeCount),
                        MakeGrouping(
                            key: null,
                            value: DocumentsPerTypeCount),
                    }),
            };

            foreach (GroupByUndefinedTestCase testCase in mixedTypeTestCases)
            {
                foreach (int pageSize in PageSizes)
                {
                    List<GroupByProjection> actual = await QueryWithoutContinuationTokensAsync<GroupByProjection>(
                        container,
                        testCase.Query,
                        new QueryRequestOptions { MaxItemCount = pageSize });

                    CollectionAssert.AreEquivalent(testCase.ExpectedGroups, actual);
                }
            }

            UndefinedProjectionTestCase[] undefinedProjectionTestCases = new[]
            {
                MakeUndefinedProjectionTest(
                    query: "SELECT VALUE c.AlwaysUndefinedField FROM c GROUP BY c.AlwaysUndefinedField",
                    expectedCount: 0),
                MakeUndefinedProjectionTest(
                    query: "SELECT c.AlwaysUndefinedField FROM c GROUP BY c.AlwaysUndefinedField",
                    expectedCount: 1),
                MakeUndefinedProjectionTest(
                    query: $"SELECT VALUE SUM(c.{nameof(MixedTypeDocument.MixedTypeField)}) FROM c",
                    expectedCount: 0),
                MakeUndefinedProjectionTest(
                    query: $"SELECT SUM(c.{nameof(MixedTypeDocument.MixedTypeField)}) FROM c",
                    expectedCount: 1),
                MakeUndefinedProjectionTest(
                    query: $"SELECT VALUE AVG(c.{nameof(MixedTypeDocument.MixedTypeField)}) FROM c",
                    expectedCount: 0),
                MakeUndefinedProjectionTest(
                    query: $"SELECT AVG(c.{nameof(MixedTypeDocument.MixedTypeField)}) FROM c",
                    expectedCount: 1),
            };

            foreach (UndefinedProjectionTestCase testCase in undefinedProjectionTestCases)
            {
                foreach (int pageSize in PageSizes)
                {
                    List<UndefinedProjection> results = await QueryWithoutContinuationTokensAsync<UndefinedProjection>(
                        container,
                        testCase.Query,
                        new QueryRequestOptions { MaxItemCount = pageSize });

                    Assert.AreEqual(testCase.ExpectedResultCount, results.Count);
                    Assert.IsTrue(results.All(x => x is UndefinedProjection));
                }
            }
        }

        private static IndexingPolicy CreateIndexingPolicy()
        {
            IndexingPolicy policy = new IndexingPolicy();

            policy.IncludedPaths.Add(new IncludedPath { Path = IndexingPolicy.DefaultPath });
            policy.CompositeIndexes.Add(new Collection<CompositePath>
            {
                new CompositePath { Path = $"/{nameof(MixedTypeDocument.Index)}" },
                new CompositePath { Path = $"/{nameof(MixedTypeDocument.MixedTypeField)}" },
            });
            policy.CompositeIndexes.Add(new Collection<CompositePath>
            {
                new CompositePath { Path = $"/{nameof(MixedTypeDocument.MixedTypeField)}" },
                new CompositePath { Path = $"/{nameof(MixedTypeDocument.Index)}" },
            });

            return policy;
        }

        private static List<MixedTypeDocument> CreateDocuments(int count)
        {
            List<MixedTypeDocument> documents = new List<MixedTypeDocument>();

            for (int index = 0; index < count; ++index)
            {
                CosmosElement mixedTypeElement;
                switch (index % MixedTypeCount)
                {
                    case 0:
                        mixedTypeElement = CosmosUndefined.Create();
                        break;

                    case 1:
                        mixedTypeElement = CosmosNull.Create();
                        break;

                    case 2:
                        mixedTypeElement = CosmosBoolean.Create(true);
                        break;

                    case 3:
                        mixedTypeElement = CosmosNumber64.Create(IntegerValue);
                        break;

                    case 4:
                        mixedTypeElement = CosmosString.Create(StringValue);
                        break;

                    case 5:
                        mixedTypeElement = CosmosArray.Parse(ArrayValue);
                        break;

                    case 6:
                        mixedTypeElement = CosmosObject.Parse(ObjectValue);
                        break;

                    default:
                        mixedTypeElement = null;
                        Assert.Fail("Illegal value found for mixed type");
                        break;
                }

                MixedTypeDocument document = new MixedTypeDocument(index, mixedTypeElement);
                documents.Add(document);
            }

            return documents;
        }

        private readonly struct UndefinedProjectionTestCase
        {
            public UndefinedProjectionTestCase(string query, int expectedResultCount)
            {
                this.Query = query;
                this.ExpectedResultCount = expectedResultCount;
            }

            public string Query { get; }

            public int ExpectedResultCount { get; }
        }

        private static UndefinedProjectionTestCase MakeUndefinedProjectionTest(string query, int expectedCount)
        {
            return new UndefinedProjectionTestCase(query, expectedCount);
        }

        private readonly struct OrderByTestCase
        {
            public OrderByTestCase(string query, Action<List<int>> validateResult)
            {
                this.Query = query;
                this.ValidateResult = validateResult;
            }

            public string Query { get; }

            public Action<List<int>> ValidateResult { get; }
        }

        private static OrderByTestCase MakeOrderByTest(string query, Action<List<int>> expectation)
        {
            return new OrderByTestCase(query, expectation);
        }

        private static class Expectations
        {
            private static readonly List<int> DocumentIndices = Enumerable.Range(0, DocumentCount).ToList();

            private static readonly List<int> DocumentIndicesReversed = Enumerable
                .Range(0, DocumentCount)
                .Reverse()
                .ToList();

            private static readonly List<int> TypeIndices = Enumerable
                .Range(0, MixedTypeCount)
                .SelectMany(x => Enumerable.Repeat(x, DocumentsPerTypeCount))
                .ToList();

            private static readonly List<int> TypeIndicesReversed = Enumerable
                .Range(0, MixedTypeCount)
                .SelectMany(x => Enumerable.Repeat(x, DocumentsPerTypeCount))
                .Reverse()
                .ToList();

            private static readonly List<int> DocumentIndicesInTypeOrder = Enumerable
                .Range(0, DocumentCount)
                .Select(x => Tuple.Create(x, x % MixedTypeCount))
                .OrderBy(tuple => tuple.Item2)
                .ThenBy(tuple => tuple.Item1)
                .Select(tuple => tuple.Item1)
                .ToList();

            private static readonly List<int> DocumentIndicesInTypeOrderReversed = Enumerable
                .Range(0, DocumentCount)
                .Select(x => Tuple.Create(x, x % MixedTypeCount))
                .OrderBy(tuple => tuple.Item2)
                .ThenBy(tuple => tuple.Item1)
                .Select(tuple => tuple.Item1)
                .Reverse()
                .ToList();

            public static void ElementsAreInIndexOrder(List<int> actual, bool isReverse)
            {
                List<int> expected = isReverse ? DocumentIndicesReversed : DocumentIndices;
                CollectionAssert.AreEqual(expected, actual);
            }

            public static void ElementsAreInTypeOrder(List<int> actual, bool isReverse)
            {
                CollectionAssert.AreEquivalent(DocumentIndices, actual);

                List<int> actualTypes = actual.Select(x => x % MixedTypeCount).ToList();
                List<int> expectedTypes = isReverse ? TypeIndicesReversed : TypeIndices;
                CollectionAssert.AreEqual(expectedTypes, actualTypes);
            }

            public static void ElementsAreInTypeThenIndexOrder(List<int> actual, bool isReverse)
            {
                List<int> expected = isReverse ? DocumentIndicesInTypeOrderReversed : DocumentIndicesInTypeOrder;
                CollectionAssert.AreEqual(expected, actual);
            }
        }

        private readonly struct GroupByUndefinedTestCase
        {
            public GroupByUndefinedTestCase(string query, List<GroupByProjection> groups)
            {
                this.Query = query;
                this.ExpectedGroups = groups;
            }

            public string Query { get; }

            public List<GroupByProjection> ExpectedGroups { get; }
        }

        private static GroupByUndefinedTestCase MakeGroupByTest(string query, List<GroupByProjection> groups)
        {
            return new GroupByUndefinedTestCase(query, groups);
        }

        private class GroupByProjection : IEquatable<GroupByProjection>
        {
            public CosmosElement MixedTypeField { get; set; }

            public int ExpectedCount { get; set; }

            public static bool operator ==(GroupByProjection left, GroupByProjection right)
            {
                bool result;
                if(left is null && right is null)
                {
                    result = true;
                }
                else if(left is null || right is null)
                {
                    result = false;
                }
                else
                {
                    result = left.Equals(right);
                }

                return result;
            }

            public static bool operator !=(GroupByProjection left, GroupByProjection right)
            {
                return !(left == right);
            }

            public bool Equals(GroupByProjection other)
            {
                bool result;
                if(other is null)
                {
                    result = false;
                }
                else
                {
                    result = this.ExpectedCount == other.ExpectedCount;
                    if (this.MixedTypeField == null && other.MixedTypeField == null)
                    {
                    }
                    else if (this.MixedTypeField == null || other.MixedTypeField == null)
                    {
                        result = false;
                    }
                    else
                    {
                        result = result && this.MixedTypeField.Equals(other.MixedTypeField);
                    }
                }

                return result;
            }

            public override bool Equals(object other)
            {
                return (other is not null) && (other is GroupByProjection projection)
                    && this.Equals(projection);
            }

            public override int GetHashCode()
            {
                HashCode hash = new HashCode();
                hash.Add(this.ExpectedCount);
                hash.Add(this.MixedTypeField);
                return hash.ToHashCode();
            }
        }

        private static GroupByProjection MakeGrouping(CosmosElement key, int value)
        {
            return new GroupByProjection() { MixedTypeField = key, ExpectedCount = value };
        }

        private class UndefinedProjection : IEquatable<UndefinedProjection>
        {
            public bool Equals(UndefinedProjection other)
            {
                return true;
            }
        }

        private class MixedTypeDocument
        {
            public int Index { get; set; }

            public CosmosElement MixedTypeField { get; set; }

            public string AlwaysUndefinedField { get; set; }

            public MixedTypeDocument()
            {
            }

            public MixedTypeDocument(int index, CosmosElement mixedTypeField)
            {
                this.Index = index;
                this.MixedTypeField = mixedTypeField;
            }

            public override string ToString()
            {
                IJsonWriter writer = JsonWriter.Create(JsonSerializationFormat.Text);
                writer.WriteObjectStart();

                writer.WriteFieldName(nameof(this.Index));
                writer.WriteNumberValue(this.Index);

                if (this.MixedTypeField is not CosmosUndefined)
                {
                    writer.WriteFieldName(nameof(this.MixedTypeField));
                    this.MixedTypeField.WriteTo(writer);
                }

                writer.WriteObjectEnd();

                return Utf8StringHelpers.ToString(writer.GetResult());
            }
        }
    }
}<|MERGE_RESOLUTION|>--- conflicted
+++ resolved
@@ -23,10 +23,10 @@
 
         private const int IntegerValue = 42;
 
-        private const string StringValue = "string";
-
-        private const string ArrayValue = "[10, 20]";
-
+        private const string StringValue = "string";
+
+        private const string ArrayValue = "[10, 20]";
+
         private const string ObjectValue = "{\"type\":\"object\"}";
 
         private static readonly int[] PageSizes = new[] { 5, 10, -1 };
@@ -79,8 +79,8 @@
                     expectedCount: 0),
                 MakeUndefinedProjectionTest(
                     query: $"SELECT VALUE AVG(c.{nameof(MixedTypeDocument.MixedTypeField)}) FROM c",
-                    expectedCount: 0),
-                MakeUndefinedProjectionTest(
+                    expectedCount: 0),
+                MakeUndefinedProjectionTest(
                     query: $"SELECT DISTINCT VALUE SUM(c.{nameof(MixedTypeDocument.MixedTypeField)}) FROM c",
                     expectedCount: 0)
             };
@@ -104,11 +104,7 @@
                         IJsonNavigatorNode rootNode = navigator.GetRootNode();
                         Assert.IsTrue(navigator.TryGetObjectProperty(rootNode, "_count", out ObjectProperty countProperty));
 
-<<<<<<< HEAD
-                        long count = Number64.ToLong(navigator.GetNumber64Value(countProperty.ValueNode));
-=======
                         long count = Number64.ToLong(navigator.GetNumberValue(countProperty.ValueNode));
->>>>>>> 11e2c347
                         actualCount += count;
 
                         Assert.IsTrue(navigator.TryGetObjectProperty(rootNode, "Documents", out ObjectProperty documentsProperty));
@@ -241,10 +237,10 @@
                             value: DocumentsPerTypeCount),
                         MakeGrouping(
                             key: CosmosArray.Parse(ArrayValue),
-                            value: DocumentsPerTypeCount),
+                            value: DocumentsPerTypeCount),
                         MakeGrouping(
                             key: CosmosObject.Parse(ObjectValue),
-                            value: DocumentsPerTypeCount),
+                            value: DocumentsPerTypeCount),
                     }),
                 MakeGroupByTest(
                     query:  $"SELECT SUM(c.{nameof(MixedTypeDocument.MixedTypeField)}) as {nameof(GroupByProjection.MixedTypeField)}, " +
@@ -365,9 +361,9 @@
             };
 
             foreach (GroupByUndefinedTestCase testCase in mixedTypeTestCases)
-            {
+            {
                 foreach (int pageSize in PageSizes)
-                {
+                {
                     List<GroupByProjection> actual = await QueryWithoutContinuationTokensAsync<GroupByProjection>(
                         container,
                         testCase.Query,
@@ -461,14 +457,14 @@
                     case 4:
                         mixedTypeElement = CosmosString.Create(StringValue);
                         break;
-
-                    case 5:
-                        mixedTypeElement = CosmosArray.Parse(ArrayValue);
-                        break;
-
-                    case 6:
-                        mixedTypeElement = CosmosObject.Parse(ObjectValue);
-                        break;
+
+                    case 5:
+                        mixedTypeElement = CosmosArray.Parse(ArrayValue);
+                        break;
+
+                    case 6:
+                        mixedTypeElement = CosmosObject.Parse(ObjectValue);
+                        break;
 
                     default:
                         mixedTypeElement = null;
