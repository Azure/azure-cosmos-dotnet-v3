﻿namespace Microsoft.Azure.Cosmos.EmulatorTests.Query
{
    using System;
    using System.Collections.Generic;
    using System.Linq;
    using System.Net;
    using System.Threading.Tasks;
    using Microsoft.Azure.Cosmos.CosmosElements;
    using Microsoft.Azure.Cosmos.Query.Core;
    using Microsoft.VisualStudio.TestTools.UnitTesting;

    [TestClass]
    [TestCategory("Query")]
    public sealed class OptimisticDirectExecutionQueryTests : QueryTestsBase
<<<<<<< HEAD
    {
        private const int NumberOfDocuments = 8;
        private const string PartitionKeyField = "key";
        private const string NumberField = "numberField";
        private const string NullField = "nullField";

        private static class PageSizeOptions
        {
            public static readonly int[] NonGroupByAndNoContinuationTokenPageSizeOptions = { -1, 10 };
            public static readonly int[] NonGroupByWithContinuationTokenPageSizeOptions = { 1, 2 };
            public static readonly int[] GroupByPageSizeOptions = { -1 };
            public static readonly int[] PageSize100 = { 100 };
        }

        [TestMethod]
        public async Task TestPassingOptimisticDirectExecutionQueries()
        {
            IReadOnlyList<int> empty = new List<int>(0);
            IReadOnlyList<int> first5Integers = Enumerable.Range(0, 5).ToList();
            IReadOnlyList<int> first7Integers = Enumerable.Range(0, NumberOfDocuments).ToList();
            IReadOnlyList<int> first7IntegersReversed = Enumerable.Range(0, NumberOfDocuments).Reverse().ToList();

            PartitionKey partitionKeyValue = new PartitionKey("/value");
            List<DirectExecutionTestCase> singlePartitionContainerTestCases = new List<DirectExecutionTestCase>()
            {
                // Tests for bool enableOptimisticDirectExecution
                CreateInput(
                    query: $"SELECT TOP 5 VALUE r.numberField FROM r ORDER BY r.{PartitionKeyField}",
                    expectedResult: first5Integers,
                    partitionKey: partitionKeyValue,
                    enableOptimisticDirectExecution: true,
                    pageSizeOptions: PageSizeOptions.NonGroupByAndNoContinuationTokenPageSizeOptions,
                    expectedPipelineType: TestInjections.PipelineType.OptimisticDirectExecution),
                CreateInput(
                    query: $"SELECT TOP 5 VALUE r.numberField FROM r ORDER BY r.{PartitionKeyField}",
                    expectedResult: first5Integers,
                    partitionKey: partitionKeyValue,
                    enableOptimisticDirectExecution: false,
                    pageSizeOptions: PageSizeOptions.NonGroupByAndNoContinuationTokenPageSizeOptions,
                    expectedPipelineType: TestInjections.PipelineType.Passthrough),
                
                // Simple query (requiresDist = false)
                CreateInput(
                    query: $"SELECT VALUE r.numberField FROM r",
                    expectedResult: first7Integers,
                    partitionKey: partitionKeyValue,
                    enableOptimisticDirectExecution: true,
                    pageSizeOptions: PageSizeOptions.NonGroupByAndNoContinuationTokenPageSizeOptions,
                    expectedPipelineType: TestInjections.PipelineType.OptimisticDirectExecution),
                
                //TODO: Change expectedPipelineType to OptimisticDirectExecution once emulator is updated to 0415
                CreateInput(
                    query: $"SELECT VALUE r.numberField FROM r",
                    expectedResult: first7Integers,
                    partitionKey: partitionKeyValue,
                    enableOptimisticDirectExecution: true,
                    pageSizeOptions: PageSizeOptions.NonGroupByWithContinuationTokenPageSizeOptions,
                    expectedPipelineType: TestInjections.PipelineType.Specialized),

                CreateInput(
                    query: $"SELECT VALUE r.numberField FROM r",
                    expectedResult: first7Integers,
                    partitionKey: null,
                    enableOptimisticDirectExecution: true,
                    pageSizeOptions: PageSizeOptions.NonGroupByAndNoContinuationTokenPageSizeOptions,
                    expectedPipelineType: TestInjections.PipelineType.OptimisticDirectExecution),
                
                //TODO: Change expectedPipelineType to OptimisticDirectExecution once emulator is updated to 0415
                CreateInput(
                    query: $"SELECT VALUE r.numberField FROM r",
                    expectedResult: first7Integers,
                    partitionKey: null,
                    enableOptimisticDirectExecution: true,
                    pageSizeOptions: PageSizeOptions.NonGroupByWithContinuationTokenPageSizeOptions,
                    expectedPipelineType: TestInjections.PipelineType.Specialized),
                
                // DISTINCT with ORDER BY (requiresDist = true)
                CreateInput(
                    query: $"SELECT DISTINCT VALUE r.{NumberField} FROM r ORDER BY r.{NumberField} DESC",
                    expectedResult: first7IntegersReversed,
                    partitionKey: partitionKeyValue,
                    enableOptimisticDirectExecution: true,
                    pageSizeOptions: PageSizeOptions.NonGroupByAndNoContinuationTokenPageSizeOptions,
                    expectedPipelineType: TestInjections.PipelineType.OptimisticDirectExecution),
                CreateInput(
                    query: $"SELECT DISTINCT VALUE r.{NumberField} FROM r ORDER BY r.{NumberField} DESC",
                    expectedResult: first7IntegersReversed,
                    partitionKey: partitionKeyValue,
                    enableOptimisticDirectExecution: true,
                    pageSizeOptions: PageSizeOptions.NonGroupByWithContinuationTokenPageSizeOptions,
                    expectedPipelineType: TestInjections.PipelineType.Specialized),
                CreateInput(
                    query: $"SELECT DISTINCT VALUE r.{NumberField} FROM r ORDER BY r.{NumberField} DESC",
                    expectedResult: first7IntegersReversed,
                    partitionKey: null,
                    enableOptimisticDirectExecution: true,
                    pageSizeOptions: PageSizeOptions.NonGroupByAndNoContinuationTokenPageSizeOptions,
                    expectedPipelineType: TestInjections.PipelineType.OptimisticDirectExecution),
                CreateInput(
                    query: $"SELECT DISTINCT VALUE r.{NumberField} FROM r ORDER BY r.{NumberField} DESC",
                    expectedResult: first7IntegersReversed,
                    partitionKey: null,
                    enableOptimisticDirectExecution: true,
                    pageSizeOptions: PageSizeOptions.NonGroupByWithContinuationTokenPageSizeOptions,
                    expectedPipelineType: TestInjections.PipelineType.Specialized),
             
                // DISTINCT (requiresDist = true)
                CreateInput(
                    query: $"SELECT DISTINCT VALUE r.{NumberField} FROM r",
                    expectedResult: first7Integers,
                    partitionKey: partitionKeyValue,
                    enableOptimisticDirectExecution: true,
                    pageSizeOptions: PageSizeOptions.GroupByPageSizeOptions,
                    expectedPipelineType: TestInjections.PipelineType.OptimisticDirectExecution),
                CreateInput(
                    query: $"SELECT DISTINCT VALUE r.{NumberField} FROM r",
                    expectedResult: first7Integers,
                    partitionKey: null,
                    enableOptimisticDirectExecution: true,
                    pageSizeOptions: PageSizeOptions.GroupByPageSizeOptions,
                    expectedPipelineType: TestInjections.PipelineType.OptimisticDirectExecution),

                // TOP with GROUP BY (requiresDist = true)
                CreateInput(
                    query: $"SELECT TOP 5 VALUE r.{NumberField} FROM r GROUP BY r.{NumberField}",
                    expectedResult: first5Integers,
                    partitionKey: partitionKeyValue,
                    enableOptimisticDirectExecution: true,
                    pageSizeOptions: PageSizeOptions.GroupByPageSizeOptions,
                    expectedPipelineType: TestInjections.PipelineType.OptimisticDirectExecution),
                CreateInput(
                    query: $"SELECT TOP 5 VALUE r.{NumberField} FROM r GROUP BY r.{NumberField}",
                    expectedResult: first5Integers,
                    partitionKey: null,
                    enableOptimisticDirectExecution: true,
                    pageSizeOptions: PageSizeOptions.GroupByPageSizeOptions,
                    expectedPipelineType: TestInjections.PipelineType.OptimisticDirectExecution),

                // TOP (requiresDist = false)
                CreateInput(
                    query: $"SELECT TOP 5 VALUE r.{NumberField} FROM r",
                    expectedResult: first5Integers,
                    partitionKey: partitionKeyValue,
                    enableOptimisticDirectExecution: true,
                    pageSizeOptions: PageSizeOptions.NonGroupByAndNoContinuationTokenPageSizeOptions,
                    expectedPipelineType: TestInjections.PipelineType.OptimisticDirectExecution),

                //TODO: Change expectedPipelineType to OptimisticDirectExecution once emulator is updated to 0415
                CreateInput(
                    query: $"SELECT TOP 5 VALUE r.{NumberField} FROM r",
                    expectedResult: first5Integers,
                    partitionKey: partitionKeyValue,
                    enableOptimisticDirectExecution: true,
                    pageSizeOptions: PageSizeOptions.NonGroupByWithContinuationTokenPageSizeOptions,
                    expectedPipelineType: TestInjections.PipelineType.Specialized),

                CreateInput(
                    query: $"SELECT TOP 5 VALUE r.{NumberField} FROM r",
                    expectedResult: first5Integers,
                    partitionKey: null,
                    enableOptimisticDirectExecution: true,
                    pageSizeOptions: PageSizeOptions.NonGroupByAndNoContinuationTokenPageSizeOptions,
                    expectedPipelineType: TestInjections.PipelineType.OptimisticDirectExecution),

                //TODO: Change expectedPipelineType to OptimisticDirectExecution once emulator is updated to 0415
                CreateInput(
                    query: $"SELECT TOP 5 VALUE r.{NumberField} FROM r",
                    expectedResult: first5Integers,
                    partitionKey: null,
                    enableOptimisticDirectExecution: true,
                    pageSizeOptions: PageSizeOptions.NonGroupByWithContinuationTokenPageSizeOptions,
                    expectedPipelineType: TestInjections.PipelineType.Specialized),

                // TOP with ORDER BY (requiresDist = false)
                CreateInput(
                    query: $"SELECT TOP 5 VALUE r.{NumberField} FROM r ORDER BY r.{NumberField}",
                    expectedResult: first5Integers,
                    partitionKey: partitionKeyValue,
                    enableOptimisticDirectExecution: true,
                    pageSizeOptions: PageSizeOptions.NonGroupByAndNoContinuationTokenPageSizeOptions,
                    expectedPipelineType: TestInjections.PipelineType.OptimisticDirectExecution),
                
                //TODO: Change expectedPipelineType to OptimisticDirectExecution once emulator is updated to 0415
                CreateInput(
                    query: $"SELECT TOP 5 VALUE r.{NumberField} FROM r ORDER BY r.{NumberField}",
                    expectedResult: first5Integers,
                    partitionKey: partitionKeyValue,
                    enableOptimisticDirectExecution: true,
                    pageSizeOptions: PageSizeOptions.NonGroupByWithContinuationTokenPageSizeOptions,
                    expectedPipelineType: TestInjections.PipelineType.Specialized),

                CreateInput(
                    query: $"SELECT TOP 5 VALUE r.{NumberField} FROM r ORDER BY r.{NumberField}",
                    expectedResult: first5Integers,
                    partitionKey: null,
                    enableOptimisticDirectExecution: true,
                    pageSizeOptions: PageSizeOptions.NonGroupByAndNoContinuationTokenPageSizeOptions,
                    expectedPipelineType: TestInjections.PipelineType.OptimisticDirectExecution),
                
                //TODO: Change expectedPipelineType to OptimisticDirectExecution once emulator is updated to 0415
                CreateInput(
                    query: $"SELECT TOP 5 VALUE r.{NumberField} FROM r ORDER BY r.{NumberField}",
                    expectedResult: first5Integers,
                    partitionKey: null,
                    enableOptimisticDirectExecution: true,
                    pageSizeOptions: PageSizeOptions.NonGroupByWithContinuationTokenPageSizeOptions,
                    expectedPipelineType: TestInjections.PipelineType.Specialized),

                // OFFSET LIMIT with WHERE and BETWEEN (requiresDist = false)
                CreateInput(
                    query: $"SELECT VALUE r.numberField FROM r WHERE r.{NumberField} BETWEEN 0 AND {NumberOfDocuments} OFFSET 1 LIMIT 1",
                    expectedResult: new List<int> { 1 },
                    partitionKey: partitionKeyValue,
                    pageSizeOptions: PageSizeOptions.NonGroupByAndNoContinuationTokenPageSizeOptions,
                    enableOptimisticDirectExecution: true,
                    expectedPipelineType: TestInjections.PipelineType.OptimisticDirectExecution),
                CreateInput(
                    query: $"SELECT VALUE r.numberField FROM r WHERE r.{NumberField} BETWEEN 0 AND {NumberOfDocuments} OFFSET 1 LIMIT 1",
                    expectedResult: new List<int> { 1 },
                    partitionKey: partitionKeyValue,
                    pageSizeOptions: PageSizeOptions.NonGroupByWithContinuationTokenPageSizeOptions,
                    enableOptimisticDirectExecution: true,
                    expectedPipelineType: TestInjections.PipelineType.OptimisticDirectExecution),
                CreateInput(
                    query: $"SELECT VALUE r.numberField FROM r WHERE r.{NumberField} BETWEEN 0 AND {NumberOfDocuments} OFFSET 1 LIMIT 1",
                    expectedResult: new List<int> { 1 },
                    partitionKey: null,
                    pageSizeOptions: PageSizeOptions.NonGroupByAndNoContinuationTokenPageSizeOptions,
                    enableOptimisticDirectExecution: true,
                    expectedPipelineType: TestInjections.PipelineType.OptimisticDirectExecution),
                CreateInput(
                    query: $"SELECT VALUE r.numberField FROM r WHERE r.{NumberField} BETWEEN 0 AND {NumberOfDocuments} OFFSET 1 LIMIT 1",
                    expectedResult: new List<int> { 1 },
                    partitionKey: null,
                    pageSizeOptions: PageSizeOptions.NonGroupByWithContinuationTokenPageSizeOptions,
                    enableOptimisticDirectExecution: true,
                    expectedPipelineType: TestInjections.PipelineType.OptimisticDirectExecution)
            };

            List<DirectExecutionTestCase> multiPartitionContainerTestCases = new List<DirectExecutionTestCase>()
            {
                // Simple query (requiresDist = false)
                CreateInput(
                    query: $"SELECT VALUE r.numberField FROM r",
                    expectedResult: first7Integers,
                    partitionKey: partitionKeyValue,
                    enableOptimisticDirectExecution: true,
                    pageSizeOptions: PageSizeOptions.NonGroupByAndNoContinuationTokenPageSizeOptions,
                    expectedPipelineType: TestInjections.PipelineType.OptimisticDirectExecution),
                
                //TODO: Change expectedPipelineType to OptimisticDirectExecution once emulator is updated to 0415
                CreateInput(
                    query: $"SELECT VALUE r.numberField FROM r",
                    expectedResult: first7Integers,
                    partitionKey: partitionKeyValue,
                    enableOptimisticDirectExecution: true,
                    pageSizeOptions: PageSizeOptions.NonGroupByWithContinuationTokenPageSizeOptions,
                    expectedPipelineType: TestInjections.PipelineType.Specialized),

                CreateInput(
                    query: $"SELECT VALUE r.numberField FROM r",
                    expectedResult: first7Integers,
                    partitionKey: null,
                    enableOptimisticDirectExecution: true,
                    pageSizeOptions: PageSizeOptions.NonGroupByAndNoContinuationTokenPageSizeOptions,
                    expectedPipelineType: TestInjections.PipelineType.Passthrough),
                CreateInput(
                    query: $"SELECT VALUE r.numberField FROM r",
                    expectedResult: first7Integers,
                    partitionKey: null,
                    enableOptimisticDirectExecution: true,
                    pageSizeOptions: PageSizeOptions.NonGroupByWithContinuationTokenPageSizeOptions,
                    expectedPipelineType: TestInjections.PipelineType.Passthrough),

                // DISTINCT with ORDER BY (requiresDist = true)
                CreateInput(
                    query: $"SELECT DISTINCT VALUE r.{NumberField} FROM r ORDER BY r.{NumberField} DESC",
                    expectedResult: first7IntegersReversed,
                    partitionKey: partitionKeyValue,
                    enableOptimisticDirectExecution: true,
                    pageSizeOptions: PageSizeOptions.NonGroupByAndNoContinuationTokenPageSizeOptions,
                    expectedPipelineType: TestInjections.PipelineType.OptimisticDirectExecution),
                CreateInput(
                    query: $"SELECT DISTINCT VALUE r.{NumberField} FROM r ORDER BY r.{NumberField} DESC",
                    expectedResult: first7IntegersReversed,
                    partitionKey: partitionKeyValue,
                    enableOptimisticDirectExecution: true,
                    pageSizeOptions: PageSizeOptions.NonGroupByWithContinuationTokenPageSizeOptions,
                    expectedPipelineType: TestInjections.PipelineType.Specialized),
                CreateInput(
                    query: $"SELECT DISTINCT VALUE r.{NumberField} FROM r ORDER BY r.{NumberField} DESC",
                    expectedResult: first7IntegersReversed,
                    partitionKey: null,
                    enableOptimisticDirectExecution: true,
                    pageSizeOptions: PageSizeOptions.NonGroupByAndNoContinuationTokenPageSizeOptions,
                    expectedPipelineType: TestInjections.PipelineType.Specialized),
                CreateInput(
                    query: $"SELECT DISTINCT VALUE r.{NumberField} FROM r ORDER BY r.{NumberField} DESC",
                    expectedResult: first7IntegersReversed,
                    partitionKey: null,
                    enableOptimisticDirectExecution: true,
                    pageSizeOptions: PageSizeOptions.NonGroupByWithContinuationTokenPageSizeOptions,
                    expectedPipelineType: TestInjections.PipelineType.Specialized),

                // TOP (requiresDist = false)
                CreateInput(
                    query: $"SELECT TOP 5 VALUE r.{NumberField} FROM r",
                    expectedResult: first5Integers,
                    partitionKey: partitionKeyValue,
                    enableOptimisticDirectExecution: true,
                    pageSizeOptions: PageSizeOptions.NonGroupByAndNoContinuationTokenPageSizeOptions,
                    expectedPipelineType: TestInjections.PipelineType.OptimisticDirectExecution),

                //TODO: Change expectedPipelineType to OptimisticDirectExecution once emulator is updated to 0415
                CreateInput(
                    query: $"SELECT TOP 5 VALUE r.{NumberField} FROM r",
                    expectedResult: first5Integers,
                    partitionKey: partitionKeyValue,
                    enableOptimisticDirectExecution: true,
                    pageSizeOptions: PageSizeOptions.NonGroupByWithContinuationTokenPageSizeOptions,
                    expectedPipelineType: TestInjections.PipelineType.Specialized),

                CreateInput(
                    query: $"SELECT TOP 5 VALUE r.{NumberField} FROM r",
                    expectedResult: first5Integers,
                    partitionKey: null,
                    enableOptimisticDirectExecution: true,
                    pageSizeOptions: PageSizeOptions.NonGroupByAndNoContinuationTokenPageSizeOptions,
                    expectedPipelineType: TestInjections.PipelineType.Specialized),
                CreateInput(
                    query: $"SELECT TOP 5 VALUE r.{NumberField} FROM r",
                    expectedResult: first5Integers,
                    partitionKey: null,
                    enableOptimisticDirectExecution: true,
                    pageSizeOptions: PageSizeOptions.NonGroupByWithContinuationTokenPageSizeOptions,
                    expectedPipelineType: TestInjections.PipelineType.Specialized),

                // TOP with ORDER BY (requiresDist = false)
                CreateInput(
                    query: $"SELECT TOP 5 VALUE r.{NumberField} FROM r ORDER BY r.{NumberField}",
                    expectedResult: first5Integers,
                    partitionKey: partitionKeyValue,
                    enableOptimisticDirectExecution: true,
                    pageSizeOptions: PageSizeOptions.NonGroupByAndNoContinuationTokenPageSizeOptions,
                    expectedPipelineType: TestInjections.PipelineType.OptimisticDirectExecution),
                
                //TODO: Change expectedPipelineType to OptimisticDirectExecution once emulator is updated to 0415
                CreateInput(
                    query: $"SELECT TOP 5 VALUE r.{NumberField} FROM r ORDER BY r.{NumberField}",
                    expectedResult: first5Integers,
                    partitionKey: partitionKeyValue,
                    enableOptimisticDirectExecution: true,
                    pageSizeOptions: PageSizeOptions.NonGroupByWithContinuationTokenPageSizeOptions,
                    expectedPipelineType: TestInjections.PipelineType.Specialized),

                CreateInput(
                    query: $"SELECT TOP 5 VALUE r.{NumberField} FROM r ORDER BY r.{NumberField}",
                    expectedResult: first5Integers,
                    partitionKey: null,
                    enableOptimisticDirectExecution: true,
                    pageSizeOptions: PageSizeOptions.NonGroupByAndNoContinuationTokenPageSizeOptions,
                    expectedPipelineType: TestInjections.PipelineType.Specialized),
                CreateInput(
                    query: $"SELECT TOP 5 VALUE r.{NumberField} FROM r ORDER BY r.{NumberField}",
                    expectedResult: first5Integers,
                    partitionKey: null,
                    enableOptimisticDirectExecution: true,
                    pageSizeOptions: PageSizeOptions.NonGroupByWithContinuationTokenPageSizeOptions,
                    expectedPipelineType: TestInjections.PipelineType.Specialized),

                // OFFSET LIMIT with WHERE and BETWEEN (requiresDist = false)
                CreateInput(
                    query: $"SELECT VALUE r.numberField FROM r WHERE r.{NumberField} BETWEEN 0 AND {NumberOfDocuments} OFFSET 1 LIMIT 1",
                    expectedResult: new List<int> { 1 },
                    partitionKey: partitionKeyValue,
                    enableOptimisticDirectExecution: true,
                    pageSizeOptions: PageSizeOptions.NonGroupByAndNoContinuationTokenPageSizeOptions,
                    expectedPipelineType: TestInjections.PipelineType.OptimisticDirectExecution),
                CreateInput(
                    query: $"SELECT VALUE r.numberField FROM r WHERE r.{NumberField} BETWEEN 0 AND {NumberOfDocuments} OFFSET 1 LIMIT 1",
                    expectedResult: new List<int> { 1 },
                    partitionKey: partitionKeyValue,
                    enableOptimisticDirectExecution: true,
                    pageSizeOptions: PageSizeOptions.NonGroupByWithContinuationTokenPageSizeOptions,
                    expectedPipelineType: TestInjections.PipelineType.OptimisticDirectExecution),
                CreateInput(
                    query: $"SELECT VALUE r.numberField FROM r WHERE r.{NumberField} BETWEEN 0 AND {NumberOfDocuments} OFFSET 1 LIMIT 1",
                    expectedResult: new List<int> { 1 },
                    partitionKey: null,
                    enableOptimisticDirectExecution: true,
                    pageSizeOptions: PageSizeOptions.NonGroupByAndNoContinuationTokenPageSizeOptions,
                    expectedPipelineType: TestInjections.PipelineType.Specialized),
                CreateInput(
                    query: $"SELECT VALUE r.numberField FROM r WHERE r.{NumberField} BETWEEN 0 AND {NumberOfDocuments} OFFSET 1 LIMIT 1",
                    expectedResult: new List<int> { 1 },
                    partitionKey: null,
                    enableOptimisticDirectExecution: true,
                    pageSizeOptions: PageSizeOptions.NonGroupByWithContinuationTokenPageSizeOptions,
                    expectedPipelineType: TestInjections.PipelineType.Specialized)
            };

            IReadOnlyList<string> documents = CreateDocuments(NumberOfDocuments, PartitionKeyField, NumberField, NullField);

            await this.CreateIngestQueryDeleteAsync(
                ConnectionModes.Direct | ConnectionModes.Gateway,
                CollectionTypes.SinglePartition,
                documents,
                (container, documents) => RunTests(singlePartitionContainerTestCases, container),
                "/" + PartitionKeyField);

            await this.CreateIngestQueryDeleteAsync(
                ConnectionModes.Direct | ConnectionModes.Gateway,
                CollectionTypes.MultiPartition,
                documents,
                (container, documents) => RunTests(multiPartitionContainerTestCases, container),
                "/" + PartitionKeyField);
        }

        [TestMethod]
        public async Task TestQueriesWithPartitionKeyNone()
        {
            int documentCount = 400;
            IReadOnlyList<int> first400Integers = Enumerable.Range(0, documentCount).ToList();
            IReadOnlyList<int> first400IntegersReversed = Enumerable.Range(0, documentCount).Reverse().ToList();

            IReadOnlyList<DirectExecutionTestCase> testCases = new List<DirectExecutionTestCase>
            {
                CreateInput(
                    query: $"SELECT VALUE r.numberField FROM r",
                    expectedResult: first400Integers,
                    partitionKey: PartitionKey.None,
                    enableOptimisticDirectExecution: false,
                    pageSizeOptions: PageSizeOptions.PageSize100,
                    expectedPipelineType: TestInjections.PipelineType.Passthrough),
                CreateInput(
                    query: $"SELECT VALUE r.{NumberField} FROM r ORDER BY r.{NumberField} ASC",
                    expectedResult: first400Integers,
                    partitionKey: PartitionKey.None,
                    enableOptimisticDirectExecution: false,
                    pageSizeOptions: PageSizeOptions.PageSize100,
                    expectedPipelineType: TestInjections.PipelineType.Passthrough),
                CreateInput(
                    query: $"SELECT VALUE r.{NumberField} FROM r ORDER BY r.{NumberField} DESC",
                    expectedResult: first400IntegersReversed,
                    partitionKey: PartitionKey.None,
                    enableOptimisticDirectExecution: false,
                    pageSizeOptions: PageSizeOptions.PageSize100,
                    expectedPipelineType: TestInjections.PipelineType.Passthrough),
                CreateInput(
                    query: $"SELECT VALUE r.numberField FROM r WHERE r.{NumberField} BETWEEN 0 AND {NumberOfDocuments} OFFSET 1 LIMIT 1",
                    expectedResult: new List<int> { 1 },
                    partitionKey: PartitionKey.None,
                    enableOptimisticDirectExecution: false,
                    pageSizeOptions: PageSizeOptions.PageSize100,
                    expectedPipelineType: TestInjections.PipelineType.Passthrough),
                
                //TODO: Change expectedPipelineType to OptimisticDirectExecution once emulator is updated to 0415
                CreateInput(
                    query: $"SELECT VALUE r.numberField FROM r",
                    expectedResult: first400Integers,
                    partitionKey: PartitionKey.None,
                    enableOptimisticDirectExecution: true,
                    pageSizeOptions: PageSizeOptions.PageSize100,
                    expectedPipelineType: TestInjections.PipelineType.Specialized),

                //TODO: Change expectedPipelineType to OptimisticDirectExecution once emulator is updated to 0415
                CreateInput(
                    query: $"SELECT VALUE r.{NumberField} FROM r ORDER BY r.{NumberField} ASC",
                    expectedResult: first400Integers,
                    partitionKey: PartitionKey.None,
                    enableOptimisticDirectExecution: true,
                    pageSizeOptions: PageSizeOptions.PageSize100,
                    expectedPipelineType: TestInjections.PipelineType.Specialized),

                //TODO: Change expectedPipelineType to OptimisticDirectExecution once emulator is updated to 0415
                CreateInput(
                    query: $"SELECT VALUE r.{NumberField} FROM r ORDER BY r.{NumberField} DESC",
                    expectedResult: first400IntegersReversed,
                    partitionKey: PartitionKey.None,
                    enableOptimisticDirectExecution: true,
                    pageSizeOptions: PageSizeOptions.PageSize100,
                    expectedPipelineType: TestInjections.PipelineType.Specialized),

                CreateInput(
                    query: $"SELECT VALUE r.numberField FROM r WHERE r.{NumberField} BETWEEN 0 AND {NumberOfDocuments} OFFSET 1 LIMIT 1",
                    expectedResult: new List<int> { 1 },
                    partitionKey: PartitionKey.None,
                    enableOptimisticDirectExecution: true,
                    pageSizeOptions: PageSizeOptions.PageSize100,
                    expectedPipelineType: TestInjections.PipelineType.OptimisticDirectExecution),
            };

            List<string> documents = new List<string>(documentCount);
            for (int i = 0; i < documentCount; ++i)
            {
                string document = $@"{{ {NumberField}: {i}, {NullField}: null }}";
                documents.Add(document);
            }

            await this.CreateIngestQueryDeleteAsync(
                ConnectionModes.Direct | ConnectionModes.Gateway,
                CollectionTypes.NonPartitioned | CollectionTypes.SinglePartition | CollectionTypes.MultiPartition,
                documents,
                (container, documents) => RunTests(testCases, container),
                "/undefinedPartitionKey");
        }

        [TestMethod]
        public async Task TestFailingOptimisticDirectExecutionOutput()
        {
            IReadOnlyList<string> documents = CreateDocuments(NumberOfDocuments, PartitionKeyField, NumberField, NullField);

            // check if bad continuation queries and syntax error queries are handled by pipeline
            IDictionary<string, string> invalidQueries = new Dictionary<string, string>
            {
                { "SELECT * FROM t", Guid.NewGuid().ToString() },
                { "SELECT TOP 10 * FOM r", null },
                { "this is not a valid query", null },
            };

=======
    {
        private const int NumberOfDocuments = 8;
        private const string PartitionKeyField = "key";
        private const string NumberField = "numberField";
        private const string NullField = "nullField";

        private static class PageSizeOptions
        {
            public static readonly int[] NonGroupByAndNoContinuationTokenPageSizeOptions = { -1, 10 };
            public static readonly int[] NonGroupByWithContinuationTokenPageSizeOptions = { 1, 2 };
            public static readonly int[] GroupByPageSizeOptions = { -1 };
            public static readonly int[] PageSize100 = { 100 };
        }

        [TestMethod]
        public async Task TestPassingOptimisticDirectExecutionQueries()
        {
            IReadOnlyList<int> empty = new List<int>(0);
            IReadOnlyList<int> first5Integers = Enumerable.Range(0, 5).ToList();
            IReadOnlyList<int> first7Integers = Enumerable.Range(0, NumberOfDocuments).ToList();
            IReadOnlyList<int> first7IntegersReversed = Enumerable.Range(0, NumberOfDocuments).Reverse().ToList();

            PartitionKey partitionKeyValue = new PartitionKey("/value");
            List<DirectExecutionTestCase> singlePartitionContainerTestCases = new List<DirectExecutionTestCase>()
            {
                // Tests for bool enableOptimisticDirectExecution
                CreateInput(
                    query: $"SELECT TOP 5 VALUE r.numberField FROM r ORDER BY r.{PartitionKeyField}",
                    expectedResult: first5Integers,
                    partitionKey: partitionKeyValue,
                    enableOptimisticDirectExecution: true,
                    pageSizeOptions: PageSizeOptions.NonGroupByAndNoContinuationTokenPageSizeOptions,
                    expectedPipelineType: TestInjections.PipelineType.OptimisticDirectExecution),
                CreateInput(
                    query: $"SELECT TOP 5 VALUE r.numberField FROM r ORDER BY r.{PartitionKeyField}",
                    expectedResult: first5Integers,
                    partitionKey: partitionKeyValue,
                    enableOptimisticDirectExecution: false,
                    pageSizeOptions: PageSizeOptions.NonGroupByAndNoContinuationTokenPageSizeOptions,
                    expectedPipelineType: TestInjections.PipelineType.Passthrough),
                
                // Simple query (requiresDist = false)
                CreateInput(
                    query: $"SELECT VALUE r.numberField FROM r",
                    expectedResult: first7Integers,
                    partitionKey: partitionKeyValue,
                    enableOptimisticDirectExecution: true,
                    pageSizeOptions: PageSizeOptions.NonGroupByAndNoContinuationTokenPageSizeOptions,
                    expectedPipelineType: TestInjections.PipelineType.OptimisticDirectExecution),
                
                //TODO: Change expectedPipelineType to OptimisticDirectExecution once emulator is updated to 0415
                CreateInput(
                    query: $"SELECT VALUE r.numberField FROM r",
                    expectedResult: first7Integers,
                    partitionKey: partitionKeyValue,
                    enableOptimisticDirectExecution: true,
                    pageSizeOptions: PageSizeOptions.NonGroupByWithContinuationTokenPageSizeOptions,
                    expectedPipelineType: TestInjections.PipelineType.Specialized),

                CreateInput(
                    query: $"SELECT VALUE r.numberField FROM r",
                    expectedResult: first7Integers,
                    partitionKey: null,
                    enableOptimisticDirectExecution: true,
                    pageSizeOptions: PageSizeOptions.NonGroupByAndNoContinuationTokenPageSizeOptions,
                    expectedPipelineType: TestInjections.PipelineType.OptimisticDirectExecution),
                
                //TODO: Change expectedPipelineType to OptimisticDirectExecution once emulator is updated to 0415
                CreateInput(
                    query: $"SELECT VALUE r.numberField FROM r",
                    expectedResult: first7Integers,
                    partitionKey: null,
                    enableOptimisticDirectExecution: true,
                    pageSizeOptions: PageSizeOptions.NonGroupByWithContinuationTokenPageSizeOptions,
                    expectedPipelineType: TestInjections.PipelineType.Specialized),
                
                // DISTINCT with ORDER BY (requiresDist = true)
                CreateInput(
                    query: $"SELECT DISTINCT VALUE r.{NumberField} FROM r ORDER BY r.{NumberField} DESC",
                    expectedResult: first7IntegersReversed,
                    partitionKey: partitionKeyValue,
                    enableOptimisticDirectExecution: true,
                    pageSizeOptions: PageSizeOptions.NonGroupByAndNoContinuationTokenPageSizeOptions,
                    expectedPipelineType: TestInjections.PipelineType.OptimisticDirectExecution),
                CreateInput(
                    query: $"SELECT DISTINCT VALUE r.{NumberField} FROM r ORDER BY r.{NumberField} DESC",
                    expectedResult: first7IntegersReversed,
                    partitionKey: partitionKeyValue,
                    enableOptimisticDirectExecution: true,
                    pageSizeOptions: PageSizeOptions.NonGroupByWithContinuationTokenPageSizeOptions,
                    expectedPipelineType: TestInjections.PipelineType.Specialized),
                CreateInput(
                    query: $"SELECT DISTINCT VALUE r.{NumberField} FROM r ORDER BY r.{NumberField} DESC",
                    expectedResult: first7IntegersReversed,
                    partitionKey: null,
                    enableOptimisticDirectExecution: true,
                    pageSizeOptions: PageSizeOptions.NonGroupByAndNoContinuationTokenPageSizeOptions,
                    expectedPipelineType: TestInjections.PipelineType.OptimisticDirectExecution),
                CreateInput(
                    query: $"SELECT DISTINCT VALUE r.{NumberField} FROM r ORDER BY r.{NumberField} DESC",
                    expectedResult: first7IntegersReversed,
                    partitionKey: null,
                    enableOptimisticDirectExecution: true,
                    pageSizeOptions: PageSizeOptions.NonGroupByWithContinuationTokenPageSizeOptions,
                    expectedPipelineType: TestInjections.PipelineType.Specialized),
             
                // DISTINCT (requiresDist = true)
                CreateInput(
                    query: $"SELECT DISTINCT VALUE r.{NumberField} FROM r",
                    expectedResult: first7Integers,
                    partitionKey: partitionKeyValue,
                    enableOptimisticDirectExecution: true,
                    pageSizeOptions: PageSizeOptions.GroupByPageSizeOptions,
                    expectedPipelineType: TestInjections.PipelineType.OptimisticDirectExecution),
                CreateInput(
                    query: $"SELECT DISTINCT VALUE r.{NumberField} FROM r",
                    expectedResult: first7Integers,
                    partitionKey: null,
                    enableOptimisticDirectExecution: true,
                    pageSizeOptions: PageSizeOptions.GroupByPageSizeOptions,
                    expectedPipelineType: TestInjections.PipelineType.OptimisticDirectExecution),

                // TOP with GROUP BY (requiresDist = true)
                CreateInput(
                    query: $"SELECT TOP 5 VALUE r.{NumberField} FROM r GROUP BY r.{NumberField}",
                    expectedResult: first5Integers,
                    partitionKey: partitionKeyValue,
                    enableOptimisticDirectExecution: true,
                    pageSizeOptions: PageSizeOptions.GroupByPageSizeOptions,
                    expectedPipelineType: TestInjections.PipelineType.OptimisticDirectExecution),
                CreateInput(
                    query: $"SELECT TOP 5 VALUE r.{NumberField} FROM r GROUP BY r.{NumberField}",
                    expectedResult: first5Integers,
                    partitionKey: null,
                    enableOptimisticDirectExecution: true,
                    pageSizeOptions: PageSizeOptions.GroupByPageSizeOptions,
                    expectedPipelineType: TestInjections.PipelineType.OptimisticDirectExecution),

                // TOP (requiresDist = false)
                CreateInput(
                    query: $"SELECT TOP 5 VALUE r.{NumberField} FROM r",
                    expectedResult: first5Integers,
                    partitionKey: partitionKeyValue,
                    enableOptimisticDirectExecution: true,
                    pageSizeOptions: PageSizeOptions.NonGroupByAndNoContinuationTokenPageSizeOptions,
                    expectedPipelineType: TestInjections.PipelineType.OptimisticDirectExecution),

                //TODO: Change expectedPipelineType to OptimisticDirectExecution once emulator is updated to 0415
                CreateInput(
                    query: $"SELECT TOP 5 VALUE r.{NumberField} FROM r",
                    expectedResult: first5Integers,
                    partitionKey: partitionKeyValue,
                    enableOptimisticDirectExecution: true,
                    pageSizeOptions: PageSizeOptions.NonGroupByWithContinuationTokenPageSizeOptions,
                    expectedPipelineType: TestInjections.PipelineType.Specialized),

                CreateInput(
                    query: $"SELECT TOP 5 VALUE r.{NumberField} FROM r",
                    expectedResult: first5Integers,
                    partitionKey: null,
                    enableOptimisticDirectExecution: true,
                    pageSizeOptions: PageSizeOptions.NonGroupByAndNoContinuationTokenPageSizeOptions,
                    expectedPipelineType: TestInjections.PipelineType.OptimisticDirectExecution),

                //TODO: Change expectedPipelineType to OptimisticDirectExecution once emulator is updated to 0415
                CreateInput(
                    query: $"SELECT TOP 5 VALUE r.{NumberField} FROM r",
                    expectedResult: first5Integers,
                    partitionKey: null,
                    enableOptimisticDirectExecution: true,
                    pageSizeOptions: PageSizeOptions.NonGroupByWithContinuationTokenPageSizeOptions,
                    expectedPipelineType: TestInjections.PipelineType.Specialized),

                // TOP with ORDER BY (requiresDist = false)
                CreateInput(
                    query: $"SELECT TOP 5 VALUE r.{NumberField} FROM r ORDER BY r.{NumberField}",
                    expectedResult: first5Integers,
                    partitionKey: partitionKeyValue,
                    enableOptimisticDirectExecution: true,
                    pageSizeOptions: PageSizeOptions.NonGroupByAndNoContinuationTokenPageSizeOptions,
                    expectedPipelineType: TestInjections.PipelineType.OptimisticDirectExecution),
                
                //TODO: Change expectedPipelineType to OptimisticDirectExecution once emulator is updated to 0415
                CreateInput(
                    query: $"SELECT TOP 5 VALUE r.{NumberField} FROM r ORDER BY r.{NumberField}",
                    expectedResult: first5Integers,
                    partitionKey: partitionKeyValue,
                    enableOptimisticDirectExecution: true,
                    pageSizeOptions: PageSizeOptions.NonGroupByWithContinuationTokenPageSizeOptions,
                    expectedPipelineType: TestInjections.PipelineType.Specialized),

                CreateInput(
                    query: $"SELECT TOP 5 VALUE r.{NumberField} FROM r ORDER BY r.{NumberField}",
                    expectedResult: first5Integers,
                    partitionKey: null,
                    enableOptimisticDirectExecution: true,
                    pageSizeOptions: PageSizeOptions.NonGroupByAndNoContinuationTokenPageSizeOptions,
                    expectedPipelineType: TestInjections.PipelineType.OptimisticDirectExecution),
                
                //TODO: Change expectedPipelineType to OptimisticDirectExecution once emulator is updated to 0415
                CreateInput(
                    query: $"SELECT TOP 5 VALUE r.{NumberField} FROM r ORDER BY r.{NumberField}",
                    expectedResult: first5Integers,
                    partitionKey: null,
                    enableOptimisticDirectExecution: true,
                    pageSizeOptions: PageSizeOptions.NonGroupByWithContinuationTokenPageSizeOptions,
                    expectedPipelineType: TestInjections.PipelineType.Specialized),

                // OFFSET LIMIT with WHERE and BETWEEN (requiresDist = false)
                CreateInput(
                    query: $"SELECT VALUE r.numberField FROM r WHERE r.{NumberField} BETWEEN 0 AND {NumberOfDocuments} OFFSET 1 LIMIT 1",
                    expectedResult: new List<int> { 1 },
                    partitionKey: partitionKeyValue,
                    pageSizeOptions: PageSizeOptions.NonGroupByAndNoContinuationTokenPageSizeOptions,
                    enableOptimisticDirectExecution: true,
                    expectedPipelineType: TestInjections.PipelineType.OptimisticDirectExecution),
                CreateInput(
                    query: $"SELECT VALUE r.numberField FROM r WHERE r.{NumberField} BETWEEN 0 AND {NumberOfDocuments} OFFSET 1 LIMIT 1",
                    expectedResult: new List<int> { 1 },
                    partitionKey: partitionKeyValue,
                    pageSizeOptions: PageSizeOptions.NonGroupByWithContinuationTokenPageSizeOptions,
                    enableOptimisticDirectExecution: true,
                    expectedPipelineType: TestInjections.PipelineType.OptimisticDirectExecution),
                CreateInput(
                    query: $"SELECT VALUE r.numberField FROM r WHERE r.{NumberField} BETWEEN 0 AND {NumberOfDocuments} OFFSET 1 LIMIT 1",
                    expectedResult: new List<int> { 1 },
                    partitionKey: null,
                    pageSizeOptions: PageSizeOptions.NonGroupByAndNoContinuationTokenPageSizeOptions,
                    enableOptimisticDirectExecution: true,
                    expectedPipelineType: TestInjections.PipelineType.OptimisticDirectExecution),
                CreateInput(
                    query: $"SELECT VALUE r.numberField FROM r WHERE r.{NumberField} BETWEEN 0 AND {NumberOfDocuments} OFFSET 1 LIMIT 1",
                    expectedResult: new List<int> { 1 },
                    partitionKey: null,
                    pageSizeOptions: PageSizeOptions.NonGroupByWithContinuationTokenPageSizeOptions,
                    enableOptimisticDirectExecution: true,
                    expectedPipelineType: TestInjections.PipelineType.OptimisticDirectExecution)
            };

            List<DirectExecutionTestCase> multiPartitionContainerTestCases = new List<DirectExecutionTestCase>()
            {
                // Simple query (requiresDist = false)
                CreateInput(
                    query: $"SELECT VALUE r.numberField FROM r",
                    expectedResult: first7Integers,
                    partitionKey: partitionKeyValue,
                    enableOptimisticDirectExecution: true,
                    pageSizeOptions: PageSizeOptions.NonGroupByAndNoContinuationTokenPageSizeOptions,
                    expectedPipelineType: TestInjections.PipelineType.OptimisticDirectExecution),
                
                //TODO: Change expectedPipelineType to OptimisticDirectExecution once emulator is updated to 0415
                CreateInput(
                    query: $"SELECT VALUE r.numberField FROM r",
                    expectedResult: first7Integers,
                    partitionKey: partitionKeyValue,
                    enableOptimisticDirectExecution: true,
                    pageSizeOptions: PageSizeOptions.NonGroupByWithContinuationTokenPageSizeOptions,
                    expectedPipelineType: TestInjections.PipelineType.Specialized),

                CreateInput(
                    query: $"SELECT VALUE r.numberField FROM r",
                    expectedResult: first7Integers,
                    partitionKey: null,
                    enableOptimisticDirectExecution: true,
                    pageSizeOptions: PageSizeOptions.NonGroupByAndNoContinuationTokenPageSizeOptions,
                    expectedPipelineType: TestInjections.PipelineType.Passthrough),
                CreateInput(
                    query: $"SELECT VALUE r.numberField FROM r",
                    expectedResult: first7Integers,
                    partitionKey: null,
                    enableOptimisticDirectExecution: true,
                    pageSizeOptions: PageSizeOptions.NonGroupByWithContinuationTokenPageSizeOptions,
                    expectedPipelineType: TestInjections.PipelineType.Passthrough),

                // DISTINCT with ORDER BY (requiresDist = true)
                CreateInput(
                    query: $"SELECT DISTINCT VALUE r.{NumberField} FROM r ORDER BY r.{NumberField} DESC",
                    expectedResult: first7IntegersReversed,
                    partitionKey: partitionKeyValue,
                    enableOptimisticDirectExecution: true,
                    pageSizeOptions: PageSizeOptions.NonGroupByAndNoContinuationTokenPageSizeOptions,
                    expectedPipelineType: TestInjections.PipelineType.OptimisticDirectExecution),
                CreateInput(
                    query: $"SELECT DISTINCT VALUE r.{NumberField} FROM r ORDER BY r.{NumberField} DESC",
                    expectedResult: first7IntegersReversed,
                    partitionKey: partitionKeyValue,
                    enableOptimisticDirectExecution: true,
                    pageSizeOptions: PageSizeOptions.NonGroupByWithContinuationTokenPageSizeOptions,
                    expectedPipelineType: TestInjections.PipelineType.Specialized),
                CreateInput(
                    query: $"SELECT DISTINCT VALUE r.{NumberField} FROM r ORDER BY r.{NumberField} DESC",
                    expectedResult: first7IntegersReversed,
                    partitionKey: null,
                    enableOptimisticDirectExecution: true,
                    pageSizeOptions: PageSizeOptions.NonGroupByAndNoContinuationTokenPageSizeOptions,
                    expectedPipelineType: TestInjections.PipelineType.Specialized),
                CreateInput(
                    query: $"SELECT DISTINCT VALUE r.{NumberField} FROM r ORDER BY r.{NumberField} DESC",
                    expectedResult: first7IntegersReversed,
                    partitionKey: null,
                    enableOptimisticDirectExecution: true,
                    pageSizeOptions: PageSizeOptions.NonGroupByWithContinuationTokenPageSizeOptions,
                    expectedPipelineType: TestInjections.PipelineType.Specialized),

                // TOP (requiresDist = false)
                CreateInput(
                    query: $"SELECT TOP 5 VALUE r.{NumberField} FROM r",
                    expectedResult: first5Integers,
                    partitionKey: partitionKeyValue,
                    enableOptimisticDirectExecution: true,
                    pageSizeOptions: PageSizeOptions.NonGroupByAndNoContinuationTokenPageSizeOptions,
                    expectedPipelineType: TestInjections.PipelineType.OptimisticDirectExecution),

                //TODO: Change expectedPipelineType to OptimisticDirectExecution once emulator is updated to 0415
                CreateInput(
                    query: $"SELECT TOP 5 VALUE r.{NumberField} FROM r",
                    expectedResult: first5Integers,
                    partitionKey: partitionKeyValue,
                    enableOptimisticDirectExecution: true,
                    pageSizeOptions: PageSizeOptions.NonGroupByWithContinuationTokenPageSizeOptions,
                    expectedPipelineType: TestInjections.PipelineType.Specialized),

                CreateInput(
                    query: $"SELECT TOP 5 VALUE r.{NumberField} FROM r",
                    expectedResult: first5Integers,
                    partitionKey: null,
                    enableOptimisticDirectExecution: true,
                    pageSizeOptions: PageSizeOptions.NonGroupByAndNoContinuationTokenPageSizeOptions,
                    expectedPipelineType: TestInjections.PipelineType.Specialized),
                CreateInput(
                    query: $"SELECT TOP 5 VALUE r.{NumberField} FROM r",
                    expectedResult: first5Integers,
                    partitionKey: null,
                    enableOptimisticDirectExecution: true,
                    pageSizeOptions: PageSizeOptions.NonGroupByWithContinuationTokenPageSizeOptions,
                    expectedPipelineType: TestInjections.PipelineType.Specialized),

                // TOP with ORDER BY (requiresDist = false)
                CreateInput(
                    query: $"SELECT TOP 5 VALUE r.{NumberField} FROM r ORDER BY r.{NumberField}",
                    expectedResult: first5Integers,
                    partitionKey: partitionKeyValue,
                    enableOptimisticDirectExecution: true,
                    pageSizeOptions: PageSizeOptions.NonGroupByAndNoContinuationTokenPageSizeOptions,
                    expectedPipelineType: TestInjections.PipelineType.OptimisticDirectExecution),
                
                //TODO: Change expectedPipelineType to OptimisticDirectExecution once emulator is updated to 0415
                CreateInput(
                    query: $"SELECT TOP 5 VALUE r.{NumberField} FROM r ORDER BY r.{NumberField}",
                    expectedResult: first5Integers,
                    partitionKey: partitionKeyValue,
                    enableOptimisticDirectExecution: true,
                    pageSizeOptions: PageSizeOptions.NonGroupByWithContinuationTokenPageSizeOptions,
                    expectedPipelineType: TestInjections.PipelineType.Specialized),

                CreateInput(
                    query: $"SELECT TOP 5 VALUE r.{NumberField} FROM r ORDER BY r.{NumberField}",
                    expectedResult: first5Integers,
                    partitionKey: null,
                    enableOptimisticDirectExecution: true,
                    pageSizeOptions: PageSizeOptions.NonGroupByAndNoContinuationTokenPageSizeOptions,
                    expectedPipelineType: TestInjections.PipelineType.Specialized),
                CreateInput(
                    query: $"SELECT TOP 5 VALUE r.{NumberField} FROM r ORDER BY r.{NumberField}",
                    expectedResult: first5Integers,
                    partitionKey: null,
                    enableOptimisticDirectExecution: true,
                    pageSizeOptions: PageSizeOptions.NonGroupByWithContinuationTokenPageSizeOptions,
                    expectedPipelineType: TestInjections.PipelineType.Specialized),

                // OFFSET LIMIT with WHERE and BETWEEN (requiresDist = false)
                CreateInput(
                    query: $"SELECT VALUE r.numberField FROM r WHERE r.{NumberField} BETWEEN 0 AND {NumberOfDocuments} OFFSET 1 LIMIT 1",
                    expectedResult: new List<int> { 1 },
                    partitionKey: partitionKeyValue,
                    enableOptimisticDirectExecution: true,
                    pageSizeOptions: PageSizeOptions.NonGroupByAndNoContinuationTokenPageSizeOptions,
                    expectedPipelineType: TestInjections.PipelineType.OptimisticDirectExecution),
                CreateInput(
                    query: $"SELECT VALUE r.numberField FROM r WHERE r.{NumberField} BETWEEN 0 AND {NumberOfDocuments} OFFSET 1 LIMIT 1",
                    expectedResult: new List<int> { 1 },
                    partitionKey: partitionKeyValue,
                    enableOptimisticDirectExecution: true,
                    pageSizeOptions: PageSizeOptions.NonGroupByWithContinuationTokenPageSizeOptions,
                    expectedPipelineType: TestInjections.PipelineType.OptimisticDirectExecution),
                CreateInput(
                    query: $"SELECT VALUE r.numberField FROM r WHERE r.{NumberField} BETWEEN 0 AND {NumberOfDocuments} OFFSET 1 LIMIT 1",
                    expectedResult: new List<int> { 1 },
                    partitionKey: null,
                    enableOptimisticDirectExecution: true,
                    pageSizeOptions: PageSizeOptions.NonGroupByAndNoContinuationTokenPageSizeOptions,
                    expectedPipelineType: TestInjections.PipelineType.Specialized),
                CreateInput(
                    query: $"SELECT VALUE r.numberField FROM r WHERE r.{NumberField} BETWEEN 0 AND {NumberOfDocuments} OFFSET 1 LIMIT 1",
                    expectedResult: new List<int> { 1 },
                    partitionKey: null,
                    enableOptimisticDirectExecution: true,
                    pageSizeOptions: PageSizeOptions.NonGroupByWithContinuationTokenPageSizeOptions,
                    expectedPipelineType: TestInjections.PipelineType.Specialized)
            };

            IReadOnlyList<string> documents = CreateDocuments(NumberOfDocuments, PartitionKeyField, NumberField, NullField);

            await this.CreateIngestQueryDeleteAsync(
                ConnectionModes.Direct | ConnectionModes.Gateway,
                CollectionTypes.SinglePartition,
                documents,
                (container, documents) => RunTests(singlePartitionContainerTestCases, container),
                "/" + PartitionKeyField);

            await this.CreateIngestQueryDeleteAsync(
                ConnectionModes.Direct | ConnectionModes.Gateway,
                CollectionTypes.MultiPartition,
                documents,
                (container, documents) => RunTests(multiPartitionContainerTestCases, container),
                "/" + PartitionKeyField);
        }

        [TestMethod]
        public async Task TestQueriesWithPartitionKeyNone()
        {
            int documentCount = 400;
            IReadOnlyList<int> first400Integers = Enumerable.Range(0, documentCount).ToList();
            IReadOnlyList<int> first400IntegersReversed = Enumerable.Range(0, documentCount).Reverse().ToList();

            IReadOnlyList<DirectExecutionTestCase> testCases = new List<DirectExecutionTestCase>
            {
                CreateInput(
                    query: $"SELECT VALUE r.numberField FROM r",
                    expectedResult: first400Integers,
                    partitionKey: PartitionKey.None,
                    enableOptimisticDirectExecution: false,
                    pageSizeOptions: PageSizeOptions.PageSize100,
                    expectedPipelineType: TestInjections.PipelineType.Passthrough),
                CreateInput(
                    query: $"SELECT VALUE r.{NumberField} FROM r ORDER BY r.{NumberField} ASC",
                    expectedResult: first400Integers,
                    partitionKey: PartitionKey.None,
                    enableOptimisticDirectExecution: false,
                    pageSizeOptions: PageSizeOptions.PageSize100,
                    expectedPipelineType: TestInjections.PipelineType.Passthrough),
                CreateInput(
                    query: $"SELECT VALUE r.{NumberField} FROM r ORDER BY r.{NumberField} DESC",
                    expectedResult: first400IntegersReversed,
                    partitionKey: PartitionKey.None,
                    enableOptimisticDirectExecution: false,
                    pageSizeOptions: PageSizeOptions.PageSize100,
                    expectedPipelineType: TestInjections.PipelineType.Passthrough),
                CreateInput(
                    query: $"SELECT VALUE r.numberField FROM r WHERE r.{NumberField} BETWEEN 0 AND {NumberOfDocuments} OFFSET 1 LIMIT 1",
                    expectedResult: new List<int> { 1 },
                    partitionKey: PartitionKey.None,
                    enableOptimisticDirectExecution: false,
                    pageSizeOptions: PageSizeOptions.PageSize100,
                    expectedPipelineType: TestInjections.PipelineType.Passthrough),
                
                //TODO: Change expectedPipelineType to OptimisticDirectExecution once emulator is updated to 0415
                CreateInput(
                    query: $"SELECT VALUE r.numberField FROM r",
                    expectedResult: first400Integers,
                    partitionKey: PartitionKey.None,
                    enableOptimisticDirectExecution: true,
                    pageSizeOptions: PageSizeOptions.PageSize100,
                    expectedPipelineType: TestInjections.PipelineType.Specialized),

                //TODO: Change expectedPipelineType to OptimisticDirectExecution once emulator is updated to 0415
                CreateInput(
                    query: $"SELECT VALUE r.{NumberField} FROM r ORDER BY r.{NumberField} ASC",
                    expectedResult: first400Integers,
                    partitionKey: PartitionKey.None,
                    enableOptimisticDirectExecution: true,
                    pageSizeOptions: PageSizeOptions.PageSize100,
                    expectedPipelineType: TestInjections.PipelineType.Specialized),

                //TODO: Change expectedPipelineType to OptimisticDirectExecution once emulator is updated to 0415
                CreateInput(
                    query: $"SELECT VALUE r.{NumberField} FROM r ORDER BY r.{NumberField} DESC",
                    expectedResult: first400IntegersReversed,
                    partitionKey: PartitionKey.None,
                    enableOptimisticDirectExecution: true,
                    pageSizeOptions: PageSizeOptions.PageSize100,
                    expectedPipelineType: TestInjections.PipelineType.Specialized),

                CreateInput(
                    query: $"SELECT VALUE r.numberField FROM r WHERE r.{NumberField} BETWEEN 0 AND {NumberOfDocuments} OFFSET 1 LIMIT 1",
                    expectedResult: new List<int> { 1 },
                    partitionKey: PartitionKey.None,
                    enableOptimisticDirectExecution: true,
                    pageSizeOptions: PageSizeOptions.PageSize100,
                    expectedPipelineType: TestInjections.PipelineType.OptimisticDirectExecution),
            };

            List<string> documents = new List<string>(documentCount);
            for (int i = 0; i < documentCount; ++i)
            {
                string document = $@"{{ {NumberField}: {i}, {NullField}: null }}";
                documents.Add(document);
            }

            await this.CreateIngestQueryDeleteAsync(
                ConnectionModes.Direct | ConnectionModes.Gateway,
                CollectionTypes.NonPartitioned | CollectionTypes.SinglePartition | CollectionTypes.MultiPartition,
                documents,
                (container, documents) => RunTests(testCases, container),
                "/undefinedPartitionKey");
        }

        [TestMethod]
        public async Task TestFailingOptimisticDirectExecutionOutput()
        {
            IReadOnlyList<string> documents = CreateDocuments(NumberOfDocuments, PartitionKeyField, NumberField, NullField);

            // check if bad continuation queries and syntax error queries are handled by pipeline
            IDictionary<string, string> invalidQueries = new Dictionary<string, string>
            {
                { "SELECT * FROM t", Guid.NewGuid().ToString() },
                { "SELECT TOP 10 * FOM r", null },
                { "this is not a valid query", null },
            };

>>>>>>> a0f1c305
            await this.CreateIngestQueryDeleteAsync(
                ConnectionModes.Direct | ConnectionModes.Gateway,
                CollectionTypes.SinglePartition | CollectionTypes.MultiPartition,
                documents,
                (container, documents) => RunFailingTests(container, invalidQueries),
                "/" + PartitionKeyField);
        }

        private static async Task RunTests(IEnumerable<DirectExecutionTestCase> testCases, Container container)
        {
            foreach (DirectExecutionTestCase testCase in testCases)
            {
                foreach (int pageSize in testCase.PageSizeOptions)
                {
                    QueryRequestOptions feedOptions = new QueryRequestOptions
                    {
                        MaxItemCount = pageSize,
                        PartitionKey = testCase.PartitionKey,
                        EnableOptimisticDirectExecution = testCase.EnableOptimisticDirectExecution,
                        TestSettings = new TestInjections(simulate429s: false, simulateEmptyPages: false, new TestInjections.ResponseStats())
                    };

                    List<CosmosElement> items = await RunQueryAsync(
                            container,
                            testCase.Query,
                            feedOptions);

                    int[] actual = items.Cast<CosmosNumber>().Select(x => (int)Number64.ToLong(x.Value)).ToArray();

                    Assert.IsTrue(testCase.ExpectedResult.SequenceEqual(actual));
                    Assert.AreEqual(testCase.ExpectedPipelineType, feedOptions.TestSettings.Stats.PipelineType.Value);
                }
            }
        }

        private static async Task RunFailingTests(Container container, IDictionary<string, string> invalidQueries)
        {
            QueryRequestOptions feedOptions = new QueryRequestOptions
            {
                PartitionKey = new Cosmos.PartitionKey("/value"),
                EnableOptimisticDirectExecution = true,
                TestSettings = new TestInjections(simulate429s: false, simulateEmptyPages: false, new TestInjections.ResponseStats())
            };

            foreach (KeyValuePair<string, string> queryAndResult in invalidQueries)
            {
                try
                {
                    await container.GetItemQueryIterator<string>(
                        queryDefinition: new QueryDefinition(queryAndResult.Key),
                        continuationToken: queryAndResult.Value,
                        requestOptions: feedOptions).ReadNextAsync();

                    Assert.Fail("Expect exception");
                }
                catch (CosmosException dce)
                {
                    Assert.IsTrue(dce.StatusCode == HttpStatusCode.BadRequest);
                }
                catch (AggregateException aggrEx)
                {
                    Assert.Fail(aggrEx.ToString());
                }
            }
        }

        private static IReadOnlyList<string> CreateDocuments(int documentCount, string partitionKey, string numberField, string nullField)
        {
            List<string> documents = new List<string>(documentCount);
            for (int i = 0; i < documentCount; ++i)
            {
                string document = $@"{{ {partitionKey}: ""/value"", {numberField}: {i}, {nullField}: null }}";
                documents.Add(document);
            }
<<<<<<< HEAD

            return documents;
        }

        private static DirectExecutionTestCase CreateInput(
            string query,
            IReadOnlyList<int> expectedResult,
            PartitionKey? partitionKey,
            bool enableOptimisticDirectExecution,
            int[] pageSizeOptions,
            TestInjections.PipelineType expectedPipelineType)
        {
            return new DirectExecutionTestCase(query, expectedResult, partitionKey, enableOptimisticDirectExecution, pageSizeOptions, expectedPipelineType);
        }

        private readonly struct DirectExecutionTestCase
        {
=======

            return documents;
        }

        private static DirectExecutionTestCase CreateInput(
            string query,
            IReadOnlyList<int> expectedResult,
            PartitionKey? partitionKey,
            bool enableOptimisticDirectExecution,
            int[] pageSizeOptions,
            TestInjections.PipelineType expectedPipelineType)
        {
            return new DirectExecutionTestCase(query, expectedResult, partitionKey, enableOptimisticDirectExecution, pageSizeOptions, expectedPipelineType);
        }

        private readonly struct DirectExecutionTestCase
        {
>>>>>>> a0f1c305
            public string Query { get; }
            public IReadOnlyList<int> ExpectedResult { get; }
            public PartitionKey? PartitionKey { get; }
            public bool EnableOptimisticDirectExecution { get; }
            public int[] PageSizeOptions { get; }
            public TestInjections.PipelineType ExpectedPipelineType { get; }

            public DirectExecutionTestCase(
                string query,
                IReadOnlyList<int> expectedResult,
                PartitionKey? partitionKey,
                bool enableOptimisticDirectExecution,
                int[] pageSizeOptions,
                TestInjections.PipelineType expectedPipelineType)
            {
                this.Query = query;
                this.ExpectedResult = expectedResult;
                this.PartitionKey = partitionKey;
                this.EnableOptimisticDirectExecution = enableOptimisticDirectExecution;
                this.PageSizeOptions = pageSizeOptions;
                this.ExpectedPipelineType = expectedPipelineType;
            }
        }
    }
}<|MERGE_RESOLUTION|>--- conflicted
+++ resolved
@@ -12,408 +12,407 @@
     [TestClass]
     [TestCategory("Query")]
     public sealed class OptimisticDirectExecutionQueryTests : QueryTestsBase
-<<<<<<< HEAD
-    {
-        private const int NumberOfDocuments = 8;
-        private const string PartitionKeyField = "key";
-        private const string NumberField = "numberField";
-        private const string NullField = "nullField";
-
+    {
+        private const int NumberOfDocuments = 8;
+        private const string PartitionKeyField = "key";
+        private const string NumberField = "numberField";
+        private const string NullField = "nullField";
+
         private static class PageSizeOptions
         {
-            public static readonly int[] NonGroupByAndNoContinuationTokenPageSizeOptions = { -1, 10 };
-            public static readonly int[] NonGroupByWithContinuationTokenPageSizeOptions = { 1, 2 };
-            public static readonly int[] GroupByPageSizeOptions = { -1 };
+            public static readonly int[] NonGroupByAndNoContinuationTokenPageSizeOptions = { -1, 10 };
+            public static readonly int[] NonGroupByWithContinuationTokenPageSizeOptions = { 1, 2 };
+            public static readonly int[] GroupByPageSizeOptions = { -1 };
             public static readonly int[] PageSize100 = { 100 };
         }
 
         [TestMethod]
         public async Task TestPassingOptimisticDirectExecutionQueries()
-        {
-            IReadOnlyList<int> empty = new List<int>(0);
-            IReadOnlyList<int> first5Integers = Enumerable.Range(0, 5).ToList();
-            IReadOnlyList<int> first7Integers = Enumerable.Range(0, NumberOfDocuments).ToList();
-            IReadOnlyList<int> first7IntegersReversed = Enumerable.Range(0, NumberOfDocuments).Reverse().ToList();
-
-            PartitionKey partitionKeyValue = new PartitionKey("/value");
+        {
+            IReadOnlyList<int> empty = new List<int>(0);
+            IReadOnlyList<int> first5Integers = Enumerable.Range(0, 5).ToList();
+            IReadOnlyList<int> first7Integers = Enumerable.Range(0, NumberOfDocuments).ToList();
+            IReadOnlyList<int> first7IntegersReversed = Enumerable.Range(0, NumberOfDocuments).Reverse().ToList();
+
+            PartitionKey partitionKeyValue = new PartitionKey("/value");
             List<DirectExecutionTestCase> singlePartitionContainerTestCases = new List<DirectExecutionTestCase>()
             {
                 // Tests for bool enableOptimisticDirectExecution
-                CreateInput(
-                    query: $"SELECT TOP 5 VALUE r.numberField FROM r ORDER BY r.{PartitionKeyField}",
-                    expectedResult: first5Integers,
-                    partitionKey: partitionKeyValue,
-                    enableOptimisticDirectExecution: true,
-                    pageSizeOptions: PageSizeOptions.NonGroupByAndNoContinuationTokenPageSizeOptions,
-                    expectedPipelineType: TestInjections.PipelineType.OptimisticDirectExecution),
-                CreateInput(
-                    query: $"SELECT TOP 5 VALUE r.numberField FROM r ORDER BY r.{PartitionKeyField}",
-                    expectedResult: first5Integers,
-                    partitionKey: partitionKeyValue,
-                    enableOptimisticDirectExecution: false,
-                    pageSizeOptions: PageSizeOptions.NonGroupByAndNoContinuationTokenPageSizeOptions,
+                CreateInput(
+                    query: $"SELECT TOP 5 VALUE r.numberField FROM r ORDER BY r.{PartitionKeyField}",
+                    expectedResult: first5Integers,
+                    partitionKey: partitionKeyValue,
+                    enableOptimisticDirectExecution: true,
+                    pageSizeOptions: PageSizeOptions.NonGroupByAndNoContinuationTokenPageSizeOptions,
+                    expectedPipelineType: TestInjections.PipelineType.OptimisticDirectExecution),
+                CreateInput(
+                    query: $"SELECT TOP 5 VALUE r.numberField FROM r ORDER BY r.{PartitionKeyField}",
+                    expectedResult: first5Integers,
+                    partitionKey: partitionKeyValue,
+                    enableOptimisticDirectExecution: false,
+                    pageSizeOptions: PageSizeOptions.NonGroupByAndNoContinuationTokenPageSizeOptions,
                     expectedPipelineType: TestInjections.PipelineType.Passthrough),
                 
-                // Simple query (requiresDist = false)
-                CreateInput(
-                    query: $"SELECT VALUE r.numberField FROM r",
-                    expectedResult: first7Integers,
-                    partitionKey: partitionKeyValue,
-                    enableOptimisticDirectExecution: true,
-                    pageSizeOptions: PageSizeOptions.NonGroupByAndNoContinuationTokenPageSizeOptions,
+                // Simple query (requiresDist = false)
+                CreateInput(
+                    query: $"SELECT VALUE r.numberField FROM r",
+                    expectedResult: first7Integers,
+                    partitionKey: partitionKeyValue,
+                    enableOptimisticDirectExecution: true,
+                    pageSizeOptions: PageSizeOptions.NonGroupByAndNoContinuationTokenPageSizeOptions,
+                    expectedPipelineType: TestInjections.PipelineType.OptimisticDirectExecution),
+                
+                //TODO: Change expectedPipelineType to OptimisticDirectExecution once emulator is updated to 0415
+                CreateInput(
+                    query: $"SELECT VALUE r.numberField FROM r",
+                    expectedResult: first7Integers,
+                    partitionKey: partitionKeyValue,
+                    enableOptimisticDirectExecution: true,
+                    pageSizeOptions: PageSizeOptions.NonGroupByWithContinuationTokenPageSizeOptions,
+                    expectedPipelineType: TestInjections.PipelineType.Specialized),
+
+                CreateInput(
+                    query: $"SELECT VALUE r.numberField FROM r",
+                    expectedResult: first7Integers,
+                    partitionKey: null,
+                    enableOptimisticDirectExecution: true,
+                    pageSizeOptions: PageSizeOptions.NonGroupByAndNoContinuationTokenPageSizeOptions,
                     expectedPipelineType: TestInjections.PipelineType.OptimisticDirectExecution),
-                
-                //TODO: Change expectedPipelineType to OptimisticDirectExecution once emulator is updated to 0415
-                CreateInput(
-                    query: $"SELECT VALUE r.numberField FROM r",
-                    expectedResult: first7Integers,
-                    partitionKey: partitionKeyValue,
-                    enableOptimisticDirectExecution: true,
-                    pageSizeOptions: PageSizeOptions.NonGroupByWithContinuationTokenPageSizeOptions,
+                
+                //TODO: Change expectedPipelineType to OptimisticDirectExecution once emulator is updated to 0415
+                CreateInput(
+                    query: $"SELECT VALUE r.numberField FROM r",
+                    expectedResult: first7Integers,
+                    partitionKey: null,
+                    enableOptimisticDirectExecution: true,
+                    pageSizeOptions: PageSizeOptions.NonGroupByWithContinuationTokenPageSizeOptions,
+                    expectedPipelineType: TestInjections.PipelineType.Specialized),
+                
+                // DISTINCT with ORDER BY (requiresDist = true)
+                CreateInput(
+                    query: $"SELECT DISTINCT VALUE r.{NumberField} FROM r ORDER BY r.{NumberField} DESC",
+                    expectedResult: first7IntegersReversed,
+                    partitionKey: partitionKeyValue,
+                    enableOptimisticDirectExecution: true,
+                    pageSizeOptions: PageSizeOptions.NonGroupByAndNoContinuationTokenPageSizeOptions,
+                    expectedPipelineType: TestInjections.PipelineType.OptimisticDirectExecution),
+                CreateInput(
+                    query: $"SELECT DISTINCT VALUE r.{NumberField} FROM r ORDER BY r.{NumberField} DESC",
+                    expectedResult: first7IntegersReversed,
+                    partitionKey: partitionKeyValue,
+                    enableOptimisticDirectExecution: true,
+                    pageSizeOptions: PageSizeOptions.NonGroupByWithContinuationTokenPageSizeOptions,
+                    expectedPipelineType: TestInjections.PipelineType.Specialized),
+                CreateInput(
+                    query: $"SELECT DISTINCT VALUE r.{NumberField} FROM r ORDER BY r.{NumberField} DESC",
+                    expectedResult: first7IntegersReversed,
+                    partitionKey: null,
+                    enableOptimisticDirectExecution: true,
+                    pageSizeOptions: PageSizeOptions.NonGroupByAndNoContinuationTokenPageSizeOptions,
+                    expectedPipelineType: TestInjections.PipelineType.OptimisticDirectExecution),
+                CreateInput(
+                    query: $"SELECT DISTINCT VALUE r.{NumberField} FROM r ORDER BY r.{NumberField} DESC",
+                    expectedResult: first7IntegersReversed,
+                    partitionKey: null,
+                    enableOptimisticDirectExecution: true,
+                    pageSizeOptions: PageSizeOptions.NonGroupByWithContinuationTokenPageSizeOptions,
+                    expectedPipelineType: TestInjections.PipelineType.Specialized),
+             
+                // DISTINCT (requiresDist = true)
+                CreateInput(
+                    query: $"SELECT DISTINCT VALUE r.{NumberField} FROM r",
+                    expectedResult: first7Integers,
+                    partitionKey: partitionKeyValue,
+                    enableOptimisticDirectExecution: true,
+                    pageSizeOptions: PageSizeOptions.GroupByPageSizeOptions,
+                    expectedPipelineType: TestInjections.PipelineType.OptimisticDirectExecution),
+                CreateInput(
+                    query: $"SELECT DISTINCT VALUE r.{NumberField} FROM r",
+                    expectedResult: first7Integers,
+                    partitionKey: null,
+                    enableOptimisticDirectExecution: true,
+                    pageSizeOptions: PageSizeOptions.GroupByPageSizeOptions,
+                    expectedPipelineType: TestInjections.PipelineType.OptimisticDirectExecution),
+
+                // TOP with GROUP BY (requiresDist = true)
+                CreateInput(
+                    query: $"SELECT TOP 5 VALUE r.{NumberField} FROM r GROUP BY r.{NumberField}",
+                    expectedResult: first5Integers,
+                    partitionKey: partitionKeyValue,
+                    enableOptimisticDirectExecution: true,
+                    pageSizeOptions: PageSizeOptions.GroupByPageSizeOptions,
+                    expectedPipelineType: TestInjections.PipelineType.OptimisticDirectExecution),
+                CreateInput(
+                    query: $"SELECT TOP 5 VALUE r.{NumberField} FROM r GROUP BY r.{NumberField}",
+                    expectedResult: first5Integers,
+                    partitionKey: null,
+                    enableOptimisticDirectExecution: true,
+                    pageSizeOptions: PageSizeOptions.GroupByPageSizeOptions,
+                    expectedPipelineType: TestInjections.PipelineType.OptimisticDirectExecution),
+
+                // TOP (requiresDist = false)
+                CreateInput(
+                    query: $"SELECT TOP 5 VALUE r.{NumberField} FROM r",
+                    expectedResult: first5Integers,
+                    partitionKey: partitionKeyValue,
+                    enableOptimisticDirectExecution: true,
+                    pageSizeOptions: PageSizeOptions.NonGroupByAndNoContinuationTokenPageSizeOptions,
+                    expectedPipelineType: TestInjections.PipelineType.OptimisticDirectExecution),
+
+                //TODO: Change expectedPipelineType to OptimisticDirectExecution once emulator is updated to 0415
+                CreateInput(
+                    query: $"SELECT TOP 5 VALUE r.{NumberField} FROM r",
+                    expectedResult: first5Integers,
+                    partitionKey: partitionKeyValue,
+                    enableOptimisticDirectExecution: true,
+                    pageSizeOptions: PageSizeOptions.NonGroupByWithContinuationTokenPageSizeOptions,
+                    expectedPipelineType: TestInjections.PipelineType.Specialized),
+
+                CreateInput(
+                    query: $"SELECT TOP 5 VALUE r.{NumberField} FROM r",
+                    expectedResult: first5Integers,
+                    partitionKey: null,
+                    enableOptimisticDirectExecution: true,
+                    pageSizeOptions: PageSizeOptions.NonGroupByAndNoContinuationTokenPageSizeOptions,
+                    expectedPipelineType: TestInjections.PipelineType.OptimisticDirectExecution),
+
+                //TODO: Change expectedPipelineType to OptimisticDirectExecution once emulator is updated to 0415
+                CreateInput(
+                    query: $"SELECT TOP 5 VALUE r.{NumberField} FROM r",
+                    expectedResult: first5Integers,
+                    partitionKey: null,
+                    enableOptimisticDirectExecution: true,
+                    pageSizeOptions: PageSizeOptions.NonGroupByWithContinuationTokenPageSizeOptions,
+                    expectedPipelineType: TestInjections.PipelineType.Specialized),
+
+                // TOP with ORDER BY (requiresDist = false)
+                CreateInput(
+                    query: $"SELECT TOP 5 VALUE r.{NumberField} FROM r ORDER BY r.{NumberField}",
+                    expectedResult: first5Integers,
+                    partitionKey: partitionKeyValue,
+                    enableOptimisticDirectExecution: true,
+                    pageSizeOptions: PageSizeOptions.NonGroupByAndNoContinuationTokenPageSizeOptions,
+                    expectedPipelineType: TestInjections.PipelineType.OptimisticDirectExecution),
+                
+                //TODO: Change expectedPipelineType to OptimisticDirectExecution once emulator is updated to 0415
+                CreateInput(
+                    query: $"SELECT TOP 5 VALUE r.{NumberField} FROM r ORDER BY r.{NumberField}",
+                    expectedResult: first5Integers,
+                    partitionKey: partitionKeyValue,
+                    enableOptimisticDirectExecution: true,
+                    pageSizeOptions: PageSizeOptions.NonGroupByWithContinuationTokenPageSizeOptions,
+                    expectedPipelineType: TestInjections.PipelineType.Specialized),
+
+                CreateInput(
+                    query: $"SELECT TOP 5 VALUE r.{NumberField} FROM r ORDER BY r.{NumberField}",
+                    expectedResult: first5Integers,
+                    partitionKey: null,
+                    enableOptimisticDirectExecution: true,
+                    pageSizeOptions: PageSizeOptions.NonGroupByAndNoContinuationTokenPageSizeOptions,
+                    expectedPipelineType: TestInjections.PipelineType.OptimisticDirectExecution),
+                
+                //TODO: Change expectedPipelineType to OptimisticDirectExecution once emulator is updated to 0415
+                CreateInput(
+                    query: $"SELECT TOP 5 VALUE r.{NumberField} FROM r ORDER BY r.{NumberField}",
+                    expectedResult: first5Integers,
+                    partitionKey: null,
+                    enableOptimisticDirectExecution: true,
+                    pageSizeOptions: PageSizeOptions.NonGroupByWithContinuationTokenPageSizeOptions,
+                    expectedPipelineType: TestInjections.PipelineType.Specialized),
+
+                // OFFSET LIMIT with WHERE and BETWEEN (requiresDist = false)
+                CreateInput(
+                    query: $"SELECT VALUE r.numberField FROM r WHERE r.{NumberField} BETWEEN 0 AND {NumberOfDocuments} OFFSET 1 LIMIT 1",
+                    expectedResult: new List<int> { 1 },
+                    partitionKey: partitionKeyValue,
+                    pageSizeOptions: PageSizeOptions.NonGroupByAndNoContinuationTokenPageSizeOptions,
+                    enableOptimisticDirectExecution: true,
+                    expectedPipelineType: TestInjections.PipelineType.OptimisticDirectExecution),
+                CreateInput(
+                    query: $"SELECT VALUE r.numberField FROM r WHERE r.{NumberField} BETWEEN 0 AND {NumberOfDocuments} OFFSET 1 LIMIT 1",
+                    expectedResult: new List<int> { 1 },
+                    partitionKey: partitionKeyValue,
+                    pageSizeOptions: PageSizeOptions.NonGroupByWithContinuationTokenPageSizeOptions,
+                    enableOptimisticDirectExecution: true,
+                    expectedPipelineType: TestInjections.PipelineType.OptimisticDirectExecution),
+                CreateInput(
+                    query: $"SELECT VALUE r.numberField FROM r WHERE r.{NumberField} BETWEEN 0 AND {NumberOfDocuments} OFFSET 1 LIMIT 1",
+                    expectedResult: new List<int> { 1 },
+                    partitionKey: null,
+                    pageSizeOptions: PageSizeOptions.NonGroupByAndNoContinuationTokenPageSizeOptions,
+                    enableOptimisticDirectExecution: true,
+                    expectedPipelineType: TestInjections.PipelineType.OptimisticDirectExecution),
+                CreateInput(
+                    query: $"SELECT VALUE r.numberField FROM r WHERE r.{NumberField} BETWEEN 0 AND {NumberOfDocuments} OFFSET 1 LIMIT 1",
+                    expectedResult: new List<int> { 1 },
+                    partitionKey: null,
+                    pageSizeOptions: PageSizeOptions.NonGroupByWithContinuationTokenPageSizeOptions,
+                    enableOptimisticDirectExecution: true,
+                    expectedPipelineType: TestInjections.PipelineType.OptimisticDirectExecution)
+            };
+
+            List<DirectExecutionTestCase> multiPartitionContainerTestCases = new List<DirectExecutionTestCase>()
+            {
+                // Simple query (requiresDist = false)
+                CreateInput(
+                    query: $"SELECT VALUE r.numberField FROM r",
+                    expectedResult: first7Integers,
+                    partitionKey: partitionKeyValue,
+                    enableOptimisticDirectExecution: true,
+                    pageSizeOptions: PageSizeOptions.NonGroupByAndNoContinuationTokenPageSizeOptions,
+                    expectedPipelineType: TestInjections.PipelineType.OptimisticDirectExecution),
+                
+                //TODO: Change expectedPipelineType to OptimisticDirectExecution once emulator is updated to 0415
+                CreateInput(
+                    query: $"SELECT VALUE r.numberField FROM r",
+                    expectedResult: first7Integers,
+                    partitionKey: partitionKeyValue,
+                    enableOptimisticDirectExecution: true,
+                    pageSizeOptions: PageSizeOptions.NonGroupByWithContinuationTokenPageSizeOptions,
+                    expectedPipelineType: TestInjections.PipelineType.Specialized),
+
+                CreateInput(
+                    query: $"SELECT VALUE r.numberField FROM r",
+                    expectedResult: first7Integers,
+                    partitionKey: null,
+                    enableOptimisticDirectExecution: true,
+                    pageSizeOptions: PageSizeOptions.NonGroupByAndNoContinuationTokenPageSizeOptions,
+                    expectedPipelineType: TestInjections.PipelineType.Passthrough),
+                CreateInput(
+                    query: $"SELECT VALUE r.numberField FROM r",
+                    expectedResult: first7Integers,
+                    partitionKey: null,
+                    enableOptimisticDirectExecution: true,
+                    pageSizeOptions: PageSizeOptions.NonGroupByWithContinuationTokenPageSizeOptions,
+                    expectedPipelineType: TestInjections.PipelineType.Passthrough),
+
+                // DISTINCT with ORDER BY (requiresDist = true)
+                CreateInput(
+                    query: $"SELECT DISTINCT VALUE r.{NumberField} FROM r ORDER BY r.{NumberField} DESC",
+                    expectedResult: first7IntegersReversed,
+                    partitionKey: partitionKeyValue,
+                    enableOptimisticDirectExecution: true,
+                    pageSizeOptions: PageSizeOptions.NonGroupByAndNoContinuationTokenPageSizeOptions,
+                    expectedPipelineType: TestInjections.PipelineType.OptimisticDirectExecution),
+                CreateInput(
+                    query: $"SELECT DISTINCT VALUE r.{NumberField} FROM r ORDER BY r.{NumberField} DESC",
+                    expectedResult: first7IntegersReversed,
+                    partitionKey: partitionKeyValue,
+                    enableOptimisticDirectExecution: true,
+                    pageSizeOptions: PageSizeOptions.NonGroupByWithContinuationTokenPageSizeOptions,
+                    expectedPipelineType: TestInjections.PipelineType.Specialized),
+                CreateInput(
+                    query: $"SELECT DISTINCT VALUE r.{NumberField} FROM r ORDER BY r.{NumberField} DESC",
+                    expectedResult: first7IntegersReversed,
+                    partitionKey: null,
+                    enableOptimisticDirectExecution: true,
+                    pageSizeOptions: PageSizeOptions.NonGroupByAndNoContinuationTokenPageSizeOptions,
+                    expectedPipelineType: TestInjections.PipelineType.Specialized),
+                CreateInput(
+                    query: $"SELECT DISTINCT VALUE r.{NumberField} FROM r ORDER BY r.{NumberField} DESC",
+                    expectedResult: first7IntegersReversed,
+                    partitionKey: null,
+                    enableOptimisticDirectExecution: true,
+                    pageSizeOptions: PageSizeOptions.NonGroupByWithContinuationTokenPageSizeOptions,
+                    expectedPipelineType: TestInjections.PipelineType.Specialized),
+
+                // TOP (requiresDist = false)
+                CreateInput(
+                    query: $"SELECT TOP 5 VALUE r.{NumberField} FROM r",
+                    expectedResult: first5Integers,
+                    partitionKey: partitionKeyValue,
+                    enableOptimisticDirectExecution: true,
+                    pageSizeOptions: PageSizeOptions.NonGroupByAndNoContinuationTokenPageSizeOptions,
+                    expectedPipelineType: TestInjections.PipelineType.OptimisticDirectExecution),
+
+                //TODO: Change expectedPipelineType to OptimisticDirectExecution once emulator is updated to 0415
+                CreateInput(
+                    query: $"SELECT TOP 5 VALUE r.{NumberField} FROM r",
+                    expectedResult: first5Integers,
+                    partitionKey: partitionKeyValue,
+                    enableOptimisticDirectExecution: true,
+                    pageSizeOptions: PageSizeOptions.NonGroupByWithContinuationTokenPageSizeOptions,
+                    expectedPipelineType: TestInjections.PipelineType.Specialized),
+
+                CreateInput(
+                    query: $"SELECT TOP 5 VALUE r.{NumberField} FROM r",
+                    expectedResult: first5Integers,
+                    partitionKey: null,
+                    enableOptimisticDirectExecution: true,
+                    pageSizeOptions: PageSizeOptions.NonGroupByAndNoContinuationTokenPageSizeOptions,
+                    expectedPipelineType: TestInjections.PipelineType.Specialized),
+                CreateInput(
+                    query: $"SELECT TOP 5 VALUE r.{NumberField} FROM r",
+                    expectedResult: first5Integers,
+                    partitionKey: null,
+                    enableOptimisticDirectExecution: true,
+                    pageSizeOptions: PageSizeOptions.NonGroupByWithContinuationTokenPageSizeOptions,
+                    expectedPipelineType: TestInjections.PipelineType.Specialized),
+
+                // TOP with ORDER BY (requiresDist = false)
+                CreateInput(
+                    query: $"SELECT TOP 5 VALUE r.{NumberField} FROM r ORDER BY r.{NumberField}",
+                    expectedResult: first5Integers,
+                    partitionKey: partitionKeyValue,
+                    enableOptimisticDirectExecution: true,
+                    pageSizeOptions: PageSizeOptions.NonGroupByAndNoContinuationTokenPageSizeOptions,
+                    expectedPipelineType: TestInjections.PipelineType.OptimisticDirectExecution),
+                
+                //TODO: Change expectedPipelineType to OptimisticDirectExecution once emulator is updated to 0415
+                CreateInput(
+                    query: $"SELECT TOP 5 VALUE r.{NumberField} FROM r ORDER BY r.{NumberField}",
+                    expectedResult: first5Integers,
+                    partitionKey: partitionKeyValue,
+                    enableOptimisticDirectExecution: true,
+                    pageSizeOptions: PageSizeOptions.NonGroupByWithContinuationTokenPageSizeOptions,
+                    expectedPipelineType: TestInjections.PipelineType.Specialized),
+
+                CreateInput(
+                    query: $"SELECT TOP 5 VALUE r.{NumberField} FROM r ORDER BY r.{NumberField}",
+                    expectedResult: first5Integers,
+                    partitionKey: null,
+                    enableOptimisticDirectExecution: true,
+                    pageSizeOptions: PageSizeOptions.NonGroupByAndNoContinuationTokenPageSizeOptions,
+                    expectedPipelineType: TestInjections.PipelineType.Specialized),
+                CreateInput(
+                    query: $"SELECT TOP 5 VALUE r.{NumberField} FROM r ORDER BY r.{NumberField}",
+                    expectedResult: first5Integers,
+                    partitionKey: null,
+                    enableOptimisticDirectExecution: true,
+                    pageSizeOptions: PageSizeOptions.NonGroupByWithContinuationTokenPageSizeOptions,
                     expectedPipelineType: TestInjections.PipelineType.Specialized),
 
-                CreateInput(
-                    query: $"SELECT VALUE r.numberField FROM r",
-                    expectedResult: first7Integers,
-                    partitionKey: null,
-                    enableOptimisticDirectExecution: true,
-                    pageSizeOptions: PageSizeOptions.NonGroupByAndNoContinuationTokenPageSizeOptions,
-                    expectedPipelineType: TestInjections.PipelineType.OptimisticDirectExecution),
-                
-                //TODO: Change expectedPipelineType to OptimisticDirectExecution once emulator is updated to 0415
-                CreateInput(
-                    query: $"SELECT VALUE r.numberField FROM r",
-                    expectedResult: first7Integers,
-                    partitionKey: null,
-                    enableOptimisticDirectExecution: true,
-                    pageSizeOptions: PageSizeOptions.NonGroupByWithContinuationTokenPageSizeOptions,
-                    expectedPipelineType: TestInjections.PipelineType.Specialized),
-                
-                // DISTINCT with ORDER BY (requiresDist = true)
-                CreateInput(
-                    query: $"SELECT DISTINCT VALUE r.{NumberField} FROM r ORDER BY r.{NumberField} DESC",
-                    expectedResult: first7IntegersReversed,
-                    partitionKey: partitionKeyValue,
-                    enableOptimisticDirectExecution: true,
-                    pageSizeOptions: PageSizeOptions.NonGroupByAndNoContinuationTokenPageSizeOptions,
-                    expectedPipelineType: TestInjections.PipelineType.OptimisticDirectExecution),
-                CreateInput(
-                    query: $"SELECT DISTINCT VALUE r.{NumberField} FROM r ORDER BY r.{NumberField} DESC",
-                    expectedResult: first7IntegersReversed,
-                    partitionKey: partitionKeyValue,
-                    enableOptimisticDirectExecution: true,
-                    pageSizeOptions: PageSizeOptions.NonGroupByWithContinuationTokenPageSizeOptions,
-                    expectedPipelineType: TestInjections.PipelineType.Specialized),
-                CreateInput(
-                    query: $"SELECT DISTINCT VALUE r.{NumberField} FROM r ORDER BY r.{NumberField} DESC",
-                    expectedResult: first7IntegersReversed,
-                    partitionKey: null,
-                    enableOptimisticDirectExecution: true,
-                    pageSizeOptions: PageSizeOptions.NonGroupByAndNoContinuationTokenPageSizeOptions,
-                    expectedPipelineType: TestInjections.PipelineType.OptimisticDirectExecution),
-                CreateInput(
-                    query: $"SELECT DISTINCT VALUE r.{NumberField} FROM r ORDER BY r.{NumberField} DESC",
-                    expectedResult: first7IntegersReversed,
-                    partitionKey: null,
-                    enableOptimisticDirectExecution: true,
-                    pageSizeOptions: PageSizeOptions.NonGroupByWithContinuationTokenPageSizeOptions,
-                    expectedPipelineType: TestInjections.PipelineType.Specialized),
-             
-                // DISTINCT (requiresDist = true)
-                CreateInput(
-                    query: $"SELECT DISTINCT VALUE r.{NumberField} FROM r",
-                    expectedResult: first7Integers,
-                    partitionKey: partitionKeyValue,
-                    enableOptimisticDirectExecution: true,
-                    pageSizeOptions: PageSizeOptions.GroupByPageSizeOptions,
-                    expectedPipelineType: TestInjections.PipelineType.OptimisticDirectExecution),
-                CreateInput(
-                    query: $"SELECT DISTINCT VALUE r.{NumberField} FROM r",
-                    expectedResult: first7Integers,
-                    partitionKey: null,
-                    enableOptimisticDirectExecution: true,
-                    pageSizeOptions: PageSizeOptions.GroupByPageSizeOptions,
-                    expectedPipelineType: TestInjections.PipelineType.OptimisticDirectExecution),
-
-                // TOP with GROUP BY (requiresDist = true)
-                CreateInput(
-                    query: $"SELECT TOP 5 VALUE r.{NumberField} FROM r GROUP BY r.{NumberField}",
-                    expectedResult: first5Integers,
-                    partitionKey: partitionKeyValue,
-                    enableOptimisticDirectExecution: true,
-                    pageSizeOptions: PageSizeOptions.GroupByPageSizeOptions,
-                    expectedPipelineType: TestInjections.PipelineType.OptimisticDirectExecution),
-                CreateInput(
-                    query: $"SELECT TOP 5 VALUE r.{NumberField} FROM r GROUP BY r.{NumberField}",
-                    expectedResult: first5Integers,
-                    partitionKey: null,
-                    enableOptimisticDirectExecution: true,
-                    pageSizeOptions: PageSizeOptions.GroupByPageSizeOptions,
-                    expectedPipelineType: TestInjections.PipelineType.OptimisticDirectExecution),
-
-                // TOP (requiresDist = false)
-                CreateInput(
-                    query: $"SELECT TOP 5 VALUE r.{NumberField} FROM r",
-                    expectedResult: first5Integers,
-                    partitionKey: partitionKeyValue,
-                    enableOptimisticDirectExecution: true,
-                    pageSizeOptions: PageSizeOptions.NonGroupByAndNoContinuationTokenPageSizeOptions,
-                    expectedPipelineType: TestInjections.PipelineType.OptimisticDirectExecution),
-
-                //TODO: Change expectedPipelineType to OptimisticDirectExecution once emulator is updated to 0415
-                CreateInput(
-                    query: $"SELECT TOP 5 VALUE r.{NumberField} FROM r",
-                    expectedResult: first5Integers,
-                    partitionKey: partitionKeyValue,
-                    enableOptimisticDirectExecution: true,
-                    pageSizeOptions: PageSizeOptions.NonGroupByWithContinuationTokenPageSizeOptions,
-                    expectedPipelineType: TestInjections.PipelineType.Specialized),
-
-                CreateInput(
-                    query: $"SELECT TOP 5 VALUE r.{NumberField} FROM r",
-                    expectedResult: first5Integers,
-                    partitionKey: null,
-                    enableOptimisticDirectExecution: true,
-                    pageSizeOptions: PageSizeOptions.NonGroupByAndNoContinuationTokenPageSizeOptions,
-                    expectedPipelineType: TestInjections.PipelineType.OptimisticDirectExecution),
-
-                //TODO: Change expectedPipelineType to OptimisticDirectExecution once emulator is updated to 0415
-                CreateInput(
-                    query: $"SELECT TOP 5 VALUE r.{NumberField} FROM r",
-                    expectedResult: first5Integers,
-                    partitionKey: null,
-                    enableOptimisticDirectExecution: true,
-                    pageSizeOptions: PageSizeOptions.NonGroupByWithContinuationTokenPageSizeOptions,
-                    expectedPipelineType: TestInjections.PipelineType.Specialized),
-
-                // TOP with ORDER BY (requiresDist = false)
-                CreateInput(
-                    query: $"SELECT TOP 5 VALUE r.{NumberField} FROM r ORDER BY r.{NumberField}",
-                    expectedResult: first5Integers,
-                    partitionKey: partitionKeyValue,
-                    enableOptimisticDirectExecution: true,
-                    pageSizeOptions: PageSizeOptions.NonGroupByAndNoContinuationTokenPageSizeOptions,
-                    expectedPipelineType: TestInjections.PipelineType.OptimisticDirectExecution),
-                
-                //TODO: Change expectedPipelineType to OptimisticDirectExecution once emulator is updated to 0415
-                CreateInput(
-                    query: $"SELECT TOP 5 VALUE r.{NumberField} FROM r ORDER BY r.{NumberField}",
-                    expectedResult: first5Integers,
-                    partitionKey: partitionKeyValue,
-                    enableOptimisticDirectExecution: true,
-                    pageSizeOptions: PageSizeOptions.NonGroupByWithContinuationTokenPageSizeOptions,
-                    expectedPipelineType: TestInjections.PipelineType.Specialized),
-
-                CreateInput(
-                    query: $"SELECT TOP 5 VALUE r.{NumberField} FROM r ORDER BY r.{NumberField}",
-                    expectedResult: first5Integers,
-                    partitionKey: null,
-                    enableOptimisticDirectExecution: true,
-                    pageSizeOptions: PageSizeOptions.NonGroupByAndNoContinuationTokenPageSizeOptions,
-                    expectedPipelineType: TestInjections.PipelineType.OptimisticDirectExecution),
-                
-                //TODO: Change expectedPipelineType to OptimisticDirectExecution once emulator is updated to 0415
-                CreateInput(
-                    query: $"SELECT TOP 5 VALUE r.{NumberField} FROM r ORDER BY r.{NumberField}",
-                    expectedResult: first5Integers,
-                    partitionKey: null,
-                    enableOptimisticDirectExecution: true,
-                    pageSizeOptions: PageSizeOptions.NonGroupByWithContinuationTokenPageSizeOptions,
-                    expectedPipelineType: TestInjections.PipelineType.Specialized),
-
-                // OFFSET LIMIT with WHERE and BETWEEN (requiresDist = false)
-                CreateInput(
-                    query: $"SELECT VALUE r.numberField FROM r WHERE r.{NumberField} BETWEEN 0 AND {NumberOfDocuments} OFFSET 1 LIMIT 1",
-                    expectedResult: new List<int> { 1 },
-                    partitionKey: partitionKeyValue,
-                    pageSizeOptions: PageSizeOptions.NonGroupByAndNoContinuationTokenPageSizeOptions,
-                    enableOptimisticDirectExecution: true,
-                    expectedPipelineType: TestInjections.PipelineType.OptimisticDirectExecution),
-                CreateInput(
-                    query: $"SELECT VALUE r.numberField FROM r WHERE r.{NumberField} BETWEEN 0 AND {NumberOfDocuments} OFFSET 1 LIMIT 1",
-                    expectedResult: new List<int> { 1 },
-                    partitionKey: partitionKeyValue,
-                    pageSizeOptions: PageSizeOptions.NonGroupByWithContinuationTokenPageSizeOptions,
-                    enableOptimisticDirectExecution: true,
-                    expectedPipelineType: TestInjections.PipelineType.OptimisticDirectExecution),
-                CreateInput(
-                    query: $"SELECT VALUE r.numberField FROM r WHERE r.{NumberField} BETWEEN 0 AND {NumberOfDocuments} OFFSET 1 LIMIT 1",
-                    expectedResult: new List<int> { 1 },
-                    partitionKey: null,
-                    pageSizeOptions: PageSizeOptions.NonGroupByAndNoContinuationTokenPageSizeOptions,
-                    enableOptimisticDirectExecution: true,
-                    expectedPipelineType: TestInjections.PipelineType.OptimisticDirectExecution),
-                CreateInput(
-                    query: $"SELECT VALUE r.numberField FROM r WHERE r.{NumberField} BETWEEN 0 AND {NumberOfDocuments} OFFSET 1 LIMIT 1",
-                    expectedResult: new List<int> { 1 },
-                    partitionKey: null,
-                    pageSizeOptions: PageSizeOptions.NonGroupByWithContinuationTokenPageSizeOptions,
-                    enableOptimisticDirectExecution: true,
-                    expectedPipelineType: TestInjections.PipelineType.OptimisticDirectExecution)
-            };
-
-            List<DirectExecutionTestCase> multiPartitionContainerTestCases = new List<DirectExecutionTestCase>()
-            {
-                // Simple query (requiresDist = false)
-                CreateInput(
-                    query: $"SELECT VALUE r.numberField FROM r",
-                    expectedResult: first7Integers,
-                    partitionKey: partitionKeyValue,
-                    enableOptimisticDirectExecution: true,
-                    pageSizeOptions: PageSizeOptions.NonGroupByAndNoContinuationTokenPageSizeOptions,
-                    expectedPipelineType: TestInjections.PipelineType.OptimisticDirectExecution),
-                
-                //TODO: Change expectedPipelineType to OptimisticDirectExecution once emulator is updated to 0415
-                CreateInput(
-                    query: $"SELECT VALUE r.numberField FROM r",
-                    expectedResult: first7Integers,
-                    partitionKey: partitionKeyValue,
-                    enableOptimisticDirectExecution: true,
-                    pageSizeOptions: PageSizeOptions.NonGroupByWithContinuationTokenPageSizeOptions,
-                    expectedPipelineType: TestInjections.PipelineType.Specialized),
-
-                CreateInput(
-                    query: $"SELECT VALUE r.numberField FROM r",
-                    expectedResult: first7Integers,
-                    partitionKey: null,
-                    enableOptimisticDirectExecution: true,
-                    pageSizeOptions: PageSizeOptions.NonGroupByAndNoContinuationTokenPageSizeOptions,
-                    expectedPipelineType: TestInjections.PipelineType.Passthrough),
-                CreateInput(
-                    query: $"SELECT VALUE r.numberField FROM r",
-                    expectedResult: first7Integers,
-                    partitionKey: null,
-                    enableOptimisticDirectExecution: true,
-                    pageSizeOptions: PageSizeOptions.NonGroupByWithContinuationTokenPageSizeOptions,
-                    expectedPipelineType: TestInjections.PipelineType.Passthrough),
-
-                // DISTINCT with ORDER BY (requiresDist = true)
-                CreateInput(
-                    query: $"SELECT DISTINCT VALUE r.{NumberField} FROM r ORDER BY r.{NumberField} DESC",
-                    expectedResult: first7IntegersReversed,
-                    partitionKey: partitionKeyValue,
-                    enableOptimisticDirectExecution: true,
-                    pageSizeOptions: PageSizeOptions.NonGroupByAndNoContinuationTokenPageSizeOptions,
-                    expectedPipelineType: TestInjections.PipelineType.OptimisticDirectExecution),
-                CreateInput(
-                    query: $"SELECT DISTINCT VALUE r.{NumberField} FROM r ORDER BY r.{NumberField} DESC",
-                    expectedResult: first7IntegersReversed,
-                    partitionKey: partitionKeyValue,
-                    enableOptimisticDirectExecution: true,
-                    pageSizeOptions: PageSizeOptions.NonGroupByWithContinuationTokenPageSizeOptions,
-                    expectedPipelineType: TestInjections.PipelineType.Specialized),
-                CreateInput(
-                    query: $"SELECT DISTINCT VALUE r.{NumberField} FROM r ORDER BY r.{NumberField} DESC",
-                    expectedResult: first7IntegersReversed,
-                    partitionKey: null,
-                    enableOptimisticDirectExecution: true,
-                    pageSizeOptions: PageSizeOptions.NonGroupByAndNoContinuationTokenPageSizeOptions,
-                    expectedPipelineType: TestInjections.PipelineType.Specialized),
-                CreateInput(
-                    query: $"SELECT DISTINCT VALUE r.{NumberField} FROM r ORDER BY r.{NumberField} DESC",
-                    expectedResult: first7IntegersReversed,
-                    partitionKey: null,
-                    enableOptimisticDirectExecution: true,
-                    pageSizeOptions: PageSizeOptions.NonGroupByWithContinuationTokenPageSizeOptions,
-                    expectedPipelineType: TestInjections.PipelineType.Specialized),
-
-                // TOP (requiresDist = false)
-                CreateInput(
-                    query: $"SELECT TOP 5 VALUE r.{NumberField} FROM r",
-                    expectedResult: first5Integers,
-                    partitionKey: partitionKeyValue,
-                    enableOptimisticDirectExecution: true,
-                    pageSizeOptions: PageSizeOptions.NonGroupByAndNoContinuationTokenPageSizeOptions,
-                    expectedPipelineType: TestInjections.PipelineType.OptimisticDirectExecution),
-
-                //TODO: Change expectedPipelineType to OptimisticDirectExecution once emulator is updated to 0415
-                CreateInput(
-                    query: $"SELECT TOP 5 VALUE r.{NumberField} FROM r",
-                    expectedResult: first5Integers,
-                    partitionKey: partitionKeyValue,
-                    enableOptimisticDirectExecution: true,
-                    pageSizeOptions: PageSizeOptions.NonGroupByWithContinuationTokenPageSizeOptions,
-                    expectedPipelineType: TestInjections.PipelineType.Specialized),
-
-                CreateInput(
-                    query: $"SELECT TOP 5 VALUE r.{NumberField} FROM r",
-                    expectedResult: first5Integers,
-                    partitionKey: null,
-                    enableOptimisticDirectExecution: true,
-                    pageSizeOptions: PageSizeOptions.NonGroupByAndNoContinuationTokenPageSizeOptions,
-                    expectedPipelineType: TestInjections.PipelineType.Specialized),
-                CreateInput(
-                    query: $"SELECT TOP 5 VALUE r.{NumberField} FROM r",
-                    expectedResult: first5Integers,
-                    partitionKey: null,
-                    enableOptimisticDirectExecution: true,
-                    pageSizeOptions: PageSizeOptions.NonGroupByWithContinuationTokenPageSizeOptions,
-                    expectedPipelineType: TestInjections.PipelineType.Specialized),
-
-                // TOP with ORDER BY (requiresDist = false)
-                CreateInput(
-                    query: $"SELECT TOP 5 VALUE r.{NumberField} FROM r ORDER BY r.{NumberField}",
-                    expectedResult: first5Integers,
-                    partitionKey: partitionKeyValue,
-                    enableOptimisticDirectExecution: true,
-                    pageSizeOptions: PageSizeOptions.NonGroupByAndNoContinuationTokenPageSizeOptions,
-                    expectedPipelineType: TestInjections.PipelineType.OptimisticDirectExecution),
-                
-                //TODO: Change expectedPipelineType to OptimisticDirectExecution once emulator is updated to 0415
-                CreateInput(
-                    query: $"SELECT TOP 5 VALUE r.{NumberField} FROM r ORDER BY r.{NumberField}",
-                    expectedResult: first5Integers,
-                    partitionKey: partitionKeyValue,
-                    enableOptimisticDirectExecution: true,
-                    pageSizeOptions: PageSizeOptions.NonGroupByWithContinuationTokenPageSizeOptions,
-                    expectedPipelineType: TestInjections.PipelineType.Specialized),
-
-                CreateInput(
-                    query: $"SELECT TOP 5 VALUE r.{NumberField} FROM r ORDER BY r.{NumberField}",
-                    expectedResult: first5Integers,
-                    partitionKey: null,
-                    enableOptimisticDirectExecution: true,
-                    pageSizeOptions: PageSizeOptions.NonGroupByAndNoContinuationTokenPageSizeOptions,
-                    expectedPipelineType: TestInjections.PipelineType.Specialized),
-                CreateInput(
-                    query: $"SELECT TOP 5 VALUE r.{NumberField} FROM r ORDER BY r.{NumberField}",
-                    expectedResult: first5Integers,
-                    partitionKey: null,
-                    enableOptimisticDirectExecution: true,
-                    pageSizeOptions: PageSizeOptions.NonGroupByWithContinuationTokenPageSizeOptions,
-                    expectedPipelineType: TestInjections.PipelineType.Specialized),
-
-                // OFFSET LIMIT with WHERE and BETWEEN (requiresDist = false)
-                CreateInput(
-                    query: $"SELECT VALUE r.numberField FROM r WHERE r.{NumberField} BETWEEN 0 AND {NumberOfDocuments} OFFSET 1 LIMIT 1",
-                    expectedResult: new List<int> { 1 },
-                    partitionKey: partitionKeyValue,
-                    enableOptimisticDirectExecution: true,
-                    pageSizeOptions: PageSizeOptions.NonGroupByAndNoContinuationTokenPageSizeOptions,
-                    expectedPipelineType: TestInjections.PipelineType.OptimisticDirectExecution),
-                CreateInput(
-                    query: $"SELECT VALUE r.numberField FROM r WHERE r.{NumberField} BETWEEN 0 AND {NumberOfDocuments} OFFSET 1 LIMIT 1",
-                    expectedResult: new List<int> { 1 },
-                    partitionKey: partitionKeyValue,
-                    enableOptimisticDirectExecution: true,
-                    pageSizeOptions: PageSizeOptions.NonGroupByWithContinuationTokenPageSizeOptions,
-                    expectedPipelineType: TestInjections.PipelineType.OptimisticDirectExecution),
-                CreateInput(
-                    query: $"SELECT VALUE r.numberField FROM r WHERE r.{NumberField} BETWEEN 0 AND {NumberOfDocuments} OFFSET 1 LIMIT 1",
-                    expectedResult: new List<int> { 1 },
-                    partitionKey: null,
-                    enableOptimisticDirectExecution: true,
-                    pageSizeOptions: PageSizeOptions.NonGroupByAndNoContinuationTokenPageSizeOptions,
-                    expectedPipelineType: TestInjections.PipelineType.Specialized),
-                CreateInput(
-                    query: $"SELECT VALUE r.numberField FROM r WHERE r.{NumberField} BETWEEN 0 AND {NumberOfDocuments} OFFSET 1 LIMIT 1",
-                    expectedResult: new List<int> { 1 },
-                    partitionKey: null,
-                    enableOptimisticDirectExecution: true,
-                    pageSizeOptions: PageSizeOptions.NonGroupByWithContinuationTokenPageSizeOptions,
+                // OFFSET LIMIT with WHERE and BETWEEN (requiresDist = false)
+                CreateInput(
+                    query: $"SELECT VALUE r.numberField FROM r WHERE r.{NumberField} BETWEEN 0 AND {NumberOfDocuments} OFFSET 1 LIMIT 1",
+                    expectedResult: new List<int> { 1 },
+                    partitionKey: partitionKeyValue,
+                    enableOptimisticDirectExecution: true,
+                    pageSizeOptions: PageSizeOptions.NonGroupByAndNoContinuationTokenPageSizeOptions,
+                    expectedPipelineType: TestInjections.PipelineType.OptimisticDirectExecution),
+                CreateInput(
+                    query: $"SELECT VALUE r.numberField FROM r WHERE r.{NumberField} BETWEEN 0 AND {NumberOfDocuments} OFFSET 1 LIMIT 1",
+                    expectedResult: new List<int> { 1 },
+                    partitionKey: partitionKeyValue,
+                    enableOptimisticDirectExecution: true,
+                    pageSizeOptions: PageSizeOptions.NonGroupByWithContinuationTokenPageSizeOptions,
+                    expectedPipelineType: TestInjections.PipelineType.OptimisticDirectExecution),
+                CreateInput(
+                    query: $"SELECT VALUE r.numberField FROM r WHERE r.{NumberField} BETWEEN 0 AND {NumberOfDocuments} OFFSET 1 LIMIT 1",
+                    expectedResult: new List<int> { 1 },
+                    partitionKey: null,
+                    enableOptimisticDirectExecution: true,
+                    pageSizeOptions: PageSizeOptions.NonGroupByAndNoContinuationTokenPageSizeOptions,
+                    expectedPipelineType: TestInjections.PipelineType.Specialized),
+                CreateInput(
+                    query: $"SELECT VALUE r.numberField FROM r WHERE r.{NumberField} BETWEEN 0 AND {NumberOfDocuments} OFFSET 1 LIMIT 1",
+                    expectedResult: new List<int> { 1 },
+                    partitionKey: null,
+                    enableOptimisticDirectExecution: true,
+                    pageSizeOptions: PageSizeOptions.NonGroupByWithContinuationTokenPageSizeOptions,
                     expectedPipelineType: TestInjections.PipelineType.Specialized)
-            };
-
+            };
+
             IReadOnlyList<string> documents = CreateDocuments(NumberOfDocuments, PartitionKeyField, NumberField, NullField);
 
             await this.CreateIngestQueryDeleteAsync(
@@ -429,95 +428,95 @@
                 documents,
                 (container, documents) => RunTests(multiPartitionContainerTestCases, container),
                 "/" + PartitionKeyField);
-        }
-
-        [TestMethod]
-        public async Task TestQueriesWithPartitionKeyNone()
-        {
-            int documentCount = 400;
-            IReadOnlyList<int> first400Integers = Enumerable.Range(0, documentCount).ToList();
-            IReadOnlyList<int> first400IntegersReversed = Enumerable.Range(0, documentCount).Reverse().ToList();
-
-            IReadOnlyList<DirectExecutionTestCase> testCases = new List<DirectExecutionTestCase>
-            {
-                CreateInput(
-                    query: $"SELECT VALUE r.numberField FROM r",
-                    expectedResult: first400Integers,
-                    partitionKey: PartitionKey.None,
-                    enableOptimisticDirectExecution: false,
-                    pageSizeOptions: PageSizeOptions.PageSize100,
-                    expectedPipelineType: TestInjections.PipelineType.Passthrough),
-                CreateInput(
-                    query: $"SELECT VALUE r.{NumberField} FROM r ORDER BY r.{NumberField} ASC",
-                    expectedResult: first400Integers,
-                    partitionKey: PartitionKey.None,
-                    enableOptimisticDirectExecution: false,
-                    pageSizeOptions: PageSizeOptions.PageSize100,
-                    expectedPipelineType: TestInjections.PipelineType.Passthrough),
-                CreateInput(
-                    query: $"SELECT VALUE r.{NumberField} FROM r ORDER BY r.{NumberField} DESC",
-                    expectedResult: first400IntegersReversed,
-                    partitionKey: PartitionKey.None,
-                    enableOptimisticDirectExecution: false,
-                    pageSizeOptions: PageSizeOptions.PageSize100,
-                    expectedPipelineType: TestInjections.PipelineType.Passthrough),
-                CreateInput(
-                    query: $"SELECT VALUE r.numberField FROM r WHERE r.{NumberField} BETWEEN 0 AND {NumberOfDocuments} OFFSET 1 LIMIT 1",
-                    expectedResult: new List<int> { 1 },
-                    partitionKey: PartitionKey.None,
-                    enableOptimisticDirectExecution: false,
-                    pageSizeOptions: PageSizeOptions.PageSize100,
-                    expectedPipelineType: TestInjections.PipelineType.Passthrough),
-                
-                //TODO: Change expectedPipelineType to OptimisticDirectExecution once emulator is updated to 0415
-                CreateInput(
-                    query: $"SELECT VALUE r.numberField FROM r",
-                    expectedResult: first400Integers,
-                    partitionKey: PartitionKey.None,
-                    enableOptimisticDirectExecution: true,
-                    pageSizeOptions: PageSizeOptions.PageSize100,
-                    expectedPipelineType: TestInjections.PipelineType.Specialized),
-
-                //TODO: Change expectedPipelineType to OptimisticDirectExecution once emulator is updated to 0415
-                CreateInput(
-                    query: $"SELECT VALUE r.{NumberField} FROM r ORDER BY r.{NumberField} ASC",
-                    expectedResult: first400Integers,
-                    partitionKey: PartitionKey.None,
-                    enableOptimisticDirectExecution: true,
-                    pageSizeOptions: PageSizeOptions.PageSize100,
-                    expectedPipelineType: TestInjections.PipelineType.Specialized),
-
-                //TODO: Change expectedPipelineType to OptimisticDirectExecution once emulator is updated to 0415
-                CreateInput(
-                    query: $"SELECT VALUE r.{NumberField} FROM r ORDER BY r.{NumberField} DESC",
-                    expectedResult: first400IntegersReversed,
-                    partitionKey: PartitionKey.None,
-                    enableOptimisticDirectExecution: true,
-                    pageSizeOptions: PageSizeOptions.PageSize100,
-                    expectedPipelineType: TestInjections.PipelineType.Specialized),
-
-                CreateInput(
-                    query: $"SELECT VALUE r.numberField FROM r WHERE r.{NumberField} BETWEEN 0 AND {NumberOfDocuments} OFFSET 1 LIMIT 1",
-                    expectedResult: new List<int> { 1 },
-                    partitionKey: PartitionKey.None,
-                    enableOptimisticDirectExecution: true,
-                    pageSizeOptions: PageSizeOptions.PageSize100,
-                    expectedPipelineType: TestInjections.PipelineType.OptimisticDirectExecution),
-            };
-
+        }
+
+        [TestMethod]
+        public async Task TestQueriesWithPartitionKeyNone()
+        {
+            int documentCount = 400;
+            IReadOnlyList<int> first400Integers = Enumerable.Range(0, documentCount).ToList();
+            IReadOnlyList<int> first400IntegersReversed = Enumerable.Range(0, documentCount).Reverse().ToList();
+
+            IReadOnlyList<DirectExecutionTestCase> testCases = new List<DirectExecutionTestCase>
+            {
+                CreateInput(
+                    query: $"SELECT VALUE r.numberField FROM r",
+                    expectedResult: first400Integers,
+                    partitionKey: PartitionKey.None,
+                    enableOptimisticDirectExecution: false,
+                    pageSizeOptions: PageSizeOptions.PageSize100,
+                    expectedPipelineType: TestInjections.PipelineType.Passthrough),
+                CreateInput(
+                    query: $"SELECT VALUE r.{NumberField} FROM r ORDER BY r.{NumberField} ASC",
+                    expectedResult: first400Integers,
+                    partitionKey: PartitionKey.None,
+                    enableOptimisticDirectExecution: false,
+                    pageSizeOptions: PageSizeOptions.PageSize100,
+                    expectedPipelineType: TestInjections.PipelineType.Passthrough),
+                CreateInput(
+                    query: $"SELECT VALUE r.{NumberField} FROM r ORDER BY r.{NumberField} DESC",
+                    expectedResult: first400IntegersReversed,
+                    partitionKey: PartitionKey.None,
+                    enableOptimisticDirectExecution: false,
+                    pageSizeOptions: PageSizeOptions.PageSize100,
+                    expectedPipelineType: TestInjections.PipelineType.Passthrough),
+                CreateInput(
+                    query: $"SELECT VALUE r.numberField FROM r WHERE r.{NumberField} BETWEEN 0 AND {NumberOfDocuments} OFFSET 1 LIMIT 1",
+                    expectedResult: new List<int> { 1 },
+                    partitionKey: PartitionKey.None,
+                    enableOptimisticDirectExecution: false,
+                    pageSizeOptions: PageSizeOptions.PageSize100,
+                    expectedPipelineType: TestInjections.PipelineType.Passthrough),
+                
+                //TODO: Change expectedPipelineType to OptimisticDirectExecution once emulator is updated to 0415
+                CreateInput(
+                    query: $"SELECT VALUE r.numberField FROM r",
+                    expectedResult: first400Integers,
+                    partitionKey: PartitionKey.None,
+                    enableOptimisticDirectExecution: true,
+                    pageSizeOptions: PageSizeOptions.PageSize100,
+                    expectedPipelineType: TestInjections.PipelineType.Specialized),
+
+                //TODO: Change expectedPipelineType to OptimisticDirectExecution once emulator is updated to 0415
+                CreateInput(
+                    query: $"SELECT VALUE r.{NumberField} FROM r ORDER BY r.{NumberField} ASC",
+                    expectedResult: first400Integers,
+                    partitionKey: PartitionKey.None,
+                    enableOptimisticDirectExecution: true,
+                    pageSizeOptions: PageSizeOptions.PageSize100,
+                    expectedPipelineType: TestInjections.PipelineType.Specialized),
+
+                //TODO: Change expectedPipelineType to OptimisticDirectExecution once emulator is updated to 0415
+                CreateInput(
+                    query: $"SELECT VALUE r.{NumberField} FROM r ORDER BY r.{NumberField} DESC",
+                    expectedResult: first400IntegersReversed,
+                    partitionKey: PartitionKey.None,
+                    enableOptimisticDirectExecution: true,
+                    pageSizeOptions: PageSizeOptions.PageSize100,
+                    expectedPipelineType: TestInjections.PipelineType.Specialized),
+
+                CreateInput(
+                    query: $"SELECT VALUE r.numberField FROM r WHERE r.{NumberField} BETWEEN 0 AND {NumberOfDocuments} OFFSET 1 LIMIT 1",
+                    expectedResult: new List<int> { 1 },
+                    partitionKey: PartitionKey.None,
+                    enableOptimisticDirectExecution: true,
+                    pageSizeOptions: PageSizeOptions.PageSize100,
+                    expectedPipelineType: TestInjections.PipelineType.OptimisticDirectExecution),
+            };
+
             List<string> documents = new List<string>(documentCount);
             for (int i = 0; i < documentCount; ++i)
             {
                 string document = $@"{{ {NumberField}: {i}, {NullField}: null }}";
                 documents.Add(document);
-            }
-
-            await this.CreateIngestQueryDeleteAsync(
-                ConnectionModes.Direct | ConnectionModes.Gateway,
-                CollectionTypes.NonPartitioned | CollectionTypes.SinglePartition | CollectionTypes.MultiPartition,
-                documents,
-                (container, documents) => RunTests(testCases, container),
-                "/undefinedPartitionKey");
+            }
+
+            await this.CreateIngestQueryDeleteAsync(
+                ConnectionModes.Direct | ConnectionModes.Gateway,
+                CollectionTypes.NonPartitioned | CollectionTypes.SinglePartition | CollectionTypes.MultiPartition,
+                documents,
+                (container, documents) => RunTests(testCases, container),
+                "/undefinedPartitionKey");
         }
 
         [TestMethod]
@@ -532,529 +531,7 @@
                 { "SELECT TOP 10 * FOM r", null },
                 { "this is not a valid query", null },
             };
-
-=======
-    {
-        private const int NumberOfDocuments = 8;
-        private const string PartitionKeyField = "key";
-        private const string NumberField = "numberField";
-        private const string NullField = "nullField";
-
-        private static class PageSizeOptions
-        {
-            public static readonly int[] NonGroupByAndNoContinuationTokenPageSizeOptions = { -1, 10 };
-            public static readonly int[] NonGroupByWithContinuationTokenPageSizeOptions = { 1, 2 };
-            public static readonly int[] GroupByPageSizeOptions = { -1 };
-            public static readonly int[] PageSize100 = { 100 };
-        }
-
-        [TestMethod]
-        public async Task TestPassingOptimisticDirectExecutionQueries()
-        {
-            IReadOnlyList<int> empty = new List<int>(0);
-            IReadOnlyList<int> first5Integers = Enumerable.Range(0, 5).ToList();
-            IReadOnlyList<int> first7Integers = Enumerable.Range(0, NumberOfDocuments).ToList();
-            IReadOnlyList<int> first7IntegersReversed = Enumerable.Range(0, NumberOfDocuments).Reverse().ToList();
-
-            PartitionKey partitionKeyValue = new PartitionKey("/value");
-            List<DirectExecutionTestCase> singlePartitionContainerTestCases = new List<DirectExecutionTestCase>()
-            {
-                // Tests for bool enableOptimisticDirectExecution
-                CreateInput(
-                    query: $"SELECT TOP 5 VALUE r.numberField FROM r ORDER BY r.{PartitionKeyField}",
-                    expectedResult: first5Integers,
-                    partitionKey: partitionKeyValue,
-                    enableOptimisticDirectExecution: true,
-                    pageSizeOptions: PageSizeOptions.NonGroupByAndNoContinuationTokenPageSizeOptions,
-                    expectedPipelineType: TestInjections.PipelineType.OptimisticDirectExecution),
-                CreateInput(
-                    query: $"SELECT TOP 5 VALUE r.numberField FROM r ORDER BY r.{PartitionKeyField}",
-                    expectedResult: first5Integers,
-                    partitionKey: partitionKeyValue,
-                    enableOptimisticDirectExecution: false,
-                    pageSizeOptions: PageSizeOptions.NonGroupByAndNoContinuationTokenPageSizeOptions,
-                    expectedPipelineType: TestInjections.PipelineType.Passthrough),
-                
-                // Simple query (requiresDist = false)
-                CreateInput(
-                    query: $"SELECT VALUE r.numberField FROM r",
-                    expectedResult: first7Integers,
-                    partitionKey: partitionKeyValue,
-                    enableOptimisticDirectExecution: true,
-                    pageSizeOptions: PageSizeOptions.NonGroupByAndNoContinuationTokenPageSizeOptions,
-                    expectedPipelineType: TestInjections.PipelineType.OptimisticDirectExecution),
-                
-                //TODO: Change expectedPipelineType to OptimisticDirectExecution once emulator is updated to 0415
-                CreateInput(
-                    query: $"SELECT VALUE r.numberField FROM r",
-                    expectedResult: first7Integers,
-                    partitionKey: partitionKeyValue,
-                    enableOptimisticDirectExecution: true,
-                    pageSizeOptions: PageSizeOptions.NonGroupByWithContinuationTokenPageSizeOptions,
-                    expectedPipelineType: TestInjections.PipelineType.Specialized),
-
-                CreateInput(
-                    query: $"SELECT VALUE r.numberField FROM r",
-                    expectedResult: first7Integers,
-                    partitionKey: null,
-                    enableOptimisticDirectExecution: true,
-                    pageSizeOptions: PageSizeOptions.NonGroupByAndNoContinuationTokenPageSizeOptions,
-                    expectedPipelineType: TestInjections.PipelineType.OptimisticDirectExecution),
-                
-                //TODO: Change expectedPipelineType to OptimisticDirectExecution once emulator is updated to 0415
-                CreateInput(
-                    query: $"SELECT VALUE r.numberField FROM r",
-                    expectedResult: first7Integers,
-                    partitionKey: null,
-                    enableOptimisticDirectExecution: true,
-                    pageSizeOptions: PageSizeOptions.NonGroupByWithContinuationTokenPageSizeOptions,
-                    expectedPipelineType: TestInjections.PipelineType.Specialized),
-                
-                // DISTINCT with ORDER BY (requiresDist = true)
-                CreateInput(
-                    query: $"SELECT DISTINCT VALUE r.{NumberField} FROM r ORDER BY r.{NumberField} DESC",
-                    expectedResult: first7IntegersReversed,
-                    partitionKey: partitionKeyValue,
-                    enableOptimisticDirectExecution: true,
-                    pageSizeOptions: PageSizeOptions.NonGroupByAndNoContinuationTokenPageSizeOptions,
-                    expectedPipelineType: TestInjections.PipelineType.OptimisticDirectExecution),
-                CreateInput(
-                    query: $"SELECT DISTINCT VALUE r.{NumberField} FROM r ORDER BY r.{NumberField} DESC",
-                    expectedResult: first7IntegersReversed,
-                    partitionKey: partitionKeyValue,
-                    enableOptimisticDirectExecution: true,
-                    pageSizeOptions: PageSizeOptions.NonGroupByWithContinuationTokenPageSizeOptions,
-                    expectedPipelineType: TestInjections.PipelineType.Specialized),
-                CreateInput(
-                    query: $"SELECT DISTINCT VALUE r.{NumberField} FROM r ORDER BY r.{NumberField} DESC",
-                    expectedResult: first7IntegersReversed,
-                    partitionKey: null,
-                    enableOptimisticDirectExecution: true,
-                    pageSizeOptions: PageSizeOptions.NonGroupByAndNoContinuationTokenPageSizeOptions,
-                    expectedPipelineType: TestInjections.PipelineType.OptimisticDirectExecution),
-                CreateInput(
-                    query: $"SELECT DISTINCT VALUE r.{NumberField} FROM r ORDER BY r.{NumberField} DESC",
-                    expectedResult: first7IntegersReversed,
-                    partitionKey: null,
-                    enableOptimisticDirectExecution: true,
-                    pageSizeOptions: PageSizeOptions.NonGroupByWithContinuationTokenPageSizeOptions,
-                    expectedPipelineType: TestInjections.PipelineType.Specialized),
-             
-                // DISTINCT (requiresDist = true)
-                CreateInput(
-                    query: $"SELECT DISTINCT VALUE r.{NumberField} FROM r",
-                    expectedResult: first7Integers,
-                    partitionKey: partitionKeyValue,
-                    enableOptimisticDirectExecution: true,
-                    pageSizeOptions: PageSizeOptions.GroupByPageSizeOptions,
-                    expectedPipelineType: TestInjections.PipelineType.OptimisticDirectExecution),
-                CreateInput(
-                    query: $"SELECT DISTINCT VALUE r.{NumberField} FROM r",
-                    expectedResult: first7Integers,
-                    partitionKey: null,
-                    enableOptimisticDirectExecution: true,
-                    pageSizeOptions: PageSizeOptions.GroupByPageSizeOptions,
-                    expectedPipelineType: TestInjections.PipelineType.OptimisticDirectExecution),
-
-                // TOP with GROUP BY (requiresDist = true)
-                CreateInput(
-                    query: $"SELECT TOP 5 VALUE r.{NumberField} FROM r GROUP BY r.{NumberField}",
-                    expectedResult: first5Integers,
-                    partitionKey: partitionKeyValue,
-                    enableOptimisticDirectExecution: true,
-                    pageSizeOptions: PageSizeOptions.GroupByPageSizeOptions,
-                    expectedPipelineType: TestInjections.PipelineType.OptimisticDirectExecution),
-                CreateInput(
-                    query: $"SELECT TOP 5 VALUE r.{NumberField} FROM r GROUP BY r.{NumberField}",
-                    expectedResult: first5Integers,
-                    partitionKey: null,
-                    enableOptimisticDirectExecution: true,
-                    pageSizeOptions: PageSizeOptions.GroupByPageSizeOptions,
-                    expectedPipelineType: TestInjections.PipelineType.OptimisticDirectExecution),
-
-                // TOP (requiresDist = false)
-                CreateInput(
-                    query: $"SELECT TOP 5 VALUE r.{NumberField} FROM r",
-                    expectedResult: first5Integers,
-                    partitionKey: partitionKeyValue,
-                    enableOptimisticDirectExecution: true,
-                    pageSizeOptions: PageSizeOptions.NonGroupByAndNoContinuationTokenPageSizeOptions,
-                    expectedPipelineType: TestInjections.PipelineType.OptimisticDirectExecution),
-
-                //TODO: Change expectedPipelineType to OptimisticDirectExecution once emulator is updated to 0415
-                CreateInput(
-                    query: $"SELECT TOP 5 VALUE r.{NumberField} FROM r",
-                    expectedResult: first5Integers,
-                    partitionKey: partitionKeyValue,
-                    enableOptimisticDirectExecution: true,
-                    pageSizeOptions: PageSizeOptions.NonGroupByWithContinuationTokenPageSizeOptions,
-                    expectedPipelineType: TestInjections.PipelineType.Specialized),
-
-                CreateInput(
-                    query: $"SELECT TOP 5 VALUE r.{NumberField} FROM r",
-                    expectedResult: first5Integers,
-                    partitionKey: null,
-                    enableOptimisticDirectExecution: true,
-                    pageSizeOptions: PageSizeOptions.NonGroupByAndNoContinuationTokenPageSizeOptions,
-                    expectedPipelineType: TestInjections.PipelineType.OptimisticDirectExecution),
-
-                //TODO: Change expectedPipelineType to OptimisticDirectExecution once emulator is updated to 0415
-                CreateInput(
-                    query: $"SELECT TOP 5 VALUE r.{NumberField} FROM r",
-                    expectedResult: first5Integers,
-                    partitionKey: null,
-                    enableOptimisticDirectExecution: true,
-                    pageSizeOptions: PageSizeOptions.NonGroupByWithContinuationTokenPageSizeOptions,
-                    expectedPipelineType: TestInjections.PipelineType.Specialized),
-
-                // TOP with ORDER BY (requiresDist = false)
-                CreateInput(
-                    query: $"SELECT TOP 5 VALUE r.{NumberField} FROM r ORDER BY r.{NumberField}",
-                    expectedResult: first5Integers,
-                    partitionKey: partitionKeyValue,
-                    enableOptimisticDirectExecution: true,
-                    pageSizeOptions: PageSizeOptions.NonGroupByAndNoContinuationTokenPageSizeOptions,
-                    expectedPipelineType: TestInjections.PipelineType.OptimisticDirectExecution),
-                
-                //TODO: Change expectedPipelineType to OptimisticDirectExecution once emulator is updated to 0415
-                CreateInput(
-                    query: $"SELECT TOP 5 VALUE r.{NumberField} FROM r ORDER BY r.{NumberField}",
-                    expectedResult: first5Integers,
-                    partitionKey: partitionKeyValue,
-                    enableOptimisticDirectExecution: true,
-                    pageSizeOptions: PageSizeOptions.NonGroupByWithContinuationTokenPageSizeOptions,
-                    expectedPipelineType: TestInjections.PipelineType.Specialized),
-
-                CreateInput(
-                    query: $"SELECT TOP 5 VALUE r.{NumberField} FROM r ORDER BY r.{NumberField}",
-                    expectedResult: first5Integers,
-                    partitionKey: null,
-                    enableOptimisticDirectExecution: true,
-                    pageSizeOptions: PageSizeOptions.NonGroupByAndNoContinuationTokenPageSizeOptions,
-                    expectedPipelineType: TestInjections.PipelineType.OptimisticDirectExecution),
-                
-                //TODO: Change expectedPipelineType to OptimisticDirectExecution once emulator is updated to 0415
-                CreateInput(
-                    query: $"SELECT TOP 5 VALUE r.{NumberField} FROM r ORDER BY r.{NumberField}",
-                    expectedResult: first5Integers,
-                    partitionKey: null,
-                    enableOptimisticDirectExecution: true,
-                    pageSizeOptions: PageSizeOptions.NonGroupByWithContinuationTokenPageSizeOptions,
-                    expectedPipelineType: TestInjections.PipelineType.Specialized),
-
-                // OFFSET LIMIT with WHERE and BETWEEN (requiresDist = false)
-                CreateInput(
-                    query: $"SELECT VALUE r.numberField FROM r WHERE r.{NumberField} BETWEEN 0 AND {NumberOfDocuments} OFFSET 1 LIMIT 1",
-                    expectedResult: new List<int> { 1 },
-                    partitionKey: partitionKeyValue,
-                    pageSizeOptions: PageSizeOptions.NonGroupByAndNoContinuationTokenPageSizeOptions,
-                    enableOptimisticDirectExecution: true,
-                    expectedPipelineType: TestInjections.PipelineType.OptimisticDirectExecution),
-                CreateInput(
-                    query: $"SELECT VALUE r.numberField FROM r WHERE r.{NumberField} BETWEEN 0 AND {NumberOfDocuments} OFFSET 1 LIMIT 1",
-                    expectedResult: new List<int> { 1 },
-                    partitionKey: partitionKeyValue,
-                    pageSizeOptions: PageSizeOptions.NonGroupByWithContinuationTokenPageSizeOptions,
-                    enableOptimisticDirectExecution: true,
-                    expectedPipelineType: TestInjections.PipelineType.OptimisticDirectExecution),
-                CreateInput(
-                    query: $"SELECT VALUE r.numberField FROM r WHERE r.{NumberField} BETWEEN 0 AND {NumberOfDocuments} OFFSET 1 LIMIT 1",
-                    expectedResult: new List<int> { 1 },
-                    partitionKey: null,
-                    pageSizeOptions: PageSizeOptions.NonGroupByAndNoContinuationTokenPageSizeOptions,
-                    enableOptimisticDirectExecution: true,
-                    expectedPipelineType: TestInjections.PipelineType.OptimisticDirectExecution),
-                CreateInput(
-                    query: $"SELECT VALUE r.numberField FROM r WHERE r.{NumberField} BETWEEN 0 AND {NumberOfDocuments} OFFSET 1 LIMIT 1",
-                    expectedResult: new List<int> { 1 },
-                    partitionKey: null,
-                    pageSizeOptions: PageSizeOptions.NonGroupByWithContinuationTokenPageSizeOptions,
-                    enableOptimisticDirectExecution: true,
-                    expectedPipelineType: TestInjections.PipelineType.OptimisticDirectExecution)
-            };
-
-            List<DirectExecutionTestCase> multiPartitionContainerTestCases = new List<DirectExecutionTestCase>()
-            {
-                // Simple query (requiresDist = false)
-                CreateInput(
-                    query: $"SELECT VALUE r.numberField FROM r",
-                    expectedResult: first7Integers,
-                    partitionKey: partitionKeyValue,
-                    enableOptimisticDirectExecution: true,
-                    pageSizeOptions: PageSizeOptions.NonGroupByAndNoContinuationTokenPageSizeOptions,
-                    expectedPipelineType: TestInjections.PipelineType.OptimisticDirectExecution),
-                
-                //TODO: Change expectedPipelineType to OptimisticDirectExecution once emulator is updated to 0415
-                CreateInput(
-                    query: $"SELECT VALUE r.numberField FROM r",
-                    expectedResult: first7Integers,
-                    partitionKey: partitionKeyValue,
-                    enableOptimisticDirectExecution: true,
-                    pageSizeOptions: PageSizeOptions.NonGroupByWithContinuationTokenPageSizeOptions,
-                    expectedPipelineType: TestInjections.PipelineType.Specialized),
-
-                CreateInput(
-                    query: $"SELECT VALUE r.numberField FROM r",
-                    expectedResult: first7Integers,
-                    partitionKey: null,
-                    enableOptimisticDirectExecution: true,
-                    pageSizeOptions: PageSizeOptions.NonGroupByAndNoContinuationTokenPageSizeOptions,
-                    expectedPipelineType: TestInjections.PipelineType.Passthrough),
-                CreateInput(
-                    query: $"SELECT VALUE r.numberField FROM r",
-                    expectedResult: first7Integers,
-                    partitionKey: null,
-                    enableOptimisticDirectExecution: true,
-                    pageSizeOptions: PageSizeOptions.NonGroupByWithContinuationTokenPageSizeOptions,
-                    expectedPipelineType: TestInjections.PipelineType.Passthrough),
-
-                // DISTINCT with ORDER BY (requiresDist = true)
-                CreateInput(
-                    query: $"SELECT DISTINCT VALUE r.{NumberField} FROM r ORDER BY r.{NumberField} DESC",
-                    expectedResult: first7IntegersReversed,
-                    partitionKey: partitionKeyValue,
-                    enableOptimisticDirectExecution: true,
-                    pageSizeOptions: PageSizeOptions.NonGroupByAndNoContinuationTokenPageSizeOptions,
-                    expectedPipelineType: TestInjections.PipelineType.OptimisticDirectExecution),
-                CreateInput(
-                    query: $"SELECT DISTINCT VALUE r.{NumberField} FROM r ORDER BY r.{NumberField} DESC",
-                    expectedResult: first7IntegersReversed,
-                    partitionKey: partitionKeyValue,
-                    enableOptimisticDirectExecution: true,
-                    pageSizeOptions: PageSizeOptions.NonGroupByWithContinuationTokenPageSizeOptions,
-                    expectedPipelineType: TestInjections.PipelineType.Specialized),
-                CreateInput(
-                    query: $"SELECT DISTINCT VALUE r.{NumberField} FROM r ORDER BY r.{NumberField} DESC",
-                    expectedResult: first7IntegersReversed,
-                    partitionKey: null,
-                    enableOptimisticDirectExecution: true,
-                    pageSizeOptions: PageSizeOptions.NonGroupByAndNoContinuationTokenPageSizeOptions,
-                    expectedPipelineType: TestInjections.PipelineType.Specialized),
-                CreateInput(
-                    query: $"SELECT DISTINCT VALUE r.{NumberField} FROM r ORDER BY r.{NumberField} DESC",
-                    expectedResult: first7IntegersReversed,
-                    partitionKey: null,
-                    enableOptimisticDirectExecution: true,
-                    pageSizeOptions: PageSizeOptions.NonGroupByWithContinuationTokenPageSizeOptions,
-                    expectedPipelineType: TestInjections.PipelineType.Specialized),
-
-                // TOP (requiresDist = false)
-                CreateInput(
-                    query: $"SELECT TOP 5 VALUE r.{NumberField} FROM r",
-                    expectedResult: first5Integers,
-                    partitionKey: partitionKeyValue,
-                    enableOptimisticDirectExecution: true,
-                    pageSizeOptions: PageSizeOptions.NonGroupByAndNoContinuationTokenPageSizeOptions,
-                    expectedPipelineType: TestInjections.PipelineType.OptimisticDirectExecution),
-
-                //TODO: Change expectedPipelineType to OptimisticDirectExecution once emulator is updated to 0415
-                CreateInput(
-                    query: $"SELECT TOP 5 VALUE r.{NumberField} FROM r",
-                    expectedResult: first5Integers,
-                    partitionKey: partitionKeyValue,
-                    enableOptimisticDirectExecution: true,
-                    pageSizeOptions: PageSizeOptions.NonGroupByWithContinuationTokenPageSizeOptions,
-                    expectedPipelineType: TestInjections.PipelineType.Specialized),
-
-                CreateInput(
-                    query: $"SELECT TOP 5 VALUE r.{NumberField} FROM r",
-                    expectedResult: first5Integers,
-                    partitionKey: null,
-                    enableOptimisticDirectExecution: true,
-                    pageSizeOptions: PageSizeOptions.NonGroupByAndNoContinuationTokenPageSizeOptions,
-                    expectedPipelineType: TestInjections.PipelineType.Specialized),
-                CreateInput(
-                    query: $"SELECT TOP 5 VALUE r.{NumberField} FROM r",
-                    expectedResult: first5Integers,
-                    partitionKey: null,
-                    enableOptimisticDirectExecution: true,
-                    pageSizeOptions: PageSizeOptions.NonGroupByWithContinuationTokenPageSizeOptions,
-                    expectedPipelineType: TestInjections.PipelineType.Specialized),
-
-                // TOP with ORDER BY (requiresDist = false)
-                CreateInput(
-                    query: $"SELECT TOP 5 VALUE r.{NumberField} FROM r ORDER BY r.{NumberField}",
-                    expectedResult: first5Integers,
-                    partitionKey: partitionKeyValue,
-                    enableOptimisticDirectExecution: true,
-                    pageSizeOptions: PageSizeOptions.NonGroupByAndNoContinuationTokenPageSizeOptions,
-                    expectedPipelineType: TestInjections.PipelineType.OptimisticDirectExecution),
-                
-                //TODO: Change expectedPipelineType to OptimisticDirectExecution once emulator is updated to 0415
-                CreateInput(
-                    query: $"SELECT TOP 5 VALUE r.{NumberField} FROM r ORDER BY r.{NumberField}",
-                    expectedResult: first5Integers,
-                    partitionKey: partitionKeyValue,
-                    enableOptimisticDirectExecution: true,
-                    pageSizeOptions: PageSizeOptions.NonGroupByWithContinuationTokenPageSizeOptions,
-                    expectedPipelineType: TestInjections.PipelineType.Specialized),
-
-                CreateInput(
-                    query: $"SELECT TOP 5 VALUE r.{NumberField} FROM r ORDER BY r.{NumberField}",
-                    expectedResult: first5Integers,
-                    partitionKey: null,
-                    enableOptimisticDirectExecution: true,
-                    pageSizeOptions: PageSizeOptions.NonGroupByAndNoContinuationTokenPageSizeOptions,
-                    expectedPipelineType: TestInjections.PipelineType.Specialized),
-                CreateInput(
-                    query: $"SELECT TOP 5 VALUE r.{NumberField} FROM r ORDER BY r.{NumberField}",
-                    expectedResult: first5Integers,
-                    partitionKey: null,
-                    enableOptimisticDirectExecution: true,
-                    pageSizeOptions: PageSizeOptions.NonGroupByWithContinuationTokenPageSizeOptions,
-                    expectedPipelineType: TestInjections.PipelineType.Specialized),
-
-                // OFFSET LIMIT with WHERE and BETWEEN (requiresDist = false)
-                CreateInput(
-                    query: $"SELECT VALUE r.numberField FROM r WHERE r.{NumberField} BETWEEN 0 AND {NumberOfDocuments} OFFSET 1 LIMIT 1",
-                    expectedResult: new List<int> { 1 },
-                    partitionKey: partitionKeyValue,
-                    enableOptimisticDirectExecution: true,
-                    pageSizeOptions: PageSizeOptions.NonGroupByAndNoContinuationTokenPageSizeOptions,
-                    expectedPipelineType: TestInjections.PipelineType.OptimisticDirectExecution),
-                CreateInput(
-                    query: $"SELECT VALUE r.numberField FROM r WHERE r.{NumberField} BETWEEN 0 AND {NumberOfDocuments} OFFSET 1 LIMIT 1",
-                    expectedResult: new List<int> { 1 },
-                    partitionKey: partitionKeyValue,
-                    enableOptimisticDirectExecution: true,
-                    pageSizeOptions: PageSizeOptions.NonGroupByWithContinuationTokenPageSizeOptions,
-                    expectedPipelineType: TestInjections.PipelineType.OptimisticDirectExecution),
-                CreateInput(
-                    query: $"SELECT VALUE r.numberField FROM r WHERE r.{NumberField} BETWEEN 0 AND {NumberOfDocuments} OFFSET 1 LIMIT 1",
-                    expectedResult: new List<int> { 1 },
-                    partitionKey: null,
-                    enableOptimisticDirectExecution: true,
-                    pageSizeOptions: PageSizeOptions.NonGroupByAndNoContinuationTokenPageSizeOptions,
-                    expectedPipelineType: TestInjections.PipelineType.Specialized),
-                CreateInput(
-                    query: $"SELECT VALUE r.numberField FROM r WHERE r.{NumberField} BETWEEN 0 AND {NumberOfDocuments} OFFSET 1 LIMIT 1",
-                    expectedResult: new List<int> { 1 },
-                    partitionKey: null,
-                    enableOptimisticDirectExecution: true,
-                    pageSizeOptions: PageSizeOptions.NonGroupByWithContinuationTokenPageSizeOptions,
-                    expectedPipelineType: TestInjections.PipelineType.Specialized)
-            };
-
-            IReadOnlyList<string> documents = CreateDocuments(NumberOfDocuments, PartitionKeyField, NumberField, NullField);
-
-            await this.CreateIngestQueryDeleteAsync(
-                ConnectionModes.Direct | ConnectionModes.Gateway,
-                CollectionTypes.SinglePartition,
-                documents,
-                (container, documents) => RunTests(singlePartitionContainerTestCases, container),
-                "/" + PartitionKeyField);
-
-            await this.CreateIngestQueryDeleteAsync(
-                ConnectionModes.Direct | ConnectionModes.Gateway,
-                CollectionTypes.MultiPartition,
-                documents,
-                (container, documents) => RunTests(multiPartitionContainerTestCases, container),
-                "/" + PartitionKeyField);
-        }
-
-        [TestMethod]
-        public async Task TestQueriesWithPartitionKeyNone()
-        {
-            int documentCount = 400;
-            IReadOnlyList<int> first400Integers = Enumerable.Range(0, documentCount).ToList();
-            IReadOnlyList<int> first400IntegersReversed = Enumerable.Range(0, documentCount).Reverse().ToList();
-
-            IReadOnlyList<DirectExecutionTestCase> testCases = new List<DirectExecutionTestCase>
-            {
-                CreateInput(
-                    query: $"SELECT VALUE r.numberField FROM r",
-                    expectedResult: first400Integers,
-                    partitionKey: PartitionKey.None,
-                    enableOptimisticDirectExecution: false,
-                    pageSizeOptions: PageSizeOptions.PageSize100,
-                    expectedPipelineType: TestInjections.PipelineType.Passthrough),
-                CreateInput(
-                    query: $"SELECT VALUE r.{NumberField} FROM r ORDER BY r.{NumberField} ASC",
-                    expectedResult: first400Integers,
-                    partitionKey: PartitionKey.None,
-                    enableOptimisticDirectExecution: false,
-                    pageSizeOptions: PageSizeOptions.PageSize100,
-                    expectedPipelineType: TestInjections.PipelineType.Passthrough),
-                CreateInput(
-                    query: $"SELECT VALUE r.{NumberField} FROM r ORDER BY r.{NumberField} DESC",
-                    expectedResult: first400IntegersReversed,
-                    partitionKey: PartitionKey.None,
-                    enableOptimisticDirectExecution: false,
-                    pageSizeOptions: PageSizeOptions.PageSize100,
-                    expectedPipelineType: TestInjections.PipelineType.Passthrough),
-                CreateInput(
-                    query: $"SELECT VALUE r.numberField FROM r WHERE r.{NumberField} BETWEEN 0 AND {NumberOfDocuments} OFFSET 1 LIMIT 1",
-                    expectedResult: new List<int> { 1 },
-                    partitionKey: PartitionKey.None,
-                    enableOptimisticDirectExecution: false,
-                    pageSizeOptions: PageSizeOptions.PageSize100,
-                    expectedPipelineType: TestInjections.PipelineType.Passthrough),
-                
-                //TODO: Change expectedPipelineType to OptimisticDirectExecution once emulator is updated to 0415
-                CreateInput(
-                    query: $"SELECT VALUE r.numberField FROM r",
-                    expectedResult: first400Integers,
-                    partitionKey: PartitionKey.None,
-                    enableOptimisticDirectExecution: true,
-                    pageSizeOptions: PageSizeOptions.PageSize100,
-                    expectedPipelineType: TestInjections.PipelineType.Specialized),
-
-                //TODO: Change expectedPipelineType to OptimisticDirectExecution once emulator is updated to 0415
-                CreateInput(
-                    query: $"SELECT VALUE r.{NumberField} FROM r ORDER BY r.{NumberField} ASC",
-                    expectedResult: first400Integers,
-                    partitionKey: PartitionKey.None,
-                    enableOptimisticDirectExecution: true,
-                    pageSizeOptions: PageSizeOptions.PageSize100,
-                    expectedPipelineType: TestInjections.PipelineType.Specialized),
-
-                //TODO: Change expectedPipelineType to OptimisticDirectExecution once emulator is updated to 0415
-                CreateInput(
-                    query: $"SELECT VALUE r.{NumberField} FROM r ORDER BY r.{NumberField} DESC",
-                    expectedResult: first400IntegersReversed,
-                    partitionKey: PartitionKey.None,
-                    enableOptimisticDirectExecution: true,
-                    pageSizeOptions: PageSizeOptions.PageSize100,
-                    expectedPipelineType: TestInjections.PipelineType.Specialized),
-
-                CreateInput(
-                    query: $"SELECT VALUE r.numberField FROM r WHERE r.{NumberField} BETWEEN 0 AND {NumberOfDocuments} OFFSET 1 LIMIT 1",
-                    expectedResult: new List<int> { 1 },
-                    partitionKey: PartitionKey.None,
-                    enableOptimisticDirectExecution: true,
-                    pageSizeOptions: PageSizeOptions.PageSize100,
-                    expectedPipelineType: TestInjections.PipelineType.OptimisticDirectExecution),
-            };
-
-            List<string> documents = new List<string>(documentCount);
-            for (int i = 0; i < documentCount; ++i)
-            {
-                string document = $@"{{ {NumberField}: {i}, {NullField}: null }}";
-                documents.Add(document);
-            }
-
-            await this.CreateIngestQueryDeleteAsync(
-                ConnectionModes.Direct | ConnectionModes.Gateway,
-                CollectionTypes.NonPartitioned | CollectionTypes.SinglePartition | CollectionTypes.MultiPartition,
-                documents,
-                (container, documents) => RunTests(testCases, container),
-                "/undefinedPartitionKey");
-        }
-
-        [TestMethod]
-        public async Task TestFailingOptimisticDirectExecutionOutput()
-        {
-            IReadOnlyList<string> documents = CreateDocuments(NumberOfDocuments, PartitionKeyField, NumberField, NullField);
-
-            // check if bad continuation queries and syntax error queries are handled by pipeline
-            IDictionary<string, string> invalidQueries = new Dictionary<string, string>
-            {
-                { "SELECT * FROM t", Guid.NewGuid().ToString() },
-                { "SELECT TOP 10 * FOM r", null },
-                { "this is not a valid query", null },
-            };
-
->>>>>>> a0f1c305
+
             await this.CreateIngestQueryDeleteAsync(
                 ConnectionModes.Direct | ConnectionModes.Gateway,
                 CollectionTypes.SinglePartition | CollectionTypes.MultiPartition,
@@ -1129,7 +606,6 @@
                 string document = $@"{{ {partitionKey}: ""/value"", {numberField}: {i}, {nullField}: null }}";
                 documents.Add(document);
             }
-<<<<<<< HEAD
 
             return documents;
         }
@@ -1143,29 +619,10 @@
             TestInjections.PipelineType expectedPipelineType)
         {
             return new DirectExecutionTestCase(query, expectedResult, partitionKey, enableOptimisticDirectExecution, pageSizeOptions, expectedPipelineType);
-        }
-
+        }
+
         private readonly struct DirectExecutionTestCase
         {
-=======
-
-            return documents;
-        }
-
-        private static DirectExecutionTestCase CreateInput(
-            string query,
-            IReadOnlyList<int> expectedResult,
-            PartitionKey? partitionKey,
-            bool enableOptimisticDirectExecution,
-            int[] pageSizeOptions,
-            TestInjections.PipelineType expectedPipelineType)
-        {
-            return new DirectExecutionTestCase(query, expectedResult, partitionKey, enableOptimisticDirectExecution, pageSizeOptions, expectedPipelineType);
-        }
-
-        private readonly struct DirectExecutionTestCase
-        {
->>>>>>> a0f1c305
             public string Query { get; }
             public IReadOnlyList<int> ExpectedResult { get; }
             public PartitionKey? PartitionKey { get; }
