--- conflicted
+++ resolved
@@ -20,15 +20,10 @@
 
         private static class PageSizeOptions
         {
-<<<<<<< HEAD
-            public static readonly int[] NonGroupByAndNoContinuationTokenPageSizeOptions = { -1, 10, 100 };
+            public static readonly int[] NonGroupByAndNoContinuationTokenPageSizeOptions = { -1, 10 };
             public static readonly int[] NonGroupWithContinuationTokenPageSizeOptions = { 1, 2, 5 };
             public static readonly int[] GroupByPageSizeOptions = { -1 };
-=======
-            public static readonly int[] NonGroupByPageSizeOptions = { -1, 1, 2, 10, 100 };
-            public static readonly int[] GroupByPageSizeOptions = { -1 };
             public static readonly int[] PageSize100 = { 100 };
->>>>>>> d41f0995
         }
 
         [TestMethod]
@@ -43,76 +38,82 @@
             List<DirectExecutionTestCase> singlePartitionContainerTestCases = new List<DirectExecutionTestCase>()
             {
                 // Tests for bool enableOptimisticDirectExecution
-<<<<<<< HEAD
-                CreateInput( query: $"SELECT TOP 5 VALUE r.numberField FROM r ORDER BY r.{partitionKey}", expectedResult: new List<long> { 0, 1, 2, 3, 4 }, partitionKey: "/value", partition: CollectionTypes.SinglePartition, enableOptimisticDirectExecution: true, pageSizeOptions: PageSizeOptions.NonGroupByAndNoContinuationTokenPageSizeOptions, expectedPipelineType: TestInjections.PipelineType.OptimisticDirectExecution),
-                CreateInput( query: $"SELECT TOP 5 VALUE r.numberField FROM r ORDER BY r.{partitionKey}", expectedResult: new List<long> { 0, 1, 2, 3, 4 }, partitionKey: "/value", partition: CollectionTypes.SinglePartition, enableOptimisticDirectExecution: false, pageSizeOptions: PageSizeOptions.NonGroupWithContinuationTokenPageSizeOptions, expectedPipelineType: TestInjections.PipelineType.Passthrough),
-                CreateInput( query: $"SELECT TOP 5 VALUE r.numberField FROM r ORDER BY r.{partitionKey}", expectedResult: new List<long> { 0, 1, 2, 3, 4 }, partitionKey: "/value", partition: CollectionTypes.SinglePartition, enableOptimisticDirectExecution: true, pageSizeOptions: PageSizeOptions.NonGroupByAndNoContinuationTokenPageSizeOptions, expectedPipelineType: TestInjections.PipelineType.OptimisticDirectExecution),
-                CreateInput( query: $"SELECT TOP 5 VALUE r.numberField FROM r ORDER BY r.{partitionKey}", expectedResult: new List<long> { 0, 1, 2, 3, 4 }, partitionKey: "/value", partition: CollectionTypes.SinglePartition, enableOptimisticDirectExecution: false, pageSizeOptions: PageSizeOptions.NonGroupWithContinuationTokenPageSizeOptions, expectedPipelineType: TestInjections.PipelineType.Passthrough),
-
-                // Simple query (requiresDist = false)
-                CreateInput( query: $"SELECT VALUE r.numberField FROM r", expectedResult: new List<long> { 0, 1, 2, 3, 4, 5, 6, 7 }, partitionKey: "/value", partition: CollectionTypes.SinglePartition, enableOptimisticDirectExecution: true, pageSizeOptions: PageSizeOptions.NonGroupByAndNoContinuationTokenPageSizeOptions, expectedPipelineType: TestInjections.PipelineType.OptimisticDirectExecution),
-                CreateInput( query: $"SELECT VALUE r.numberField FROM r", expectedResult: new List<long> { 0, 1, 2, 3, 4, 5, 6, 7 }, partitionKey: "/value", partition: CollectionTypes.SinglePartition, enableOptimisticDirectExecution: true, pageSizeOptions: PageSizeOptions.NonGroupWithContinuationTokenPageSizeOptions, expectedPipelineType: TestInjections.PipelineType.OptimisticDirectExecution),
-                CreateInput( query: $"SELECT VALUE r.numberField FROM r", expectedResult: new List<long> { 0, 1, 2, 3, 4, 5, 6, 7 }, partitionKey: null, partition: CollectionTypes.SinglePartition, enableOptimisticDirectExecution: true, pageSizeOptions: PageSizeOptions.NonGroupByAndNoContinuationTokenPageSizeOptions, expectedPipelineType: TestInjections.PipelineType.OptimisticDirectExecution),
-                CreateInput( query: $"SELECT VALUE r.numberField FROM r", expectedResult: new List<long> { 0, 1, 2, 3, 4, 5, 6, 7 }, partitionKey: null, partition: CollectionTypes.SinglePartition, enableOptimisticDirectExecution: true, pageSizeOptions: PageSizeOptions.NonGroupWithContinuationTokenPageSizeOptions, expectedPipelineType: TestInjections.PipelineType.OptimisticDirectExecution),
-                
-                // DISTINCT with ORDER BY (requiresDist = true)
-                CreateInput( query: $"SELECT DISTINCT VALUE r.{numberField} FROM r ORDER BY r.{numberField} DESC", expectedResult: new List<long> { 7, 6, 5, 4, 3, 2, 1, 0 }, partitionKey: "/value", partition: CollectionTypes.SinglePartition, enableOptimisticDirectExecution: true, pageSizeOptions: PageSizeOptions.NonGroupByAndNoContinuationTokenPageSizeOptions, expectedPipelineType: TestInjections.PipelineType.OptimisticDirectExecution),
-                CreateInput( query: $"SELECT DISTINCT VALUE r.{numberField} FROM r ORDER BY r.{numberField} DESC", expectedResult: new List<long> { 7, 6, 5, 4, 3, 2, 1, 0 }, partitionKey: "/value", partition: CollectionTypes.SinglePartition, enableOptimisticDirectExecution: true, pageSizeOptions: PageSizeOptions.NonGroupWithContinuationTokenPageSizeOptions, expectedPipelineType: TestInjections.PipelineType.Specialized),
-                CreateInput( query: $"SELECT DISTINCT VALUE r.{numberField} FROM r ORDER BY r.{numberField} DESC", expectedResult: new List<long> { 7, 6, 5, 4, 3, 2, 1, 0 }, partitionKey: null, partition: CollectionTypes.SinglePartition, enableOptimisticDirectExecution: true, pageSizeOptions: PageSizeOptions.NonGroupByAndNoContinuationTokenPageSizeOptions, expectedPipelineType: TestInjections.PipelineType.OptimisticDirectExecution),
-                CreateInput( query: $"SELECT DISTINCT VALUE r.{numberField} FROM r ORDER BY r.{numberField} DESC", expectedResult: new List<long> { 7, 6, 5, 4, 3, 2, 1, 0 }, partitionKey: null, partition: CollectionTypes.SinglePartition, enableOptimisticDirectExecution: true, pageSizeOptions: PageSizeOptions.NonGroupWithContinuationTokenPageSizeOptions, expectedPipelineType: TestInjections.PipelineType.Specialized),
-
-                // TOP with GROUP BY (requiresDist = true)
-                CreateInput( query: $"SELECT TOP 5 VALUE r.{numberField} FROM r GROUP BY r.{numberField}", expectedResult: new List<long> { 0, 1, 2, 3, 4 }, partitionKey: "/value", partition: CollectionTypes.SinglePartition, enableOptimisticDirectExecution: true, pageSizeOptions: PageSizeOptions.GroupByPageSizeOptions, expectedPipelineType: TestInjections.PipelineType.OptimisticDirectExecution),
-                CreateInput( query: $"SELECT TOP 5 VALUE r.{numberField} FROM r GROUP BY r.{numberField}", expectedResult: new List<long> { 0, 1, 2, 3, 4 }, partitionKey: null, partition: CollectionTypes.SinglePartition, enableOptimisticDirectExecution: true, pageSizeOptions: PageSizeOptions.GroupByPageSizeOptions, expectedPipelineType: TestInjections.PipelineType.OptimisticDirectExecution),
-=======
                 CreateInput(
                     query: $"SELECT TOP 5 VALUE r.numberField FROM r ORDER BY r.{PartitionKeyField}",
                     expectedResult: first5Integers,
                     partitionKey: partitionKeyValue,
                     enableOptimisticDirectExecution: true,
-                    pageSizeOptions: PageSizeOptions.NonGroupByPageSizeOptions,
+                    pageSizeOptions: PageSizeOptions.NonGroupByAndNoContinuationTokenPageSizeOptions,
                     expectedPipelineType: TestInjections.PipelineType.OptimisticDirectExecution),
                 CreateInput(
                     query: $"SELECT TOP 5 VALUE r.numberField FROM r ORDER BY r.{PartitionKeyField}",
                     expectedResult: first5Integers,
                     partitionKey: partitionKeyValue,
                     enableOptimisticDirectExecution: false,
-                    pageSizeOptions: PageSizeOptions.NonGroupByPageSizeOptions,
+                    pageSizeOptions: PageSizeOptions.NonGroupByAndNoContinuationTokenPageSizeOptions,
                     expectedPipelineType: TestInjections.PipelineType.Passthrough),
                 
-                // Simple query
-                CreateInput(
-                    query: $"SELECT VALUE r.numberField FROM r",
-                    expectedResult: first7Integers,
-                    partitionKey: partitionKeyValue,
-                    enableOptimisticDirectExecution: true,
-                    pageSizeOptions: PageSizeOptions.NonGroupByPageSizeOptions,
-                    expectedPipelineType: TestInjections.PipelineType.OptimisticDirectExecution),
-                CreateInput(
-                    query: $"SELECT VALUE r.numberField FROM r",
-                    expectedResult: first7Integers,
-                    partitionKey: null,
-                    enableOptimisticDirectExecution: true,
-                    pageSizeOptions: PageSizeOptions.NonGroupByPageSizeOptions,
+                // Simple query (requiresDist = false)
+                CreateInput(
+                    query: $"SELECT VALUE r.numberField FROM r",
+                    expectedResult: first7Integers,
+                    partitionKey: partitionKeyValue,
+                    enableOptimisticDirectExecution: true,
+                    pageSizeOptions: PageSizeOptions.NonGroupByAndNoContinuationTokenPageSizeOptions,
+                    expectedPipelineType: TestInjections.PipelineType.OptimisticDirectExecution),
+                CreateInput(
+                    query: $"SELECT VALUE r.numberField FROM r",
+                    expectedResult: first7Integers,
+                    partitionKey: partitionKeyValue,
+                    enableOptimisticDirectExecution: true,
+                    pageSizeOptions: PageSizeOptions.NonGroupWithContinuationTokenPageSizeOptions,
+                    expectedPipelineType: TestInjections.PipelineType.OptimisticDirectExecution),
+                CreateInput(
+                    query: $"SELECT VALUE r.numberField FROM r",
+                    expectedResult: first7Integers,
+                    partitionKey: null,
+                    enableOptimisticDirectExecution: true,
+                    pageSizeOptions: PageSizeOptions.NonGroupByAndNoContinuationTokenPageSizeOptions,
+                    expectedPipelineType: TestInjections.PipelineType.OptimisticDirectExecution),
+                CreateInput(
+                    query: $"SELECT VALUE r.numberField FROM r",
+                    expectedResult: first7Integers,
+                    partitionKey: null,
+                    enableOptimisticDirectExecution: true,
+                    pageSizeOptions: PageSizeOptions.NonGroupWithContinuationTokenPageSizeOptions,
                     expectedPipelineType: TestInjections.PipelineType.OptimisticDirectExecution),
                
-                // DISTINCT with ORDER BY
-                CreateInput(
-                    query: $"SELECT DISTINCT VALUE r.{NumberField} FROM r ORDER BY r.{NumberField} DESC",
-                    expectedResult: first7IntegersReversed,
-                    partitionKey: partitionKeyValue,
-                    enableOptimisticDirectExecution: true,
-                    pageSizeOptions: PageSizeOptions.NonGroupByPageSizeOptions,
-                    expectedPipelineType: TestInjections.PipelineType.OptimisticDirectExecution),
-                CreateInput(
-                    query: $"SELECT DISTINCT VALUE r.{NumberField} FROM r ORDER BY r.{NumberField} DESC",
-                    expectedResult: first7IntegersReversed,
-                    partitionKey: null,
-                    enableOptimisticDirectExecution: true,
-                    pageSizeOptions: PageSizeOptions.NonGroupByPageSizeOptions,
-                    expectedPipelineType: TestInjections.PipelineType.OptimisticDirectExecution),
+                // DISTINCT with ORDER BY (requiresDist = true)
+                CreateInput(
+                    query: $"SELECT DISTINCT VALUE r.{NumberField} FROM r ORDER BY r.{NumberField} DESC",
+                    expectedResult: first7IntegersReversed,
+                    partitionKey: partitionKeyValue,
+                    enableOptimisticDirectExecution: true,
+                    pageSizeOptions: PageSizeOptions.NonGroupByAndNoContinuationTokenPageSizeOptions,
+                    expectedPipelineType: TestInjections.PipelineType.OptimisticDirectExecution),
+                CreateInput(
+                    query: $"SELECT DISTINCT VALUE r.{NumberField} FROM r ORDER BY r.{NumberField} DESC",
+                    expectedResult: first7IntegersReversed,
+                    partitionKey: partitionKeyValue,
+                    enableOptimisticDirectExecution: true,
+                    pageSizeOptions: PageSizeOptions.NonGroupWithContinuationTokenPageSizeOptions,
+                    expectedPipelineType: TestInjections.PipelineType.Specialized),
+                CreateInput(
+                    query: $"SELECT DISTINCT VALUE r.{NumberField} FROM r ORDER BY r.{NumberField} DESC",
+                    expectedResult: first7IntegersReversed,
+                    partitionKey: null,
+                    enableOptimisticDirectExecution: true,
+                    pageSizeOptions: PageSizeOptions.NonGroupByAndNoContinuationTokenPageSizeOptions,
+                    expectedPipelineType: TestInjections.PipelineType.OptimisticDirectExecution),
+                CreateInput(
+                    query: $"SELECT DISTINCT VALUE r.{NumberField} FROM r ORDER BY r.{NumberField} DESC",
+                    expectedResult: first7IntegersReversed,
+                    partitionKey: null,
+                    enableOptimisticDirectExecution: true,
+                    pageSizeOptions: PageSizeOptions.NonGroupWithContinuationTokenPageSizeOptions,
+                    expectedPipelineType: TestInjections.PipelineType.Specialized),
              
-                // TOP with GROUP BY
+                // TOP with GROUP BY (requiresDist = true)
                 CreateInput(
                     query: $"SELECT TOP 5 VALUE r.{NumberField} FROM r GROUP BY r.{NumberField}",
                     expectedResult: first5Integers,
@@ -128,119 +129,139 @@
                     pageSizeOptions: PageSizeOptions.GroupByPageSizeOptions,
                     expectedPipelineType: TestInjections.PipelineType.OptimisticDirectExecution),
               
-                // OFFSET LIMIT with WHERE and BETWEEN
-                CreateInput(
-                    query: $"SELECT VALUE r.numberField FROM r WHERE r.{NumberField} BETWEEN 0 AND {NumberOfDocuments} OFFSET 1 LIMIT 1",
-                    expectedResult: new List<int> { 1 },
-                    partitionKey: partitionKeyValue,
-                    pageSizeOptions: PageSizeOptions.NonGroupByPageSizeOptions,
-                    enableOptimisticDirectExecution: true,
-                    expectedPipelineType: TestInjections.PipelineType.OptimisticDirectExecution),
-                CreateInput(
-                    query: $"SELECT VALUE r.numberField FROM r WHERE r.{NumberField} BETWEEN 0 AND {NumberOfDocuments} OFFSET 1 LIMIT 1",
-                    expectedResult: new List<int> { 1 },
-                    partitionKey: null,
-                    pageSizeOptions: PageSizeOptions.NonGroupByPageSizeOptions,
+                // OFFSET LIMIT with WHERE and BETWEEN (requiresDist = false)
+                CreateInput(
+                    query: $"SELECT VALUE r.numberField FROM r WHERE r.{NumberField} BETWEEN 0 AND {NumberOfDocuments} OFFSET 1 LIMIT 1",
+                    expectedResult: new List<int> { 1 },
+                    partitionKey: partitionKeyValue,
+                    pageSizeOptions: PageSizeOptions.NonGroupByAndNoContinuationTokenPageSizeOptions,
+                    enableOptimisticDirectExecution: true,
+                    expectedPipelineType: TestInjections.PipelineType.OptimisticDirectExecution),
+                CreateInput(
+                    query: $"SELECT VALUE r.numberField FROM r WHERE r.{NumberField} BETWEEN 0 AND {NumberOfDocuments} OFFSET 1 LIMIT 1",
+                    expectedResult: new List<int> { 1 },
+                    partitionKey: partitionKeyValue,
+                    pageSizeOptions: PageSizeOptions.NonGroupWithContinuationTokenPageSizeOptions,
+                    enableOptimisticDirectExecution: true,
+                    expectedPipelineType: TestInjections.PipelineType.OptimisticDirectExecution),
+                CreateInput(
+                    query: $"SELECT VALUE r.numberField FROM r WHERE r.{NumberField} BETWEEN 0 AND {NumberOfDocuments} OFFSET 1 LIMIT 1",
+                    expectedResult: new List<int> { 1 },
+                    partitionKey: null,
+                    pageSizeOptions: PageSizeOptions.NonGroupByAndNoContinuationTokenPageSizeOptions,
+                    enableOptimisticDirectExecution: true,
+                    expectedPipelineType: TestInjections.PipelineType.OptimisticDirectExecution),
+                CreateInput(
+                    query: $"SELECT VALUE r.numberField FROM r WHERE r.{NumberField} BETWEEN 0 AND {NumberOfDocuments} OFFSET 1 LIMIT 1",
+                    expectedResult: new List<int> { 1 },
+                    partitionKey: null,
+                    pageSizeOptions: PageSizeOptions.NonGroupWithContinuationTokenPageSizeOptions,
                     enableOptimisticDirectExecution: true,
                     expectedPipelineType: TestInjections.PipelineType.OptimisticDirectExecution)
-            };
->>>>>>> d41f0995
-
-                // OFFSET LIMIT with WHERE and BETWEEN (requiresDist = false)
-                CreateInput( query: $"SELECT VALUE r.numberField FROM r WHERE r.{numberField} BETWEEN 0 AND {numberOfDocuments} OFFSET 1 LIMIT 1", expectedResult: new List<long> { 1 }, partitionKey: "/value", partition: CollectionTypes.SinglePartition, pageSizeOptions: PageSizeOptions.NonGroupByAndNoContinuationTokenPageSizeOptions, enableOptimisticDirectExecution: true, expectedPipelineType: TestInjections.PipelineType.OptimisticDirectExecution),
-                CreateInput( query: $"SELECT VALUE r.numberField FROM r WHERE r.{numberField} BETWEEN 0 AND {numberOfDocuments} OFFSET 1 LIMIT 1", expectedResult: new List<long> { 1 }, partitionKey: "/value", partition: CollectionTypes.SinglePartition, pageSizeOptions: PageSizeOptions.NonGroupWithContinuationTokenPageSizeOptions, enableOptimisticDirectExecution: true, expectedPipelineType: TestInjections.PipelineType.OptimisticDirectExecution),
-                CreateInput( query: $"SELECT VALUE r.numberField FROM r WHERE r.{numberField} BETWEEN 0 AND {numberOfDocuments} OFFSET 1 LIMIT 1", expectedResult: new List<long> { 1 }, partitionKey: null, partition: CollectionTypes.SinglePartition, pageSizeOptions: PageSizeOptions.NonGroupByAndNoContinuationTokenPageSizeOptions, enableOptimisticDirectExecution: true, expectedPipelineType: TestInjections.PipelineType.OptimisticDirectExecution),
-                CreateInput( query: $"SELECT VALUE r.numberField FROM r WHERE r.{numberField} BETWEEN 0 AND {numberOfDocuments} OFFSET 1 LIMIT 1", expectedResult: new List<long> { 1 }, partitionKey: null, partition: CollectionTypes.SinglePartition, pageSizeOptions: PageSizeOptions.NonGroupWithContinuationTokenPageSizeOptions, enableOptimisticDirectExecution: true, expectedPipelineType: TestInjections.PipelineType.OptimisticDirectExecution)
             };
             
             List<DirectExecutionTestCase> multiPartitionContainerTestCases = new List<DirectExecutionTestCase>()
             {
-<<<<<<< HEAD
                 // Simple query (requiresDist = false)
-                CreateInput( query: $"SELECT VALUE r.numberField FROM r", expectedResult: new List<long> { 0, 1, 2, 3, 4, 5, 6, 7 }, partitionKey: "/value", partition: CollectionTypes.MultiPartition, enableOptimisticDirectExecution: true, pageSizeOptions: PageSizeOptions.NonGroupByAndNoContinuationTokenPageSizeOptions, expectedPipelineType: TestInjections.PipelineType.OptimisticDirectExecution),
-                CreateInput( query: $"SELECT VALUE r.numberField FROM r", expectedResult: new List<long> { 0, 1, 2, 3, 4, 5, 6, 7 }, partitionKey: "/value", partition: CollectionTypes.MultiPartition, enableOptimisticDirectExecution: true, pageSizeOptions: PageSizeOptions.NonGroupWithContinuationTokenPageSizeOptions, expectedPipelineType: TestInjections.PipelineType.OptimisticDirectExecution),
-                CreateInput( query: $"SELECT VALUE r.numberField FROM r", expectedResult: new List<long> { 0, 1, 2, 3, 4, 5, 6, 7 }, partitionKey: null, partition: CollectionTypes.MultiPartition, enableOptimisticDirectExecution: true, pageSizeOptions: PageSizeOptions.NonGroupByAndNoContinuationTokenPageSizeOptions, expectedPipelineType: TestInjections.PipelineType.Passthrough),
-                CreateInput( query: $"SELECT VALUE r.numberField FROM r", expectedResult: new List<long> { 0, 1, 2, 3, 4, 5, 6, 7 }, partitionKey: null, partition: CollectionTypes.MultiPartition, enableOptimisticDirectExecution: true, pageSizeOptions: PageSizeOptions.NonGroupWithContinuationTokenPageSizeOptions, expectedPipelineType: TestInjections.PipelineType.Passthrough),
+                CreateInput(
+                    query: $"SELECT VALUE r.numberField FROM r",
+                    expectedResult: first7Integers,
+                    partitionKey: partitionKeyValue,
+                    enableOptimisticDirectExecution: true,
+                    pageSizeOptions: PageSizeOptions.NonGroupByAndNoContinuationTokenPageSizeOptions,
+                    expectedPipelineType: TestInjections.PipelineType.OptimisticDirectExecution),
+                CreateInput(
+                    query: $"SELECT VALUE r.numberField FROM r",
+                    expectedResult: first7Integers,
+                    partitionKey: partitionKeyValue,
+                    enableOptimisticDirectExecution: true,
+                    pageSizeOptions: PageSizeOptions.NonGroupWithContinuationTokenPageSizeOptions,
+                    expectedPipelineType: TestInjections.PipelineType.OptimisticDirectExecution),
+                CreateInput(
+                    query: $"SELECT VALUE r.numberField FROM r",
+                    expectedResult: first7Integers,
+                    partitionKey: null,
+                    enableOptimisticDirectExecution: true,
+                    pageSizeOptions: PageSizeOptions.NonGroupByAndNoContinuationTokenPageSizeOptions,
+                    expectedPipelineType: TestInjections.PipelineType.Passthrough),
+                CreateInput(
+                    query: $"SELECT VALUE r.numberField FROM r",
+                    expectedResult: first7Integers,
+                    partitionKey: null,
+                    enableOptimisticDirectExecution: true,
+                    pageSizeOptions: PageSizeOptions.NonGroupWithContinuationTokenPageSizeOptions,
+                    expectedPipelineType: TestInjections.PipelineType.Passthrough),
 
                 // DISTINCT with ORDER BY (requiresDist = true)
-                CreateInput( query: $"SELECT DISTINCT VALUE r.{numberField} FROM r ORDER BY r.{numberField} DESC", expectedResult: new List<long> { 7, 6, 5, 4, 3, 2, 1, 0 }, partitionKey: "/value", partition: CollectionTypes.MultiPartition, enableOptimisticDirectExecution: true, pageSizeOptions: PageSizeOptions.NonGroupByAndNoContinuationTokenPageSizeOptions, expectedPipelineType: TestInjections.PipelineType.OptimisticDirectExecution),
-                CreateInput( query: $"SELECT DISTINCT VALUE r.{numberField} FROM r ORDER BY r.{numberField} DESC", expectedResult: new List<long> { 7, 6, 5, 4, 3, 2, 1, 0 }, partitionKey: "/value", partition: CollectionTypes.MultiPartition, enableOptimisticDirectExecution: true, pageSizeOptions: PageSizeOptions.NonGroupWithContinuationTokenPageSizeOptions, expectedPipelineType: TestInjections.PipelineType.Specialized),
-                CreateInput( query: $"SELECT DISTINCT VALUE r.{numberField} FROM r ORDER BY r.{numberField} DESC", expectedResult: new List<long> { 7, 6, 5, 4, 3, 2, 1, 0 }, partitionKey: null, partition: CollectionTypes.MultiPartition, enableOptimisticDirectExecution: true, pageSizeOptions: PageSizeOptions.NonGroupByAndNoContinuationTokenPageSizeOptions, expectedPipelineType: TestInjections.PipelineType.Specialized),
-                CreateInput( query: $"SELECT DISTINCT VALUE r.{numberField} FROM r ORDER BY r.{numberField} DESC", expectedResult: new List<long> { 7, 6, 5, 4, 3, 2, 1, 0 }, partitionKey: null, partition: CollectionTypes.MultiPartition, enableOptimisticDirectExecution: true, pageSizeOptions: PageSizeOptions.NonGroupWithContinuationTokenPageSizeOptions, expectedPipelineType: TestInjections.PipelineType.Specialized),
+                CreateInput(
+                    query: $"SELECT DISTINCT VALUE r.{NumberField} FROM r ORDER BY r.{NumberField} DESC",
+                    expectedResult: first7IntegersReversed,
+                    partitionKey: partitionKeyValue,
+                    enableOptimisticDirectExecution: true,
+                    pageSizeOptions: PageSizeOptions.NonGroupByAndNoContinuationTokenPageSizeOptions,
+                    expectedPipelineType: TestInjections.PipelineType.OptimisticDirectExecution),
+                CreateInput(
+                    query: $"SELECT DISTINCT VALUE r.{NumberField} FROM r ORDER BY r.{NumberField} DESC",
+                    expectedResult: first7IntegersReversed,
+                    partitionKey: partitionKeyValue,
+                    enableOptimisticDirectExecution: true,
+                    pageSizeOptions: PageSizeOptions.NonGroupWithContinuationTokenPageSizeOptions,
+                    expectedPipelineType: TestInjections.PipelineType.Specialized),
+                CreateInput(
+                    query: $"SELECT DISTINCT VALUE r.{NumberField} FROM r ORDER BY r.{NumberField} DESC",
+                    expectedResult: first7IntegersReversed,
+                    partitionKey: null,
+                    enableOptimisticDirectExecution: true,
+                    pageSizeOptions: PageSizeOptions.NonGroupByAndNoContinuationTokenPageSizeOptions,
+                    expectedPipelineType: TestInjections.PipelineType.Specialized),
+                CreateInput(
+                    query: $"SELECT DISTINCT VALUE r.{NumberField} FROM r ORDER BY r.{NumberField} DESC",
+                    expectedResult: first7IntegersReversed,
+                    partitionKey: null,
+                    enableOptimisticDirectExecution: true,
+                    pageSizeOptions: PageSizeOptions.NonGroupWithContinuationTokenPageSizeOptions,
+                    expectedPipelineType: TestInjections.PipelineType.Specialized),
 
                 // OFFSET LIMIT with WHERE and BETWEEN (requiresDist = false)
-                CreateInput( query: $"SELECT VALUE r.numberField FROM r WHERE r.{numberField} BETWEEN 0 AND {numberOfDocuments} OFFSET 1 LIMIT 1", expectedResult: new List<long> { 1 }, partitionKey: "/value", partition: CollectionTypes.MultiPartition, enableOptimisticDirectExecution: true, pageSizeOptions: PageSizeOptions.NonGroupByAndNoContinuationTokenPageSizeOptions, expectedPipelineType: TestInjections.PipelineType.OptimisticDirectExecution),
-                CreateInput( query: $"SELECT VALUE r.numberField FROM r WHERE r.{numberField} BETWEEN 0 AND {numberOfDocuments} OFFSET 1 LIMIT 1", expectedResult: new List<long> { 1 }, partitionKey: "/value", partition: CollectionTypes.MultiPartition, enableOptimisticDirectExecution: true, pageSizeOptions: PageSizeOptions.NonGroupWithContinuationTokenPageSizeOptions, expectedPipelineType: TestInjections.PipelineType.OptimisticDirectExecution),
-                CreateInput( query: $"SELECT VALUE r.numberField FROM r WHERE r.{numberField} BETWEEN 0 AND {numberOfDocuments} OFFSET 1 LIMIT 1", expectedResult: new List<long> { 1 }, partitionKey: null, partition: CollectionTypes.MultiPartition, enableOptimisticDirectExecution: true, pageSizeOptions: PageSizeOptions.NonGroupByAndNoContinuationTokenPageSizeOptions, expectedPipelineType: TestInjections.PipelineType.Specialized),
-                CreateInput( query: $"SELECT VALUE r.numberField FROM r WHERE r.{numberField} BETWEEN 0 AND {numberOfDocuments} OFFSET 1 LIMIT 1", expectedResult: new List<long> { 1 }, partitionKey: null, partition: CollectionTypes.MultiPartition, enableOptimisticDirectExecution: true, pageSizeOptions: PageSizeOptions.NonGroupWithContinuationTokenPageSizeOptions, expectedPipelineType: TestInjections.PipelineType.Specialized)
-            };
-            
-=======
-                // Simple query
-                CreateInput(
-                    query: $"SELECT VALUE r.numberField FROM r",
-                    expectedResult: first7Integers,
-                    partitionKey: partitionKeyValue,
-                    enableOptimisticDirectExecution: true,
-                    pageSizeOptions: PageSizeOptions.NonGroupByPageSizeOptions,
-                    expectedPipelineType: TestInjections.PipelineType.OptimisticDirectExecution),
-                CreateInput(
-                    query: $"SELECT VALUE r.numberField FROM r",
-                    expectedResult: first7Integers,
-                    partitionKey: null,
-                    enableOptimisticDirectExecution: true,
-                    pageSizeOptions: PageSizeOptions.NonGroupByPageSizeOptions,
-                    expectedPipelineType: TestInjections.PipelineType.Passthrough),
-
-                // DISTINCT with ORDER BY
-                CreateInput(
-                    query: $"SELECT DISTINCT VALUE r.{NumberField} FROM r ORDER BY r.{NumberField} DESC",
-                    expectedResult: first7IntegersReversed,
-                    partitionKey: partitionKeyValue,
-                    enableOptimisticDirectExecution: true,
-                    pageSizeOptions: PageSizeOptions.NonGroupByPageSizeOptions,
-                    expectedPipelineType: TestInjections.PipelineType.OptimisticDirectExecution),
-                CreateInput(
-                    query: $"SELECT DISTINCT VALUE r.{NumberField} FROM r ORDER BY r.{NumberField} DESC",
-                    expectedResult: first7IntegersReversed,
-                    partitionKey: null,
-                    enableOptimisticDirectExecution: true,
-                    pageSizeOptions: PageSizeOptions.NonGroupByPageSizeOptions,
-                    expectedPipelineType: TestInjections.PipelineType.Specialized),
-
-                // OFFSET LIMIT with WHERE and BETWEEN
-                CreateInput(
-                    query: $"SELECT VALUE r.numberField FROM r WHERE r.{NumberField} BETWEEN 0 AND {NumberOfDocuments} OFFSET 1 LIMIT 1",
-                    expectedResult: new List<int> { 1 },
-                    partitionKey: partitionKeyValue,
-                    enableOptimisticDirectExecution: true,
-                    pageSizeOptions: PageSizeOptions.NonGroupByPageSizeOptions,
-                    expectedPipelineType: TestInjections.PipelineType.OptimisticDirectExecution),
-                CreateInput(
-                    query: $"SELECT VALUE r.numberField FROM r WHERE r.{NumberField} BETWEEN 0 AND {NumberOfDocuments} OFFSET 1 LIMIT 1",
-                    expectedResult: new List<int> { 1 },
-                    partitionKey: null,
-                    enableOptimisticDirectExecution: true,
-                    pageSizeOptions: PageSizeOptions.NonGroupByPageSizeOptions,
+                CreateInput(
+                    query: $"SELECT VALUE r.numberField FROM r WHERE r.{NumberField} BETWEEN 0 AND {NumberOfDocuments} OFFSET 1 LIMIT 1",
+                    expectedResult: new List<int> { 1 },
+                    partitionKey: partitionKeyValue,
+                    enableOptimisticDirectExecution: true,
+                    pageSizeOptions: PageSizeOptions.NonGroupByAndNoContinuationTokenPageSizeOptions,
+                    expectedPipelineType: TestInjections.PipelineType.OptimisticDirectExecution),
+                CreateInput(
+                    query: $"SELECT VALUE r.numberField FROM r WHERE r.{NumberField} BETWEEN 0 AND {NumberOfDocuments} OFFSET 1 LIMIT 1",
+                    expectedResult: new List<int> { 1 },
+                    partitionKey: partitionKeyValue,
+                    enableOptimisticDirectExecution: true,
+                    pageSizeOptions: PageSizeOptions.NonGroupWithContinuationTokenPageSizeOptions,
+                    expectedPipelineType: TestInjections.PipelineType.OptimisticDirectExecution),
+                CreateInput(
+                    query: $"SELECT VALUE r.numberField FROM r WHERE r.{NumberField} BETWEEN 0 AND {NumberOfDocuments} OFFSET 1 LIMIT 1",
+                    expectedResult: new List<int> { 1 },
+                    partitionKey: null,
+                    enableOptimisticDirectExecution: true,
+                    pageSizeOptions: PageSizeOptions.NonGroupByAndNoContinuationTokenPageSizeOptions,
+                    expectedPipelineType: TestInjections.PipelineType.Specialized),
+                CreateInput(
+                    query: $"SELECT VALUE r.numberField FROM r WHERE r.{NumberField} BETWEEN 0 AND {NumberOfDocuments} OFFSET 1 LIMIT 1",
+                    expectedResult: new List<int> { 1 },
+                    partitionKey: null,
+                    enableOptimisticDirectExecution: true,
+                    pageSizeOptions: PageSizeOptions.NonGroupWithContinuationTokenPageSizeOptions,
                     expectedPipelineType: TestInjections.PipelineType.Specialized)
             };
 
             IReadOnlyList<string> documents = CreateDocuments(NumberOfDocuments, PartitionKeyField, NumberField, NullField);
 
->>>>>>> d41f0995
             await this.CreateIngestQueryDeleteAsync(
                 ConnectionModes.Direct | ConnectionModes.Gateway,
                 CollectionTypes.SinglePartition,
                 documents,
-<<<<<<< HEAD
-                (container, documents) => RunPassingTests(singlePartitionContainerTestCases, container),
-                "/" + partitionKey);
-            
-=======
                 (container, documents) => RunTests(singlePartitionContainerTestCases, container),
                 "/" + PartitionKeyField);
 
->>>>>>> d41f0995
             await this.CreateIngestQueryDeleteAsync(
                 ConnectionModes.Direct | ConnectionModes.Gateway,
                 CollectionTypes.MultiPartition,
