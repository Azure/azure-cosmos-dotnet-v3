﻿namespace Microsoft.Azure.Cosmos.EmulatorTests.Query
{
    using System;
    using System.Collections.Generic;
    using System.Linq;
    using System.Net;
    using System.Threading.Tasks;
    using Microsoft.Azure.Cosmos.CosmosElements;
    using Microsoft.Azure.Cosmos.Query.Core;
    using Microsoft.VisualStudio.TestTools.UnitTesting;

    [TestClass]
    [TestCategory("Query")]
    public sealed class OptimisticDirectExecutionQueryTests : QueryTestsBase
<<<<<<< HEAD
    {
        private static class PageSizeOptions
        {
            public static readonly int[] NonGroupByPageSizeOptions = { -1, 1, 2, 10, 100 };
            public static readonly int[] GroupByPageSizeOptions = { -1 };
        }

        [TestMethod]
        public async Task TestPassingOptimisticDirectExecutionQueries()
        {
            int numberOfDocuments = 8;
            string partitionKey = "key";
            string numberField = "numberField";
            string nullField = "nullField";

            List<string> documents = CreateDocuments(numberOfDocuments, partitionKey, numberField, nullField);

            List<DirectExecutionTestCase> singlePartitionContainerTestCases = new List<DirectExecutionTestCase>()
            {
                // Tests for bool enableOptimisticDirectExecution
                CreateInput( query: $"SELECT TOP 5 VALUE r.numberField FROM r ORDER BY r.{partitionKey}", expectedResult: new List<long> { 0, 1, 2, 3, 4 }, partitionKey: "/value", partition: CollectionTypes.SinglePartition, enableOptimisticDirectExecution: true, pageSizeOptions: PageSizeOptions.NonGroupByPageSizeOptions, expectedPipelineType: TestInjections.PipelineType.OptimisticDirectExecution),
                CreateInput( query: $"SELECT TOP 5 VALUE r.numberField FROM r ORDER BY r.{partitionKey}", expectedResult: new List<long> { 0, 1, 2, 3, 4 }, partitionKey: "/value", partition: CollectionTypes.SinglePartition, enableOptimisticDirectExecution: false, pageSizeOptions: PageSizeOptions.NonGroupByPageSizeOptions, expectedPipelineType: TestInjections.PipelineType.Passthrough),
                
                // Simple query
                CreateInput( query: $"SELECT VALUE r.numberField FROM r", expectedResult: new List<long> { 0, 1, 2, 3, 4, 5, 6, 7 }, partitionKey: "/value", partition: CollectionTypes.SinglePartition, enableOptimisticDirectExecution: true, pageSizeOptions: PageSizeOptions.NonGroupByPageSizeOptions, expectedPipelineType: TestInjections.PipelineType.OptimisticDirectExecution),
                CreateInput( query: $"SELECT VALUE r.numberField FROM r", expectedResult: new List<long> { 0, 1, 2, 3, 4, 5, 6, 7 }, partitionKey: null, partition: CollectionTypes.SinglePartition, enableOptimisticDirectExecution: true, pageSizeOptions: PageSizeOptions.NonGroupByPageSizeOptions, expectedPipelineType: TestInjections.PipelineType.OptimisticDirectExecution),
               
                // DISTINCT with ORDER BY
                CreateInput( query: $"SELECT DISTINCT VALUE r.{numberField} FROM r ORDER BY r.{numberField} DESC", expectedResult: new List<long> { 7, 6, 5, 4, 3, 2, 1, 0 }, partitionKey: "/value", partition: CollectionTypes.SinglePartition, enableOptimisticDirectExecution: true, pageSizeOptions: PageSizeOptions.NonGroupByPageSizeOptions, expectedPipelineType: TestInjections.PipelineType.OptimisticDirectExecution),
                CreateInput( query: $"SELECT DISTINCT VALUE r.{numberField} FROM r ORDER BY r.{numberField} DESC", expectedResult: new List<long> { 7, 6, 5, 4, 3, 2, 1, 0 }, partitionKey: null, partition: CollectionTypes.SinglePartition, enableOptimisticDirectExecution: true, pageSizeOptions: PageSizeOptions.NonGroupByPageSizeOptions, expectedPipelineType: TestInjections.PipelineType.OptimisticDirectExecution),
             
                // TOP with GROUP BY
                CreateInput( query: $"SELECT TOP 5 VALUE r.{numberField} FROM r GROUP BY r.{numberField}", expectedResult: new List<long> { 0, 1, 2, 3, 4 }, partitionKey: "/value", partition: CollectionTypes.SinglePartition, enableOptimisticDirectExecution: true, pageSizeOptions: PageSizeOptions.GroupByPageSizeOptions, expectedPipelineType: TestInjections.PipelineType.OptimisticDirectExecution),
                CreateInput( query: $"SELECT TOP 5 VALUE r.{numberField} FROM r GROUP BY r.{numberField}", expectedResult: new List<long> { 0, 1, 2, 3, 4 }, partitionKey: null, partition: CollectionTypes.SinglePartition, enableOptimisticDirectExecution: true, pageSizeOptions: PageSizeOptions.GroupByPageSizeOptions, expectedPipelineType: TestInjections.PipelineType.OptimisticDirectExecution),
              
                // OFFSET LIMIT with WHERE and BETWEEN
                CreateInput( query: $"SELECT VALUE r.numberField FROM r WHERE r.{numberField} BETWEEN 0 AND {numberOfDocuments} OFFSET 1 LIMIT 1", expectedResult: new List<long> { 1 }, partitionKey: "/value", partition: CollectionTypes.SinglePartition, pageSizeOptions: PageSizeOptions.NonGroupByPageSizeOptions, enableOptimisticDirectExecution: true, expectedPipelineType: TestInjections.PipelineType.OptimisticDirectExecution),
                CreateInput( query: $"SELECT VALUE r.numberField FROM r WHERE r.{numberField} BETWEEN 0 AND {numberOfDocuments} OFFSET 1 LIMIT 1", expectedResult: new List<long> { 1 }, partitionKey: null, partition: CollectionTypes.SinglePartition, pageSizeOptions: PageSizeOptions.NonGroupByPageSizeOptions, enableOptimisticDirectExecution: true, expectedPipelineType: TestInjections.PipelineType.OptimisticDirectExecution)
            };

            List<DirectExecutionTestCase> multiPartitionContainerTestCases = new List<DirectExecutionTestCase>()
            {
                // Simple query
                CreateInput( query: $"SELECT VALUE r.numberField FROM r", expectedResult: new List<long> { 0, 1, 2, 3, 4, 5, 6, 7 }, partitionKey: "/value", partition: CollectionTypes.MultiPartition, enableOptimisticDirectExecution: true, pageSizeOptions: PageSizeOptions.NonGroupByPageSizeOptions, expectedPipelineType: TestInjections.PipelineType.OptimisticDirectExecution),
                CreateInput( query: $"SELECT VALUE r.numberField FROM r", expectedResult: new List<long> { 0, 1, 2, 3, 4, 5, 6, 7 }, partitionKey: null, partition: CollectionTypes.MultiPartition, enableOptimisticDirectExecution: true, pageSizeOptions: PageSizeOptions.NonGroupByPageSizeOptions, expectedPipelineType: TestInjections.PipelineType.Passthrough),

                // DISTINCT with ORDER BY
                CreateInput( query: $"SELECT DISTINCT VALUE r.{numberField} FROM r ORDER BY r.{numberField} DESC", expectedResult: new List<long> { 7, 6, 5, 4, 3, 2, 1, 0 }, partitionKey: "/value", partition: CollectionTypes.MultiPartition, enableOptimisticDirectExecution: true, pageSizeOptions: PageSizeOptions.NonGroupByPageSizeOptions, expectedPipelineType: TestInjections.PipelineType.OptimisticDirectExecution),
                CreateInput( query: $"SELECT DISTINCT VALUE r.{numberField} FROM r ORDER BY r.{numberField} DESC", expectedResult: new List<long> { 7, 6, 5, 4, 3, 2, 1, 0 }, partitionKey: null, partition: CollectionTypes.MultiPartition, enableOptimisticDirectExecution: true, pageSizeOptions: PageSizeOptions.NonGroupByPageSizeOptions, expectedPipelineType: TestInjections.PipelineType.Specialized),

                // OFFSET LIMIT with WHERE and BETWEEN
                CreateInput( query: $"SELECT VALUE r.numberField FROM r WHERE r.{numberField} BETWEEN 0 AND {numberOfDocuments} OFFSET 1 LIMIT 1", expectedResult: new List<long> { 1 }, partitionKey: "/value", partition: CollectionTypes.MultiPartition, enableOptimisticDirectExecution: true, pageSizeOptions: PageSizeOptions.NonGroupByPageSizeOptions, expectedPipelineType: TestInjections.PipelineType.OptimisticDirectExecution),
                CreateInput( query: $"SELECT VALUE r.numberField FROM r WHERE r.{numberField} BETWEEN 0 AND {numberOfDocuments} OFFSET 1 LIMIT 1", expectedResult: new List<long> { 1 }, partitionKey: null, partition: CollectionTypes.MultiPartition, enableOptimisticDirectExecution: true, pageSizeOptions: PageSizeOptions.NonGroupByPageSizeOptions, expectedPipelineType: TestInjections.PipelineType.Specialized)
            };

            await this.CreateIngestQueryDeleteAsync(
                ConnectionModes.Direct | ConnectionModes.Gateway,
                CollectionTypes.SinglePartition,
                documents,
                (container, documents) => RunPassingTests(singlePartitionContainerTestCases, container),
                "/" + partitionKey);

            await this.CreateIngestQueryDeleteAsync(
                ConnectionModes.Direct | ConnectionModes.Gateway,
                CollectionTypes.MultiPartition,
                documents,
                (container, documents) => RunPassingTests(multiPartitionContainerTestCases, container),
                "/" + partitionKey);
        }

        [TestMethod]
        public async Task TestFailingOptimisticDirectExecutionOutput()
        {
            int numberOfDocuments = 8;
            string partitionKey = "key";
            string numberField = "numberField";
            string nullField = "nullField";

            List<string> documents = CreateDocuments(numberOfDocuments, partitionKey, numberField, nullField);

            // check if bad continuation queries and syntax error queries are handled by pipeline
            IDictionary<string, string> invalidQueries = new Dictionary<string, string>
            {
                { "SELECT * FROM t", Guid.NewGuid().ToString() },
                { "SELECT TOP 10 * FOM r", null },
                { "this is not a valid query", null },
            };
           
            await this.CreateIngestQueryDeleteAsync(
                ConnectionModes.Direct | ConnectionModes.Gateway,
                CollectionTypes.SinglePartition | CollectionTypes.MultiPartition,
                documents,
                (container, documents) => RunFailingTests(container, invalidQueries),
                "/" + partitionKey);
        }

        private static async Task RunPassingTests(IEnumerable<DirectExecutionTestCase> testCases, Container container)
=======
    {
        private const int NumberOfDocuments = 8;
        private const string PartitionKeyField = "key";
        private const string NumberField = "numberField";
        private const string NullField = "nullField";

        private static class PageSizeOptions
        {
            public static readonly int[] NonGroupByPageSizeOptions = { -1, 1, 2, 10, 100 };
            public static readonly int[] GroupByPageSizeOptions = { -1 };
            public static readonly int[] PageSize100 = { 100 };
        }

        [TestMethod]
        public async Task TestPassingOptimisticDirectExecutionQueries()
        {
            IReadOnlyList<int> empty = new List<int>(0);
            IReadOnlyList<int> first5Integers = Enumerable.Range(0, 5).ToList();
            IReadOnlyList<int> first7Integers = Enumerable.Range(0, NumberOfDocuments).ToList();
            IReadOnlyList<int> first7IntegersReversed = Enumerable.Range(0, NumberOfDocuments).Reverse().ToList();

            PartitionKey partitionKeyValue = new PartitionKey("/value");
            List<DirectExecutionTestCase> singlePartitionContainerTestCases = new List<DirectExecutionTestCase>()
            {
                // Tests for bool enableOptimisticDirectExecution
                CreateInput(
                    query: $"SELECT TOP 5 VALUE r.numberField FROM r ORDER BY r.{PartitionKeyField}",
                    expectedResult: first5Integers,
                    partitionKey: partitionKeyValue,
                    enableOptimisticDirectExecution: true,
                    pageSizeOptions: PageSizeOptions.NonGroupByPageSizeOptions,
                    expectedPipelineType: TestInjections.PipelineType.OptimisticDirectExecution),
                CreateInput(
                    query: $"SELECT TOP 5 VALUE r.numberField FROM r ORDER BY r.{PartitionKeyField}",
                    expectedResult: first5Integers,
                    partitionKey: partitionKeyValue,
                    enableOptimisticDirectExecution: false,
                    pageSizeOptions: PageSizeOptions.NonGroupByPageSizeOptions,
                    expectedPipelineType: TestInjections.PipelineType.Passthrough),
                
                // Simple query
                CreateInput(
                    query: $"SELECT VALUE r.numberField FROM r",
                    expectedResult: first7Integers,
                    partitionKey: partitionKeyValue,
                    enableOptimisticDirectExecution: true,
                    pageSizeOptions: PageSizeOptions.NonGroupByPageSizeOptions,
                    expectedPipelineType: TestInjections.PipelineType.OptimisticDirectExecution),
                CreateInput(
                    query: $"SELECT VALUE r.numberField FROM r",
                    expectedResult: first7Integers,
                    partitionKey: null,
                    enableOptimisticDirectExecution: true,
                    pageSizeOptions: PageSizeOptions.NonGroupByPageSizeOptions,
                    expectedPipelineType: TestInjections.PipelineType.OptimisticDirectExecution),
               
                // DISTINCT with ORDER BY
                CreateInput(
                    query: $"SELECT DISTINCT VALUE r.{NumberField} FROM r ORDER BY r.{NumberField} DESC",
                    expectedResult: first7IntegersReversed,
                    partitionKey: partitionKeyValue,
                    enableOptimisticDirectExecution: true,
                    pageSizeOptions: PageSizeOptions.NonGroupByPageSizeOptions,
                    expectedPipelineType: TestInjections.PipelineType.OptimisticDirectExecution),
                CreateInput(
                    query: $"SELECT DISTINCT VALUE r.{NumberField} FROM r ORDER BY r.{NumberField} DESC",
                    expectedResult: first7IntegersReversed,
                    partitionKey: null,
                    enableOptimisticDirectExecution: true,
                    pageSizeOptions: PageSizeOptions.NonGroupByPageSizeOptions,
                    expectedPipelineType: TestInjections.PipelineType.OptimisticDirectExecution),
             
                // TOP with GROUP BY
                CreateInput(
                    query: $"SELECT TOP 5 VALUE r.{NumberField} FROM r GROUP BY r.{NumberField}",
                    expectedResult: first5Integers,
                    partitionKey: partitionKeyValue,
                    enableOptimisticDirectExecution: true,
                    pageSizeOptions: PageSizeOptions.GroupByPageSizeOptions,
                    expectedPipelineType: TestInjections.PipelineType.OptimisticDirectExecution),
                CreateInput(
                    query: $"SELECT TOP 5 VALUE r.{NumberField} FROM r GROUP BY r.{NumberField}",
                    expectedResult: first5Integers,
                    partitionKey: null,
                    enableOptimisticDirectExecution: true,
                    pageSizeOptions: PageSizeOptions.GroupByPageSizeOptions,
                    expectedPipelineType: TestInjections.PipelineType.OptimisticDirectExecution),
              
                // OFFSET LIMIT with WHERE and BETWEEN
                CreateInput(
                    query: $"SELECT VALUE r.numberField FROM r WHERE r.{NumberField} BETWEEN 0 AND {NumberOfDocuments} OFFSET 1 LIMIT 1",
                    expectedResult: new List<int> { 1 },
                    partitionKey: partitionKeyValue,
                    pageSizeOptions: PageSizeOptions.NonGroupByPageSizeOptions,
                    enableOptimisticDirectExecution: true,
                    expectedPipelineType: TestInjections.PipelineType.OptimisticDirectExecution),
                CreateInput(
                    query: $"SELECT VALUE r.numberField FROM r WHERE r.{NumberField} BETWEEN 0 AND {NumberOfDocuments} OFFSET 1 LIMIT 1",
                    expectedResult: new List<int> { 1 },
                    partitionKey: null,
                    pageSizeOptions: PageSizeOptions.NonGroupByPageSizeOptions,
                    enableOptimisticDirectExecution: true,
                    expectedPipelineType: TestInjections.PipelineType.OptimisticDirectExecution)
            };

            List<DirectExecutionTestCase> multiPartitionContainerTestCases = new List<DirectExecutionTestCase>()
            {
                // Simple query
                CreateInput(
                    query: $"SELECT VALUE r.numberField FROM r",
                    expectedResult: first7Integers,
                    partitionKey: partitionKeyValue,
                    enableOptimisticDirectExecution: true,
                    pageSizeOptions: PageSizeOptions.NonGroupByPageSizeOptions,
                    expectedPipelineType: TestInjections.PipelineType.OptimisticDirectExecution),
                CreateInput(
                    query: $"SELECT VALUE r.numberField FROM r",
                    expectedResult: first7Integers,
                    partitionKey: null,
                    enableOptimisticDirectExecution: true,
                    pageSizeOptions: PageSizeOptions.NonGroupByPageSizeOptions,
                    expectedPipelineType: TestInjections.PipelineType.Passthrough),

                // DISTINCT with ORDER BY
                CreateInput(
                    query: $"SELECT DISTINCT VALUE r.{NumberField} FROM r ORDER BY r.{NumberField} DESC",
                    expectedResult: first7IntegersReversed,
                    partitionKey: partitionKeyValue,
                    enableOptimisticDirectExecution: true,
                    pageSizeOptions: PageSizeOptions.NonGroupByPageSizeOptions,
                    expectedPipelineType: TestInjections.PipelineType.OptimisticDirectExecution),
                CreateInput(
                    query: $"SELECT DISTINCT VALUE r.{NumberField} FROM r ORDER BY r.{NumberField} DESC",
                    expectedResult: first7IntegersReversed,
                    partitionKey: null,
                    enableOptimisticDirectExecution: true,
                    pageSizeOptions: PageSizeOptions.NonGroupByPageSizeOptions,
                    expectedPipelineType: TestInjections.PipelineType.Specialized),

                // OFFSET LIMIT with WHERE and BETWEEN
                CreateInput(
                    query: $"SELECT VALUE r.numberField FROM r WHERE r.{NumberField} BETWEEN 0 AND {NumberOfDocuments} OFFSET 1 LIMIT 1",
                    expectedResult: new List<int> { 1 },
                    partitionKey: partitionKeyValue,
                    enableOptimisticDirectExecution: true,
                    pageSizeOptions: PageSizeOptions.NonGroupByPageSizeOptions,
                    expectedPipelineType: TestInjections.PipelineType.OptimisticDirectExecution),
                CreateInput(
                    query: $"SELECT VALUE r.numberField FROM r WHERE r.{NumberField} BETWEEN 0 AND {NumberOfDocuments} OFFSET 1 LIMIT 1",
                    expectedResult: new List<int> { 1 },
                    partitionKey: null,
                    enableOptimisticDirectExecution: true,
                    pageSizeOptions: PageSizeOptions.NonGroupByPageSizeOptions,
                    expectedPipelineType: TestInjections.PipelineType.Specialized)
            };

            IReadOnlyList<string> documents = CreateDocuments(NumberOfDocuments, PartitionKeyField, NumberField, NullField);

            await this.CreateIngestQueryDeleteAsync(
                ConnectionModes.Direct | ConnectionModes.Gateway,
                CollectionTypes.SinglePartition,
                documents,
                (container, documents) => RunTests(singlePartitionContainerTestCases, container),
                "/" + PartitionKeyField);

            await this.CreateIngestQueryDeleteAsync(
                ConnectionModes.Direct | ConnectionModes.Gateway,
                CollectionTypes.MultiPartition,
                documents,
                (container, documents) => RunTests(multiPartitionContainerTestCases, container),
                "/" + PartitionKeyField);
        }

        [TestMethod]
        public async Task TestQueriesWithPartitionKeyNone()
        {
            int documentCount = 400;
            IReadOnlyList<int> first400Integers = Enumerable.Range(0, documentCount).ToList();
            IReadOnlyList<int> first400IntegersReversed = Enumerable.Range(0, documentCount).Reverse().ToList();

            IReadOnlyList<DirectExecutionTestCase> testCases = new List<DirectExecutionTestCase>
            {
                CreateInput(
                    query: $"SELECT VALUE r.numberField FROM r",
                    expectedResult: first400Integers,
                    partitionKey: PartitionKey.None,
                    enableOptimisticDirectExecution: false,
                    pageSizeOptions: PageSizeOptions.PageSize100,
                    expectedPipelineType: TestInjections.PipelineType.Passthrough),
                CreateInput(
                    query: $"SELECT VALUE r.{NumberField} FROM r ORDER BY r.{NumberField} ASC",
                    expectedResult: first400Integers,
                    partitionKey: PartitionKey.None,
                    enableOptimisticDirectExecution: false,
                    pageSizeOptions: PageSizeOptions.PageSize100,
                    expectedPipelineType: TestInjections.PipelineType.Passthrough),
                CreateInput(
                    query: $"SELECT VALUE r.{NumberField} FROM r ORDER BY r.{NumberField} DESC",
                    expectedResult: first400IntegersReversed,
                    partitionKey: PartitionKey.None,
                    enableOptimisticDirectExecution: false,
                    pageSizeOptions: PageSizeOptions.PageSize100,
                    expectedPipelineType: TestInjections.PipelineType.Passthrough),
                CreateInput(
                    query: $"SELECT VALUE r.numberField FROM r WHERE r.{NumberField} BETWEEN 0 AND {NumberOfDocuments} OFFSET 1 LIMIT 1",
                    expectedResult: new List<int> { 1 },
                    partitionKey: PartitionKey.None,
                    enableOptimisticDirectExecution: false,
                    pageSizeOptions: PageSizeOptions.PageSize100,
                    expectedPipelineType: TestInjections.PipelineType.Passthrough),
                CreateInput(
                    query: $"SELECT VALUE r.numberField FROM r",
                    expectedResult: first400Integers,
                    partitionKey: PartitionKey.None,
                    enableOptimisticDirectExecution: true,
                    pageSizeOptions: PageSizeOptions.PageSize100,
                    expectedPipelineType: TestInjections.PipelineType.OptimisticDirectExecution),
                CreateInput(
                    query: $"SELECT VALUE r.{NumberField} FROM r ORDER BY r.{NumberField} ASC",
                    expectedResult: first400Integers,
                    partitionKey: PartitionKey.None,
                    enableOptimisticDirectExecution: true,
                    pageSizeOptions: PageSizeOptions.PageSize100,
                    expectedPipelineType: TestInjections.PipelineType.OptimisticDirectExecution),
                CreateInput(
                    query: $"SELECT VALUE r.{NumberField} FROM r ORDER BY r.{NumberField} DESC",
                    expectedResult: first400IntegersReversed,
                    partitionKey: PartitionKey.None,
                    enableOptimisticDirectExecution: true,
                    pageSizeOptions: PageSizeOptions.PageSize100,
                    expectedPipelineType: TestInjections.PipelineType.OptimisticDirectExecution),
                CreateInput(
                    query: $"SELECT VALUE r.numberField FROM r WHERE r.{NumberField} BETWEEN 0 AND {NumberOfDocuments} OFFSET 1 LIMIT 1",
                    expectedResult: new List<int> { 1 },
                    partitionKey: PartitionKey.None,
                    enableOptimisticDirectExecution: true,
                    pageSizeOptions: PageSizeOptions.PageSize100,
                    expectedPipelineType: TestInjections.PipelineType.OptimisticDirectExecution),
            };

            List<string> documents = new List<string>(documentCount);
            for (int i = 0; i < documentCount; ++i)
            {
                string document = $@"{{ {NumberField}: {i}, {NullField}: null }}";
                documents.Add(document);
            }

            await this.CreateIngestQueryDeleteAsync(
                ConnectionModes.Direct | ConnectionModes.Gateway,
                CollectionTypes.NonPartitioned | CollectionTypes.SinglePartition | CollectionTypes.MultiPartition,
                documents,
                (container, documents) => RunTests(testCases, container),
                "/undefinedPartitionKey");
        }

        [TestMethod]
        public async Task TestFailingOptimisticDirectExecutionOutput()
        {
            IReadOnlyList<string> documents = CreateDocuments(NumberOfDocuments, PartitionKeyField, NumberField, NullField);

            // check if bad continuation queries and syntax error queries are handled by pipeline
            IDictionary<string, string> invalidQueries = new Dictionary<string, string>
            {
                { "SELECT * FROM t", Guid.NewGuid().ToString() },
                { "SELECT TOP 10 * FOM r", null },
                { "this is not a valid query", null },
            };
           
            await this.CreateIngestQueryDeleteAsync(
                ConnectionModes.Direct | ConnectionModes.Gateway,
                CollectionTypes.SinglePartition | CollectionTypes.MultiPartition,
                documents,
                (container, documents) => RunFailingTests(container, invalidQueries),
                "/" + PartitionKeyField);
        }

        private static async Task RunTests(IEnumerable<DirectExecutionTestCase> testCases, Container container)
>>>>>>> 4ab62933
        {
            foreach (DirectExecutionTestCase testCase in testCases)
            {
                foreach (int pageSize in testCase.PageSizeOptions)
                {
                    QueryRequestOptions feedOptions = new QueryRequestOptions
                    {
                        MaxItemCount = pageSize,
<<<<<<< HEAD
                        PartitionKey = testCase.PartitionKey == null
                            ? null
                            : new Cosmos.PartitionKey(testCase.PartitionKey),
=======
                        PartitionKey = testCase.PartitionKey,
>>>>>>> 4ab62933
                        EnableOptimisticDirectExecution = testCase.EnableOptimisticDirectExecution,
                        TestSettings = new TestInjections(simulate429s: false, simulateEmptyPages: false, new TestInjections.ResponseStats())
                    };

                    List<CosmosElement> items = await RunQueryAsync(
                            container,
                            testCase.Query,
                            feedOptions);

                    int[] actual = items.Cast<CosmosNumber>().Select(x => (int)Number64.ToLong(x.Value)).ToArray();

                    Assert.IsTrue(testCase.ExpectedResult.SequenceEqual(actual));
                    Assert.AreEqual(testCase.ExpectedPipelineType, feedOptions.TestSettings.Stats.PipelineType.Value);
                }
            }
        }

        private static async Task RunFailingTests(Container container, IDictionary<string, string> invalidQueries)
        {
            QueryRequestOptions feedOptions = new QueryRequestOptions
            {
                PartitionKey = new Cosmos.PartitionKey("/value"),
                EnableOptimisticDirectExecution = true,
                TestSettings = new TestInjections(simulate429s: false, simulateEmptyPages: false, new TestInjections.ResponseStats())
            };

            foreach (KeyValuePair<string, string> queryAndResult in invalidQueries)
            {
                try
                {
<<<<<<< HEAD
                    await container.GetItemQueryIterator<Document>(
=======
                    await container.GetItemQueryIterator<string>(
>>>>>>> 4ab62933
                        queryDefinition: new QueryDefinition(queryAndResult.Key),
                        continuationToken: queryAndResult.Value,
                        requestOptions: feedOptions).ReadNextAsync();

                    Assert.Fail("Expect exception");
                }
                catch (CosmosException dce)
                {
                    Assert.IsTrue(dce.StatusCode == HttpStatusCode.BadRequest);
                }
                catch (AggregateException aggrEx)
                {
                    Assert.Fail(aggrEx.ToString());
                }
            }
        }

<<<<<<< HEAD
        private static List<string> CreateDocuments(int documentCount, string partitionKey, string numberField, string nullField)
=======
        private static IReadOnlyList<string> CreateDocuments(int documentCount, string partitionKey, string numberField, string nullField)
>>>>>>> 4ab62933
        {
            List<string> documents = new List<string>(documentCount);
            for (int i = 0; i < documentCount; ++i)
            {
<<<<<<< HEAD
                Document doc = new Document();
                doc.SetPropertyValue(partitionKey, "/value");
                doc.SetPropertyValue(numberField, i % documentCount);
                doc.SetPropertyValue(nullField, null);
                documents.Add(doc.ToString());
            }

            return documents;
        }

        private static DirectExecutionTestCase CreateInput(
            string query,
            List<long> expectedResult,
            string partitionKey,
            CollectionTypes partition,
            bool enableOptimisticDirectExecution,
            int[] pageSizeOptions,
            TestInjections.PipelineType expectedPipelineType)
        {
            return new DirectExecutionTestCase(query, expectedResult, partitionKey, partition, enableOptimisticDirectExecution, pageSizeOptions, expectedPipelineType);
        }

        internal readonly struct DirectExecutionTestCase
        {
            public string Query { get; }
            public List<long> ExpectedResult { get; }
            public string PartitionKey { get; }
            public CollectionTypes Partition { get; }
=======
                string document = $@"{{ {partitionKey}: ""/value"", {numberField}: {i}, {nullField}: null }}";
                documents.Add(document);
            }

            return documents;
        }

        private static DirectExecutionTestCase CreateInput(
            string query,
            IReadOnlyList<int> expectedResult,
            PartitionKey? partitionKey,
            bool enableOptimisticDirectExecution,
            int[] pageSizeOptions,
            TestInjections.PipelineType expectedPipelineType)
        {
            return new DirectExecutionTestCase(query, expectedResult, partitionKey, enableOptimisticDirectExecution, pageSizeOptions, expectedPipelineType);
        }

        private readonly struct DirectExecutionTestCase
        {
            public string Query { get; }
            public IReadOnlyList<int> ExpectedResult { get; }
            public PartitionKey? PartitionKey { get; }
>>>>>>> 4ab62933
            public bool EnableOptimisticDirectExecution { get; }
            public int[] PageSizeOptions { get; }
            public TestInjections.PipelineType ExpectedPipelineType { get; }

            public DirectExecutionTestCase(
                string query,
<<<<<<< HEAD
                List<long> expectedResult,
                string partitionKey,
                CollectionTypes partition,
=======
                IReadOnlyList<int> expectedResult,
                PartitionKey? partitionKey,
>>>>>>> 4ab62933
                bool enableOptimisticDirectExecution,
                int[] pageSizeOptions,
                TestInjections.PipelineType expectedPipelineType)
            {
                this.Query = query;
                this.ExpectedResult = expectedResult;
                this.PartitionKey = partitionKey;
<<<<<<< HEAD
                this.Partition = partition;
=======
>>>>>>> 4ab62933
                this.EnableOptimisticDirectExecution = enableOptimisticDirectExecution;
                this.PageSizeOptions = pageSizeOptions;
                this.ExpectedPipelineType = expectedPipelineType;
            }
        }
    }
}<|MERGE_RESOLUTION|>--- conflicted
+++ resolved
@@ -12,105 +12,6 @@
     [TestClass]
     [TestCategory("Query")]
     public sealed class OptimisticDirectExecutionQueryTests : QueryTestsBase
-<<<<<<< HEAD
-    {
-        private static class PageSizeOptions
-        {
-            public static readonly int[] NonGroupByPageSizeOptions = { -1, 1, 2, 10, 100 };
-            public static readonly int[] GroupByPageSizeOptions = { -1 };
-        }
-
-        [TestMethod]
-        public async Task TestPassingOptimisticDirectExecutionQueries()
-        {
-            int numberOfDocuments = 8;
-            string partitionKey = "key";
-            string numberField = "numberField";
-            string nullField = "nullField";
-
-            List<string> documents = CreateDocuments(numberOfDocuments, partitionKey, numberField, nullField);
-
-            List<DirectExecutionTestCase> singlePartitionContainerTestCases = new List<DirectExecutionTestCase>()
-            {
-                // Tests for bool enableOptimisticDirectExecution
-                CreateInput( query: $"SELECT TOP 5 VALUE r.numberField FROM r ORDER BY r.{partitionKey}", expectedResult: new List<long> { 0, 1, 2, 3, 4 }, partitionKey: "/value", partition: CollectionTypes.SinglePartition, enableOptimisticDirectExecution: true, pageSizeOptions: PageSizeOptions.NonGroupByPageSizeOptions, expectedPipelineType: TestInjections.PipelineType.OptimisticDirectExecution),
-                CreateInput( query: $"SELECT TOP 5 VALUE r.numberField FROM r ORDER BY r.{partitionKey}", expectedResult: new List<long> { 0, 1, 2, 3, 4 }, partitionKey: "/value", partition: CollectionTypes.SinglePartition, enableOptimisticDirectExecution: false, pageSizeOptions: PageSizeOptions.NonGroupByPageSizeOptions, expectedPipelineType: TestInjections.PipelineType.Passthrough),
-                
-                // Simple query
-                CreateInput( query: $"SELECT VALUE r.numberField FROM r", expectedResult: new List<long> { 0, 1, 2, 3, 4, 5, 6, 7 }, partitionKey: "/value", partition: CollectionTypes.SinglePartition, enableOptimisticDirectExecution: true, pageSizeOptions: PageSizeOptions.NonGroupByPageSizeOptions, expectedPipelineType: TestInjections.PipelineType.OptimisticDirectExecution),
-                CreateInput( query: $"SELECT VALUE r.numberField FROM r", expectedResult: new List<long> { 0, 1, 2, 3, 4, 5, 6, 7 }, partitionKey: null, partition: CollectionTypes.SinglePartition, enableOptimisticDirectExecution: true, pageSizeOptions: PageSizeOptions.NonGroupByPageSizeOptions, expectedPipelineType: TestInjections.PipelineType.OptimisticDirectExecution),
-               
-                // DISTINCT with ORDER BY
-                CreateInput( query: $"SELECT DISTINCT VALUE r.{numberField} FROM r ORDER BY r.{numberField} DESC", expectedResult: new List<long> { 7, 6, 5, 4, 3, 2, 1, 0 }, partitionKey: "/value", partition: CollectionTypes.SinglePartition, enableOptimisticDirectExecution: true, pageSizeOptions: PageSizeOptions.NonGroupByPageSizeOptions, expectedPipelineType: TestInjections.PipelineType.OptimisticDirectExecution),
-                CreateInput( query: $"SELECT DISTINCT VALUE r.{numberField} FROM r ORDER BY r.{numberField} DESC", expectedResult: new List<long> { 7, 6, 5, 4, 3, 2, 1, 0 }, partitionKey: null, partition: CollectionTypes.SinglePartition, enableOptimisticDirectExecution: true, pageSizeOptions: PageSizeOptions.NonGroupByPageSizeOptions, expectedPipelineType: TestInjections.PipelineType.OptimisticDirectExecution),
-             
-                // TOP with GROUP BY
-                CreateInput( query: $"SELECT TOP 5 VALUE r.{numberField} FROM r GROUP BY r.{numberField}", expectedResult: new List<long> { 0, 1, 2, 3, 4 }, partitionKey: "/value", partition: CollectionTypes.SinglePartition, enableOptimisticDirectExecution: true, pageSizeOptions: PageSizeOptions.GroupByPageSizeOptions, expectedPipelineType: TestInjections.PipelineType.OptimisticDirectExecution),
-                CreateInput( query: $"SELECT TOP 5 VALUE r.{numberField} FROM r GROUP BY r.{numberField}", expectedResult: new List<long> { 0, 1, 2, 3, 4 }, partitionKey: null, partition: CollectionTypes.SinglePartition, enableOptimisticDirectExecution: true, pageSizeOptions: PageSizeOptions.GroupByPageSizeOptions, expectedPipelineType: TestInjections.PipelineType.OptimisticDirectExecution),
-              
-                // OFFSET LIMIT with WHERE and BETWEEN
-                CreateInput( query: $"SELECT VALUE r.numberField FROM r WHERE r.{numberField} BETWEEN 0 AND {numberOfDocuments} OFFSET 1 LIMIT 1", expectedResult: new List<long> { 1 }, partitionKey: "/value", partition: CollectionTypes.SinglePartition, pageSizeOptions: PageSizeOptions.NonGroupByPageSizeOptions, enableOptimisticDirectExecution: true, expectedPipelineType: TestInjections.PipelineType.OptimisticDirectExecution),
-                CreateInput( query: $"SELECT VALUE r.numberField FROM r WHERE r.{numberField} BETWEEN 0 AND {numberOfDocuments} OFFSET 1 LIMIT 1", expectedResult: new List<long> { 1 }, partitionKey: null, partition: CollectionTypes.SinglePartition, pageSizeOptions: PageSizeOptions.NonGroupByPageSizeOptions, enableOptimisticDirectExecution: true, expectedPipelineType: TestInjections.PipelineType.OptimisticDirectExecution)
-            };
-
-            List<DirectExecutionTestCase> multiPartitionContainerTestCases = new List<DirectExecutionTestCase>()
-            {
-                // Simple query
-                CreateInput( query: $"SELECT VALUE r.numberField FROM r", expectedResult: new List<long> { 0, 1, 2, 3, 4, 5, 6, 7 }, partitionKey: "/value", partition: CollectionTypes.MultiPartition, enableOptimisticDirectExecution: true, pageSizeOptions: PageSizeOptions.NonGroupByPageSizeOptions, expectedPipelineType: TestInjections.PipelineType.OptimisticDirectExecution),
-                CreateInput( query: $"SELECT VALUE r.numberField FROM r", expectedResult: new List<long> { 0, 1, 2, 3, 4, 5, 6, 7 }, partitionKey: null, partition: CollectionTypes.MultiPartition, enableOptimisticDirectExecution: true, pageSizeOptions: PageSizeOptions.NonGroupByPageSizeOptions, expectedPipelineType: TestInjections.PipelineType.Passthrough),
-
-                // DISTINCT with ORDER BY
-                CreateInput( query: $"SELECT DISTINCT VALUE r.{numberField} FROM r ORDER BY r.{numberField} DESC", expectedResult: new List<long> { 7, 6, 5, 4, 3, 2, 1, 0 }, partitionKey: "/value", partition: CollectionTypes.MultiPartition, enableOptimisticDirectExecution: true, pageSizeOptions: PageSizeOptions.NonGroupByPageSizeOptions, expectedPipelineType: TestInjections.PipelineType.OptimisticDirectExecution),
-                CreateInput( query: $"SELECT DISTINCT VALUE r.{numberField} FROM r ORDER BY r.{numberField} DESC", expectedResult: new List<long> { 7, 6, 5, 4, 3, 2, 1, 0 }, partitionKey: null, partition: CollectionTypes.MultiPartition, enableOptimisticDirectExecution: true, pageSizeOptions: PageSizeOptions.NonGroupByPageSizeOptions, expectedPipelineType: TestInjections.PipelineType.Specialized),
-
-                // OFFSET LIMIT with WHERE and BETWEEN
-                CreateInput( query: $"SELECT VALUE r.numberField FROM r WHERE r.{numberField} BETWEEN 0 AND {numberOfDocuments} OFFSET 1 LIMIT 1", expectedResult: new List<long> { 1 }, partitionKey: "/value", partition: CollectionTypes.MultiPartition, enableOptimisticDirectExecution: true, pageSizeOptions: PageSizeOptions.NonGroupByPageSizeOptions, expectedPipelineType: TestInjections.PipelineType.OptimisticDirectExecution),
-                CreateInput( query: $"SELECT VALUE r.numberField FROM r WHERE r.{numberField} BETWEEN 0 AND {numberOfDocuments} OFFSET 1 LIMIT 1", expectedResult: new List<long> { 1 }, partitionKey: null, partition: CollectionTypes.MultiPartition, enableOptimisticDirectExecution: true, pageSizeOptions: PageSizeOptions.NonGroupByPageSizeOptions, expectedPipelineType: TestInjections.PipelineType.Specialized)
-            };
-
-            await this.CreateIngestQueryDeleteAsync(
-                ConnectionModes.Direct | ConnectionModes.Gateway,
-                CollectionTypes.SinglePartition,
-                documents,
-                (container, documents) => RunPassingTests(singlePartitionContainerTestCases, container),
-                "/" + partitionKey);
-
-            await this.CreateIngestQueryDeleteAsync(
-                ConnectionModes.Direct | ConnectionModes.Gateway,
-                CollectionTypes.MultiPartition,
-                documents,
-                (container, documents) => RunPassingTests(multiPartitionContainerTestCases, container),
-                "/" + partitionKey);
-        }
-
-        [TestMethod]
-        public async Task TestFailingOptimisticDirectExecutionOutput()
-        {
-            int numberOfDocuments = 8;
-            string partitionKey = "key";
-            string numberField = "numberField";
-            string nullField = "nullField";
-
-            List<string> documents = CreateDocuments(numberOfDocuments, partitionKey, numberField, nullField);
-
-            // check if bad continuation queries and syntax error queries are handled by pipeline
-            IDictionary<string, string> invalidQueries = new Dictionary<string, string>
-            {
-                { "SELECT * FROM t", Guid.NewGuid().ToString() },
-                { "SELECT TOP 10 * FOM r", null },
-                { "this is not a valid query", null },
-            };
-           
-            await this.CreateIngestQueryDeleteAsync(
-                ConnectionModes.Direct | ConnectionModes.Gateway,
-                CollectionTypes.SinglePartition | CollectionTypes.MultiPartition,
-                documents,
-                (container, documents) => RunFailingTests(container, invalidQueries),
-                "/" + partitionKey);
-        }
-
-        private static async Task RunPassingTests(IEnumerable<DirectExecutionTestCase> testCases, Container container)
-=======
     {
         private const int NumberOfDocuments = 8;
         private const string PartitionKeyField = "key";
@@ -388,7 +289,6 @@
         }
 
         private static async Task RunTests(IEnumerable<DirectExecutionTestCase> testCases, Container container)
->>>>>>> 4ab62933
         {
             foreach (DirectExecutionTestCase testCase in testCases)
             {
@@ -397,13 +297,7 @@
                     QueryRequestOptions feedOptions = new QueryRequestOptions
                     {
                         MaxItemCount = pageSize,
-<<<<<<< HEAD
-                        PartitionKey = testCase.PartitionKey == null
-                            ? null
-                            : new Cosmos.PartitionKey(testCase.PartitionKey),
-=======
                         PartitionKey = testCase.PartitionKey,
->>>>>>> 4ab62933
                         EnableOptimisticDirectExecution = testCase.EnableOptimisticDirectExecution,
                         TestSettings = new TestInjections(simulate429s: false, simulateEmptyPages: false, new TestInjections.ResponseStats())
                     };
@@ -434,11 +328,7 @@
             {
                 try
                 {
-<<<<<<< HEAD
-                    await container.GetItemQueryIterator<Document>(
-=======
                     await container.GetItemQueryIterator<string>(
->>>>>>> 4ab62933
                         queryDefinition: new QueryDefinition(queryAndResult.Key),
                         continuationToken: queryAndResult.Value,
                         requestOptions: feedOptions).ReadNextAsync();
@@ -456,45 +346,11 @@
             }
         }
 
-<<<<<<< HEAD
-        private static List<string> CreateDocuments(int documentCount, string partitionKey, string numberField, string nullField)
-=======
         private static IReadOnlyList<string> CreateDocuments(int documentCount, string partitionKey, string numberField, string nullField)
->>>>>>> 4ab62933
         {
             List<string> documents = new List<string>(documentCount);
             for (int i = 0; i < documentCount; ++i)
             {
-<<<<<<< HEAD
-                Document doc = new Document();
-                doc.SetPropertyValue(partitionKey, "/value");
-                doc.SetPropertyValue(numberField, i % documentCount);
-                doc.SetPropertyValue(nullField, null);
-                documents.Add(doc.ToString());
-            }
-
-            return documents;
-        }
-
-        private static DirectExecutionTestCase CreateInput(
-            string query,
-            List<long> expectedResult,
-            string partitionKey,
-            CollectionTypes partition,
-            bool enableOptimisticDirectExecution,
-            int[] pageSizeOptions,
-            TestInjections.PipelineType expectedPipelineType)
-        {
-            return new DirectExecutionTestCase(query, expectedResult, partitionKey, partition, enableOptimisticDirectExecution, pageSizeOptions, expectedPipelineType);
-        }
-
-        internal readonly struct DirectExecutionTestCase
-        {
-            public string Query { get; }
-            public List<long> ExpectedResult { get; }
-            public string PartitionKey { get; }
-            public CollectionTypes Partition { get; }
-=======
                 string document = $@"{{ {partitionKey}: ""/value"", {numberField}: {i}, {nullField}: null }}";
                 documents.Add(document);
             }
@@ -518,21 +374,14 @@
             public string Query { get; }
             public IReadOnlyList<int> ExpectedResult { get; }
             public PartitionKey? PartitionKey { get; }
->>>>>>> 4ab62933
             public bool EnableOptimisticDirectExecution { get; }
             public int[] PageSizeOptions { get; }
             public TestInjections.PipelineType ExpectedPipelineType { get; }
 
             public DirectExecutionTestCase(
                 string query,
-<<<<<<< HEAD
-                List<long> expectedResult,
-                string partitionKey,
-                CollectionTypes partition,
-=======
                 IReadOnlyList<int> expectedResult,
                 PartitionKey? partitionKey,
->>>>>>> 4ab62933
                 bool enableOptimisticDirectExecution,
                 int[] pageSizeOptions,
                 TestInjections.PipelineType expectedPipelineType)
@@ -540,10 +389,6 @@
                 this.Query = query;
                 this.ExpectedResult = expectedResult;
                 this.PartitionKey = partitionKey;
-<<<<<<< HEAD
-                this.Partition = partition;
-=======
->>>>>>> 4ab62933
                 this.EnableOptimisticDirectExecution = enableOptimisticDirectExecution;
                 this.PageSizeOptions = pageSizeOptions;
                 this.ExpectedPipelineType = expectedPipelineType;
