﻿namespace Microsoft.Azure.Cosmos.EmulatorTests.Query
{
    using System;
    using System.Collections.Generic;
    using System.Globalization;
    using System.IO;
    using System.Linq;
    using System.Text;
    using System.Text.RegularExpressions;
    using System.Threading.Tasks;
    using System.Xml;
    using Microsoft.Azure.Cosmos.CosmosElements;
    using Microsoft.Azure.Cosmos.CosmosElements.Numbers;
    using Microsoft.Azure.Cosmos.Json;
    using Microsoft.Azure.Documents;
    using Microsoft.VisualStudio.TestTools.UnitTesting;
    using Newtonsoft.Json.Linq;

    [TestClass]
    [TestCategory("Query")]
    public sealed class AggregateCrossPartitionQueryTests : QueryTestsBase
    {
        [TestMethod]
        public async Task TestAggregateFunctionsAsync()
        {
            AggregateTestArgs args = new AggregateTestArgs(
                numberOfDocumentsDifferentPartitionKey: 43,
                numberOfDocsWithSamePartitionKey: 37,
                partitionKey: "key",
                uniquePartitionKey: "uniquePartitionKey",
                field: "field",
                values: new List<object>() { false, true, "abc", "cdfg", "opqrs", "ttttttt", "xyz" });

            List<string> documents = new List<string>(args.NumberOfDocumentsDifferentPartitionKey + args.NumberOfDocsWithSamePartitionKey);
            foreach (object val in args.Values)
            {
                Document doc;
                doc = new Document();
                doc.SetPropertyValue(args.PartitionKey, val);
                doc.SetPropertyValue("id", Guid.NewGuid().ToString());

                documents.Add(doc.ToString());
            }

            for (int i = 0; i < args.NumberOfDocsWithSamePartitionKey; ++i)
            {
                Document doc = new Document();
                doc.SetPropertyValue(args.PartitionKey, args.UniquePartitionKey);
                documents.Add(doc.ToString());
            }

            Random random = new Random();
            for (int i = 0; i < args.NumberOfDocumentsDifferentPartitionKey; ++i)
            {
                Document doc = new Document();
                doc.SetPropertyValue(args.PartitionKey, random.NextDouble());
                documents.Add(doc.ToString());
            }

            await this.CreateIngestQueryDeleteAsync<AggregateTestArgs>(
                ConnectionModes.Direct | ConnectionModes.Gateway,
                CollectionTypes.SinglePartition | CollectionTypes.MultiPartition,
                documents,
                NonOdeImplementationAsync,
                args,
                "/" + args.PartitionKey);

            await this.CreateIngestQueryDeleteAsync<AggregateTestArgs>(
                ConnectionModes.Direct | ConnectionModes.Gateway,
                CollectionTypes.SinglePartition,
                documents,
                OdeImplementationAsync,
                args,
                "/" + args.PartitionKey);

            async Task NonOdeImplementationAsync(
                Container container,
                IReadOnlyList<CosmosObject> inputDocuments,
                AggregateTestArgs aggregateTestArgs)
            {
                AggregateQueryArguments[] aggregateQueryArgumentsList = CreateAggregateQueryArguments(inputDocuments, aggregateTestArgs);
                foreach (int maxDoP in new[] { 0, 10 })
                {
                    foreach (AggregateQueryArguments argument in aggregateQueryArgumentsList)
                    {
                        string[] queryFormats = new[]
                        {
                            "SELECT VALUE {0}(r.{1}) FROM r WHERE {2}",
                            "SELECT VALUE {0}(r.{1}) FROM r WHERE {2} ORDER BY r.{1}"
                        };

                        foreach (string queryFormat in queryFormats)
                        {
                            string query = string.Format(
                                CultureInfo.InvariantCulture,
                                queryFormat,
                                argument.AggregateOperator,
                                aggregateTestArgs.PartitionKey,
                                argument.Predicate);
                            string message = string.Format(
                                CultureInfo.InvariantCulture,
                                "query: {0}, data: {1}",
                                query,
                                argument.ToString());

                            List<CosmosElement> items = await QueryTestsBase.RunQueryAsync(
                                container,
                                query,
                                new QueryRequestOptions()
                                {
                                    MaxConcurrency = maxDoP,
                                    EnableOptimisticDirectExecution = false
                                });

                            if (argument.ExpectedValue == null)
                            {
                                Assert.AreEqual(0, items.Count, message);
                            }
                            else
                            {
                                Assert.AreEqual(1, items.Count, message);
                                CosmosElement expected = argument.ExpectedValue;
                                CosmosElement actual = items.Single();

                                if ((expected is CosmosNumber expectedNumber) && (actual is CosmosNumber actualNumber))
                                {
                                    Assert.AreEqual(Number64.ToDouble(expectedNumber.Value), Number64.ToDouble(actualNumber.Value), .01);
                                }
                                else
                                {
                                    Assert.AreEqual(expected, actual, message);
                                }
                            }
                        }
                    }
                }
            }

            async Task OdeImplementationAsync(
                Container container,
                IReadOnlyList<CosmosObject> inputDocuments,
                AggregateTestArgs aggregateTestArgs)
            {
                AggregateQueryArguments[] aggregateQueryArgumentsList = CreateAggregateQueryArguments(inputDocuments, aggregateTestArgs);
                foreach (int maxDoP in new[] { 0, 10 })
                {
                    foreach (AggregateQueryArguments argument in aggregateQueryArgumentsList)
                    {
                        string[] queryFormats = new[]
                        {
                            "SELECT VALUE {0}(r.{1}) FROM r WHERE {2}",
                            "SELECT VALUE {0}(r.{1}) FROM r WHERE {2} ORDER BY r.{1}"
                        };

                        foreach (string queryFormat in queryFormats)
                        {
                            string query = string.Format(
                                CultureInfo.InvariantCulture,
                                queryFormat,
                                argument.AggregateOperator,
                                aggregateTestArgs.PartitionKey,
                                argument.Predicate);
                            string message = string.Format(
                                CultureInfo.InvariantCulture,
                                "query: {0}, data: {1}",
                                query,
                                argument.ToString());

                            List<CosmosElement> items = await QueryTestsBase.RunQueryAsync(
                                container,
                                query,
                                new QueryRequestOptions()
                                {
                                    MaxConcurrency = maxDoP,
<<<<<<< HEAD
#if PREVIEW
                                    EnableOptimisticDirectExecution = false
#endif
=======
                                    EnableOptimisticDirectExecution = true
>>>>>>> dee9abae
                                });

                            if (argument.ExpectedValue == CosmosUndefined.Create())
                            {
                                Assert.AreEqual(0, items.Count, message);
                            }
                            else
                            {
                                Assert.AreEqual(1, items.Count, message);
                                CosmosElement expected = argument.ExpectedValue;
                                CosmosElement actual = items.Single();

                                if ((expected is CosmosNumber expectedNumber) && (actual is CosmosNumber actualNumber))
                                {
                                    Assert.AreEqual(Number64.ToDouble(expectedNumber.Value), Number64.ToDouble(actualNumber.Value), .01);
                                }
                                else
                                {
                                    Assert.AreEqual(expected, actual, message);
                                }
                            }
                        }
                    }
                }
            }
        }

        private static AggregateQueryArguments[] CreateAggregateQueryArguments(
            IReadOnlyList<CosmosObject> inputDocuments,
            AggregateTestArgs aggregateTestArgs)
        {
            IReadOnlyList<CosmosObject> documentsWherePkIsANumber = inputDocuments
                    .Where(doc =>
                    {
                        return double.TryParse(
                            doc[aggregateTestArgs.PartitionKey].ToString(),
                            out double result);
                    })
                    .ToList();
            double numberSum = documentsWherePkIsANumber
                .Sum(doc =>
                {
                    if (!doc.TryGetValue(aggregateTestArgs.PartitionKey, out CosmosNumber number))
                    {
                        Assert.Fail("Failed to get partition key from document");
                    }

                    return Number64.ToDouble(number.Value);
                });
            double count = documentsWherePkIsANumber.Count();
            AggregateQueryArguments[] aggregateQueryArgumentsList = new AggregateQueryArguments[]
            {
                    new AggregateQueryArguments(
                        aggregateOperator: "AVG",
                        expectedValue: CosmosNumber64.Create(numberSum / count),
                        predicate: $"IS_NUMBER(r.{aggregateTestArgs.PartitionKey})"),
                    new AggregateQueryArguments(
                        aggregateOperator: "AVG",
                        expectedValue: CosmosUndefined.Create(),
                        predicate: "true"),
                    new AggregateQueryArguments(
                        aggregateOperator: "COUNT",
                        expectedValue: CosmosNumber64.Create(inputDocuments.Count()),
                        predicate: "true"),
                    new AggregateQueryArguments(
                        aggregateOperator: "MAX",
                        expectedValue: CosmosString.Create("xyz"),
                        predicate: "true"),
                    new AggregateQueryArguments(
                        aggregateOperator: "MIN",
                        expectedValue: CosmosBoolean.Create(false),
                        predicate: "true"),
                    new AggregateQueryArguments(
                        aggregateOperator: "SUM",
                        expectedValue: CosmosNumber64.Create(numberSum),
                        predicate: $"IS_NUMBER(r.{aggregateTestArgs.PartitionKey})"),
                    new AggregateQueryArguments(
                        aggregateOperator: "SUM",
                        expectedValue: CosmosUndefined.Create(),
                        predicate: $"true"),
            };

            return aggregateQueryArgumentsList;
        }

        private readonly struct AggregateTestArgs
        {
            public AggregateTestArgs(
                int numberOfDocumentsDifferentPartitionKey,
                int numberOfDocsWithSamePartitionKey,
                string partitionKey,
                string uniquePartitionKey,
                string field,
                IReadOnlyList<object> values)
            {
                this.NumberOfDocumentsDifferentPartitionKey = numberOfDocumentsDifferentPartitionKey;
                this.NumberOfDocsWithSamePartitionKey = numberOfDocsWithSamePartitionKey;
                this.PartitionKey = partitionKey;
                this.UniquePartitionKey = uniquePartitionKey;
                this.Field = field;
                this.Values = values;
            }

            public int NumberOfDocumentsDifferentPartitionKey { get; }
            public int NumberOfDocsWithSamePartitionKey { get; }
            public string PartitionKey { get; }
            public string UniquePartitionKey { get; }
            public string Field { get; }
            public IReadOnlyList<object> Values { get; }
        }

        private readonly struct AggregateQueryArguments
        {
            public AggregateQueryArguments(string aggregateOperator, CosmosElement expectedValue, string predicate)
            {
                this.AggregateOperator = aggregateOperator;
                this.ExpectedValue = expectedValue;
                this.Predicate = predicate;
            }

            public string AggregateOperator { get; }
            public CosmosElement ExpectedValue { get; }
            public string Predicate { get; }

            public override string ToString()
            {
                IJsonWriter writer = Cosmos.Json.JsonWriter.Create(JsonSerializationFormat.Text);
                writer.WriteObjectStart();

                writer.WriteFieldName(nameof(this.AggregateOperator));
                writer.WriteStringValue(this.AggregateOperator);

                writer.WriteFieldName(nameof(this.ExpectedValue));
                if (this.ExpectedValue is not CosmosUndefined)
                {
                    writer.WriteStringValue(this.ExpectedValue.ToString());
                }
                else
                {
                    writer.WriteObjectStart();
                    writer.WriteObjectEnd();
                }

                writer.WriteFieldName(nameof(this.Predicate));
                writer.WriteStringValue(this.Predicate);

                writer.WriteObjectEnd();

                return Utf8StringHelpers.ToString(writer.GetResult());
            }
        }

        [TestMethod]
        public async Task TestAggregateFunctionsWithEmptyPartitionsAsync()
        {
            AggregateQueryEmptyPartitionsArgs testArgs = new AggregateQueryEmptyPartitionsArgs()
            {
                NumDocuments = 100,
                PartitionKey = "key",
                UniqueField = "UniqueField",
            };

            List<string> inputDocuments = new List<string>(testArgs.NumDocuments);
            for (int i = 0; i < testArgs.NumDocuments; ++i)
            {
                Document doc = new Document();
                doc.SetPropertyValue(testArgs.PartitionKey, Guid.NewGuid());
                doc.SetPropertyValue(testArgs.UniqueField, i);
                inputDocuments.Add(doc.ToString());
            }

            await this.CreateIngestQueryDeleteAsync<AggregateQueryEmptyPartitionsArgs>(
                ConnectionModes.Direct | ConnectionModes.Gateway,
                CollectionTypes.SinglePartition | CollectionTypes.MultiPartition,
                inputDocuments,
                ImplementationAsync,
                testArgs,
                "/" + testArgs.PartitionKey);

            async Task ImplementationAsync(
                Container container,
                IReadOnlyList<CosmosObject> documents,
                AggregateQueryEmptyPartitionsArgs args)
            {
                int numDocuments = args.NumDocuments;
                string partitionKey = args.PartitionKey;
                string uniqueField = args.UniqueField;

                // Perform full fanouts but only match a single value that isn't the partition key.
                // This leads to all other partitions returning { "<aggregate>" = UNDEFINDED, "count" = 0 }
                // which should be ignored from the aggregation.
                int valueOfInterest = args.NumDocuments / 2;
                string[] queries = new string[]
                {
                    $"SELECT VALUE AVG(c.{uniqueField}) FROM c WHERE c.{uniqueField} = {valueOfInterest}",
                    $"SELECT VALUE MIN(c.{uniqueField}) FROM c WHERE c.{uniqueField} = {valueOfInterest}",
                    $"SELECT VALUE MAX(c.{uniqueField}) FROM c WHERE c.{uniqueField} = {valueOfInterest}",
                    $"SELECT VALUE SUM(c.{uniqueField}) FROM c WHERE c.{uniqueField} = {valueOfInterest}",
                };

                foreach (string query in queries)
                {
                    try
                    {
                        List<CosmosElement> items = await QueryTestsBase.RunQueryAsync(
                            container,
                            query,
                            new QueryRequestOptions()
                            {
                                MaxConcurrency = 10,
                            });

                        Assert.AreEqual(valueOfInterest, items.Single().ToDouble());
                    }
                    catch (Exception ex)
                    {
                        Assert.Fail($"Something went wrong with query: {query}, ex: {ex}");
                    }
                }
            }
        }

        private struct AggregateQueryEmptyPartitionsArgs
        {
            public int NumDocuments;
            public string PartitionKey;
            public string UniqueField;
        }

        [TestMethod]
        public async Task TestAggregateFunctionsWithMixedTypesAsync()
        {
            AggregateQueryMixedTypes args = new AggregateQueryMixedTypes()
            {
                PartitionKey = "key",
                Field = "field",
                DoubleOnlyKey = "doubleOnly",
                StringOnlyKey = "stringOnly",
                BoolOnlyKey = "boolOnly",
                NullOnlyKey = "nullOnly",
                ObjectOnlyKey = "objectOnlyKey",
                ArrayOnlyKey = "arrayOnlyKey",
                OneObjectKey = "oneObjectKey",
                OneArrayKey = "oneArrayKey",
                UndefinedKey = "undefinedKey",
            };

            List<string> documents = new List<string>();
            Random random = new Random(1234);
            for (int i = 0; i < 20; ++i)
            {
                Document doubleDoc = new Document();
                doubleDoc.SetPropertyValue(args.PartitionKey, Guid.NewGuid());
                doubleDoc.SetPropertyValue(args.Field, random.Next(1, 100000));
                documents.Add(doubleDoc.ToString());
                doubleDoc.SetPropertyValue(args.PartitionKey, args.DoubleOnlyKey);
                documents.Add(doubleDoc.ToString());

                Document stringDoc = new Document();
                stringDoc.SetPropertyValue(args.PartitionKey, Guid.NewGuid());
                stringDoc.SetPropertyValue(args.Field, random.NextDouble().ToString());
                documents.Add(stringDoc.ToString());
                stringDoc.SetPropertyValue(args.PartitionKey, args.StringOnlyKey);
                documents.Add(stringDoc.ToString());

                Document boolDoc = new Document();
                boolDoc.SetPropertyValue(args.PartitionKey, Guid.NewGuid());
                boolDoc.SetPropertyValue(args.Field, random.Next() % 2 == 0);
                documents.Add(boolDoc.ToString());
                boolDoc.SetPropertyValue(args.PartitionKey, args.BoolOnlyKey);
                documents.Add(boolDoc.ToString());

                Document nullDoc = new Document();
                nullDoc.SetPropertyValue(args.PartitionKey, Guid.NewGuid());
                nullDoc.propertyBag.Add(args.Field, null);
                documents.Add(nullDoc.ToString());
                nullDoc.SetPropertyValue(args.PartitionKey, args.NullOnlyKey);
                documents.Add(nullDoc.ToString());

                Document objectDoc = new Document();
                objectDoc.SetPropertyValue(args.PartitionKey, Guid.NewGuid());
                objectDoc.SetPropertyValue(args.Field, new object { });
                documents.Add(objectDoc.ToString());
                objectDoc.SetPropertyValue(args.PartitionKey, args.ObjectOnlyKey);
                documents.Add(objectDoc.ToString());

                Document arrayDoc = new Document();
                arrayDoc.SetPropertyValue(args.PartitionKey, Guid.NewGuid());
                arrayDoc.SetPropertyValue(args.Field, new object[] { });
                documents.Add(arrayDoc.ToString());
                arrayDoc.SetPropertyValue(args.PartitionKey, args.ArrayOnlyKey);
                documents.Add(arrayDoc.ToString());
            }

            Document oneObjectDoc = new Document();
            oneObjectDoc.SetPropertyValue(args.PartitionKey, args.OneObjectKey);
            oneObjectDoc.SetPropertyValue(args.Field, new object { });
            documents.Add(oneObjectDoc.ToString());

            Document oneArrayDoc = new Document();
            oneArrayDoc.SetPropertyValue(args.PartitionKey, args.OneArrayKey);
            oneArrayDoc.SetPropertyValue(args.Field, new object[] { });
            documents.Add(oneArrayDoc.ToString());

            Document undefinedDoc = new Document();
            undefinedDoc.SetPropertyValue(args.PartitionKey, args.UndefinedKey);
            // This doc does not have the field key set
            documents.Add(undefinedDoc.ToString());

            await this.CreateIngestQueryDeleteAsync<AggregateQueryMixedTypes>(
                ConnectionModes.Direct | ConnectionModes.Gateway,
                CollectionTypes.SinglePartition | CollectionTypes.MultiPartition,
                documents,
                this.TestQueryCrossPartitionAggregateFunctionsWithMixedTypesHelper,
                args,
                "/" + args.PartitionKey);
        }

        private struct AggregateQueryMixedTypes
        {
            public string PartitionKey;
            public string Field;
            public string DoubleOnlyKey;
            public string StringOnlyKey;
            public string BoolOnlyKey;
            public string NullOnlyKey;
            public string ObjectOnlyKey;
            public string ArrayOnlyKey;
            public string OneObjectKey;
            public string OneArrayKey;
            public string UndefinedKey;
        }

        private async Task TestQueryCrossPartitionAggregateFunctionsWithMixedTypesHelper(
            Container container,
            IReadOnlyList<CosmosObject> documents,
            AggregateQueryMixedTypes args)
        {
            await QueryTestsBase.NoOp();
            string partitionKey = args.PartitionKey;
            string field = args.Field;
            string[] typeOnlyPartitionKeys = new string[]
            {
                args.DoubleOnlyKey,
                args.StringOnlyKey,
                args.BoolOnlyKey,
                args.NullOnlyKey,
                args.ObjectOnlyKey,
                args.ArrayOnlyKey,
                args.OneArrayKey,
                args.OneObjectKey,
                args.UndefinedKey
            };

            string[] aggregateOperators = new string[] { "AVG", "MIN", "MAX", "SUM", "COUNT" };
            string[] typeCheckFunctions = new string[] { "IS_ARRAY", "IS_BOOL", "IS_NULL", "IS_NUMBER", "IS_OBJECT", "IS_STRING", "IS_DEFINED", "IS_PRIMITIVE" };
            List<string> queries = new List<string>();
            foreach (string aggregateOperator in aggregateOperators)
            {
                foreach (string typeCheckFunction in typeCheckFunctions)
                {
                    queries.Add(
                    $@"
                        SELECT VALUE {aggregateOperator} (c.{field}) 
                        FROM c 
                        WHERE {typeCheckFunction}(c.{field})
                    ");
                }

                foreach (string typeOnlyPartitionKey in typeOnlyPartitionKeys)
                {
                    queries.Add(
                    $@"
                        SELECT VALUE {aggregateOperator} (c.{field}) 
                        FROM c 
                        WHERE c.{partitionKey} = ""{typeOnlyPartitionKey}""
                    ");
                }
            };

            // mixing primitive and non primitives
            foreach (string minmaxop in new string[] { "MIN", "MAX" })
            {
                foreach (string key in new string[] { args.OneObjectKey, args.OneArrayKey })
                {
                    queries.Add(
                    $@"
                        SELECT VALUE {minmaxop} (c.{field}) 
                        FROM c 
                        WHERE c.{partitionKey} IN (""{key}"", ""{args.DoubleOnlyKey}"")
                    ");
                }
            }

            string filename = $"Query/AggregateQueryTests.AggregateMixedTypes";
            string baselinePath = $"{filename}_baseline.xml";

            XmlWriterSettings settings = new XmlWriterSettings()
            {
                OmitXmlDeclaration = true,
                Indent = true,
                NewLineOnAttributes = true,
            };

            StringBuilder builder = new StringBuilder();
            using (XmlWriter writer = XmlWriter.Create(builder, settings))
            {
                writer.WriteStartDocument();
                writer.WriteStartElement("Results");
                foreach (string query in queries)
                {
                    string formattedQuery = string.Join(
                        Environment.NewLine,
                        query.Trim().Split(
                            new[] { Environment.NewLine },
                            StringSplitOptions.None)
                            .Select(x => x.Trim()));

                    List<CosmosElement> items = await QueryTestsBase.RunQueryAsync(
                        container,
                        query,
                        new QueryRequestOptions()
                        {
                            MaxItemCount = 10,
                        });

                    writer.WriteStartElement("Result");
                    writer.WriteStartElement("Query");
                    writer.WriteCData(formattedQuery);
                    writer.WriteEndElement();
                    writer.WriteStartElement("Aggregation");

                    if (items.Count > 0)
                    {
                        Assert.AreEqual(1, items.Count);
                        CosmosElement aggregateResult = items.First();

                        if(aggregateResult is not CosmosUndefined)
                        {
                            writer.WriteCData(items.Single().ToString());
                        }
                    }

                    writer.WriteEndElement();
                    writer.WriteEndElement();
                }
                writer.WriteEndElement();
                writer.WriteEndDocument();
            }

            Regex r = new Regex(">\\s+");
            string normalizedBaseline = r.Replace(File.ReadAllText(baselinePath), ">");
            string normalizedOutput = r.Replace(builder.ToString(), ">");

            Assert.AreEqual(normalizedBaseline, normalizedOutput);
        }

        [TestMethod]
        [Owner("brchon")]
        public async Task TestNonValueAggregatesAsync()
        {
            string[] documents = new string[]
            {
                @"{""first"":""Good"",""last"":""Trevino"",""age"":23,""height"":61,""income"":59848}",
                @"{""first"":""Charles"",""last"":""Decker"",""age"":31,""height"":64,""income"":55970}",
                @"{""first"":""Holden"",""last"":""Cotton"",""age"":30,""height"":66,""income"":57075}",
                @"{""first"":""Carlene"",""last"":""Cabrera"",""age"":26,""height"":72,""income"":98018}",
                @"{""first"":""Gates"",""last"":""Spence"",""age"":38,""height"":53,""income"":12338}",
                @"{""first"":""Camacho"",""last"":""Singleton"",""age"":40,""height"":52,""income"":76973}",
                @"{""first"":""Rachel"",""last"":""Tucker"",""age"":27,""height"":68,""income"":28116}",
                @"{""first"":""Kristi"",""last"":""Robertson"",""age"":32,""height"":53,""income"":61687}",
                @"{""first"":""Poole"",""last"":""Petty"",""age"":22,""height"":75,""income"":53381}",
                @"{""first"":""Lacey"",""last"":""Carlson"",""age"":38,""height"":78,""income"":63989}",
                @"{""first"":""Rosario"",""last"":""Mendez"",""age"":21,""height"":64,""income"":20300}",
                @"{""first"":""Estrada"",""last"":""Collins"",""age"":28,""height"":74,""income"":6926}",
                @"{""first"":""Ursula"",""last"":""Burton"",""age"":26,""height"":66,""income"":32870}",
                @"{""first"":""Rochelle"",""last"":""Sanders"",""age"":24,""height"":56,""income"":47564}",
                @"{""first"":""Darcy"",""last"":""Herring"",""age"":27,""height"":52,""income"":67436}",
                @"{""first"":""Carole"",""last"":""Booth"",""age"":34,""height"":60,""income"":50177}",
                @"{""first"":""Cruz"",""last"":""Russell"",""age"":25,""height"":52,""income"":95072}",
                @"{""first"":""Wilma"",""last"":""Robbins"",""age"":36,""height"":50,""income"":53008}",
                @"{""first"":""Mcdaniel"",""last"":""Barlow"",""age"":21,""height"":78,""income"":85441}",
                @"{""first"":""Leann"",""last"":""Blackwell"",""age"":40,""height"":79,""income"":900}",
                @"{""first"":""Hoffman"",""last"":""Hoffman"",""age"":31,""height"":76,""income"":1208}",
                @"{""first"":""Pittman"",""last"":""Shepherd"",""age"":35,""height"":61,""income"":26887}",
                @"{""first"":""Wright"",""last"":""Rojas"",""age"":35,""height"":73,""income"":76487}",
                @"{""first"":""Lynne"",""last"":""Waters"",""age"":27,""height"":60,""income"":22926}",
                @"{""first"":""Corina"",""last"":""Shelton"",""age"":29,""height"":78,""income"":67379}",
                @"{""first"":""Alvarez"",""last"":""Barr"",""age"":29,""height"":59,""income"":34698}",
                @"{""first"":""Melinda"",""last"":""Mccoy"",""age"":24,""height"":63,""income"":69811}",
                @"{""first"":""Chelsea"",""last"":""Bolton"",""age"":20,""height"":63,""income"":47698}",
                @"{""first"":""English"",""last"":""Ingram"",""age"":28,""height"":50,""income"":94977}",
                @"{""first"":""Vance"",""last"":""Thomas"",""age"":30,""height"":49,""income"":67638}",
                @"{""first"":""Howell"",""last"":""Joyner"",""age"":34,""height"":78,""income"":65547}",
                @"{""first"":""Ofelia"",""last"":""Chapman"",""age"":23,""height"":82,""income"":85049}",
                @"{""first"":""Downs"",""last"":""Adams"",""age"":28,""height"":76,""income"":19373}",
                @"{""first"":""Terrie"",""last"":""Bryant"",""age"":32,""height"":55,""income"":79024}",
                @"{""first"":""Jeanie"",""last"":""Carson"",""age"":26,""height"":52,""income"":68293}",
                @"{""first"":""Hazel"",""last"":""Bean"",""age"":40,""height"":70,""income"":46028}",
                @"{""first"":""Dominique"",""last"":""Norman"",""age"":25,""height"":50,""income"":59445}",
                @"{""first"":""Lyons"",""last"":""Patterson"",""age"":36,""height"":64,""income"":71748}",
                @"{""first"":""Catalina"",""last"":""Cantrell"",""age"":30,""height"":78,""income"":16999}",
                @"{""first"":""Craft"",""last"":""Head"",""age"":30,""height"":49,""income"":10542}",
                @"{""first"":""Suzanne"",""last"":""Gilliam"",""age"":36,""height"":77,""income"":7511}",
                @"{""first"":""Pamela"",""last"":""Merritt"",""age"":30,""height"":81,""income"":80653}",
                @"{""first"":""Haynes"",""last"":""Ayala"",""age"":38,""height"":65,""income"":85832}",
                @"{""first"":""Teri"",""last"":""Martin"",""age"":40,""height"":83,""income"":27839}",
                @"{""first"":""Susanne"",""last"":""Short"",""age"":25,""height"":57,""income"":48957}",
                @"{""first"":""Rosalie"",""last"":""Camacho"",""age"":24,""height"":83,""income"":30313}",
                @"{""first"":""Walls"",""last"":""Bray"",""age"":28,""height"":74,""income"":21616}",
                @"{""first"":""Norris"",""last"":""Bates"",""age"":23,""height"":59,""income"":13631}",
                @"{""first"":""Wendy"",""last"":""King"",""age"":38,""height"":48,""income"":19845}",
                @"{""first"":""Deena"",""last"":""Ramsey"",""age"":20,""height"":66,""income"":49665}",
                @"{""first"":""Richmond"",""last"":""Meadows"",""age"":36,""height"":59,""income"":43244}",
                @"{""first"":""Burks"",""last"":""Whitley"",""age"":25,""height"":55,""income"":39974}",
                @"{""first"":""Gilliam"",""last"":""George"",""age"":37,""height"":82,""income"":47114}",
                @"{""first"":""Marcy"",""last"":""Harding"",""age"":33,""height"":80,""income"":20316}",
                @"{""first"":""Curtis"",""last"":""Gomez"",""age"":31,""height"":50,""income"":69085}",
                @"{""first"":""Lopez"",""last"":""Burt"",""age"":34,""height"":79,""income"":37577}",
                @"{""first"":""Nell"",""last"":""Nixon"",""age"":37,""height"":58,""income"":67999}",
                @"{""first"":""Sonja"",""last"":""Lamb"",""age"":37,""height"":53,""income"":92553}",
                @"{""first"":""Owens"",""last"":""Fischer"",""age"":40,""height"":48,""income"":75199}",
                @"{""first"":""Ortega"",""last"":""Padilla"",""age"":28,""height"":55,""income"":29126}",
                @"{""first"":""Stacie"",""last"":""Velez"",""age"":20,""height"":56,""income"":45292}",
                @"{""first"":""Brennan"",""last"":""Craig"",""age"":38,""height"":65,""income"":37445}"
            };

            await this.CreateIngestQueryDeleteAsync(
                ConnectionModes.Direct | ConnectionModes.Gateway,
                /*CollectionTypes.SinglePartition |*/ CollectionTypes.MultiPartition,
                documents,
                this.TestNonValueAggregates);
        }

        private async Task TestNonValueAggregates(
            Container container,
            IReadOnlyList<CosmosObject> documents)
        {
            // ------------------------------------------
            // Positive
            // ------------------------------------------

            List<(string, CosmosElement)> queryAndExpectedAggregation = new List<(string, CosmosElement)>()
            {
                // ------------------------------------------
                // Simple Aggregates without a value
                // ------------------------------------------

                (
                    "SELECT SUM(c.age) FROM c",
                    CosmosObject.Create(
                        new Dictionary<string, CosmosElement>()
                        {
                            {
                                "$1",
                                CosmosNumber64.Create(
                                    documents.Sum(document => document["age"].ToDouble()))
                            }
                        })
                ),

                (
                    "SELECT COUNT(c.age) FROM c",
                    CosmosObject.Create(
                        new Dictionary<string, CosmosElement>()
                        {
                            {
                                "$1",
                                CosmosNumber64.Create(
                                    documents.Where(document => document.TryGetValue("age", out _)).Count())
                            }
                        })
                ),

                (
                    "SELECT MIN(c.age) FROM c",
                    CosmosObject.Create(
                        new Dictionary<string, CosmosElement>()
                        {
                            {
                                "$1",
                                CosmosNumber64.Create(
                                    documents.Min(document => document["age"].ToDouble()))
                            }
                        })
                ),

                (
                    "SELECT MAX(c.age) FROM c",
                    CosmosObject.Create(
                        new Dictionary<string, CosmosElement>()
                        {
                            {
                                "$1",
                                CosmosNumber64.Create(
                                    documents.Max(document => document["age"].ToDouble()))
                            }
                        })
                ),

                (
                    "SELECT AVG(c.age) FROM c",
                    CosmosObject.Create(
                        new Dictionary<string, CosmosElement>()
                        {
                            {
                                "$1",
                                CosmosNumber64.Create(
                                    documents.Average(document => document["age"].ToDouble()))
                            }
                        })
                ),
                
                // ------------------------------------------
                // Simple aggregates with alias
                // ------------------------------------------

                (
                    "SELECT SUM(c.age) as sum_age FROM c",
                    CosmosObject.Create(
                        new Dictionary<string, CosmosElement>()
                        {
                            {
                                "sum_age",
                                CosmosNumber64.Create(
                                    documents.Sum(document => document["age"].ToDouble()))
                            }
                        })
                ),

                (
                    "SELECT COUNT(c.age) as count_age FROM c",
                    CosmosObject.Create(
                        new Dictionary<string, CosmosElement>()
                        {
                            {
                                "count_age",
                                CosmosNumber64.Create(
                                    documents.Where(document => document.TryGetValue("age", out _)).Count())
                            }
                        })
                ),

                (
                    "SELECT MIN(c.age) as min_age FROM c",
                    CosmosObject.Create(
                        new Dictionary<string, CosmosElement>()
                        {
                            {
                                "min_age",
                                CosmosNumber64.Create(
                                    documents.Min(document => document["age"].ToDouble()))
                            }
                        })
                ),

                (
                    "SELECT MAX(c.age) as max_age FROM c",
                    CosmosObject.Create(
                        new Dictionary<string, CosmosElement>()
                        {
                            {
                                "max_age",
                                CosmosNumber64.Create(
                                    documents.Max(document => document["age"].ToDouble()))
                            }
                        })
                ),

                (
                    "SELECT AVG(c.age) as avg_age FROM c",
                    CosmosObject.Create(
                        new Dictionary<string, CosmosElement>()
                        {
                            {
                                "avg_age",
                                CosmosNumber64.Create(
                                    documents.Average(document => document["age"].ToDouble()))
                            }
                        })
                ),
                
                // ------------------------------------------
                // Multiple Aggregates without alias
                // ------------------------------------------

                (
                    "SELECT MIN(c.age), MAX(c.age) FROM c",
                    CosmosObject.Create(
                        new Dictionary<string, CosmosElement>()
                        {
                            {
                                "$1",
                                CosmosNumber64.Create(
                                    documents.Min(document => document["age"].ToDouble()))
                            },
                            {
                                "$2",
                                CosmosNumber64.Create(
                                    documents.Max(document => document["age"].ToDouble()))
                            },
                        })
                ),

                // ------------------------------------------
                // Multiple Aggregates with alias
                // ------------------------------------------

                (
                    "SELECT MIN(c.age) as min_age, MAX(c.age) as max_age FROM c",
                    CosmosObject.Create(
                        new Dictionary<string, CosmosElement>()
                        {
                            {
                                "min_age",
                                CosmosNumber64.Create(
                                    documents.Min(document => document["age"].ToDouble()))
                            },
                            {
                                "max_age",
                                CosmosNumber64.Create(
                                    documents.Max(document => document["age"].ToDouble()))
                            },
                        })
                ),

                // ------------------------------------------
                // Multiple Aggregates with and without alias
                // ------------------------------------------

                (
                    "SELECT MIN(c.age), MAX(c.age) as max_age FROM c",
                    CosmosObject.Create(
                        new Dictionary<string, CosmosElement>()
                        {
                            {
                                "$1",
                                CosmosNumber64.Create(
                                    documents.Min(document => document["age"].ToDouble()))
                            },
                            {
                                "max_age",
                                CosmosNumber64.Create(
                                    documents.Max(document => document["age"].ToDouble()))
                            },
                        })
                ),

                (
                    "SELECT MIN(c.age) as min_age, MAX(c.age) FROM c",
                    CosmosObject.Create(
                        new Dictionary<string, CosmosElement>()
                        {
                            {
                                "min_age",
                                CosmosNumber64.Create(
                                    documents.Min(document => document["age"].ToDouble()))
                            },
                            {
                                "$1",
                                CosmosNumber64.Create(
                                    documents.Max(document => document["age"].ToDouble()))
                            },
                        })
                ),
            };

            // Test query correctness.
            foreach ((string query, CosmosElement expectedAggregation) in queryAndExpectedAggregation)
            {
                foreach (int maxItemCount in new int[] { 1, 5, 10 })
                {
                    List<CosmosElement> actualAggregationQuery = await RunQueryAsync(
                        container: container,
                        query: query,
                        queryRequestOptions: new QueryRequestOptions()
                        {
                            MaxBufferedItemCount = 100,
                            MaxConcurrency = 100,
                            MaxItemCount = maxItemCount,
                        });

                    Assert.AreEqual(expected: 1, actual: actualAggregationQuery.Count());
                    Assert.AreEqual(
                        expected: expectedAggregation,
                        actual: actualAggregationQuery.First(),
                        message: $"Results did not match for query: {query} with maxItemCount: {maxItemCount}" +
                        $"Actual: {actualAggregationQuery.First()}" +
                        $"Expected: {expectedAggregation}");
                }
            }

            // ------------------------------------------
            // Negative
            // ------------------------------------------

            List<string> notSupportedQueries = new List<string>()
            {
                "SELECT MIN(c.age) + MAX(c.age) FROM c",
                "SELECT MIN(c.age) / 2 FROM c",
            };

            foreach (string query in notSupportedQueries)
            {
                try
                {
                    List<JToken> actual = await QueryWithoutContinuationTokensAsync<JToken>(
                        container: container,
                        query: query,
                        queryRequestOptions: new QueryRequestOptions()
                        {
                            MaxBufferedItemCount = 100,
                            MaxConcurrency = 100,
                        });

                    Assert.Fail("Expected Query To Fail");
                }
                catch (Exception)
                {
                    // Do Nothing
                }
            }
        }
    }
}<|MERGE_RESOLUTION|>--- conflicted
+++ resolved
@@ -172,13 +172,7 @@
                                 new QueryRequestOptions()
                                 {
                                     MaxConcurrency = maxDoP,
-<<<<<<< HEAD
-#if PREVIEW
-                                    EnableOptimisticDirectExecution = false
-#endif
-=======
                                     EnableOptimisticDirectExecution = true
->>>>>>> dee9abae
                                 });
 
                             if (argument.ExpectedValue == CosmosUndefined.Create())
