--- conflicted
+++ resolved
@@ -61,23 +61,6 @@
                 this.ValidateItemResponse);
         }
 
-<<<<<<< HEAD
-        [TestMethod]
-        public async Task ItemReadNoResponseTest()
-        {
-            PatchItemRequestOptions requestOptions = new PatchItemRequestOptions()
-            {
-                EnableContentResponseOnRead = false
-            };
-
-            await this.Validate(
-                requestOptions,
-                this.ValidateItemResponse,
-                this.ValidateItemNoContentResponse);
-        }
-
-=======
->>>>>>> d176cb25
         private async Task Validate(
             PatchItemRequestOptions requestOptions,
             Action<ItemResponse<ToDoActivity>> ValidateWrite,
@@ -141,23 +124,6 @@
                 this.ValidateItemStreamResponse);
         }
 
-<<<<<<< HEAD
-        [TestMethod]
-        public async Task ItemStreamReadNoResponseTest()
-        {
-            PatchItemRequestOptions requestOptions = new PatchItemRequestOptions()
-            {
-                EnableContentResponseOnRead = false
-            };
-
-            await this.ValidateItemStream(
-                requestOptions,
-                this.ValidateItemStreamResponse,
-                this.ValidateItemStreamNoContentResponse);
-        }
-
-=======
->>>>>>> d176cb25
         private async Task ValidateItemStream(
             PatchItemRequestOptions requestOptions,
             Action<ResponseMessage> ValidateWrite,
