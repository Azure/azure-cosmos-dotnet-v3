--- conflicted
+++ resolved
@@ -88,10 +88,10 @@
                 trace, 
                 cancellationToken).ConfigureAwait(false);
             BatchAsyncStreamer streamer = this.GetOrAddStreamerForPartitionKeyRange(resolvedPartitionKeyRangeId);
-<<<<<<< HEAD
 
             ItemBatchOperationContext context = new ItemBatchOperationContext(
                 resolvedPartitionKeyRangeId,
+                trace,
                 BatchAsyncContainerExecutor.GetRetryPolicy(this.cosmosContainer, operation.OperationType, this.retryOptions));
 
             if (itemRequestOptions != null)
@@ -113,13 +113,7 @@
                     }
                 }
             }
-
-=======
-            ItemBatchOperationContext context = new ItemBatchOperationContext(
-                resolvedPartitionKeyRangeId,
-                trace,
-                BatchAsyncContainerExecutor.GetRetryPolicy(this.cosmosContainer, operation.OperationType, this.retryOptions));
->>>>>>> c2a944bc
+			
             operation.AttachContext(context);
             streamer.Add(operation);
             return await context.OperationTask;
