--- conflicted
+++ resolved
@@ -1,427 +1,414 @@
-//------------------------------------------------------------
-// Copyright (c) Microsoft Corporation.  All rights reserved.
-//------------------------------------------------------------
-
-namespace Microsoft.Azure.Cosmos
-{
-    using System;
-    using System.Diagnostics;
-    using System.IO;
-    using System.Runtime.CompilerServices;
-    using System.Threading;
-    using System.Threading.Tasks;
-    using Microsoft.Azure.Cosmos.Handlers;
-    using Microsoft.Azure.Cosmos.Serialization.HybridRow;
-    using Microsoft.Azure.Cosmos.Serialization.HybridRow.IO;
-    using Microsoft.Azure.Cosmos.Serialization.HybridRow.Layouts;
-    using Microsoft.Azure.Cosmos.Tracing;
-    using Microsoft.Azure.Documents;
-
-    /// <summary>
-    /// Represents an operation on an item which will be executed as part of a batch request
-    /// on a container.
-    /// </summary>
-    internal class ItemBatchOperation : IDisposable
-    {
-#pragma warning disable SA1401 // Fields should be private
-        protected Memory<byte> body;
-#pragma warning restore SA1401 // Fields should be private
-        private bool isDisposed;
-
-        public ItemBatchOperation(
-            OperationType operationType,
-            int operationIndex,
-            PartitionKey partitionKey,
-            string id = null,
-            Stream resourceStream = null,
-<<<<<<< HEAD
-            TransactionalBatchItemRequestOptions requestOptions = null)
-=======
-            TransactionalBatchItemRequestOptions requestOptions = null,
-            CosmosDiagnosticsContext diagnosticsContext = null,
-            CosmosClientContext cosmosClientContext = null)
->>>>>>> 40c608c6
-        {
-            this.OperationType = operationType;
-            this.OperationIndex = operationIndex;
-            this.PartitionKey = partitionKey;
-            this.Id = id;
-            this.ResourceStream = resourceStream;
-            this.RequestOptions = requestOptions;
-<<<<<<< HEAD
-=======
-            this.DiagnosticsContext = diagnosticsContext;
-            this.ClientContext = cosmosClientContext;
->>>>>>> 40c608c6
-        }
-
-        public ItemBatchOperation(
-            OperationType operationType,
-            int operationIndex,
-            ContainerInternal containerCore,
-            string id = null,
-            Stream resourceStream = null,
-            TransactionalBatchItemRequestOptions requestOptions = null)
-        {
-            this.OperationType = operationType;
-            this.OperationIndex = operationIndex;
-            this.ContainerInternal = containerCore;
-            this.Id = id;
-            this.ResourceStream = resourceStream;
-            this.RequestOptions = requestOptions;
-<<<<<<< HEAD
-=======
-            this.DiagnosticsContext = null;
-            this.ClientContext = containerCore.ClientContext;
->>>>>>> 40c608c6
-        }
-
-        public PartitionKey? PartitionKey { get; internal set; }
-
-        public string Id { get; }
-
-        public OperationType OperationType { get; }
-
-        public Stream ResourceStream { get; protected set; }
-
-        public TransactionalBatchItemRequestOptions RequestOptions { get; }
-
-        public int OperationIndex { get; internal set; }
-
-        internal ContainerInternal ContainerInternal { get; }
-
-        internal string PartitionKeyJson { get; set; }
-
-        internal Documents.PartitionKey ParsedPartitionKey { get; set; }
-
-        private readonly CosmosClientContext ClientContext;
-
-        internal Memory<byte> ResourceBody
-        {
-            get
-            {
-                Debug.Assert(
-                    this.ResourceStream == null || !this.body.IsEmpty,
-                    "ResourceBody read without materialization of ResourceStream");
-
-                return this.body;
-            }
-
-            set => this.body = value;
-        }
-
-        /// <summary>
-        /// Operational context used in stream operations.
-        /// </summary>
-        /// <seealso cref="BatchAsyncBatcher"/>
-        /// <seealso cref="BatchAsyncStreamer"/>
-        /// <seealso cref="BatchAsyncContainerExecutor"/>
-        internal ItemBatchOperationContext Context { get; private set; }
-
-        internal ITrace Trace { get; set; }
-
-        /// <summary>
-        /// Disposes the current <see cref="ItemBatchOperation"/>.
-        /// </summary>
-        public void Dispose()
-        {
-            this.Dispose(true);
-        }
-
-        internal static Result WriteOperation(ref RowWriter writer, TypeArgument typeArg, ItemBatchOperation operation)
-        {
-            bool pkWritten = false;
-            Result r = writer.WriteInt32("operationType", (int)operation.OperationType);
-            if (r != Result.Success)
-            {
-                return r;
-            }
-
-            r = writer.WriteInt32("resourceType", (int)ResourceType.Document);
-            if (r != Result.Success)
-            {
-                return r;
-            }
-
-            if (operation.PartitionKeyJson != null)
-            {
-                r = writer.WriteString("partitionKey", operation.PartitionKeyJson);
-                if (r != Result.Success)
-                {
-                    return r;
-                }
-
-                pkWritten = true;
-            }
-
-            if (operation.Id != null)
-            {
-                r = writer.WriteString("id", operation.Id);
-                if (r != Result.Success)
-                {
-                    return r;
-                }
-            }
-
-            if (!operation.ResourceBody.IsEmpty)
-            {
-                r = writer.WriteBinary("resourceBody", operation.ResourceBody.Span);
-                if (r != Result.Success)
-                {
-                    return r;
-                }
-            }
-
-            if (operation.RequestOptions != null)
-            {
-                TransactionalBatchItemRequestOptions options = operation.RequestOptions;
-                if (options.IndexingDirective.HasValue)
-                {
-                    string indexingDirectiveString = IndexingDirectiveStrings.FromIndexingDirective(options.IndexingDirective.Value);
-                    r = writer.WriteString("indexingDirective", indexingDirectiveString);
-                    if (r != Result.Success)
-                    {
-                        return r;
-                    }
-                }
-
-                if (options.IfMatchEtag != null)
-                {
-                    r = writer.WriteString("ifMatch", options.IfMatchEtag);
-                    if (r != Result.Success)
-                    {
-                        return r;
-                    }
-                }
-                else if (options.IfNoneMatchEtag != null)
-                {
-                    r = writer.WriteString("ifNoneMatch", options.IfNoneMatchEtag);
-                    if (r != Result.Success)
-                    {
-                        return r;
-                    }
-                }
-
-                if (options.Properties != null)
-                {
-                    if (options.Properties.TryGetValue(WFConstants.BackendHeaders.BinaryId, out object binaryIdObj))
-                    {
-                        if (binaryIdObj is byte[] binaryId)
-                        {
-                            r = writer.WriteBinary("binaryId", binaryId);
-                            if (r != Result.Success)
-                            {
-                                return r;
-                            }
-                        }
-                    }
-
-                    if (options.Properties.TryGetValue(WFConstants.BackendHeaders.EffectivePartitionKey, out object epkObj))
-                    {
-                        if (epkObj is byte[] epk)
-                        {
-                            r = writer.WriteBinary("effectivePartitionKey", epk);
-                            if (r != Result.Success)
-                            {
-                                return r;
-                            }
-                        }
-                    }
-
-                    if (!pkWritten && options.Properties.TryGetValue(
-                            HttpConstants.HttpHeaders.PartitionKey,
-                            out object pkStrObj))
-                    {
-                        if (pkStrObj is string pkString)
-                        {
-                            r = writer.WriteString("partitionKey", pkString);
-                            if (r != Result.Success)
-                            {
-                                return r;
-                            }
-                        }
-                    }
-
-                    if (options.Properties.TryGetValue(WFConstants.BackendHeaders.TimeToLiveInSeconds, out object ttlObj))
-                    {
-                        if (ttlObj is string ttlStr && int.TryParse(ttlStr, out int ttl))
-                        {
-                            r = writer.WriteInt32("timeToLiveInSeconds", ttl);
-                            if (r != Result.Success)
-                            {
-                                return r;
-                            }
-                        }
-                    }
-                }
-            }
-
-            if (RequestInvokerHandler.ShouldSetNoContentResponseHeaders(operation.RequestOptions, 
-                operation.ClientContext?.ClientOptions, 
-                operation.OperationType, 
-                ResourceType.Document))
-            {
-                r = writer.WriteBool("minimalReturnPreference", true);
-                if (r != Result.Success)
-                {
-                    return r;
-                }
-            }
-
-            return Result.Success;
-        }
-
-        /// <summary>
-        /// Computes and returns an approximation for the length of this <see cref="ItemBatchOperation"/>.
-        /// when serialized.
-        /// </summary>
-        /// <returns>An under-estimate of the length.</returns>
-        internal int GetApproximateSerializedLength()
-        {
-            int length = 0;
-
-            if (this.PartitionKeyJson != null)
-            {
-                length += this.PartitionKeyJson.Length;
-            }
-
-            if (this.Id != null)
-            {
-                length += this.Id.Length;
-            }
-
-            length += this.body.Length;
-
-            if (this.RequestOptions != null)
-            {
-                if (this.RequestOptions.IfMatchEtag != null)
-                {
-                    length += this.RequestOptions.IfMatchEtag.Length;
-                }
-
-                if (this.RequestOptions.IfNoneMatchEtag != null)
-                {
-                    length += this.RequestOptions.IfNoneMatchEtag.Length;
-                }
-
-                if (this.RequestOptions.IndexingDirective.HasValue)
-                {
-                    length += 7; // "Default", "Include", "Exclude" are possible values
-                }
-
-                if (this.RequestOptions.Properties != null)
-                {
-                    if (this.RequestOptions.Properties.TryGetValue(WFConstants.BackendHeaders.BinaryId, out object binaryIdObj))
-                    {
-                        if (binaryIdObj is byte[] binaryId)
-                        {
-                            length += binaryId.Length;
-                        }
-                    }
-
-                    if (this.RequestOptions.Properties.TryGetValue(WFConstants.BackendHeaders.EffectivePartitionKey, out object epkObj))
-                    {
-                        if (epkObj is byte[] epk)
-                        {
-                            length += epk.Length;
-                        }
-                    }
-                }
-            }
-
-            return length;
-        }
-
-        /// <summary>
-        /// Materializes the operation's resource into a Memory{byte} wrapping a byte array.
-        /// </summary>
-        /// <param name="serializerCore">Serializer to serialize user provided objects to JSON.</param>
-        /// <param name="cancellationToken"><see cref="CancellationToken"/> for cancellation.</param>
-        internal virtual async Task MaterializeResourceAsync(CosmosSerializerCore serializerCore, CancellationToken cancellationToken)
-        {
-            if (this.body.IsEmpty && this.ResourceStream != null)
-            {
-                this.body = await BatchExecUtils.StreamToMemoryAsync(this.ResourceStream, cancellationToken);
-            }
-        }
-
-        /// <summary>
-        /// Attached a context to the current operation to track resolution.
-        /// </summary>
-        /// <exception cref="InvalidOperationException">If the operation already had an attached context.</exception>
-        internal void AttachContext(ItemBatchOperationContext context)
-        {
-            if (this.Context != null)
-            {
-                throw new InvalidOperationException("Cannot modify the current context of an operation.");
-            }
-
-            this.Context = context;
-        }
-
-        /// <summary>
-        /// Disposes the disposable members held by this class.
-        /// </summary>
-        /// <param name="disposing">Indicates whether to dispose managed resources or not.</param>
-        protected virtual void Dispose(bool disposing)
-        {
-            if (disposing && !this.isDisposed)
-            {
-                this.isDisposed = true;
-                if (this.ResourceStream != null)
-                {
-                    this.ResourceStream.Dispose();
-                    this.ResourceStream = null;
-                }
-            }
-        }
-    }
-
-#pragma warning disable SA1402 // File may only contain a single type
-    internal class ItemBatchOperation<T> : ItemBatchOperation
-#pragma warning restore SA1402 // File may only contain a single type
-    {
-        public ItemBatchOperation(
-            OperationType operationType,
-            int operationIndex,
-            PartitionKey partitionKey,
-            T resource,
-            string id = null,
-            TransactionalBatchItemRequestOptions requestOptions = null,
-            CosmosClientContext cosmosClientContext = null)
-            : base(operationType, operationIndex, partitionKey: partitionKey, id: id, requestOptions: requestOptions, cosmosClientContext: cosmosClientContext)
-        {
-            this.Resource = resource;
-        }
-
-        public ItemBatchOperation(
-            OperationType operationType,
-            int operationIndex,
-            T resource,
-            ContainerInternal containerCore,
-            string id = null,
-            TransactionalBatchItemRequestOptions requestOptions = null)
-            : base(operationType, operationIndex, containerCore: containerCore, id: id, requestOptions: requestOptions)
-        {
-            this.Resource = resource;
-        }
-
-        public T Resource { get; private set; }
-
-        /// <summary>
-        /// Materializes the operation's resource into a Memory{byte} wrapping a byte array.
-        /// </summary>
-        /// <param name="serializerCore">Serializer to serialize user provided objects to JSON.</param>
-        /// <param name="cancellationToken"><see cref="CancellationToken"/> for cancellation.</param>
-        internal override Task MaterializeResourceAsync(CosmosSerializerCore serializerCore, CancellationToken cancellationToken)
-        {
-            if (this.body.IsEmpty && this.Resource != null)
-            {
-                this.ResourceStream = serializerCore.ToStream(this.Resource);
-                return base.MaterializeResourceAsync(serializerCore, cancellationToken);
-            }
-
-            return Task.CompletedTask;
-        }
-    }
+//------------------------------------------------------------
+// Copyright (c) Microsoft Corporation.  All rights reserved.
+//------------------------------------------------------------
+
+namespace Microsoft.Azure.Cosmos
+{
+    using System;
+    using System.Diagnostics;
+    using System.IO;
+    using System.Runtime.CompilerServices;
+    using System.Threading;
+    using System.Threading.Tasks;
+    using Microsoft.Azure.Cosmos.Handlers;
+    using Microsoft.Azure.Cosmos.Serialization.HybridRow;
+    using Microsoft.Azure.Cosmos.Serialization.HybridRow.IO;
+    using Microsoft.Azure.Cosmos.Serialization.HybridRow.Layouts;
+    using Microsoft.Azure.Cosmos.Tracing;
+    using Microsoft.Azure.Documents;
+
+    /// <summary>
+    /// Represents an operation on an item which will be executed as part of a batch request
+    /// on a container.
+    /// </summary>
+    internal class ItemBatchOperation : IDisposable
+    {
+#pragma warning disable SA1401 // Fields should be private
+        protected Memory<byte> body;
+#pragma warning restore SA1401 // Fields should be private
+        private bool isDisposed;
+
+        public ItemBatchOperation(
+            OperationType operationType,
+            int operationIndex,
+            PartitionKey partitionKey,
+            string id = null,
+            Stream resourceStream = null,
+            TransactionalBatchItemRequestOptions requestOptions = null,
+            CosmosClientContext cosmosClientContext = null)
+        {
+            this.OperationType = operationType;
+            this.OperationIndex = operationIndex;
+            this.PartitionKey = partitionKey;
+            this.Id = id;
+            this.ResourceStream = resourceStream;
+            this.RequestOptions = requestOptions;
+            this.ClientContext = cosmosClientContext;
+        }
+
+        public ItemBatchOperation(
+            OperationType operationType,
+            int operationIndex,
+            ContainerInternal containerCore,
+            string id = null,
+            Stream resourceStream = null,
+            TransactionalBatchItemRequestOptions requestOptions = null)
+        {
+            this.OperationType = operationType;
+            this.OperationIndex = operationIndex;
+            this.ContainerInternal = containerCore;
+            this.Id = id;
+            this.ResourceStream = resourceStream;
+            this.RequestOptions = requestOptions;
+            this.ClientContext = containerCore.ClientContext;
+        }
+
+        public PartitionKey? PartitionKey { get; internal set; }
+
+        public string Id { get; }
+
+        public OperationType OperationType { get; }
+
+        public Stream ResourceStream { get; protected set; }
+
+        public TransactionalBatchItemRequestOptions RequestOptions { get; }
+
+        public int OperationIndex { get; internal set; }
+
+        internal ContainerInternal ContainerInternal { get; }
+
+        internal string PartitionKeyJson { get; set; }
+
+        internal Documents.PartitionKey ParsedPartitionKey { get; set; }
+
+        private readonly CosmosClientContext ClientContext;
+
+        internal Memory<byte> ResourceBody
+        {
+            get
+            {
+                Debug.Assert(
+                    this.ResourceStream == null || !this.body.IsEmpty,
+                    "ResourceBody read without materialization of ResourceStream");
+
+                return this.body;
+            }
+
+            set => this.body = value;
+        }
+
+        /// <summary>
+        /// Operational context used in stream operations.
+        /// </summary>
+        /// <seealso cref="BatchAsyncBatcher"/>
+        /// <seealso cref="BatchAsyncStreamer"/>
+        /// <seealso cref="BatchAsyncContainerExecutor"/>
+        internal ItemBatchOperationContext Context { get; private set; }
+
+        internal ITrace Trace { get; set; }
+
+        /// <summary>
+        /// Disposes the current <see cref="ItemBatchOperation"/>.
+        /// </summary>
+        public void Dispose()
+        {
+            this.Dispose(true);
+        }
+
+        internal static Result WriteOperation(ref RowWriter writer, TypeArgument typeArg, ItemBatchOperation operation)
+        {
+            bool pkWritten = false;
+            Result r = writer.WriteInt32("operationType", (int)operation.OperationType);
+            if (r != Result.Success)
+            {
+                return r;
+            }
+
+            r = writer.WriteInt32("resourceType", (int)ResourceType.Document);
+            if (r != Result.Success)
+            {
+                return r;
+            }
+
+            if (operation.PartitionKeyJson != null)
+            {
+                r = writer.WriteString("partitionKey", operation.PartitionKeyJson);
+                if (r != Result.Success)
+                {
+                    return r;
+                }
+
+                pkWritten = true;
+            }
+
+            if (operation.Id != null)
+            {
+                r = writer.WriteString("id", operation.Id);
+                if (r != Result.Success)
+                {
+                    return r;
+                }
+            }
+
+            if (!operation.ResourceBody.IsEmpty)
+            {
+                r = writer.WriteBinary("resourceBody", operation.ResourceBody.Span);
+                if (r != Result.Success)
+                {
+                    return r;
+                }
+            }
+
+            if (operation.RequestOptions != null)
+            {
+                TransactionalBatchItemRequestOptions options = operation.RequestOptions;
+                if (options.IndexingDirective.HasValue)
+                {
+                    string indexingDirectiveString = IndexingDirectiveStrings.FromIndexingDirective(options.IndexingDirective.Value);
+                    r = writer.WriteString("indexingDirective", indexingDirectiveString);
+                    if (r != Result.Success)
+                    {
+                        return r;
+                    }
+                }
+
+                if (options.IfMatchEtag != null)
+                {
+                    r = writer.WriteString("ifMatch", options.IfMatchEtag);
+                    if (r != Result.Success)
+                    {
+                        return r;
+                    }
+                }
+                else if (options.IfNoneMatchEtag != null)
+                {
+                    r = writer.WriteString("ifNoneMatch", options.IfNoneMatchEtag);
+                    if (r != Result.Success)
+                    {
+                        return r;
+                    }
+                }
+
+                if (options.Properties != null)
+                {
+                    if (options.Properties.TryGetValue(WFConstants.BackendHeaders.BinaryId, out object binaryIdObj))
+                    {
+                        if (binaryIdObj is byte[] binaryId)
+                        {
+                            r = writer.WriteBinary("binaryId", binaryId);
+                            if (r != Result.Success)
+                            {
+                                return r;
+                            }
+                        }
+                    }
+
+                    if (options.Properties.TryGetValue(WFConstants.BackendHeaders.EffectivePartitionKey, out object epkObj))
+                    {
+                        if (epkObj is byte[] epk)
+                        {
+                            r = writer.WriteBinary("effectivePartitionKey", epk);
+                            if (r != Result.Success)
+                            {
+                                return r;
+                            }
+                        }
+                    }
+
+                    if (!pkWritten && options.Properties.TryGetValue(
+                            HttpConstants.HttpHeaders.PartitionKey,
+                            out object pkStrObj))
+                    {
+                        if (pkStrObj is string pkString)
+                        {
+                            r = writer.WriteString("partitionKey", pkString);
+                            if (r != Result.Success)
+                            {
+                                return r;
+                            }
+                        }
+                    }
+
+                    if (options.Properties.TryGetValue(WFConstants.BackendHeaders.TimeToLiveInSeconds, out object ttlObj))
+                    {
+                        if (ttlObj is string ttlStr && int.TryParse(ttlStr, out int ttl))
+                        {
+                            r = writer.WriteInt32("timeToLiveInSeconds", ttl);
+                            if (r != Result.Success)
+                            {
+                                return r;
+                            }
+                        }
+                    }
+                }
+            }
+
+            if (RequestInvokerHandler.ShouldSetNoContentResponseHeaders(operation.RequestOptions, 
+                operation.ClientContext?.ClientOptions, 
+                operation.OperationType, 
+                ResourceType.Document))
+            {
+                r = writer.WriteBool("minimalReturnPreference", true);
+                if (r != Result.Success)
+                {
+                    return r;
+                }
+            }
+
+            return Result.Success;
+        }
+
+        /// <summary>
+        /// Computes and returns an approximation for the length of this <see cref="ItemBatchOperation"/>.
+        /// when serialized.
+        /// </summary>
+        /// <returns>An under-estimate of the length.</returns>
+        internal int GetApproximateSerializedLength()
+        {
+            int length = 0;
+
+            if (this.PartitionKeyJson != null)
+            {
+                length += this.PartitionKeyJson.Length;
+            }
+
+            if (this.Id != null)
+            {
+                length += this.Id.Length;
+            }
+
+            length += this.body.Length;
+
+            if (this.RequestOptions != null)
+            {
+                if (this.RequestOptions.IfMatchEtag != null)
+                {
+                    length += this.RequestOptions.IfMatchEtag.Length;
+                }
+
+                if (this.RequestOptions.IfNoneMatchEtag != null)
+                {
+                    length += this.RequestOptions.IfNoneMatchEtag.Length;
+                }
+
+                if (this.RequestOptions.IndexingDirective.HasValue)
+                {
+                    length += 7; // "Default", "Include", "Exclude" are possible values
+                }
+
+                if (this.RequestOptions.Properties != null)
+                {
+                    if (this.RequestOptions.Properties.TryGetValue(WFConstants.BackendHeaders.BinaryId, out object binaryIdObj))
+                    {
+                        if (binaryIdObj is byte[] binaryId)
+                        {
+                            length += binaryId.Length;
+                        }
+                    }
+
+                    if (this.RequestOptions.Properties.TryGetValue(WFConstants.BackendHeaders.EffectivePartitionKey, out object epkObj))
+                    {
+                        if (epkObj is byte[] epk)
+                        {
+                            length += epk.Length;
+                        }
+                    }
+                }
+            }
+
+            return length;
+        }
+
+        /// <summary>
+        /// Materializes the operation's resource into a Memory{byte} wrapping a byte array.
+        /// </summary>
+        /// <param name="serializerCore">Serializer to serialize user provided objects to JSON.</param>
+        /// <param name="cancellationToken"><see cref="CancellationToken"/> for cancellation.</param>
+        internal virtual async Task MaterializeResourceAsync(CosmosSerializerCore serializerCore, CancellationToken cancellationToken)
+        {
+            if (this.body.IsEmpty && this.ResourceStream != null)
+            {
+                this.body = await BatchExecUtils.StreamToMemoryAsync(this.ResourceStream, cancellationToken);
+            }
+        }
+
+        /// <summary>
+        /// Attached a context to the current operation to track resolution.
+        /// </summary>
+        /// <exception cref="InvalidOperationException">If the operation already had an attached context.</exception>
+        internal void AttachContext(ItemBatchOperationContext context)
+        {
+            if (this.Context != null)
+            {
+                throw new InvalidOperationException("Cannot modify the current context of an operation.");
+            }
+
+            this.Context = context;
+        }
+
+        /// <summary>
+        /// Disposes the disposable members held by this class.
+        /// </summary>
+        /// <param name="disposing">Indicates whether to dispose managed resources or not.</param>
+        protected virtual void Dispose(bool disposing)
+        {
+            if (disposing && !this.isDisposed)
+            {
+                this.isDisposed = true;
+                if (this.ResourceStream != null)
+                {
+                    this.ResourceStream.Dispose();
+                    this.ResourceStream = null;
+                }
+            }
+        }
+    }
+
+#pragma warning disable SA1402 // File may only contain a single type
+    internal class ItemBatchOperation<T> : ItemBatchOperation
+#pragma warning restore SA1402 // File may only contain a single type
+    {
+        public ItemBatchOperation(
+            OperationType operationType,
+            int operationIndex,
+            PartitionKey partitionKey,
+            T resource,
+            string id = null,
+            TransactionalBatchItemRequestOptions requestOptions = null,
+            CosmosClientContext cosmosClientContext = null)
+            : base(operationType, operationIndex, partitionKey: partitionKey, id: id, requestOptions: requestOptions, cosmosClientContext: cosmosClientContext)
+        {
+            this.Resource = resource;
+        }
+
+        public ItemBatchOperation(
+            OperationType operationType,
+            int operationIndex,
+            T resource,
+            ContainerInternal containerCore,
+            string id = null,
+            TransactionalBatchItemRequestOptions requestOptions = null)
+            : base(operationType, operationIndex, containerCore: containerCore, id: id, requestOptions: requestOptions)
+        {
+            this.Resource = resource;
+        }
+
+        public T Resource { get; private set; }
+
+        /// <summary>
+        /// Materializes the operation's resource into a Memory{byte} wrapping a byte array.
+        /// </summary>
+        /// <param name="serializerCore">Serializer to serialize user provided objects to JSON.</param>
+        /// <param name="cancellationToken"><see cref="CancellationToken"/> for cancellation.</param>
+        internal override Task MaterializeResourceAsync(CosmosSerializerCore serializerCore, CancellationToken cancellationToken)
+        {
+            if (this.body.IsEmpty && this.Resource != null)
+            {
+                this.ResourceStream = serializerCore.ToStream(this.Resource);
+                return base.MaterializeResourceAsync(serializerCore, cancellationToken);
+            }
+
+            return Task.CompletedTask;
+        }
+    }
 }