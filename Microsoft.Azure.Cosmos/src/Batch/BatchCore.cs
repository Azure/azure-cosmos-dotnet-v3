//------------------------------------------------------------
// Copyright (c) Microsoft Corporation.  All rights reserved.
//------------------------------------------------------------

namespace Microsoft.Azure.Cosmos
{
    using System;
    using System.Collections.Generic;
    using System.IO;
    using System.Linq;
    using System.Threading;
    using System.Threading.Tasks;
    using Microsoft.Azure.Cosmos.Telemetry.OpenTelemetry;
    using Microsoft.Azure.Documents;

    internal class BatchCore : TransactionalBatchInternal
    {
        private readonly PartitionKey partitionKey;

        private readonly ContainerInternal container;

        /// <summary>
        /// The list of operations in the batch.
        /// </summary>
        protected List<ItemBatchOperation> operations;

        /// <summary>
        /// Initializes a new instance of the <see cref="BatchCore"/> class.
        /// </summary>
        /// <param name="container">Container that has items on which batch operations are to be performed.</param>
        /// <param name="partitionKey">The partition key for all items in the batch. <see cref="PartitionKey"/>.</param>
        internal BatchCore(
            ContainerInternal container,
            PartitionKey partitionKey)
        {
            this.container = container;
            this.partitionKey = partitionKey;

            this.operations = new List<ItemBatchOperation>();
        }

        public override TransactionalBatch CreateItem<T>(
            T item,
            TransactionalBatchItemRequestOptions requestOptions = null)
        {
            if (item == null)
            {
                throw new ArgumentNullException(nameof(item));
            }

            this.operations.Add(new ItemBatchOperation<T>(
                    operationType: OperationType.Create,
                    operationIndex: this.operations.Count,
                    resource: item,
                    requestOptions: requestOptions,
                    containerCore: this.container));

            return this;
        }

        public override TransactionalBatch CreateItemStream(
            Stream streamPayload,
            TransactionalBatchItemRequestOptions requestOptions = null)
        {
            if (streamPayload == null)
            {
                throw new ArgumentNullException(nameof(streamPayload));
            }

            this.operations.Add(new ItemBatchOperation(
                    operationType: OperationType.Create,
                    operationIndex: this.operations.Count,
                    resourceStream: streamPayload,
                    requestOptions: requestOptions,
                    containerCore: this.container));

            return this;
        }

        public override TransactionalBatch ReadItem(
            string id,
            TransactionalBatchItemRequestOptions requestOptions = null)
        {
            if (id == null)
            {
                throw new ArgumentNullException(nameof(id));
            }

            this.operations.Add(new ItemBatchOperation(
                    operationType: OperationType.Read,
                    operationIndex: this.operations.Count,
                    id: id,
                    requestOptions: requestOptions,
                    containerCore: this.container));

            return this;
        }

        public override TransactionalBatch UpsertItem<T>(
            T item,
            TransactionalBatchItemRequestOptions requestOptions = null)
        {
            if (item == null)
            {
                throw new ArgumentNullException(nameof(item));
            }

            this.operations.Add(new ItemBatchOperation<T>(
                    operationType: OperationType.Upsert,
                    operationIndex: this.operations.Count,
                    resource: item,
                    requestOptions: requestOptions,
                    containerCore: this.container));

            return this;
        }

        public override TransactionalBatch UpsertItemStream(
            Stream streamPayload,
            TransactionalBatchItemRequestOptions requestOptions = null)
        {
            if (streamPayload == null)
            {
                throw new ArgumentNullException(nameof(streamPayload));
            }

            this.operations.Add(new ItemBatchOperation(
                    operationType: OperationType.Upsert,
                    operationIndex: this.operations.Count,
                    resourceStream: streamPayload,
                    requestOptions: requestOptions,
                    containerCore: this.container));

            return this;
        }

        public override TransactionalBatch ReplaceItem<T>(
            string id,
            T item,
            TransactionalBatchItemRequestOptions requestOptions = null)
        {
            if (id == null)
            {
                throw new ArgumentNullException(nameof(id));
            }

            if (item == null)
            {
                throw new ArgumentNullException(nameof(item));
            }

            this.operations.Add(new ItemBatchOperation<T>(
                    operationType: OperationType.Replace,
                    operationIndex: this.operations.Count,
                    id: id,
                    resource: item,
                    requestOptions: requestOptions,
                    containerCore: this.container));

            return this;
        }

        public override TransactionalBatch ReplaceItemStream(
            string id,
            Stream streamPayload,
            TransactionalBatchItemRequestOptions requestOptions = null)
        {
            if (id == null)
            {
                throw new ArgumentNullException(nameof(id));
            }

            if (streamPayload == null)
            {
                throw new ArgumentNullException(nameof(streamPayload));
            }

            this.operations.Add(new ItemBatchOperation(
                    operationType: OperationType.Replace,
                    operationIndex: this.operations.Count,
                    id: id,
                    resourceStream: streamPayload,
                    requestOptions: requestOptions,
                    containerCore: this.container));

            return this;
        }

        public override TransactionalBatch DeleteItem(
            string id,
            TransactionalBatchItemRequestOptions requestOptions = null)
        {
            if (id == null)
            {
                throw new ArgumentNullException(nameof(id));
            }

            this.operations.Add(new ItemBatchOperation(
                    operationType: OperationType.Delete,
                    operationIndex: this.operations.Count,
                    id: id,
                    requestOptions: requestOptions,
                    containerCore: this.container));

            return this;
        }

        public override Task<TransactionalBatchResponse> ExecuteAsync(
            CancellationToken cancellationToken = default)
        {
            return this.ExecuteAsync(
                requestOptions: null,
                cancellationToken: cancellationToken);
        }

        /// <summary>
        /// Executes the batch at the Azure Cosmos service as an asynchronous operation.
        /// </summary>
        /// <param name="requestOptions">Options that apply to the batch.</param>
        /// <param name="cancellationToken">(Optional) <see cref="CancellationToken"/> representing request cancellation.</param>
        /// <returns>An awaitable <see cref="TransactionalBatchResponse"/> which contains the completion status and results of each operation.</returns>
        public override Task<TransactionalBatchResponse> ExecuteAsync(
            TransactionalBatchRequestOptions requestOptions,
            CancellationToken cancellationToken = default)
        {
            return this.container.ClientContext.OperationHelperAsync(
                operationName: nameof(ExecuteAsync),
                containerName: this.container.Id,
                databaseName: this.container.Database.Id,
                operationType: Documents.OperationType.Batch,
                requestOptions: requestOptions,
                task: (trace) =>
                {
                    BatchExecutor executor = new BatchExecutor(
                        container: this.container,
                        partitionKey: this.partitionKey,
                        operations: this.operations,
                        batchOptions: requestOptions);

                    this.operations = new List<ItemBatchOperation>();
                    return executor.ExecuteAsync(trace,  cancellationToken);
                },
<<<<<<< HEAD
                openTelemetry: (response) => new OpenTelemetryResponse(
                    responseMessage: response));
=======
                openTelemetry: new (OpenTelemetryConstants.Operations.ExecuteBatch, (response) => new OpenTelemetryResponse(responseMessage: response)));
>>>>>>> 43c14a31
        }

        /// <summary>
        /// Adds an operation to patch an item into the batch.
        /// </summary>
        /// <param name="id">The cosmos item id.</param>
        /// <param name="patchStream">A <see cref="Stream"/> containing the patch specification.</param>
        /// <param name="requestOptions">(Optional) The options for the patch request. <see cref="TransactionalBatchPatchItemRequestOptions"/>.</param>
        /// <returns>The <see cref="TransactionalBatch"/> instance with the operation added.</returns>
        public virtual TransactionalBatch PatchItemStream(
            string id,
            Stream patchStream,
            TransactionalBatchPatchItemRequestOptions requestOptions = null)
        {
            this.operations.Add(new ItemBatchOperation(
                operationType: OperationType.Patch,
                operationIndex: this.operations.Count,
                id: id,
                resourceStream: patchStream,
                requestOptions: requestOptions,
                containerCore: this.container));

            return this;
        }

        /// <summary>
        /// Adds an operation to patch an item into the batch.
        /// </summary>
        /// <param name="id">The cosmos item id.</param>
        /// <param name="patchOperations">Represents a list of operations to be sequentially applied to the referred Cosmos item.</param>
        /// <param name="requestOptions">(Optional) The options for the Patch request. <see cref="TransactionalBatchPatchItemRequestOptions"/>.</param>
        /// <returns>The <see cref="TransactionalBatch"/> instance with the operation added.</returns>
        public override TransactionalBatch PatchItem(
                string id,
                IReadOnlyList<PatchOperation> patchOperations,
                TransactionalBatchPatchItemRequestOptions requestOptions = null)
        {
            if (string.IsNullOrWhiteSpace(id))
            {
                throw new ArgumentNullException(nameof(id));
            }

            if (patchOperations == null ||
                !patchOperations.Any())
            {
                throw new ArgumentNullException(nameof(patchOperations));
            }

            PatchSpec patchSpec = new PatchSpec(patchOperations, requestOptions);

            this.operations.Add(new ItemBatchOperation<PatchSpec>(
                operationType: OperationType.Patch,
                operationIndex: this.operations.Count,
                id: id,
                resource: patchSpec,
                requestOptions: requestOptions,
                containerCore: this.container));

            return this;
        }
    }
}<|MERGE_RESOLUTION|>--- conflicted
+++ resolved
@@ -240,12 +240,7 @@
                     this.operations = new List<ItemBatchOperation>();
                     return executor.ExecuteAsync(trace,  cancellationToken);
                 },
-<<<<<<< HEAD
-                openTelemetry: (response) => new OpenTelemetryResponse(
-                    responseMessage: response));
-=======
                 openTelemetry: new (OpenTelemetryConstants.Operations.ExecuteBatch, (response) => new OpenTelemetryResponse(responseMessage: response)));
->>>>>>> 43c14a31
         }
 
         /// <summary>
