--- conflicted
+++ resolved
@@ -32,11 +32,8 @@
             DocumentClientEventSource eventSource,
             JsonSerializerSettings serializerSettings,
             CosmosHttpClient httpClient,
-<<<<<<< HEAD
+            bool isPartitionLevelFailoverEnabled = false,
             IChaosInterceptor chaosInterceptor)
-=======
-            bool isPartitionLevelFailoverEnabled = false)
->>>>>>> 6eb976bf
             : base(endpointManager,
                   sessionContainer,
                   defaultConsistencyLevel,
@@ -50,16 +47,12 @@
                 httpClient,
                 eventSource,
                 serializerSettings,
-<<<<<<< HEAD
+                isPartitionLevelFailoverEnabled,
                 chaosInterceptor);
-=======
-                isPartitionLevelFailoverEnabled);
-
             this.isPartitionLevelFailoverEnabled = isPartitionLevelFailoverEnabled;
             this.globalPartitionEndpointManager = globalPartitionEndpointManager;
             this.globalPartitionEndpointManager.SetBackgroundConnectionPeriodicRefreshTask(
                base.MarkEndpointsToHealthyAsync);
->>>>>>> 6eb976bf
         }
 
         public override async Task<DocumentServiceResponse> ProcessMessageAsync(
