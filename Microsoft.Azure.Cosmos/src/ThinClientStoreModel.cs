﻿//------------------------------------------------------------
// Copyright (c) Microsoft Corporation.  All rights reserved.
//------------------------------------------------------------

namespace Microsoft.Azure.Cosmos
{
    using System;
    using System.Net;
    using System.Threading;
    using System.Threading.Tasks;
    using Microsoft.Azure.Cosmos.Core.Trace;
    using Microsoft.Azure.Cosmos.Routing;
    using Microsoft.Azure.Documents;
    using Newtonsoft.Json;

    /// <summary>
    /// An IStoreModelExtension implementation that routes operations through the ThinClient proxy. 
    /// It applies session tokens, resolves partition key ranges, and delegates requests to ThinClientStoreClient.
    /// </summary>
    internal class ThinClientStoreModel : GatewayStoreModel
    {
        private readonly GlobalPartitionEndpointManager globalPartitionEndpointManager;
        private readonly bool isPartitionLevelFailoverEnabled;
        private ThinClientStoreClient thinClientStoreClient;

        public ThinClientStoreModel(
            GlobalEndpointManager endpointManager,
            GlobalPartitionEndpointManager globalPartitionEndpointManager,
            ISessionContainer sessionContainer,
            ConsistencyLevel defaultConsistencyLevel,
            DocumentClientEventSource eventSource,
            JsonSerializerSettings serializerSettings,
<<<<<<< HEAD
            CosmosHttpClient httpClient,
            UserAgentContainer userAgentContainer)
=======
            CosmosHttpClient httpClient,
            bool isPartitionLevelFailoverEnabled = false)
>>>>>>> 6eb976bf
            : base(endpointManager,
                  sessionContainer,
                  defaultConsistencyLevel,
                  eventSource,
                  serializerSettings,
                  httpClient,
                  globalPartitionEndpointManager,
                  isPartitionLevelFailoverEnabled)
        {
            this.thinClientStoreClient = new ThinClientStoreClient(
                httpClient,
<<<<<<< HEAD
                eventSource,
                userAgentContainer,
                serializerSettings);
=======
                eventSource,
                serializerSettings,
                isPartitionLevelFailoverEnabled);

            this.isPartitionLevelFailoverEnabled = isPartitionLevelFailoverEnabled;
            this.globalPartitionEndpointManager = globalPartitionEndpointManager;
            this.globalPartitionEndpointManager.SetBackgroundConnectionPeriodicRefreshTask(
               base.MarkEndpointsToHealthyAsync);
>>>>>>> 6eb976bf
        }

        public override async Task<DocumentServiceResponse> ProcessMessageAsync(
            DocumentServiceRequest request,
            CancellationToken cancellationToken = default)
        {
            if (!ThinClientStoreModel.IsOperationSupportedByThinClient(request))
            {
                return await base.ProcessMessageAsync(request, cancellationToken);
            }

            await GatewayStoreModel.ApplySessionTokenAsync(
                request,
                base.defaultConsistencyLevel,
                base.sessionContainer,
                base.partitionKeyRangeCache,
                base.clientCollectionCache,
                base.endpointManager);

            DocumentServiceResponse response;
            try
            {
                if (request.ResourceType.Equals(ResourceType.Document) && base.endpointManager.TryGetLocationForGatewayDiagnostics(
                    request.RequestContext.LocationEndpointToRoute,
                    out string regionName))
                {
                    request.RequestContext.RegionName = regionName;
                }

                // This is applicable for both per partition automatic failover and per partition circuit breaker.
                if (this.isPartitionLevelFailoverEnabled
                    && !ReplicatedResourceClient.IsMasterResource(request.ResourceType)
                    && request.ResourceType.IsPartitioned())
                {
                    (bool isSuccess, PartitionKeyRange partitionKeyRange) = await GatewayStoreModel.TryResolvePartitionKeyRangeAsync(
                        request: request,
                        sessionContainer: this.sessionContainer,
                        partitionKeyRangeCache: this.partitionKeyRangeCache,
                        clientCollectionCache: this.clientCollectionCache,
                        refreshCache: false);

                    request.RequestContext.ResolvedPartitionKeyRange = partitionKeyRange;
                    this.globalPartitionEndpointManager.TryAddPartitionLevelLocationOverride(request);
                }

                Uri physicalAddress = ThinClientStoreClient.IsFeedRequest(request.OperationType) ? base.GetFeedUri(request) : base.GetEntityUri(request);
                AccountProperties properties = await this.GetDatabaseAccountPropertiesAsync();
                response = await this.thinClientStoreClient.InvokeAsync(
                    request,
                    request.ResourceType,
                    physicalAddress,
                    this.endpointManager.ResolveThinClientEndpoint(request),
                    properties.Id,
                    base.clientCollectionCache,
                    cancellationToken);
            }
            catch (DocumentClientException exception)
            {
                if ((!ReplicatedResourceClient.IsMasterResource(request.ResourceType)) &&
                    (exception.StatusCode == HttpStatusCode.PreconditionFailed || exception.StatusCode == HttpStatusCode.Conflict
                    || (exception.StatusCode == HttpStatusCode.NotFound && exception.GetSubStatus() != SubStatusCodes.ReadSessionNotAvailable)))
                {
                    await base.CaptureSessionTokenAndHandleSplitAsync(
                        exception.StatusCode,
                        exception.GetSubStatus(),
                        request,
                        exception.Headers);
                }

                throw;
            }

            await this.CaptureSessionTokenAndHandleSplitAsync(
                response.StatusCode,
                response.SubStatusCode,
                request,
                response.Headers);

            return response;
        }

        public static bool IsOperationSupportedByThinClient(
            DocumentServiceRequest request)
        {
            // Thin proxy supports the following operations for Document resources.
            return request.ResourceType == ResourceType.Document
                   && (request.OperationType == OperationType.Batch
                   || request.OperationType == OperationType.Patch
                   || request.OperationType == OperationType.Create
                   || request.OperationType == OperationType.Read
                   || request.OperationType == OperationType.Upsert
                   || request.OperationType == OperationType.Replace
                   || request.OperationType == OperationType.Delete
                   || request.OperationType == OperationType.Query);
        }

        private async Task<AccountProperties> GetDatabaseAccountPropertiesAsync()
        {
            try
            {
                AccountProperties accountProperties = await this.endpointManager.GetDatabaseAccountAsync();

                if (accountProperties != null)
                {
                    return accountProperties;
                }

                throw new InvalidOperationException("Failed to retrieve AccountProperties. The response was null.");
            }
            catch (Exception ex)
            {
                DefaultTrace.TraceError("Exception while retrieving database account information: {0}", ex.Message);
                throw;
            }
        }

        protected override void Dispose(bool disposing)
        {
            if (disposing)
            {
                if (this.thinClientStoreClient != null)
                {
                    try
                    {
                        this.thinClientStoreClient.Dispose();
                    }
                    catch (Exception exception)
                    {
                        DefaultTrace.TraceWarning("Exception {0} thrown during dispose of HttpClient, this could happen if there are inflight request during the dispose of client",
                            exception.Message);
                    }
                    this.thinClientStoreClient = null;
                }
            }
            base.Dispose(disposing);
        }
    }
}<|MERGE_RESOLUTION|>--- conflicted
+++ resolved
@@ -30,13 +30,9 @@
             ConsistencyLevel defaultConsistencyLevel,
             DocumentClientEventSource eventSource,
             JsonSerializerSettings serializerSettings,
-<<<<<<< HEAD
-            CosmosHttpClient httpClient,
-            UserAgentContainer userAgentContainer)
-=======
-            CosmosHttpClient httpClient,
+            CosmosHttpClient httpClient,
+            UserAgentContainer userAgentContainer,
             bool isPartitionLevelFailoverEnabled = false)
->>>>>>> 6eb976bf
             : base(endpointManager,
                   sessionContainer,
                   defaultConsistencyLevel,
@@ -47,21 +43,16 @@
                   isPartitionLevelFailoverEnabled)
         {
             this.thinClientStoreClient = new ThinClientStoreClient(
-                httpClient,
-<<<<<<< HEAD
-                eventSource,
+                httpClient,
                 userAgentContainer,
+                eventSource,
+                isPartitionLevelFailoverEnabled,
                 serializerSettings);
-=======
-                eventSource,
-                serializerSettings,
-                isPartitionLevelFailoverEnabled);
 
             this.isPartitionLevelFailoverEnabled = isPartitionLevelFailoverEnabled;
             this.globalPartitionEndpointManager = globalPartitionEndpointManager;
             this.globalPartitionEndpointManager.SetBackgroundConnectionPeriodicRefreshTask(
                base.MarkEndpointsToHealthyAsync);
->>>>>>> 6eb976bf
         }
 
         public override async Task<DocumentServiceResponse> ProcessMessageAsync(
