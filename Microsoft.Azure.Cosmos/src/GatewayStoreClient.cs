--- conflicted
+++ resolved
@@ -14,10 +14,7 @@
     using System.Text;
     using System.Threading;
     using System.Threading.Tasks;
-<<<<<<< HEAD
-=======
     using Microsoft.Azure.Cosmos.Routing;
->>>>>>> faaa3a73
     using Microsoft.Azure.Cosmos.Tracing.TraceData;
     using Microsoft.Azure.Documents;
     using Microsoft.Azure.Documents.Collections;
@@ -171,29 +168,12 @@
             }
 
             // If service rejects the initial payload like header is to large it will return an HTML error instead of JSON.
-<<<<<<< HEAD
-=======
             string contentString = null;
->>>>>>> faaa3a73
             if (string.Equals(responseMessage.Content?.Headers?.ContentType?.MediaType, "application/json", StringComparison.OrdinalIgnoreCase) &&
                 responseMessage.Content?.Headers.ContentLength > 0)
             {
                 try
                 {
-<<<<<<< HEAD
-                    Stream contentAsStream = await responseMessage.Content.ReadAsStreamAsync();
-                    Error error = JsonSerializable.LoadFrom<Error>(stream: contentAsStream);
-
-                    return new DocumentClientException(
-                        errorResource: error,
-                        responseHeaders: responseMessage.Headers,
-                        statusCode: responseMessage.StatusCode)
-                    {
-                        StatusDescription = responseMessage.ReasonPhrase,
-                        ResourceAddress = resourceIdOrFullName,
-                        RequestStatistics = requestStatistics
-                    };
-=======
                     // Buffer the content once to avoid "stream already consumed" issue
                     contentString = await responseMessage.Content.ReadAsStringAsync();
                     using (MemoryStream contentStream = new MemoryStream(Encoding.UTF8.GetBytes(contentString)))
@@ -210,7 +190,6 @@
                             RequestStatistics = requestStatistics
                         };
                     }
->>>>>>> faaa3a73
                 }
                 catch
                 {
@@ -218,12 +197,8 @@
             }
 
             StringBuilder contextBuilder = new StringBuilder();
-<<<<<<< HEAD
-            contextBuilder.AppendLine(await responseMessage.Content.ReadAsStringAsync());
-=======
             // Reuse the already buffered content if available, otherwise read it now
             contextBuilder.AppendLine(contentString ?? await responseMessage.Content.ReadAsStringAsync());
->>>>>>> faaa3a73
 
             HttpRequestMessage requestMessage = responseMessage.RequestMessage;
 
