--- conflicted
+++ resolved
@@ -14,10 +14,7 @@
     using System.Text;
     using System.Threading;
     using System.Threading.Tasks;
-<<<<<<< HEAD
-=======
     using Microsoft.Azure.Cosmos.Routing;
->>>>>>> f20c685e
     using Microsoft.Azure.Cosmos.Tracing.TraceData;
     using Microsoft.Azure.Documents;
     using Microsoft.Azure.Documents.Collections;
@@ -175,7 +172,6 @@
                 responseMessage.Content?.Headers.ContentLength > 0)
             {
                 try
-<<<<<<< HEAD
                 {
                     Stream contentAsStream = await responseMessage.Content.ReadAsStreamAsync();
                     Error error = JsonSerializable.LoadFrom<Error>(stream: contentAsStream);
@@ -192,24 +188,6 @@
                 }
                 catch
                 {
-=======
-                {
-                    Stream contentAsStream = await responseMessage.Content.ReadAsStreamAsync();
-                    Error error = JsonSerializable.LoadFrom<Error>(stream: contentAsStream);
-
-                    return new DocumentClientException(
-                        errorResource: error,
-                        responseHeaders: responseMessage.Headers,
-                        statusCode: responseMessage.StatusCode)
-                    {
-                        StatusDescription = responseMessage.ReasonPhrase,
-                        ResourceAddress = resourceIdOrFullName,
-                        RequestStatistics = requestStatistics
-                    };
-                }
-                catch
-                {
->>>>>>> f20c685e
                 }
             }
 
