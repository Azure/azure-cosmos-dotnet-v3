--- conflicted
+++ resolved
@@ -5,20 +5,11 @@
 {
     using System;
     using System.Collections.Generic;
-<<<<<<< HEAD
-    using System.Diagnostics;
     using System.Linq;
     using System.Threading;
     using System.Threading.Tasks;
     using Microsoft.Azure.Cosmos;
     using Microsoft.Azure.Cosmos.CosmosElements;
-    using Microsoft.Azure.Cosmos.Query.Aggregation;
-=======
-    using System.Linq;
-    using System.Threading;
-    using System.Threading.Tasks;
-    using Microsoft.Azure.Cosmos.CosmosElements;
->>>>>>> 8c02ee1d
     using Microsoft.Azure.Documents;
 
     /// <summary>
@@ -155,7 +146,6 @@
             requestStatistics.ContactedReplicas.AddRange(replicaUris);
 
             return QueryResponse.CreateSuccess(
-<<<<<<< HEAD
                 result: finalResult,
                 count: finalResult.Count,
                 responseLengthBytes: responseLengthBytes,
@@ -167,19 +157,6 @@
                 {
                     RequestCharge = requestCharge
                 });
-=======
-               result: finalResult,
-               count: finalResult.Count,
-               responseLengthBytes: responseLengthBytes,
-               responseHeaders: new CosmosQueryResponseMessageHeaders(
-                   continauationToken: null,
-                   disallowContinuationTokenMessage: null,
-                   resourceType: resourceType,
-                   containerRid: containerRid)
-               {
-                   RequestCharge = requestCharge
-               });
->>>>>>> 8c02ee1d
         }
 
         /// <summary>
