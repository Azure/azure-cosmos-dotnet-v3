﻿//------------------------------------------------------------
// Copyright (c) Microsoft Corporation.  All rights reserved.
//------------------------------------------------------------

namespace Microsoft.Azure.Cosmos.Query
{
    using System;
    using System.Collections.Generic;
    using System.Linq;
    using System.Threading;
    using System.Threading.Tasks;
    using Microsoft.Azure.Cosmos.CosmosElements;
    using Microsoft.Azure.Cosmos.Pagination;
    using Microsoft.Azure.Cosmos.Query.Core;
    using Microsoft.Azure.Cosmos.Query.Core.Exceptions;
    using Microsoft.Azure.Cosmos.Query.Core.ExecutionContext;
    using Microsoft.Azure.Cosmos.Query.Core.Monads;
    using Microsoft.Azure.Cosmos.Query.Core.Pipeline;
    using Microsoft.Azure.Cosmos.Query.Core.Pipeline.Pagination;
    using Microsoft.Azure.Cosmos.Query.Core.QueryClient;
    using Microsoft.Azure.Cosmos.Query.Core.QueryPlan;
    using Microsoft.Azure.Cosmos.Telemetry.OpenTelemetry;
    using Microsoft.Azure.Cosmos.Tracing;

    internal sealed class QueryIterator : FeedIteratorInternal
    {
        private static readonly string CorrelatedActivityIdKeyName = "Query Correlated ActivityId";
        private static readonly IReadOnlyList<CosmosElement> EmptyPage = new List<CosmosElement>();

        private readonly CosmosQueryContextCore cosmosQueryContext;
        private readonly IQueryPipelineStage queryPipelineStage;
        private readonly CosmosSerializationFormatOptions cosmosSerializationFormatOptions;
        private readonly RequestOptions requestOptions;
        private readonly CosmosClientContext clientContext;
        private readonly Guid correlatedActivityId;

        private bool hasMoreResults;

        private QueryIterator(
            CosmosQueryContextCore cosmosQueryContext,
            IQueryPipelineStage cosmosQueryExecutionContext,
            CosmosSerializationFormatOptions cosmosSerializationFormatOptions,
            RequestOptions requestOptions,
            CosmosClientContext clientContext,
            Guid correlatedActivityId,
            ContainerInternal container,
            SqlQuerySpec sqlQuerySpec)
        {
            this.cosmosQueryContext = cosmosQueryContext ?? throw new ArgumentNullException(nameof(cosmosQueryContext));
            this.queryPipelineStage = cosmosQueryExecutionContext ?? throw new ArgumentNullException(nameof(cosmosQueryExecutionContext));
            this.cosmosSerializationFormatOptions = cosmosSerializationFormatOptions;
            this.requestOptions = requestOptions;
            this.clientContext = clientContext ?? throw new ArgumentNullException(nameof(clientContext));
            this.hasMoreResults = true;
            this.correlatedActivityId = correlatedActivityId;

            this.querySpec = sqlQuerySpec;
            this.container = container;
<<<<<<< HEAD
            this.operationName = OpenTelemetryConstants.Operations.QueryItems;
            this.operationType = Documents.OperationType.Query;
=======

            this.SetupInfoForTelemetry(
                databaseName: container?.Database?.Id,
                operationName: OpenTelemetryConstants.Operations.QueryItems,
                operationType: Documents.OperationType.Query,
                querySpec: sqlQuerySpec,
                operationMetricsOptions: requestOptions?.OperationMetricsOptions,
                networkMetricOptions: requestOptions?.NetworkMetricsOptions);
>>>>>>> 4d9da410
        }

        public static QueryIterator Create(
            ContainerCore containerCore,
            CosmosQueryClient client,
            CosmosClientContext clientContext,
            SqlQuerySpec sqlQuerySpec,
            string continuationToken,
            FeedRangeInternal feedRangeInternal,
            QueryRequestOptions queryRequestOptions,
            string resourceLink,
            bool isContinuationExpected,
            bool allowNonValueAggregateQuery,
            PartitionedQueryExecutionInfo partitionedQueryExecutionInfo,
            Documents.ResourceType resourceType)
        {
            if (queryRequestOptions == null)
            {
                queryRequestOptions = new QueryRequestOptions();
            }

            Guid correlatedActivityId = Guid.NewGuid();
            CosmosQueryContextCore cosmosQueryContext = new CosmosQueryContextCore(
                client: client,
                resourceTypeEnum: resourceType,
                operationType: Documents.OperationType.Query,
                resourceType: typeof(QueryResponseCore),
                resourceLink: resourceLink,
                isContinuationExpected: isContinuationExpected,
                allowNonValueAggregateQuery: allowNonValueAggregateQuery,
                useSystemPrefix: QueryIterator.IsSystemPrefixExpected(queryRequestOptions),
                correlatedActivityId: correlatedActivityId);

            ICosmosDistributedQueryClient distributedQueryClient = new CosmosDistributedQueryClient(
                clientContext,
                resourceLink,
                correlatedActivityId);

            NetworkAttachedDocumentContainer networkAttachedDocumentContainer = new NetworkAttachedDocumentContainer(
                containerCore,
                client,
                distributedQueryClient,
                correlatedActivityId,
                queryRequestOptions,
                resourceType: resourceType);
            DocumentContainer documentContainer = new DocumentContainer(networkAttachedDocumentContainer);

            CosmosElement requestContinuationToken;
            if (continuationToken != null)
            {
                TryCatch<CosmosElement> tryParse = CosmosElement.Monadic.Parse(continuationToken);
                if (tryParse.Failed)
                {
                    return new QueryIterator(
                        cosmosQueryContext,
                        new FaultedQueryPipelineStage(
                            new MalformedContinuationTokenException(
                                message: $"Malformed Continuation Token: {continuationToken}",
                                innerException: tryParse.Exception)),
                        queryRequestOptions.CosmosSerializationFormatOptions,
                        queryRequestOptions,
                        clientContext,
                        correlatedActivityId,
                        containerCore,
                        sqlQuerySpec);
                }

                requestContinuationToken = tryParse.Result;
            }
            else
            {
                requestContinuationToken = null;
            }

            CosmosQueryExecutionContextFactory.InputParameters inputParameters = CosmosQueryExecutionContextFactory.InputParameters.Create(
                sqlQuerySpec: sqlQuerySpec,
                initialUserContinuationToken: requestContinuationToken,
                initialFeedRange: feedRangeInternal,
                maxConcurrency: queryRequestOptions.MaxConcurrency,
                maxItemCount: queryRequestOptions.MaxItemCount,
                maxBufferedItemCount: queryRequestOptions.MaxBufferedItemCount,
                partitionKey: queryRequestOptions.PartitionKey,
                properties: queryRequestOptions.Properties,
                partitionedQueryExecutionInfo: partitionedQueryExecutionInfo,
                returnResultsInDeterministicOrder: queryRequestOptions.ReturnResultsInDeterministicOrder,
                enableOptimisticDirectExecution: queryRequestOptions.EnableOptimisticDirectExecution,
                isNonStreamingOrderByQueryFeatureDisabled: queryRequestOptions.IsNonStreamingOrderByQueryFeatureDisabled,
<<<<<<< HEAD
                enableDistributedQueryGatewayMode: queryRequestOptions.EnableDistributedQueryGatewayMode,
=======
                enableDistributedQueryGatewayMode: queryRequestOptions.EnableDistributedQueryGatewayMode && (clientContext.ClientOptions.ConnectionMode == ConnectionMode.Gateway),
>>>>>>> 4d9da410
                testInjections: queryRequestOptions.TestSettings);

            return new QueryIterator(
                cosmosQueryContext,
                CosmosQueryExecutionContextFactory.Create(documentContainer, cosmosQueryContext, inputParameters, NoOpTrace.Singleton),
                queryRequestOptions.CosmosSerializationFormatOptions,
                queryRequestOptions,
                clientContext,
                correlatedActivityId,
                containerCore,
                sqlQuerySpec);
        }

        public override bool HasMoreResults => this.hasMoreResults;

        public override Task<ResponseMessage> ReadNextAsync(CancellationToken cancellationToken = default)
        {
            return this.ReadNextAsync(NoOpTrace.Singleton, cancellationToken);
        }

        public override async Task<ResponseMessage> ReadNextAsync(ITrace trace, CancellationToken cancellationToken)
        {
            if (trace == null)
            {
                throw new ArgumentNullException(nameof(trace));
            }

            // If Correlated Id already exists and is different, add a new one in comma separated list
            // Scenario: A new iterator is created with same ContinuationToken and Trace 
            if (trace.Data.TryGetValue(QueryIterator.CorrelatedActivityIdKeyName, out object correlatedActivityIds))
            {
                List<string> correlatedIdList = correlatedActivityIds.ToString().Split(',').ToList();
                if (!correlatedIdList.Contains(this.correlatedActivityId.ToString()))
                {
                    correlatedIdList.Add(this.correlatedActivityId.ToString());
                    trace.AddOrUpdateDatum(QueryIterator.CorrelatedActivityIdKeyName,
                                            string.Join(",", correlatedIdList));
                }
            }
            else
            {
                trace.AddDatum(QueryIterator.CorrelatedActivityIdKeyName, this.correlatedActivityId.ToString());
            }

            TryCatch<QueryPage> tryGetQueryPage;
            try
            {
                // This catches exception thrown by the pipeline and converts it to QueryResponse
                if (!await this.queryPipelineStage.MoveNextAsync(trace, cancellationToken))
                {
                    this.hasMoreResults = false;
                    return QueryResponse.CreateSuccess(
                        result: EmptyPage,
                        count: EmptyPage.Count,
                        serializationOptions: this.cosmosSerializationFormatOptions,
                        responseHeaders: new CosmosQueryResponseMessageHeaders(
                            continauationToken: default,
                            disallowContinuationTokenMessage: default,
                            this.cosmosQueryContext.ResourceTypeEnum,
                            this.cosmosQueryContext.ContainerResourceId)
                        {
                            RequestCharge = default,
                            ActivityId = this.correlatedActivityId.ToString(),
                            SubStatusCode = Documents.SubStatusCodes.Unknown
                        },
                        trace: trace);
                }

                tryGetQueryPage = this.queryPipelineStage.Current;
            }
            catch (OperationCanceledException ex) when (!(ex is CosmosOperationCanceledException))
            {
                throw new CosmosOperationCanceledException(ex, trace);
            }

            if (tryGetQueryPage.Succeeded)
            {
                if ((tryGetQueryPage.Result.State == null) && (tryGetQueryPage.Result.DisallowContinuationTokenMessage == null))
                {
                    this.hasMoreResults = false;
                }

                CosmosQueryResponseMessageHeaders headers = new CosmosQueryResponseMessageHeaders(
                    tryGetQueryPage.Result.State?.Value.ToString(),
                    tryGetQueryPage.Result.DisallowContinuationTokenMessage,
                    this.cosmosQueryContext.ResourceTypeEnum,
                    this.cosmosQueryContext.ContainerResourceId)
                {
                    RequestCharge = tryGetQueryPage.Result.RequestCharge,
                    ActivityId = tryGetQueryPage.Result.ActivityId,
                    CorrelatedActivityId = this.correlatedActivityId.ToString(),
                    SubStatusCode = Documents.SubStatusCodes.Unknown
                };

                foreach (KeyValuePair<string, string> kvp in tryGetQueryPage.Result.AdditionalHeaders)
                {
                    headers[kvp.Key] = kvp.Value;
                }

                return QueryResponse.CreateSuccess(
                    result: tryGetQueryPage.Result.Documents,
                    count: tryGetQueryPage.Result.Documents.Count,
                    serializationOptions: this.cosmosSerializationFormatOptions,
                    responseHeaders: headers,
                    trace: trace);
            }

            if (!ExceptionToCosmosException.TryCreateFromException(
                tryGetQueryPage.Exception, 
                trace,
                out CosmosException cosmosException))
            {
                throw tryGetQueryPage.Exception;
            }

            if (!IsRetriableException(cosmosException))
            {
                this.hasMoreResults = false;
            }

            return QueryResponse.CreateFailure(
                statusCode: cosmosException.StatusCode,
                cosmosException: cosmosException,
                requestMessage: null,
                responseHeaders: CosmosQueryResponseMessageHeaders.ConvertToQueryHeaders(
                    cosmosException.Headers,
                    this.cosmosQueryContext.ResourceTypeEnum,
                    this.cosmosQueryContext.ContainerResourceId,
                    cosmosException.SubStatusCode,
                    cosmosException.ActivityId),
                trace: trace);
        }

        protected override void Dispose(bool disposing)
        {
            this.queryPipelineStage.DisposeAsync();
            base.Dispose(disposing);
        }

        internal static bool IsSystemPrefixExpected(QueryRequestOptions queryRequestOptions)
        {
            if (queryRequestOptions == null || queryRequestOptions.Properties == null)
            {
                return false;
            }

            if (queryRequestOptions.Properties.TryGetValue("x-ms-query-disableSystemPrefix", out object objDisableSystemPrefix) &&
                bool.TryParse(objDisableSystemPrefix.ToString(), out bool disableSystemPrefix))
            {
                return !disableSystemPrefix;
            }

            return false;
        }
    }
}<|MERGE_RESOLUTION|>--- conflicted
+++ resolved
@@ -56,10 +56,6 @@
 
             this.querySpec = sqlQuerySpec;
             this.container = container;
-<<<<<<< HEAD
-            this.operationName = OpenTelemetryConstants.Operations.QueryItems;
-            this.operationType = Documents.OperationType.Query;
-=======
 
             this.SetupInfoForTelemetry(
                 databaseName: container?.Database?.Id,
@@ -68,7 +64,6 @@
                 querySpec: sqlQuerySpec,
                 operationMetricsOptions: requestOptions?.OperationMetricsOptions,
                 networkMetricOptions: requestOptions?.NetworkMetricsOptions);
->>>>>>> 4d9da410
         }
 
         public static QueryIterator Create(
@@ -156,11 +151,7 @@
                 returnResultsInDeterministicOrder: queryRequestOptions.ReturnResultsInDeterministicOrder,
                 enableOptimisticDirectExecution: queryRequestOptions.EnableOptimisticDirectExecution,
                 isNonStreamingOrderByQueryFeatureDisabled: queryRequestOptions.IsNonStreamingOrderByQueryFeatureDisabled,
-<<<<<<< HEAD
-                enableDistributedQueryGatewayMode: queryRequestOptions.EnableDistributedQueryGatewayMode,
-=======
                 enableDistributedQueryGatewayMode: queryRequestOptions.EnableDistributedQueryGatewayMode && (clientContext.ClientOptions.ConnectionMode == ConnectionMode.Gateway),
->>>>>>> 4d9da410
                 testInjections: queryRequestOptions.TestSettings);
 
             return new QueryIterator(
