﻿//------------------------------------------------------------
// Copyright (c) Microsoft Corporation.  All rights reserved.
//------------------------------------------------------------

namespace Microsoft.Azure.Cosmos.Query
{
    using System;
    using System.Collections.Generic;
    using System.Threading;
    using System.Threading.Tasks;
    using Microsoft.Azure.Cosmos.CosmosElements;
    using Microsoft.Azure.Cosmos.Diagnostics;
    using Microsoft.Azure.Cosmos.Pagination;
    using Microsoft.Azure.Cosmos.Query.Core;
    using Microsoft.Azure.Cosmos.Query.Core.Exceptions;
    using Microsoft.Azure.Cosmos.Query.Core.ExecutionContext;
    using Microsoft.Azure.Cosmos.Query.Core.Monads;
    using Microsoft.Azure.Cosmos.Query.Core.Pipeline;
    using Microsoft.Azure.Cosmos.Query.Core.Pipeline.Pagination;
    using Microsoft.Azure.Cosmos.Query.Core.QueryClient;
    using Microsoft.Azure.Cosmos.Query.Core.QueryPlan;
    using Microsoft.Azure.Cosmos.Tracing;

    internal sealed class QueryIterator : FeedIteratorInternal
    {
        private static readonly IReadOnlyList<CosmosElement> EmptyPage = new List<CosmosElement>();

        private readonly CosmosQueryContextCore cosmosQueryContext;
        private readonly IQueryPipelineStage queryPipelineStage;
        private readonly CosmosSerializationFormatOptions cosmosSerializationFormatOptions;
        private readonly RequestOptions requestOptions;
        private readonly CosmosClientContext clientContext;

        private bool hasMoreResults;

        private QueryIterator(
            CosmosQueryContextCore cosmosQueryContext,
            IQueryPipelineStage cosmosQueryExecutionContext,
            CosmosSerializationFormatOptions cosmosSerializationFormatOptions,
            RequestOptions requestOptions,
            CosmosClientContext clientContext)
        {
            this.cosmosQueryContext = cosmosQueryContext ?? throw new ArgumentNullException(nameof(cosmosQueryContext));
            this.queryPipelineStage = cosmosQueryExecutionContext ?? throw new ArgumentNullException(nameof(cosmosQueryExecutionContext));
            this.cosmosSerializationFormatOptions = cosmosSerializationFormatOptions;
            this.requestOptions = requestOptions;
            this.clientContext = clientContext ?? throw new ArgumentNullException(nameof(clientContext));
            this.hasMoreResults = true;
        }

        public static QueryIterator Create(
            ContainerCore containerCore,
            CosmosQueryClient client,
            CosmosClientContext clientContext,
            SqlQuerySpec sqlQuerySpec,
            string continuationToken,
            FeedRangeInternal feedRangeInternal,
            QueryRequestOptions queryRequestOptions,
            string resourceLink,
            bool isContinuationExpected,
            bool allowNonValueAggregateQuery,
            bool forcePassthrough,
            PartitionedQueryExecutionInfo partitionedQueryExecutionInfo)
        {
            if (queryRequestOptions == null)
            {
                queryRequestOptions = new QueryRequestOptions();
            }

            CosmosQueryContextCore cosmosQueryContext = new CosmosQueryContextCore(
                client: client,
                resourceTypeEnum: Documents.ResourceType.Document,
                operationType: Documents.OperationType.Query,
                resourceType: typeof(QueryResponseCore),
                resourceLink: resourceLink,
                isContinuationExpected: isContinuationExpected,
                allowNonValueAggregateQuery: allowNonValueAggregateQuery,
                correlatedActivityId: Guid.NewGuid());

            NetworkAttachedDocumentContainer networkAttachedDocumentContainer = new NetworkAttachedDocumentContainer(
                containerCore,
                client,
                queryRequestOptions);
            DocumentContainer documentContainer = new DocumentContainer(networkAttachedDocumentContainer);

            CosmosElement requestContinuationToken;
            switch (queryRequestOptions.ExecutionEnvironment.GetValueOrDefault(ExecutionEnvironment.Client))
            {
                case ExecutionEnvironment.Client:
                    if (continuationToken != null)
                    {
                        TryCatch<CosmosElement> tryParse = CosmosElement.Monadic.Parse(continuationToken);
                        if (tryParse.Failed)
                        {
                            return new QueryIterator(
                                cosmosQueryContext,
                                new FaultedQueryPipelineStage(
                                    new MalformedContinuationTokenException(
                                        message: $"Malformed Continuation Token: {continuationToken}",
                                        innerException: tryParse.Exception)),
                                queryRequestOptions.CosmosSerializationFormatOptions,
                                queryRequestOptions,
                                clientContext);
                        }

                        requestContinuationToken = tryParse.Result;
                    }
                    else
                    {
                        requestContinuationToken = null;
                    }
                    break;

                case ExecutionEnvironment.Compute:
                    requestContinuationToken = queryRequestOptions.CosmosElementContinuationToken;
                    break;

                default:
                    throw new ArgumentOutOfRangeException($"Unknown {nameof(ExecutionEnvironment)}: {queryRequestOptions.ExecutionEnvironment.Value}.");
            }

            CosmosQueryExecutionContextFactory.InputParameters inputParameters = new CosmosQueryExecutionContextFactory.InputParameters(
                sqlQuerySpec: sqlQuerySpec,
                initialUserContinuationToken: requestContinuationToken,
                initialFeedRange: feedRangeInternal,
                maxConcurrency: queryRequestOptions.MaxConcurrency,
                maxItemCount: queryRequestOptions.MaxItemCount,
                maxBufferedItemCount: queryRequestOptions.MaxBufferedItemCount,
                partitionKey: queryRequestOptions.PartitionKey,
                properties: queryRequestOptions.Properties,
                partitionedQueryExecutionInfo: partitionedQueryExecutionInfo,
                executionEnvironment: queryRequestOptions.ExecutionEnvironment,
                returnResultsInDeterministicOrder: queryRequestOptions.ReturnResultsInDeterministicOrder,
                forcePassthrough: forcePassthrough,
                testInjections: queryRequestOptions.TestSettings);

            return new QueryIterator(
                cosmosQueryContext,
                CosmosQueryExecutionContextFactory.Create(documentContainer, cosmosQueryContext, inputParameters, NoOpTrace.Singleton),
                queryRequestOptions.CosmosSerializationFormatOptions,
                queryRequestOptions,
                clientContext);
        }

        public override bool HasMoreResults => this.hasMoreResults;

        public override Task<ResponseMessage> ReadNextAsync(CancellationToken cancellationToken = default)
        {
            return this.ReadNextAsync(NoOpTrace.Singleton, cancellationToken);
        }

        public override async Task<ResponseMessage> ReadNextAsync(ITrace trace, CancellationToken cancellationToken)
        {
            if (trace == null)
            {
                throw new ArgumentNullException(nameof(trace));
            }

            TryCatch<QueryPage> tryGetQueryPage;
            try
            {
                // This catches exception thrown by the pipeline and converts it to QueryResponse
                this.queryPipelineStage.SetCancellationToken(cancellationToken);
                if (!await this.queryPipelineStage.MoveNextAsync(trace))
                {
                    this.hasMoreResults = false;
                    return QueryResponse.CreateSuccess(
                        result: EmptyPage,
                        count: EmptyPage.Count,
                        responseLengthBytes: default,
                        serializationOptions: this.cosmosSerializationFormatOptions,
                        responseHeaders: new CosmosQueryResponseMessageHeaders(
                            continauationToken: default,
                            disallowContinuationTokenMessage: default,
                            this.cosmosQueryContext.ResourceTypeEnum,
                            this.cosmosQueryContext.ContainerResourceId)
                        {
<<<<<<< HEAD
                            RequestCharge = tryGetQueryPage.Result.RequestCharge,
                            ActivityId = tryGetQueryPage.Result.ActivityId,
                            SubStatusCode = Documents.SubStatusCodes.Unknown,
                            PendingPartitionKeyDelete = tryGetQueryPage.Result.PendingPKDelete.ToString()
                        });
=======
                            RequestCharge = default,
                            ActivityId = Guid.Empty.ToString(),
                            SubStatusCode = Documents.SubStatusCodes.Unknown
                        },
                        trace: trace);
>>>>>>> ae281edc
                }

                tryGetQueryPage = this.queryPipelineStage.Current;
            }
            catch (OperationCanceledException ex) when (!(ex is CosmosOperationCanceledException))
            {
                throw new CosmosOperationCanceledException(ex, new CosmosTraceDiagnostics(trace));
            }

            if (tryGetQueryPage.Succeeded)
            {
                if ((tryGetQueryPage.Result.State == null) && (tryGetQueryPage.Result.DisallowContinuationTokenMessage == null))
                {
                    this.hasMoreResults = false;
                }

                CosmosQueryResponseMessageHeaders headers = new CosmosQueryResponseMessageHeaders(
                    tryGetQueryPage.Result.State?.Value.ToString(),
                    tryGetQueryPage.Result.DisallowContinuationTokenMessage,
                    this.cosmosQueryContext.ResourceTypeEnum,
                    this.cosmosQueryContext.ContainerResourceId)
                {
                    RequestCharge = tryGetQueryPage.Result.RequestCharge,
                    ActivityId = tryGetQueryPage.Result.ActivityId,
                    SubStatusCode = Documents.SubStatusCodes.Unknown
                };

                foreach (KeyValuePair<string, string> kvp in tryGetQueryPage.Result.AdditionalHeaders)
                {
                    headers[kvp.Key] = kvp.Value;
                }

                return QueryResponse.CreateSuccess(
                    result: tryGetQueryPage.Result.Documents,
                    count: tryGetQueryPage.Result.Documents.Count,
                    responseLengthBytes: tryGetQueryPage.Result.ResponseLengthInBytes,
                    serializationOptions: this.cosmosSerializationFormatOptions,
                    responseHeaders: headers,
                    trace: trace);
            }

            CosmosException cosmosException = ExceptionToCosmosException.CreateFromException(tryGetQueryPage.Exception);
            if (!IsRetriableException(cosmosException))
            {
                this.hasMoreResults = false;
            }

            return QueryResponse.CreateFailure(
                statusCode: cosmosException.StatusCode,
                cosmosException: cosmosException,
                requestMessage: null,
                responseHeaders: CosmosQueryResponseMessageHeaders.ConvertToQueryHeaders(
                    cosmosException.Headers,
                    this.cosmosQueryContext.ResourceTypeEnum,
                    this.cosmosQueryContext.ContainerResourceId,
                    cosmosException.SubStatusCode,
                    cosmosException.ActivityId),
                trace: trace);
        }

        public override CosmosElement GetCosmosElementContinuationToken() => this.queryPipelineStage.Current.Result.State?.Value;

        protected override void Dispose(bool disposing)
        {
            this.queryPipelineStage.DisposeAsync();
            base.Dispose(disposing);
        }
    }
}<|MERGE_RESOLUTION|>--- conflicted
+++ resolved
@@ -175,19 +175,11 @@
                             this.cosmosQueryContext.ResourceTypeEnum,
                             this.cosmosQueryContext.ContainerResourceId)
                         {
-<<<<<<< HEAD
-                            RequestCharge = tryGetQueryPage.Result.RequestCharge,
-                            ActivityId = tryGetQueryPage.Result.ActivityId,
-                            SubStatusCode = Documents.SubStatusCodes.Unknown,
-                            PendingPartitionKeyDelete = tryGetQueryPage.Result.PendingPKDelete.ToString()
-                        });
-=======
                             RequestCharge = default,
                             ActivityId = Guid.Empty.ToString(),
                             SubStatusCode = Documents.SubStatusCodes.Unknown
                         },
                         trace: trace);
->>>>>>> ae281edc
                 }
 
                 tryGetQueryPage = this.queryPipelineStage.Current;
@@ -212,7 +204,8 @@
                 {
                     RequestCharge = tryGetQueryPage.Result.RequestCharge,
                     ActivityId = tryGetQueryPage.Result.ActivityId,
-                    SubStatusCode = Documents.SubStatusCodes.Unknown
+                    SubStatusCode = Documents.SubStatusCodes.Unknown,
+                    PendingPartitionKeyDelete = tryGetQueryPage.Result.PendingPKDelete.ToString()
                 };
 
                 foreach (KeyValuePair<string, string> kvp in tryGetQueryPage.Result.AdditionalHeaders)
