--- conflicted
+++ resolved
@@ -54,7 +54,6 @@
             this.hasMoreResults = true;
             this.correlatedActivityId = correlatedActivityId;
 
-            this.querySpec = sqlQuerySpec;
             this.container = container;
 
             this.SetupInfoForTelemetry(
@@ -150,11 +149,7 @@
                 partitionedQueryExecutionInfo: partitionedQueryExecutionInfo,
                 returnResultsInDeterministicOrder: queryRequestOptions.ReturnResultsInDeterministicOrder,
                 enableOptimisticDirectExecution: queryRequestOptions.EnableOptimisticDirectExecution,
-<<<<<<< HEAD
-                isNonStreamingOrderByQueryFeatureDisabled: queryRequestOptions.IsNonStreamingOrderByQueryFeatureDisabled,
-=======
                 isHybridSearchQueryPlanOptimizationDisabled: queryRequestOptions.IsHybridSearchQueryPlanOptimizationDisabled,
->>>>>>> faaa3a73
                 enableDistributedQueryGatewayMode: queryRequestOptions.EnableDistributedQueryGatewayMode && (clientContext.ClientOptions.ConnectionMode == ConnectionMode.Gateway),
                 testInjections: queryRequestOptions.TestSettings);
 
