--- conflicted
+++ resolved
@@ -63,11 +63,7 @@
                 PartitionKey = queryRequestOptions.PartitionKey,
                 Properties = queryRequestOptions.Properties,
                 PartitionedQueryExecutionInfo = partitionedQueryExecutionInfo,
-<<<<<<< HEAD
-                ResponseContinuationTokenLimitInKb = queryRequestOptions.ResponseContinuationTokenLimitInKb,
-=======
                 ExecutionEnvironment = queryRequestOptions.ExecutionEnvironment.GetValueOrDefault(Core.ExecutionContext.ExecutionEnvironment.Client),
->>>>>>> c6345fd9
             };
 
             return new QueryIterator(
