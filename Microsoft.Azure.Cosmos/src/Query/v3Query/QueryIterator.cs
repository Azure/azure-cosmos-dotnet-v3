﻿//------------------------------------------------------------
// Copyright (c) Microsoft Corporation.  All rights reserved.
//------------------------------------------------------------

namespace Microsoft.Azure.Cosmos.Query
{
    using System;
    using System.Collections.Generic;
    using System.Linq;
    using System.Threading;
    using System.Threading.Tasks;
    using Microsoft.Azure.Cosmos.CosmosElements;
    using Microsoft.Azure.Cosmos.Pagination;
    using Microsoft.Azure.Cosmos.Query.Core;
    using Microsoft.Azure.Cosmos.Query.Core.Exceptions;
    using Microsoft.Azure.Cosmos.Query.Core.ExecutionContext;
    using Microsoft.Azure.Cosmos.Query.Core.Monads;
    using Microsoft.Azure.Cosmos.Query.Core.Pipeline;
    using Microsoft.Azure.Cosmos.Query.Core.Pipeline.Pagination;
    using Microsoft.Azure.Cosmos.Query.Core.QueryClient;
    using Microsoft.Azure.Cosmos.Query.Core.QueryPlan;
    using Microsoft.Azure.Cosmos.Telemetry.OpenTelemetry;
    using Microsoft.Azure.Cosmos.Tracing;

    internal sealed class QueryIterator : FeedIteratorInternal
    {
        private static readonly string CorrelatedActivityIdKeyName = "Query Correlated ActivityId";
        private static readonly IReadOnlyList<CosmosElement> EmptyPage = new List<CosmosElement>();

        private readonly CosmosQueryContextCore cosmosQueryContext;
        private readonly IQueryPipelineStage queryPipelineStage;
        private readonly CosmosSerializationFormatOptions cosmosSerializationFormatOptions;
        private readonly RequestOptions requestOptions;
        private readonly CosmosClientContext clientContext;
        private readonly Guid correlatedActivityId;

        private bool hasMoreResults;

        private QueryIterator(
            CosmosQueryContextCore cosmosQueryContext,
            IQueryPipelineStage cosmosQueryExecutionContext,
            CosmosSerializationFormatOptions cosmosSerializationFormatOptions,
            RequestOptions requestOptions,
            CosmosClientContext clientContext,
            Guid correlatedActivityId,
            ContainerInternal container)
        {
            this.cosmosQueryContext = cosmosQueryContext ?? throw new ArgumentNullException(nameof(cosmosQueryContext));
            this.queryPipelineStage = cosmosQueryExecutionContext ?? throw new ArgumentNullException(nameof(cosmosQueryExecutionContext));
            this.cosmosSerializationFormatOptions = cosmosSerializationFormatOptions;
            this.requestOptions = requestOptions;
            this.clientContext = clientContext ?? throw new ArgumentNullException(nameof(clientContext));
            this.hasMoreResults = true;
            this.correlatedActivityId = correlatedActivityId;

            this.container = container;
            this.operationName = OpenTelemetryConstants.Operations.QueryItems;
            this.operationType = Documents.OperationType.Query;
        }

        public static QueryIterator Create(
            ContainerCore containerCore,
            CosmosQueryClient client,
            CosmosClientContext clientContext,
            SqlQuerySpec sqlQuerySpec,
            string continuationToken,
            FeedRangeInternal feedRangeInternal,
            QueryRequestOptions queryRequestOptions,
            string resourceLink,
            bool isContinuationExpected,
            bool allowNonValueAggregateQuery,
<<<<<<< HEAD
            PartitionedQueryExecutionInfo partitionedQueryExecutionInfo,
=======
            PartitionedQueryExecutionInfo partitionedQueryExecutionInfo,
>>>>>>> 1e150b6f
            Documents.ResourceType resourceType)
        {
            if (queryRequestOptions == null)
            {
                queryRequestOptions = new QueryRequestOptions();
            }

            Guid correlatedActivityId = Guid.NewGuid();
            CosmosQueryContextCore cosmosQueryContext = new CosmosQueryContextCore(
                client: client,
                resourceTypeEnum: resourceType,
                operationType: Documents.OperationType.Query,
                resourceType: typeof(QueryResponseCore),
                resourceLink: resourceLink,
                isContinuationExpected: isContinuationExpected,
                allowNonValueAggregateQuery: allowNonValueAggregateQuery,
                useSystemPrefix: QueryIterator.IsSystemPrefixExpected(queryRequestOptions),
                correlatedActivityId: correlatedActivityId);

            ICosmosDistributedQueryClient distributedQueryClient = new CosmosDistributedQueryClient(
                clientContext,
                resourceLink,
                correlatedActivityId);

            NetworkAttachedDocumentContainer networkAttachedDocumentContainer = new NetworkAttachedDocumentContainer(
                containerCore,
                client,
                distributedQueryClient,
                correlatedActivityId,
<<<<<<< HEAD
                queryRequestOptions,
=======
                queryRequestOptions,
>>>>>>> 1e150b6f
                resourceType: resourceType);
            DocumentContainer documentContainer = new DocumentContainer(networkAttachedDocumentContainer);

            CosmosElement requestContinuationToken;
            if (continuationToken != null)
            {
                TryCatch<CosmosElement> tryParse = CosmosElement.Monadic.Parse(continuationToken);
                if (tryParse.Failed)
                {
                    return new QueryIterator(
                        cosmosQueryContext,
                        new FaultedQueryPipelineStage(
                            new MalformedContinuationTokenException(
                                message: $"Malformed Continuation Token: {continuationToken}",
                                innerException: tryParse.Exception)),
                        queryRequestOptions.CosmosSerializationFormatOptions,
                        queryRequestOptions,
                        clientContext,
                        correlatedActivityId,
                        containerCore);
                }

<<<<<<< HEAD
                default:
                    throw new ArgumentOutOfRangeException($"Unknown {nameof(ExecutionEnvironment)}: {queryRequestOptions.ExecutionEnvironment.Value}.");
            }

            CosmosQueryExecutionContextFactory.InputParameters inputParameters = new CosmosQueryExecutionContextFactory.InputParameters(
=======
                requestContinuationToken = tryParse.Result;
            }
            else
            {
                requestContinuationToken = null;
            }

            CosmosQueryExecutionContextFactory.InputParameters inputParameters = CosmosQueryExecutionContextFactory.InputParameters.Create(
>>>>>>> 1e150b6f
                sqlQuerySpec: sqlQuerySpec,
                initialUserContinuationToken: requestContinuationToken,
                initialFeedRange: feedRangeInternal,
                maxConcurrency: queryRequestOptions.MaxConcurrency,
                maxItemCount: queryRequestOptions.MaxItemCount,
                maxBufferedItemCount: queryRequestOptions.MaxBufferedItemCount,
                partitionKey: queryRequestOptions.PartitionKey,
                properties: queryRequestOptions.Properties,
                partitionedQueryExecutionInfo: partitionedQueryExecutionInfo,
                returnResultsInDeterministicOrder: queryRequestOptions.ReturnResultsInDeterministicOrder,
                enableOptimisticDirectExecution: queryRequestOptions.EnableOptimisticDirectExecution,
<<<<<<< HEAD
=======
                isNonStreamingOrderByQueryFeatureDisabled: queryRequestOptions.IsNonStreamingOrderByQueryFeatureDisabled,
                enableDistributedQueryGatewayMode: queryRequestOptions.EnableDistributedQueryGatewayMode,
>>>>>>> 1e150b6f
                testInjections: queryRequestOptions.TestSettings);

            return new QueryIterator(
                cosmosQueryContext,
                CosmosQueryExecutionContextFactory.Create(documentContainer, cosmosQueryContext, inputParameters, NoOpTrace.Singleton),
                queryRequestOptions.CosmosSerializationFormatOptions,
                queryRequestOptions,
                clientContext,
                correlatedActivityId,
                containerCore);
        }

        public override bool HasMoreResults => this.hasMoreResults;

        public override Task<ResponseMessage> ReadNextAsync(CancellationToken cancellationToken = default)
        {
            return this.ReadNextAsync(NoOpTrace.Singleton, cancellationToken);
        }

        public override async Task<ResponseMessage> ReadNextAsync(ITrace trace, CancellationToken cancellationToken)
        {
            if (trace == null)
            {
                throw new ArgumentNullException(nameof(trace));
            }

            // If Correlated Id already exists and is different, add a new one in comma separated list
            // Scenario: A new iterator is created with same ContinuationToken and Trace 
            if (trace.Data.TryGetValue(QueryIterator.CorrelatedActivityIdKeyName, out object correlatedActivityIds))
            {
                List<string> correlatedIdList = correlatedActivityIds.ToString().Split(',').ToList();
                if (!correlatedIdList.Contains(this.correlatedActivityId.ToString()))
                {
                    correlatedIdList.Add(this.correlatedActivityId.ToString());
                    trace.AddOrUpdateDatum(QueryIterator.CorrelatedActivityIdKeyName,
                                            string.Join(",", correlatedIdList));
                }
            }
            else
            {
                trace.AddDatum(QueryIterator.CorrelatedActivityIdKeyName, this.correlatedActivityId.ToString());
            }

            TryCatch<QueryPage> tryGetQueryPage;
            try
            {
                // This catches exception thrown by the pipeline and converts it to QueryResponse
                if (!await this.queryPipelineStage.MoveNextAsync(trace, cancellationToken))
                {
                    this.hasMoreResults = false;
                    return QueryResponse.CreateSuccess(
                        result: EmptyPage,
                        count: EmptyPage.Count,
                        serializationOptions: this.cosmosSerializationFormatOptions,
                        responseHeaders: new CosmosQueryResponseMessageHeaders(
                            continauationToken: default,
                            disallowContinuationTokenMessage: default,
                            this.cosmosQueryContext.ResourceTypeEnum,
                            this.cosmosQueryContext.ContainerResourceId)
                        {
                            RequestCharge = default,
                            ActivityId = this.correlatedActivityId.ToString(),
                            SubStatusCode = Documents.SubStatusCodes.Unknown
                        },
                        trace: trace);
                }

                tryGetQueryPage = this.queryPipelineStage.Current;
            }
            catch (OperationCanceledException ex) when (!(ex is CosmosOperationCanceledException))
            {
                throw new CosmosOperationCanceledException(ex, trace);
            }

            if (tryGetQueryPage.Succeeded)
            {
                if ((tryGetQueryPage.Result.State == null) && (tryGetQueryPage.Result.DisallowContinuationTokenMessage == null))
                {
                    this.hasMoreResults = false;
                }

                CosmosQueryResponseMessageHeaders headers = new CosmosQueryResponseMessageHeaders(
                    tryGetQueryPage.Result.State?.Value.ToString(),
                    tryGetQueryPage.Result.DisallowContinuationTokenMessage,
                    this.cosmosQueryContext.ResourceTypeEnum,
                    this.cosmosQueryContext.ContainerResourceId)
                {
                    RequestCharge = tryGetQueryPage.Result.RequestCharge,
                    ActivityId = tryGetQueryPage.Result.ActivityId,
                    CorrelatedActivityId = this.correlatedActivityId.ToString(),
                    SubStatusCode = Documents.SubStatusCodes.Unknown
                };

                foreach (KeyValuePair<string, string> kvp in tryGetQueryPage.Result.AdditionalHeaders)
                {
                    headers[kvp.Key] = kvp.Value;
                }

                return QueryResponse.CreateSuccess(
                    result: tryGetQueryPage.Result.Documents,
                    count: tryGetQueryPage.Result.Documents.Count,
                    serializationOptions: this.cosmosSerializationFormatOptions,
                    responseHeaders: headers,
                    trace: trace);
            }

            if (!ExceptionToCosmosException.TryCreateFromException(
                tryGetQueryPage.Exception, 
                trace,
                out CosmosException cosmosException))
            {
                throw tryGetQueryPage.Exception;
            }

            if (!IsRetriableException(cosmosException))
            {
                this.hasMoreResults = false;
            }

            return QueryResponse.CreateFailure(
                statusCode: cosmosException.StatusCode,
                cosmosException: cosmosException,
                requestMessage: null,
                responseHeaders: CosmosQueryResponseMessageHeaders.ConvertToQueryHeaders(
                    cosmosException.Headers,
                    this.cosmosQueryContext.ResourceTypeEnum,
                    this.cosmosQueryContext.ContainerResourceId,
                    cosmosException.SubStatusCode,
                    cosmosException.ActivityId),
                trace: trace);
        }

        protected override void Dispose(bool disposing)
        {
            this.queryPipelineStage.DisposeAsync();
            base.Dispose(disposing);
        }

        internal static bool IsSystemPrefixExpected(QueryRequestOptions queryRequestOptions)
        {
            if (queryRequestOptions == null || queryRequestOptions.Properties == null)
            {
                return false;
            }

            if (queryRequestOptions.Properties.TryGetValue("x-ms-query-disableSystemPrefix", out object objDisableSystemPrefix) &&
                bool.TryParse(objDisableSystemPrefix.ToString(), out bool disableSystemPrefix))
            {
                return !disableSystemPrefix;
            }

            return false;
        }
    }
}<|MERGE_RESOLUTION|>--- conflicted
+++ resolved
@@ -1,319 +1,300 @@
-﻿//------------------------------------------------------------
-// Copyright (c) Microsoft Corporation.  All rights reserved.
-//------------------------------------------------------------
-
-namespace Microsoft.Azure.Cosmos.Query
-{
-    using System;
-    using System.Collections.Generic;
-    using System.Linq;
-    using System.Threading;
-    using System.Threading.Tasks;
-    using Microsoft.Azure.Cosmos.CosmosElements;
-    using Microsoft.Azure.Cosmos.Pagination;
-    using Microsoft.Azure.Cosmos.Query.Core;
-    using Microsoft.Azure.Cosmos.Query.Core.Exceptions;
-    using Microsoft.Azure.Cosmos.Query.Core.ExecutionContext;
-    using Microsoft.Azure.Cosmos.Query.Core.Monads;
-    using Microsoft.Azure.Cosmos.Query.Core.Pipeline;
-    using Microsoft.Azure.Cosmos.Query.Core.Pipeline.Pagination;
-    using Microsoft.Azure.Cosmos.Query.Core.QueryClient;
-    using Microsoft.Azure.Cosmos.Query.Core.QueryPlan;
-    using Microsoft.Azure.Cosmos.Telemetry.OpenTelemetry;
-    using Microsoft.Azure.Cosmos.Tracing;
-
-    internal sealed class QueryIterator : FeedIteratorInternal
-    {
-        private static readonly string CorrelatedActivityIdKeyName = "Query Correlated ActivityId";
-        private static readonly IReadOnlyList<CosmosElement> EmptyPage = new List<CosmosElement>();
-
-        private readonly CosmosQueryContextCore cosmosQueryContext;
-        private readonly IQueryPipelineStage queryPipelineStage;
-        private readonly CosmosSerializationFormatOptions cosmosSerializationFormatOptions;
-        private readonly RequestOptions requestOptions;
-        private readonly CosmosClientContext clientContext;
-        private readonly Guid correlatedActivityId;
-
-        private bool hasMoreResults;
-
-        private QueryIterator(
-            CosmosQueryContextCore cosmosQueryContext,
-            IQueryPipelineStage cosmosQueryExecutionContext,
-            CosmosSerializationFormatOptions cosmosSerializationFormatOptions,
-            RequestOptions requestOptions,
-            CosmosClientContext clientContext,
-            Guid correlatedActivityId,
-            ContainerInternal container)
-        {
-            this.cosmosQueryContext = cosmosQueryContext ?? throw new ArgumentNullException(nameof(cosmosQueryContext));
-            this.queryPipelineStage = cosmosQueryExecutionContext ?? throw new ArgumentNullException(nameof(cosmosQueryExecutionContext));
-            this.cosmosSerializationFormatOptions = cosmosSerializationFormatOptions;
-            this.requestOptions = requestOptions;
-            this.clientContext = clientContext ?? throw new ArgumentNullException(nameof(clientContext));
-            this.hasMoreResults = true;
-            this.correlatedActivityId = correlatedActivityId;
-
-            this.container = container;
-            this.operationName = OpenTelemetryConstants.Operations.QueryItems;
-            this.operationType = Documents.OperationType.Query;
-        }
-
-        public static QueryIterator Create(
-            ContainerCore containerCore,
-            CosmosQueryClient client,
-            CosmosClientContext clientContext,
-            SqlQuerySpec sqlQuerySpec,
-            string continuationToken,
-            FeedRangeInternal feedRangeInternal,
-            QueryRequestOptions queryRequestOptions,
-            string resourceLink,
-            bool isContinuationExpected,
-            bool allowNonValueAggregateQuery,
-<<<<<<< HEAD
-            PartitionedQueryExecutionInfo partitionedQueryExecutionInfo,
-=======
-            PartitionedQueryExecutionInfo partitionedQueryExecutionInfo,
->>>>>>> 1e150b6f
-            Documents.ResourceType resourceType)
-        {
-            if (queryRequestOptions == null)
-            {
-                queryRequestOptions = new QueryRequestOptions();
-            }
-
-            Guid correlatedActivityId = Guid.NewGuid();
-            CosmosQueryContextCore cosmosQueryContext = new CosmosQueryContextCore(
-                client: client,
-                resourceTypeEnum: resourceType,
-                operationType: Documents.OperationType.Query,
-                resourceType: typeof(QueryResponseCore),
-                resourceLink: resourceLink,
-                isContinuationExpected: isContinuationExpected,
-                allowNonValueAggregateQuery: allowNonValueAggregateQuery,
-                useSystemPrefix: QueryIterator.IsSystemPrefixExpected(queryRequestOptions),
-                correlatedActivityId: correlatedActivityId);
-
-            ICosmosDistributedQueryClient distributedQueryClient = new CosmosDistributedQueryClient(
-                clientContext,
-                resourceLink,
-                correlatedActivityId);
-
-            NetworkAttachedDocumentContainer networkAttachedDocumentContainer = new NetworkAttachedDocumentContainer(
-                containerCore,
-                client,
-                distributedQueryClient,
-                correlatedActivityId,
-<<<<<<< HEAD
-                queryRequestOptions,
-=======
-                queryRequestOptions,
->>>>>>> 1e150b6f
-                resourceType: resourceType);
-            DocumentContainer documentContainer = new DocumentContainer(networkAttachedDocumentContainer);
-
-            CosmosElement requestContinuationToken;
-            if (continuationToken != null)
-            {
-                TryCatch<CosmosElement> tryParse = CosmosElement.Monadic.Parse(continuationToken);
-                if (tryParse.Failed)
-                {
-                    return new QueryIterator(
-                        cosmosQueryContext,
-                        new FaultedQueryPipelineStage(
-                            new MalformedContinuationTokenException(
-                                message: $"Malformed Continuation Token: {continuationToken}",
-                                innerException: tryParse.Exception)),
-                        queryRequestOptions.CosmosSerializationFormatOptions,
-                        queryRequestOptions,
-                        clientContext,
-                        correlatedActivityId,
-                        containerCore);
-                }
-
-<<<<<<< HEAD
-                default:
-                    throw new ArgumentOutOfRangeException($"Unknown {nameof(ExecutionEnvironment)}: {queryRequestOptions.ExecutionEnvironment.Value}.");
-            }
-
-            CosmosQueryExecutionContextFactory.InputParameters inputParameters = new CosmosQueryExecutionContextFactory.InputParameters(
-=======
-                requestContinuationToken = tryParse.Result;
-            }
-            else
-            {
-                requestContinuationToken = null;
-            }
-
-            CosmosQueryExecutionContextFactory.InputParameters inputParameters = CosmosQueryExecutionContextFactory.InputParameters.Create(
->>>>>>> 1e150b6f
-                sqlQuerySpec: sqlQuerySpec,
-                initialUserContinuationToken: requestContinuationToken,
-                initialFeedRange: feedRangeInternal,
-                maxConcurrency: queryRequestOptions.MaxConcurrency,
-                maxItemCount: queryRequestOptions.MaxItemCount,
-                maxBufferedItemCount: queryRequestOptions.MaxBufferedItemCount,
-                partitionKey: queryRequestOptions.PartitionKey,
-                properties: queryRequestOptions.Properties,
-                partitionedQueryExecutionInfo: partitionedQueryExecutionInfo,
-                returnResultsInDeterministicOrder: queryRequestOptions.ReturnResultsInDeterministicOrder,
-                enableOptimisticDirectExecution: queryRequestOptions.EnableOptimisticDirectExecution,
-<<<<<<< HEAD
-=======
-                isNonStreamingOrderByQueryFeatureDisabled: queryRequestOptions.IsNonStreamingOrderByQueryFeatureDisabled,
-                enableDistributedQueryGatewayMode: queryRequestOptions.EnableDistributedQueryGatewayMode,
->>>>>>> 1e150b6f
-                testInjections: queryRequestOptions.TestSettings);
-
-            return new QueryIterator(
-                cosmosQueryContext,
-                CosmosQueryExecutionContextFactory.Create(documentContainer, cosmosQueryContext, inputParameters, NoOpTrace.Singleton),
-                queryRequestOptions.CosmosSerializationFormatOptions,
-                queryRequestOptions,
-                clientContext,
-                correlatedActivityId,
-                containerCore);
-        }
-
-        public override bool HasMoreResults => this.hasMoreResults;
-
-        public override Task<ResponseMessage> ReadNextAsync(CancellationToken cancellationToken = default)
-        {
-            return this.ReadNextAsync(NoOpTrace.Singleton, cancellationToken);
-        }
-
-        public override async Task<ResponseMessage> ReadNextAsync(ITrace trace, CancellationToken cancellationToken)
-        {
-            if (trace == null)
-            {
-                throw new ArgumentNullException(nameof(trace));
-            }
-
-            // If Correlated Id already exists and is different, add a new one in comma separated list
-            // Scenario: A new iterator is created with same ContinuationToken and Trace 
-            if (trace.Data.TryGetValue(QueryIterator.CorrelatedActivityIdKeyName, out object correlatedActivityIds))
-            {
-                List<string> correlatedIdList = correlatedActivityIds.ToString().Split(',').ToList();
-                if (!correlatedIdList.Contains(this.correlatedActivityId.ToString()))
-                {
-                    correlatedIdList.Add(this.correlatedActivityId.ToString());
-                    trace.AddOrUpdateDatum(QueryIterator.CorrelatedActivityIdKeyName,
-                                            string.Join(",", correlatedIdList));
-                }
-            }
-            else
-            {
-                trace.AddDatum(QueryIterator.CorrelatedActivityIdKeyName, this.correlatedActivityId.ToString());
-            }
-
-            TryCatch<QueryPage> tryGetQueryPage;
-            try
-            {
-                // This catches exception thrown by the pipeline and converts it to QueryResponse
-                if (!await this.queryPipelineStage.MoveNextAsync(trace, cancellationToken))
-                {
-                    this.hasMoreResults = false;
-                    return QueryResponse.CreateSuccess(
-                        result: EmptyPage,
-                        count: EmptyPage.Count,
-                        serializationOptions: this.cosmosSerializationFormatOptions,
-                        responseHeaders: new CosmosQueryResponseMessageHeaders(
-                            continauationToken: default,
-                            disallowContinuationTokenMessage: default,
-                            this.cosmosQueryContext.ResourceTypeEnum,
-                            this.cosmosQueryContext.ContainerResourceId)
-                        {
-                            RequestCharge = default,
-                            ActivityId = this.correlatedActivityId.ToString(),
-                            SubStatusCode = Documents.SubStatusCodes.Unknown
-                        },
-                        trace: trace);
-                }
-
-                tryGetQueryPage = this.queryPipelineStage.Current;
-            }
-            catch (OperationCanceledException ex) when (!(ex is CosmosOperationCanceledException))
-            {
-                throw new CosmosOperationCanceledException(ex, trace);
-            }
-
-            if (tryGetQueryPage.Succeeded)
-            {
-                if ((tryGetQueryPage.Result.State == null) && (tryGetQueryPage.Result.DisallowContinuationTokenMessage == null))
-                {
-                    this.hasMoreResults = false;
-                }
-
-                CosmosQueryResponseMessageHeaders headers = new CosmosQueryResponseMessageHeaders(
-                    tryGetQueryPage.Result.State?.Value.ToString(),
-                    tryGetQueryPage.Result.DisallowContinuationTokenMessage,
-                    this.cosmosQueryContext.ResourceTypeEnum,
-                    this.cosmosQueryContext.ContainerResourceId)
-                {
-                    RequestCharge = tryGetQueryPage.Result.RequestCharge,
-                    ActivityId = tryGetQueryPage.Result.ActivityId,
-                    CorrelatedActivityId = this.correlatedActivityId.ToString(),
-                    SubStatusCode = Documents.SubStatusCodes.Unknown
-                };
-
-                foreach (KeyValuePair<string, string> kvp in tryGetQueryPage.Result.AdditionalHeaders)
-                {
-                    headers[kvp.Key] = kvp.Value;
-                }
-
-                return QueryResponse.CreateSuccess(
-                    result: tryGetQueryPage.Result.Documents,
-                    count: tryGetQueryPage.Result.Documents.Count,
-                    serializationOptions: this.cosmosSerializationFormatOptions,
-                    responseHeaders: headers,
-                    trace: trace);
-            }
-
-            if (!ExceptionToCosmosException.TryCreateFromException(
-                tryGetQueryPage.Exception, 
-                trace,
-                out CosmosException cosmosException))
-            {
-                throw tryGetQueryPage.Exception;
-            }
-
-            if (!IsRetriableException(cosmosException))
-            {
-                this.hasMoreResults = false;
-            }
-
-            return QueryResponse.CreateFailure(
-                statusCode: cosmosException.StatusCode,
-                cosmosException: cosmosException,
-                requestMessage: null,
-                responseHeaders: CosmosQueryResponseMessageHeaders.ConvertToQueryHeaders(
-                    cosmosException.Headers,
-                    this.cosmosQueryContext.ResourceTypeEnum,
-                    this.cosmosQueryContext.ContainerResourceId,
-                    cosmosException.SubStatusCode,
-                    cosmosException.ActivityId),
-                trace: trace);
-        }
-
-        protected override void Dispose(bool disposing)
-        {
-            this.queryPipelineStage.DisposeAsync();
-            base.Dispose(disposing);
-        }
-
-        internal static bool IsSystemPrefixExpected(QueryRequestOptions queryRequestOptions)
-        {
-            if (queryRequestOptions == null || queryRequestOptions.Properties == null)
-            {
-                return false;
-            }
-
-            if (queryRequestOptions.Properties.TryGetValue("x-ms-query-disableSystemPrefix", out object objDisableSystemPrefix) &&
-                bool.TryParse(objDisableSystemPrefix.ToString(), out bool disableSystemPrefix))
-            {
-                return !disableSystemPrefix;
-            }
-
-            return false;
-        }
-    }
+﻿//------------------------------------------------------------
+// Copyright (c) Microsoft Corporation.  All rights reserved.
+//------------------------------------------------------------
+
+namespace Microsoft.Azure.Cosmos.Query
+{
+    using System;
+    using System.Collections.Generic;
+    using System.Linq;
+    using System.Threading;
+    using System.Threading.Tasks;
+    using Microsoft.Azure.Cosmos.CosmosElements;
+    using Microsoft.Azure.Cosmos.Pagination;
+    using Microsoft.Azure.Cosmos.Query.Core;
+    using Microsoft.Azure.Cosmos.Query.Core.Exceptions;
+    using Microsoft.Azure.Cosmos.Query.Core.ExecutionContext;
+    using Microsoft.Azure.Cosmos.Query.Core.Monads;
+    using Microsoft.Azure.Cosmos.Query.Core.Pipeline;
+    using Microsoft.Azure.Cosmos.Query.Core.Pipeline.Pagination;
+    using Microsoft.Azure.Cosmos.Query.Core.QueryClient;
+    using Microsoft.Azure.Cosmos.Query.Core.QueryPlan;
+    using Microsoft.Azure.Cosmos.Telemetry.OpenTelemetry;
+    using Microsoft.Azure.Cosmos.Tracing;
+
+    internal sealed class QueryIterator : FeedIteratorInternal
+    {
+        private static readonly string CorrelatedActivityIdKeyName = "Query Correlated ActivityId";
+        private static readonly IReadOnlyList<CosmosElement> EmptyPage = new List<CosmosElement>();
+
+        private readonly CosmosQueryContextCore cosmosQueryContext;
+        private readonly IQueryPipelineStage queryPipelineStage;
+        private readonly CosmosSerializationFormatOptions cosmosSerializationFormatOptions;
+        private readonly RequestOptions requestOptions;
+        private readonly CosmosClientContext clientContext;
+        private readonly Guid correlatedActivityId;
+
+        private bool hasMoreResults;
+
+        private QueryIterator(
+            CosmosQueryContextCore cosmosQueryContext,
+            IQueryPipelineStage cosmosQueryExecutionContext,
+            CosmosSerializationFormatOptions cosmosSerializationFormatOptions,
+            RequestOptions requestOptions,
+            CosmosClientContext clientContext,
+            Guid correlatedActivityId,
+            ContainerInternal container)
+        {
+            this.cosmosQueryContext = cosmosQueryContext ?? throw new ArgumentNullException(nameof(cosmosQueryContext));
+            this.queryPipelineStage = cosmosQueryExecutionContext ?? throw new ArgumentNullException(nameof(cosmosQueryExecutionContext));
+            this.cosmosSerializationFormatOptions = cosmosSerializationFormatOptions;
+            this.requestOptions = requestOptions;
+            this.clientContext = clientContext ?? throw new ArgumentNullException(nameof(clientContext));
+            this.hasMoreResults = true;
+            this.correlatedActivityId = correlatedActivityId;
+
+            this.container = container;
+            this.operationName = OpenTelemetryConstants.Operations.QueryItems;
+            this.operationType = Documents.OperationType.Query;
+        }
+
+        public static QueryIterator Create(
+            ContainerCore containerCore,
+            CosmosQueryClient client,
+            CosmosClientContext clientContext,
+            SqlQuerySpec sqlQuerySpec,
+            string continuationToken,
+            FeedRangeInternal feedRangeInternal,
+            QueryRequestOptions queryRequestOptions,
+            string resourceLink,
+            bool isContinuationExpected,
+            bool allowNonValueAggregateQuery,
+            PartitionedQueryExecutionInfo partitionedQueryExecutionInfo,
+            Documents.ResourceType resourceType)
+        {
+            if (queryRequestOptions == null)
+            {
+                queryRequestOptions = new QueryRequestOptions();
+            }
+
+            Guid correlatedActivityId = Guid.NewGuid();
+            CosmosQueryContextCore cosmosQueryContext = new CosmosQueryContextCore(
+                client: client,
+                resourceTypeEnum: resourceType,
+                operationType: Documents.OperationType.Query,
+                resourceType: typeof(QueryResponseCore),
+                resourceLink: resourceLink,
+                isContinuationExpected: isContinuationExpected,
+                allowNonValueAggregateQuery: allowNonValueAggregateQuery,
+                useSystemPrefix: QueryIterator.IsSystemPrefixExpected(queryRequestOptions),
+                correlatedActivityId: correlatedActivityId);
+
+            ICosmosDistributedQueryClient distributedQueryClient = new CosmosDistributedQueryClient(
+                clientContext,
+                resourceLink,
+                correlatedActivityId);
+
+            NetworkAttachedDocumentContainer networkAttachedDocumentContainer = new NetworkAttachedDocumentContainer(
+                containerCore,
+                client,
+                distributedQueryClient,
+                correlatedActivityId,
+                queryRequestOptions,
+                resourceType: resourceType);
+            DocumentContainer documentContainer = new DocumentContainer(networkAttachedDocumentContainer);
+
+            CosmosElement requestContinuationToken;
+            if (continuationToken != null)
+            {
+                TryCatch<CosmosElement> tryParse = CosmosElement.Monadic.Parse(continuationToken);
+                if (tryParse.Failed)
+                {
+                    return new QueryIterator(
+                        cosmosQueryContext,
+                        new FaultedQueryPipelineStage(
+                            new MalformedContinuationTokenException(
+                                message: $"Malformed Continuation Token: {continuationToken}",
+                                innerException: tryParse.Exception)),
+                        queryRequestOptions.CosmosSerializationFormatOptions,
+                        queryRequestOptions,
+                        clientContext,
+                        correlatedActivityId,
+                        containerCore);
+                }
+
+                requestContinuationToken = tryParse.Result;
+            }
+            else
+            {
+                requestContinuationToken = null;
+            }
+
+            CosmosQueryExecutionContextFactory.InputParameters inputParameters = CosmosQueryExecutionContextFactory.InputParameters.Create(
+                sqlQuerySpec: sqlQuerySpec,
+                initialUserContinuationToken: requestContinuationToken,
+                initialFeedRange: feedRangeInternal,
+                maxConcurrency: queryRequestOptions.MaxConcurrency,
+                maxItemCount: queryRequestOptions.MaxItemCount,
+                maxBufferedItemCount: queryRequestOptions.MaxBufferedItemCount,
+                partitionKey: queryRequestOptions.PartitionKey,
+                properties: queryRequestOptions.Properties,
+                partitionedQueryExecutionInfo: partitionedQueryExecutionInfo,
+                returnResultsInDeterministicOrder: queryRequestOptions.ReturnResultsInDeterministicOrder,
+                enableOptimisticDirectExecution: queryRequestOptions.EnableOptimisticDirectExecution,
+                isNonStreamingOrderByQueryFeatureDisabled: queryRequestOptions.IsNonStreamingOrderByQueryFeatureDisabled,
+                enableDistributedQueryGatewayMode: queryRequestOptions.EnableDistributedQueryGatewayMode,
+                testInjections: queryRequestOptions.TestSettings);
+
+            return new QueryIterator(
+                cosmosQueryContext,
+                CosmosQueryExecutionContextFactory.Create(documentContainer, cosmosQueryContext, inputParameters, NoOpTrace.Singleton),
+                queryRequestOptions.CosmosSerializationFormatOptions,
+                queryRequestOptions,
+                clientContext,
+                correlatedActivityId,
+                containerCore);
+        }
+
+        public override bool HasMoreResults => this.hasMoreResults;
+
+        public override Task<ResponseMessage> ReadNextAsync(CancellationToken cancellationToken = default)
+        {
+            return this.ReadNextAsync(NoOpTrace.Singleton, cancellationToken);
+        }
+
+        public override async Task<ResponseMessage> ReadNextAsync(ITrace trace, CancellationToken cancellationToken)
+        {
+            if (trace == null)
+            {
+                throw new ArgumentNullException(nameof(trace));
+            }
+
+            // If Correlated Id already exists and is different, add a new one in comma separated list
+            // Scenario: A new iterator is created with same ContinuationToken and Trace 
+            if (trace.Data.TryGetValue(QueryIterator.CorrelatedActivityIdKeyName, out object correlatedActivityIds))
+            {
+                List<string> correlatedIdList = correlatedActivityIds.ToString().Split(',').ToList();
+                if (!correlatedIdList.Contains(this.correlatedActivityId.ToString()))
+                {
+                    correlatedIdList.Add(this.correlatedActivityId.ToString());
+                    trace.AddOrUpdateDatum(QueryIterator.CorrelatedActivityIdKeyName,
+                                            string.Join(",", correlatedIdList));
+                }
+            }
+            else
+            {
+                trace.AddDatum(QueryIterator.CorrelatedActivityIdKeyName, this.correlatedActivityId.ToString());
+            }
+
+            TryCatch<QueryPage> tryGetQueryPage;
+            try
+            {
+                // This catches exception thrown by the pipeline and converts it to QueryResponse
+                if (!await this.queryPipelineStage.MoveNextAsync(trace, cancellationToken))
+                {
+                    this.hasMoreResults = false;
+                    return QueryResponse.CreateSuccess(
+                        result: EmptyPage,
+                        count: EmptyPage.Count,
+                        serializationOptions: this.cosmosSerializationFormatOptions,
+                        responseHeaders: new CosmosQueryResponseMessageHeaders(
+                            continauationToken: default,
+                            disallowContinuationTokenMessage: default,
+                            this.cosmosQueryContext.ResourceTypeEnum,
+                            this.cosmosQueryContext.ContainerResourceId)
+                        {
+                            RequestCharge = default,
+                            ActivityId = this.correlatedActivityId.ToString(),
+                            SubStatusCode = Documents.SubStatusCodes.Unknown
+                        },
+                        trace: trace);
+                }
+
+                tryGetQueryPage = this.queryPipelineStage.Current;
+            }
+            catch (OperationCanceledException ex) when (!(ex is CosmosOperationCanceledException))
+            {
+                throw new CosmosOperationCanceledException(ex, trace);
+            }
+
+            if (tryGetQueryPage.Succeeded)
+            {
+                if ((tryGetQueryPage.Result.State == null) && (tryGetQueryPage.Result.DisallowContinuationTokenMessage == null))
+                {
+                    this.hasMoreResults = false;
+                }
+
+                CosmosQueryResponseMessageHeaders headers = new CosmosQueryResponseMessageHeaders(
+                    tryGetQueryPage.Result.State?.Value.ToString(),
+                    tryGetQueryPage.Result.DisallowContinuationTokenMessage,
+                    this.cosmosQueryContext.ResourceTypeEnum,
+                    this.cosmosQueryContext.ContainerResourceId)
+                {
+                    RequestCharge = tryGetQueryPage.Result.RequestCharge,
+                    ActivityId = tryGetQueryPage.Result.ActivityId,
+                    CorrelatedActivityId = this.correlatedActivityId.ToString(),
+                    SubStatusCode = Documents.SubStatusCodes.Unknown
+                };
+
+                foreach (KeyValuePair<string, string> kvp in tryGetQueryPage.Result.AdditionalHeaders)
+                {
+                    headers[kvp.Key] = kvp.Value;
+                }
+
+                return QueryResponse.CreateSuccess(
+                    result: tryGetQueryPage.Result.Documents,
+                    count: tryGetQueryPage.Result.Documents.Count,
+                    serializationOptions: this.cosmosSerializationFormatOptions,
+                    responseHeaders: headers,
+                    trace: trace);
+            }
+
+            if (!ExceptionToCosmosException.TryCreateFromException(
+                tryGetQueryPage.Exception, 
+                trace,
+                out CosmosException cosmosException))
+            {
+                throw tryGetQueryPage.Exception;
+            }
+
+            if (!IsRetriableException(cosmosException))
+            {
+                this.hasMoreResults = false;
+            }
+
+            return QueryResponse.CreateFailure(
+                statusCode: cosmosException.StatusCode,
+                cosmosException: cosmosException,
+                requestMessage: null,
+                responseHeaders: CosmosQueryResponseMessageHeaders.ConvertToQueryHeaders(
+                    cosmosException.Headers,
+                    this.cosmosQueryContext.ResourceTypeEnum,
+                    this.cosmosQueryContext.ContainerResourceId,
+                    cosmosException.SubStatusCode,
+                    cosmosException.ActivityId),
+                trace: trace);
+        }
+
+        protected override void Dispose(bool disposing)
+        {
+            this.queryPipelineStage.DisposeAsync();
+            base.Dispose(disposing);
+        }
+
+        internal static bool IsSystemPrefixExpected(QueryRequestOptions queryRequestOptions)
+        {
+            if (queryRequestOptions == null || queryRequestOptions.Properties == null)
+            {
+                return false;
+            }
+
+            if (queryRequestOptions.Properties.TryGetValue("x-ms-query-disableSystemPrefix", out object objDisableSystemPrefix) &&
+                bool.TryParse(objDisableSystemPrefix.ToString(), out bool disableSystemPrefix))
+            {
+                return !disableSystemPrefix;
+            }
+
+            return false;
+        }
+    }
 }