﻿//------------------------------------------------------------
// Copyright (c) Microsoft Corporation.  All rights reserved.
//------------------------------------------------------------

namespace Microsoft.Azure.Cosmos.Query
{
    using System;
    using System.Threading;
    using System.Threading.Tasks;
<<<<<<< HEAD
    using Microsoft.Azure.Cosmos.CosmosElements;
    using Microsoft.Azure.Cosmos.Json;
=======
    using Microsoft.Azure.Cosmos.Diagnostics;
>>>>>>> a7963809
    using Microsoft.Azure.Cosmos.Query.Core;
    using Microsoft.Azure.Cosmos.Query.Core.ContinuationTokens;
    using Microsoft.Azure.Cosmos.Query.Core.ExecutionContext;
    using Microsoft.Azure.Cosmos.Query.Core.Metrics;
    using Microsoft.Azure.Cosmos.Query.Core.Monads;
    using Microsoft.Azure.Cosmos.Query.Core.QueryClient;
    using Microsoft.Azure.Cosmos.Query.Core.QueryPlan;

    internal sealed class QueryIterator : FeedIteratorInternal
    {
        private readonly CosmosQueryContext cosmosQueryContext;
        private readonly CosmosQueryExecutionContext cosmosQueryExecutionContext;
        private readonly CosmosSerializationFormatOptions cosmosSerializationFormatOptions;

        private QueryIterator(
            CosmosQueryContext cosmosQueryContext,
            CosmosQueryExecutionContext cosmosQueryExecutionContext,
            CosmosSerializationFormatOptions cosmosSerializationFormatOptions)
        {
            this.cosmosQueryContext = cosmosQueryContext ?? throw new ArgumentNullException(nameof(cosmosQueryContext));
            this.cosmosQueryExecutionContext = cosmosQueryExecutionContext ?? throw new ArgumentNullException(nameof(cosmosQueryExecutionContext));
            this.cosmosSerializationFormatOptions = cosmosSerializationFormatOptions;
        }

        public static QueryIterator Create(
            CosmosQueryClient client,
            SqlQuerySpec sqlQuerySpec,
            string continuationToken,
            QueryRequestOptions queryRequestOptions,
            Uri resourceLink,
            bool isContinuationExpected,
            bool allowNonValueAggregateQuery,
            PartitionedQueryExecutionInfo partitionedQueryExecutionInfo)
        {
            if (queryRequestOptions == null)
            {
                queryRequestOptions = new QueryRequestOptions();
            }

            CosmosQueryContext cosmosQueryContext = new CosmosQueryContextCore(
                client: client,
                queryRequestOptions: queryRequestOptions,
                resourceTypeEnum: Documents.ResourceType.Document,
                operationType: Documents.OperationType.Query,
                resourceType: typeof(QueryResponseCore),
                resourceLink: resourceLink,
                isContinuationExpected: isContinuationExpected,
                allowNonValueAggregateQuery: allowNonValueAggregateQuery,
                correlatedActivityId: Guid.NewGuid());

            RequestContinuationToken requestContinuationToken;
            if (queryRequestOptions.ExecutionEnvironment.HasValue)
            {
                switch (queryRequestOptions.ExecutionEnvironment.Value)
                {
                    case ExecutionEnvironment.Client:
                        requestContinuationToken = RequestContinuationToken.Create(continuationToken);
                        break;

                    case ExecutionEnvironment.Compute:
                        requestContinuationToken = RequestContinuationToken.Create(CosmosElement.CreateFromBuffer(queryRequestOptions.BinaryContinuationToken));
                        break;

                    default:
                        throw new ArgumentOutOfRangeException($"Unknown {nameof(ExecutionEnvironment)}: {queryRequestOptions.ExecutionEnvironment.Value}.");
                }
            }
            else
            {
                requestContinuationToken = RequestContinuationToken.Create(continuationToken);
            }

            CosmosQueryExecutionContextFactory.InputParameters inputParameters = new CosmosQueryExecutionContextFactory.InputParameters(
                sqlQuerySpec: sqlQuerySpec,
                initialUserContinuationToken: requestContinuationToken,
                maxConcurrency: queryRequestOptions.MaxConcurrency,
                maxItemCount: queryRequestOptions.MaxItemCount,
                maxBufferedItemCount: queryRequestOptions.MaxBufferedItemCount,
                partitionKey: queryRequestOptions.PartitionKey,
                properties: queryRequestOptions.Properties,
                partitionedQueryExecutionInfo: partitionedQueryExecutionInfo,
                executionEnvironment: queryRequestOptions.ExecutionEnvironment,
                returnResultsInDeterministicOrder: queryRequestOptions.ReturnResultsInDeterministicOrder,
                testInjections: queryRequestOptions.TestSettings);

            return new QueryIterator(
                cosmosQueryContext,
                CosmosQueryExecutionContextFactory.Create(cosmosQueryContext, inputParameters),
                queryRequestOptions.CosmosSerializationFormatOptions);
        }

        public override bool HasMoreResults => !this.cosmosQueryExecutionContext.IsDone;

        public override async Task<ResponseMessage> ReadNextAsync(CancellationToken cancellationToken = default)
        {
            CosmosDiagnosticsContext diagnostics = new CosmosDiagnosticsContext();
            using (diagnostics.CreateScope("QueryReadNextAsync"))
            {
                // This catches exception thrown by the pipeline and converts it to QueryResponse
                QueryResponseCore responseCore = await this.cosmosQueryExecutionContext.ExecuteNextAsync(cancellationToken);
                CosmosQueryContext cosmosQueryContext = this.cosmosQueryContext;

                foreach (QueryPageDiagnostics queryPage in responseCore.Diagnostics)
                {
                    diagnostics.Summary.Append(queryPage.DiagnosticsContext.Summary);
                    diagnostics.AddDiagnosticsInternal(queryPage);
                }

                QueryResponse queryResponse;
                if (responseCore.IsSuccess)
                {
                    queryResponse = QueryResponse.CreateSuccess(
                        result: responseCore.CosmosElements,
                        count: responseCore.CosmosElements.Count,
                        responseLengthBytes: responseCore.ResponseLengthBytes,
                        diagnostics: diagnostics,
                        serializationOptions: this.cosmosSerializationFormatOptions,
                        responseHeaders: new CosmosQueryResponseMessageHeaders(
                            responseCore.ContinuationToken,
                            responseCore.DisallowContinuationTokenMessage,
                            cosmosQueryContext.ResourceTypeEnum,
                            cosmosQueryContext.ContainerResourceId)
                        {
                            RequestCharge = responseCore.RequestCharge,
                            ActivityId = responseCore.ActivityId,
                            SubStatusCode = responseCore.SubStatusCode ?? Documents.SubStatusCodes.Unknown
                        });
                }
                else
                {
                    queryResponse = QueryResponse.CreateFailure(
                        statusCode: responseCore.StatusCode,
                        error: null,
                        errorMessage: responseCore.ErrorMessage,
                        requestMessage: null,
                        diagnostics: diagnostics,
                        responseHeaders: new CosmosQueryResponseMessageHeaders(
                            responseCore.ContinuationToken,
                            responseCore.DisallowContinuationTokenMessage,
                            cosmosQueryContext.ResourceTypeEnum,
                            cosmosQueryContext.ContainerResourceId)
                        {
                            RequestCharge = responseCore.RequestCharge,
                            ActivityId = responseCore.ActivityId,
                            SubStatusCode = responseCore.SubStatusCode ?? Documents.SubStatusCodes.Unknown
                        });
                }

                return queryResponse;
            }
        }

        public override bool TryGetContinuationToken(out string continuationToken)
        {
            return this.cosmosQueryExecutionContext.TryGetContinuationToken(out continuationToken);
        }

        public override void SerializeState(IJsonWriter jsonWriter)
        {
            this.cosmosQueryExecutionContext.SerializeState(jsonWriter);
        }
    }
}<|MERGE_RESOLUTION|>--- conflicted
+++ resolved
@@ -7,17 +7,12 @@
     using System;
     using System.Threading;
     using System.Threading.Tasks;
-<<<<<<< HEAD
     using Microsoft.Azure.Cosmos.CosmosElements;
+    using Microsoft.Azure.Cosmos.Diagnostics;
     using Microsoft.Azure.Cosmos.Json;
-=======
-    using Microsoft.Azure.Cosmos.Diagnostics;
->>>>>>> a7963809
     using Microsoft.Azure.Cosmos.Query.Core;
     using Microsoft.Azure.Cosmos.Query.Core.ContinuationTokens;
     using Microsoft.Azure.Cosmos.Query.Core.ExecutionContext;
-    using Microsoft.Azure.Cosmos.Query.Core.Metrics;
-    using Microsoft.Azure.Cosmos.Query.Core.Monads;
     using Microsoft.Azure.Cosmos.Query.Core.QueryClient;
     using Microsoft.Azure.Cosmos.Query.Core.QueryPlan;
 
