--- conflicted
+++ resolved
@@ -6,7 +6,7 @@
 {
     using System;
     using System.Collections.Generic;
-    using System.Linq;
+    using System.Linq;
     using System.Threading;
     using System.Threading.Tasks;
     using Microsoft.Azure.Cosmos.CosmosElements;
@@ -66,7 +66,7 @@
             string resourceLink,
             bool isContinuationExpected,
             bool allowNonValueAggregateQuery,
-            PartitionedQueryExecutionInfo partitionedQueryExecutionInfo,
+            PartitionedQueryExecutionInfo partitionedQueryExecutionInfo,
             Documents.ResourceType resourceType)
         {
             if (queryRequestOptions == null)
@@ -90,7 +90,7 @@
                 containerCore,
                 client,
                 correlatedActivityId,
-                queryRequestOptions,
+                queryRequestOptions,
                 resourceType: resourceType);
             DocumentContainer documentContainer = new DocumentContainer(networkAttachedDocumentContainer);
 
@@ -130,9 +130,9 @@
 
                 default:
                     throw new ArgumentOutOfRangeException($"Unknown {nameof(ExecutionEnvironment)}: {queryRequestOptions.ExecutionEnvironment.Value}.");
-            }
-
-            CosmosQueryExecutionContextFactory.InputParameters inputParameters = new CosmosQueryExecutionContextFactory.InputParameters(
+            }
+
+            CosmosQueryExecutionContextFactory.InputParameters inputParameters = new CosmosQueryExecutionContextFactory.InputParameters(
                 sqlQuerySpec: sqlQuerySpec,
                 initialUserContinuationToken: requestContinuationToken,
                 initialFeedRange: feedRangeInternal,
@@ -144,10 +144,6 @@
                 partitionedQueryExecutionInfo: partitionedQueryExecutionInfo,
                 executionEnvironment: queryRequestOptions.ExecutionEnvironment,
                 returnResultsInDeterministicOrder: queryRequestOptions.ReturnResultsInDeterministicOrder,
-<<<<<<< HEAD
-                forcePassthrough: forcePassthrough,
-=======
->>>>>>> a0f1c305
                 enableOptimisticDirectExecution: queryRequestOptions.EnableOptimisticDirectExecution,
                 testInjections: queryRequestOptions.TestSettings);
 
