﻿//------------------------------------------------------------
// Copyright (c) Microsoft Corporation.  All rights reserved.
//------------------------------------------------------------

namespace Microsoft.Azure.Cosmos.Query
{
    using System;
    using System.Threading;
    using System.Threading.Tasks;
    using Microsoft.Azure.Cosmos.CosmosElements;
    using Microsoft.Azure.Cosmos.Json;
    using Microsoft.Azure.Cosmos.Query.Core;
    using Microsoft.Azure.Cosmos.Query.Core.ContinuationTokens;
    using Microsoft.Azure.Cosmos.Query.Core.ExecutionContext;
<<<<<<< HEAD
=======
    using Microsoft.Azure.Cosmos.Query.Core.Metrics;
    using Microsoft.Azure.Cosmos.Query.Core.Monads;
>>>>>>> 63f4799b
    using Microsoft.Azure.Cosmos.Query.Core.QueryClient;
    using Microsoft.Azure.Cosmos.Query.Core.QueryPlan;

    internal sealed class QueryIterator : FeedIteratorInternal
    {
        private readonly CosmosQueryContext cosmosQueryContext;
        private readonly CosmosQueryExecutionContext cosmosQueryExecutionContext;
        private readonly CosmosSerializationFormatOptions cosmosSerializationFormatOptions;

        private QueryIterator(
            CosmosQueryContext cosmosQueryContext,
            CosmosQueryExecutionContext cosmosQueryExecutionContext,
            CosmosSerializationFormatOptions cosmosSerializationFormatOptions)
        {
            this.cosmosQueryContext = cosmosQueryContext ?? throw new ArgumentNullException(nameof(cosmosQueryContext));
            this.cosmosQueryExecutionContext = cosmosQueryExecutionContext ?? throw new ArgumentNullException(nameof(cosmosQueryExecutionContext));
            this.cosmosSerializationFormatOptions = cosmosSerializationFormatOptions;
        }

        public static QueryIterator Create(
            CosmosQueryClient client,
            SqlQuerySpec sqlQuerySpec,
            string continuationToken,
            QueryRequestOptions queryRequestOptions,
            Uri resourceLink,
            bool isContinuationExpected,
            bool allowNonValueAggregateQuery,
            PartitionedQueryExecutionInfo partitionedQueryExecutionInfo)
        {
            if (queryRequestOptions == null)
            {
                queryRequestOptions = new QueryRequestOptions();
            }

            CosmosQueryContext cosmosQueryContext = new CosmosQueryContextCore(
                client: client,
                queryRequestOptions: queryRequestOptions,
                resourceTypeEnum: Documents.ResourceType.Document,
                operationType: Documents.OperationType.Query,
                resourceType: typeof(QueryResponseCore),
                resourceLink: resourceLink,
                isContinuationExpected: isContinuationExpected,
                allowNonValueAggregateQuery: allowNonValueAggregateQuery,
                correlatedActivityId: Guid.NewGuid());

            RequestContinuationToken requestContinuationToken;
            if (queryRequestOptions.ExecutionEnvironment.HasValue)
            {
                switch (queryRequestOptions.ExecutionEnvironment.Value)
                {
                    case ExecutionEnvironment.Client:
                        requestContinuationToken = RequestContinuationToken.Create(continuationToken);
                        break;

                    case ExecutionEnvironment.Compute:
                        requestContinuationToken = RequestContinuationToken.Create(CosmosElement.CreateFromBuffer(queryRequestOptions.BinaryContinuationToken));
                        break;

                    default:
                        throw new ArgumentOutOfRangeException($"Unknown {nameof(ExecutionEnvironment)}: {queryRequestOptions.ExecutionEnvironment.Value}.");
                }
            }
            else
            {
                requestContinuationToken = RequestContinuationToken.Create(continuationToken);
            }

            CosmosQueryExecutionContextFactory.InputParameters inputParameters = new CosmosQueryExecutionContextFactory.InputParameters(
                sqlQuerySpec: sqlQuerySpec,
                initialUserContinuationToken: requestContinuationToken,
                maxConcurrency: queryRequestOptions.MaxConcurrency,
                maxItemCount: queryRequestOptions.MaxItemCount,
                maxBufferedItemCount: queryRequestOptions.MaxBufferedItemCount,
                partitionKey: queryRequestOptions.PartitionKey,
                properties: queryRequestOptions.Properties,
                partitionedQueryExecutionInfo: partitionedQueryExecutionInfo,
                executionEnvironment: queryRequestOptions.ExecutionEnvironment,
                returnResultsInDeterministicOrder: queryRequestOptions.ReturnResultsInDeterministicOrder,
                testInjections: queryRequestOptions.TestSettings);

            return new QueryIterator(
                cosmosQueryContext,
                CosmosQueryExecutionContextFactory.Create(cosmosQueryContext, inputParameters),
                queryRequestOptions.CosmosSerializationFormatOptions);
        }

        public override bool HasMoreResults => !this.cosmosQueryExecutionContext.IsDone;

        public override async Task<ResponseMessage> ReadNextAsync(CancellationToken cancellationToken = default)
        {
            CosmosDiagnosticsContext diagnostics = new CosmosDiagnosticsContext();
            using (diagnostics.CreateScope("QueryReadNextAsync"))
            {
                // This catches exception thrown by the pipeline and converts it to QueryResponse
                QueryResponseCore responseCore = await this.cosmosQueryExecutionContext.ExecuteNextAsync(cancellationToken);
                CosmosQueryContext cosmosQueryContext = this.cosmosQueryContext;

                foreach (QueryPageDiagnostics queryPage in responseCore.Diagnostics)
                {
                    diagnostics.Summary.Append(queryPage.DiagnosticsContext.Summary);
                    diagnostics.AddContextWriter(queryPage);
                }

                QueryResponse queryResponse;
                if (responseCore.IsSuccess)
                {
                    queryResponse = QueryResponse.CreateSuccess(
                        result: responseCore.CosmosElements,
                        count: responseCore.CosmosElements.Count,
                        responseLengthBytes: responseCore.ResponseLengthBytes,
                        diagnostics: diagnostics,
                        serializationOptions: this.cosmosSerializationFormatOptions,
                        responseHeaders: new CosmosQueryResponseMessageHeaders(
                            responseCore.ContinuationToken,
                            responseCore.DisallowContinuationTokenMessage,
                            cosmosQueryContext.ResourceTypeEnum,
                            cosmosQueryContext.ContainerResourceId)
                        {
                            RequestCharge = responseCore.RequestCharge,
                            ActivityId = responseCore.ActivityId,
                            SubStatusCode = responseCore.SubStatusCode ?? Documents.SubStatusCodes.Unknown
                        });
                }
                else
                {
                    queryResponse = QueryResponse.CreateFailure(
                        statusCode: responseCore.StatusCode,
                        error: null,
                        errorMessage: responseCore.ErrorMessage,
                        requestMessage: null,
                        diagnostics: diagnostics,
                        responseHeaders: new CosmosQueryResponseMessageHeaders(
                            responseCore.ContinuationToken,
                            responseCore.DisallowContinuationTokenMessage,
                            cosmosQueryContext.ResourceTypeEnum,
                            cosmosQueryContext.ContainerResourceId)
                        {
                            RequestCharge = responseCore.RequestCharge,
                            ActivityId = responseCore.ActivityId,
                            SubStatusCode = responseCore.SubStatusCode ?? Documents.SubStatusCodes.Unknown
                        });
                }

                return queryResponse;
            }
        }

        public override bool TryGetContinuationToken(out string continuationToken)
        {
            return this.cosmosQueryExecutionContext.TryGetContinuationToken(out continuationToken);
        }

        public override void SerializeState(IJsonWriter jsonWriter)
        {
            this.cosmosQueryExecutionContext.SerializeState(jsonWriter);
        }
    }
}<|MERGE_RESOLUTION|>--- conflicted
+++ resolved
@@ -12,11 +12,8 @@
     using Microsoft.Azure.Cosmos.Query.Core;
     using Microsoft.Azure.Cosmos.Query.Core.ContinuationTokens;
     using Microsoft.Azure.Cosmos.Query.Core.ExecutionContext;
-<<<<<<< HEAD
-=======
     using Microsoft.Azure.Cosmos.Query.Core.Metrics;
     using Microsoft.Azure.Cosmos.Query.Core.Monads;
->>>>>>> 63f4799b
     using Microsoft.Azure.Cosmos.Query.Core.QueryClient;
     using Microsoft.Azure.Cosmos.Query.Core.QueryPlan;
 
