﻿//------------------------------------------------------------
// Copyright (c) Microsoft Corporation.  All rights reserved.
//------------------------------------------------------------

namespace Microsoft.Azure.Cosmos.Query
{
    using System;
    using System.Collections.Generic;
    using System.Linq;
    using System.Threading;
    using System.Threading.Tasks;
    using Microsoft.Azure.Cosmos.CosmosElements;
    using Microsoft.Azure.Cosmos.Pagination;
    using Microsoft.Azure.Cosmos.Query.Core;
    using Microsoft.Azure.Cosmos.Query.Core.Exceptions;
    using Microsoft.Azure.Cosmos.Query.Core.ExecutionContext;
    using Microsoft.Azure.Cosmos.Query.Core.Monads;
    using Microsoft.Azure.Cosmos.Query.Core.Pipeline;
    using Microsoft.Azure.Cosmos.Query.Core.Pipeline.Pagination;
    using Microsoft.Azure.Cosmos.Query.Core.QueryClient;
    using Microsoft.Azure.Cosmos.Query.Core.QueryPlan;
    using Microsoft.Azure.Cosmos.Telemetry.OpenTelemetry;
    using Microsoft.Azure.Cosmos.Tracing;

    internal sealed class QueryIterator : FeedIteratorInternal
    {
        private static readonly string CorrelatedActivityIdKeyName = "Query Correlated ActivityId";
        private static readonly IReadOnlyList<CosmosElement> EmptyPage = new List<CosmosElement>();

        private readonly CosmosQueryContextCore cosmosQueryContext;
        private readonly IQueryPipelineStage queryPipelineStage;
        private readonly CosmosSerializationFormatOptions cosmosSerializationFormatOptions;
        private readonly RequestOptions requestOptions;
        private readonly CosmosClientContext clientContext;
        private readonly Guid correlatedActivityId;

        private bool hasMoreResults;

        private QueryIterator(
            CosmosQueryContextCore cosmosQueryContext,
            IQueryPipelineStage cosmosQueryExecutionContext,
            CosmosSerializationFormatOptions cosmosSerializationFormatOptions,
            RequestOptions requestOptions,
            CosmosClientContext clientContext,
            Guid correlatedActivityId,
            ContainerInternal container,
            SqlQuerySpec sqlQuerySpec)
        {
            this.cosmosQueryContext = cosmosQueryContext ?? throw new ArgumentNullException(nameof(cosmosQueryContext));
            this.queryPipelineStage = cosmosQueryExecutionContext ?? throw new ArgumentNullException(nameof(cosmosQueryExecutionContext));
            this.cosmosSerializationFormatOptions = cosmosSerializationFormatOptions;
            this.requestOptions = requestOptions;
            this.clientContext = clientContext ?? throw new ArgumentNullException(nameof(clientContext));
            this.hasMoreResults = true;
            this.correlatedActivityId = correlatedActivityId;

            this.querySpec = sqlQuerySpec;
            this.container = container;
<<<<<<< HEAD
            this.operationName = OpenTelemetryConstants.Operations.QueryItems;
            this.operationType = Documents.OperationType.Query;
=======

            this.SetupInfoForTelemetry(
                databaseName: container?.Database?.Id,
                operationName: OpenTelemetryConstants.Operations.QueryItems,
                operationType: Documents.OperationType.Query,
                querySpec: sqlQuerySpec,
                operationMetricsOptions: requestOptions?.OperationMetricsOptions,
                networkMetricOptions: requestOptions?.NetworkMetricsOptions);
>>>>>>> b4a4ac0f
        }

        public static QueryIterator Create(
            ContainerCore containerCore,
            CosmosQueryClient client,
            CosmosClientContext clientContext,
            SqlQuerySpec sqlQuerySpec,
            string continuationToken,
            FeedRangeInternal feedRangeInternal,
            QueryRequestOptions queryRequestOptions,
            string resourceLink,
            bool isContinuationExpected,
            bool allowNonValueAggregateQuery,
            PartitionedQueryExecutionInfo partitionedQueryExecutionInfo,
            Documents.ResourceType resourceType)
        {
            if (queryRequestOptions == null)
            {
                queryRequestOptions = new QueryRequestOptions();
            }

            Guid correlatedActivityId = Guid.NewGuid();
            CosmosQueryContextCore cosmosQueryContext = new CosmosQueryContextCore(
                client: client,
                resourceTypeEnum: resourceType,
                operationType: Documents.OperationType.Query,
                resourceType: typeof(QueryResponseCore),
                resourceLink: resourceLink,
                isContinuationExpected: isContinuationExpected,
                allowNonValueAggregateQuery: allowNonValueAggregateQuery,
                useSystemPrefix: QueryIterator.IsSystemPrefixExpected(queryRequestOptions),
                correlatedActivityId: correlatedActivityId);

            ICosmosDistributedQueryClient distributedQueryClient = new CosmosDistributedQueryClient(
                clientContext,
                resourceLink,
                correlatedActivityId);

            NetworkAttachedDocumentContainer networkAttachedDocumentContainer = new NetworkAttachedDocumentContainer(
                containerCore,
                client,
                distributedQueryClient,
                correlatedActivityId,
                queryRequestOptions,
                resourceType: resourceType);
            DocumentContainer documentContainer = new DocumentContainer(networkAttachedDocumentContainer);

            CosmosElement requestContinuationToken;
            if (continuationToken != null)
            {
                TryCatch<CosmosElement> tryParse = CosmosElement.Monadic.Parse(continuationToken);
                if (tryParse.Failed)
                {
                    return new QueryIterator(
                        cosmosQueryContext,
                        new FaultedQueryPipelineStage(
                            new MalformedContinuationTokenException(
                                message: $"Malformed Continuation Token: {continuationToken}",
                                innerException: tryParse.Exception)),
                        queryRequestOptions.CosmosSerializationFormatOptions,
                        queryRequestOptions,
                        clientContext,
                        correlatedActivityId,
                        containerCore,
                        sqlQuerySpec);
                }

                requestContinuationToken = tryParse.Result;
            }
            else
            {
                requestContinuationToken = null;
            }

            CosmosQueryExecutionContextFactory.InputParameters inputParameters = CosmosQueryExecutionContextFactory.InputParameters.Create(
                sqlQuerySpec: sqlQuerySpec,
                initialUserContinuationToken: requestContinuationToken,
                initialFeedRange: feedRangeInternal,
                maxConcurrency: queryRequestOptions.MaxConcurrency,
                maxItemCount: queryRequestOptions.MaxItemCount,
                maxBufferedItemCount: queryRequestOptions.MaxBufferedItemCount,
                partitionKey: queryRequestOptions.PartitionKey,
                properties: queryRequestOptions.Properties,
                partitionedQueryExecutionInfo: partitionedQueryExecutionInfo,
                returnResultsInDeterministicOrder: queryRequestOptions.ReturnResultsInDeterministicOrder,
                enableOptimisticDirectExecution: queryRequestOptions.EnableOptimisticDirectExecution,
                isNonStreamingOrderByQueryFeatureDisabled: queryRequestOptions.IsNonStreamingOrderByQueryFeatureDisabled,
                enableDistributedQueryGatewayMode: queryRequestOptions.EnableDistributedQueryGatewayMode,
                testInjections: queryRequestOptions.TestSettings);

            return new QueryIterator(
                cosmosQueryContext,
                CosmosQueryExecutionContextFactory.Create(documentContainer, cosmosQueryContext, inputParameters, NoOpTrace.Singleton),
                queryRequestOptions.CosmosSerializationFormatOptions,
                queryRequestOptions,
                clientContext,
                correlatedActivityId,
                containerCore,
                sqlQuerySpec);
        }

        public override bool HasMoreResults => this.hasMoreResults;

        public override Task<ResponseMessage> ReadNextAsync(CancellationToken cancellationToken = default)
        {
            return this.ReadNextAsync(NoOpTrace.Singleton, cancellationToken);
        }

        public override async Task<ResponseMessage> ReadNextAsync(ITrace trace, CancellationToken cancellationToken)
        {
            if (trace == null)
            {
                throw new ArgumentNullException(nameof(trace));
            }

            // If Correlated Id already exists and is different, add a new one in comma separated list
            // Scenario: A new iterator is created with same ContinuationToken and Trace 
            if (trace.Data.TryGetValue(QueryIterator.CorrelatedActivityIdKeyName, out object correlatedActivityIds))
            {
                List<string> correlatedIdList = correlatedActivityIds.ToString().Split(',').ToList();
                if (!correlatedIdList.Contains(this.correlatedActivityId.ToString()))
                {
                    correlatedIdList.Add(this.correlatedActivityId.ToString());
                    trace.AddOrUpdateDatum(QueryIterator.CorrelatedActivityIdKeyName,
                                            string.Join(",", correlatedIdList));
                }
            }
            else
            {
                trace.AddDatum(QueryIterator.CorrelatedActivityIdKeyName, this.correlatedActivityId.ToString());
            }

            TryCatch<QueryPage> tryGetQueryPage;
            try
            {
                // This catches exception thrown by the pipeline and converts it to QueryResponse
                if (!await this.queryPipelineStage.MoveNextAsync(trace, cancellationToken))
                {
                    this.hasMoreResults = false;
                    return QueryResponse.CreateSuccess(
                        result: EmptyPage,
                        count: EmptyPage.Count,
                        serializationOptions: this.cosmosSerializationFormatOptions,
                        responseHeaders: new CosmosQueryResponseMessageHeaders(
                            continauationToken: default,
                            disallowContinuationTokenMessage: default,
                            this.cosmosQueryContext.ResourceTypeEnum,
                            this.cosmosQueryContext.ContainerResourceId)
                        {
                            RequestCharge = default,
                            ActivityId = this.correlatedActivityId.ToString(),
                            SubStatusCode = Documents.SubStatusCodes.Unknown
                        },
                        trace: trace);
                }

                tryGetQueryPage = this.queryPipelineStage.Current;
            }
            catch (OperationCanceledException ex) when (!(ex is CosmosOperationCanceledException))
            {
                throw new CosmosOperationCanceledException(ex, trace);
            }

            if (tryGetQueryPage.Succeeded)
            {
                if ((tryGetQueryPage.Result.State == null) && (tryGetQueryPage.Result.DisallowContinuationTokenMessage == null))
                {
                    this.hasMoreResults = false;
                }

                CosmosQueryResponseMessageHeaders headers = new CosmosQueryResponseMessageHeaders(
                    tryGetQueryPage.Result.State?.Value.ToString(),
                    tryGetQueryPage.Result.DisallowContinuationTokenMessage,
                    this.cosmosQueryContext.ResourceTypeEnum,
                    this.cosmosQueryContext.ContainerResourceId)
                {
                    RequestCharge = tryGetQueryPage.Result.RequestCharge,
                    ActivityId = tryGetQueryPage.Result.ActivityId,
                    CorrelatedActivityId = this.correlatedActivityId.ToString(),
                    SubStatusCode = Documents.SubStatusCodes.Unknown
                };

                foreach (KeyValuePair<string, string> kvp in tryGetQueryPage.Result.AdditionalHeaders)
                {
                    headers[kvp.Key] = kvp.Value;
                }

                return QueryResponse.CreateSuccess(
                    result: tryGetQueryPage.Result.Documents,
                    count: tryGetQueryPage.Result.Documents.Count,
                    serializationOptions: this.cosmosSerializationFormatOptions,
                    responseHeaders: headers,
                    trace: trace);
            }

            if (!ExceptionToCosmosException.TryCreateFromException(
                tryGetQueryPage.Exception, 
                trace,
                out CosmosException cosmosException))
            {
                throw tryGetQueryPage.Exception;
            }

            if (!IsRetriableException(cosmosException))
            {
                this.hasMoreResults = false;
            }

            return QueryResponse.CreateFailure(
                statusCode: cosmosException.StatusCode,
                cosmosException: cosmosException,
                requestMessage: null,
                responseHeaders: CosmosQueryResponseMessageHeaders.ConvertToQueryHeaders(
                    cosmosException.Headers,
                    this.cosmosQueryContext.ResourceTypeEnum,
                    this.cosmosQueryContext.ContainerResourceId,
                    cosmosException.SubStatusCode,
                    cosmosException.ActivityId),
                trace: trace);
        }

        protected override void Dispose(bool disposing)
        {
            this.queryPipelineStage.DisposeAsync();
            base.Dispose(disposing);
        }

        internal static bool IsSystemPrefixExpected(QueryRequestOptions queryRequestOptions)
        {
            if (queryRequestOptions == null || queryRequestOptions.Properties == null)
            {
                return false;
            }

            if (queryRequestOptions.Properties.TryGetValue("x-ms-query-disableSystemPrefix", out object objDisableSystemPrefix) &&
                bool.TryParse(objDisableSystemPrefix.ToString(), out bool disableSystemPrefix))
            {
                return !disableSystemPrefix;
            }

            return false;
        }
    }
}<|MERGE_RESOLUTION|>--- conflicted
+++ resolved
@@ -54,12 +54,7 @@
             this.hasMoreResults = true;
             this.correlatedActivityId = correlatedActivityId;
 
-            this.querySpec = sqlQuerySpec;
             this.container = container;
-<<<<<<< HEAD
-            this.operationName = OpenTelemetryConstants.Operations.QueryItems;
-            this.operationType = Documents.OperationType.Query;
-=======
 
             this.SetupInfoForTelemetry(
                 databaseName: container?.Database?.Id,
@@ -68,7 +63,6 @@
                 querySpec: sqlQuerySpec,
                 operationMetricsOptions: requestOptions?.OperationMetricsOptions,
                 networkMetricOptions: requestOptions?.NetworkMetricsOptions);
->>>>>>> b4a4ac0f
         }
 
         public static QueryIterator Create(
