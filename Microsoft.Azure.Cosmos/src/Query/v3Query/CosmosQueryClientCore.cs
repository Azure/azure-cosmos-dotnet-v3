﻿//------------------------------------------------------------
// Copyright (c) Microsoft Corporation.  All rights reserved.
//------------------------------------------------------------

namespace Microsoft.Azure.Cosmos
{
    using System;
    using System.Collections.Generic;
    using System.Diagnostics;
    using System.Globalization;
    using System.IO;
    using System.Linq;
    using System.Text;
    using System.Threading;
    using System.Threading.Tasks;

    using Microsoft.Azure.Cosmos.Common;
    using Microsoft.Azure.Cosmos.CosmosElements;
    using Microsoft.Azure.Cosmos.Json;
    using Microsoft.Azure.Cosmos.Query.Core;
    using Microsoft.Azure.Cosmos.Query.Core.Metrics;
    using Microsoft.Azure.Cosmos.Query.Core.Monads;
    using Microsoft.Azure.Cosmos.Query.Core.Pipeline.Pagination;
    using Microsoft.Azure.Cosmos.Query.Core.QueryClient;
    using Microsoft.Azure.Cosmos.Query.Core.QueryPlan;
    using Microsoft.Azure.Cosmos.Routing;
    using Microsoft.Azure.Cosmos.Tracing;
    using Microsoft.Azure.Cosmos.Tracing.TraceData;
    using Microsoft.Azure.Documents;
    using Microsoft.Azure.Documents.Routing;

    using Newtonsoft.Json;

    using static Microsoft.Azure.Documents.RuntimeConstants;

    internal class CosmosQueryClientCore : CosmosQueryClient
    {
        private const string QueryExecutionInfoHeader = "x-ms-cosmos-query-execution-info";

        private readonly CosmosClientContext clientContext;
        private readonly ContainerInternal cosmosContainerCore;
        private readonly DocumentClient documentClient;
        private readonly SemaphoreSlim semaphore;

        public CosmosQueryClientCore(
            CosmosClientContext clientContext,
            ContainerInternal cosmosContainerCore)
        {
            this.clientContext = clientContext ?? throw new ArgumentException(nameof(clientContext));
            this.cosmosContainerCore = cosmosContainerCore;
            this.documentClient = this.clientContext.DocumentClient;
            this.semaphore = new SemaphoreSlim(1, 1);
        }

        public override Action<IQueryable> OnExecuteScalarQueryCallback => this.documentClient.OnExecuteScalarQueryCallback;

        public override async Task<ContainerQueryProperties> GetCachedContainerQueryPropertiesAsync(
            string containerLink,
            PartitionKey? partitionKey,
            ITrace trace,
            CancellationToken cancellationToken)
        {
            ContainerProperties containerProperties = await this.clientContext.GetCachedContainerPropertiesAsync(
                containerLink,
                trace,
                cancellationToken);

            List<Range<string>> effectivePartitionKeyRange = null;
            if (partitionKey != null)
            {
                // Dis-ambiguate the NonePK if used 
                PartitionKeyInternal partitionKeyInternal = partitionKey.Value.IsNone ? containerProperties.GetNoneValue() : partitionKey.Value.InternalKey;
                effectivePartitionKeyRange = new List<Range<string>>
                {
                    PartitionKeyInternal.GetEffectivePartitionKeyRange(
                        containerProperties.PartitionKey,
                        new Range<PartitionKeyInternal>(
                            min: partitionKeyInternal,
                            max: partitionKeyInternal,
                            isMinInclusive: true,
                            isMaxInclusive: true))
                };
            }

            return new ContainerQueryProperties(
                containerProperties.ResourceId,
                effectivePartitionKeyRange,
                containerProperties.PartitionKey,
                containerProperties.GeospatialConfig.GeospatialType);
        }

        public override async Task<TryCatch<PartitionedQueryExecutionInfo>> TryGetPartitionedQueryExecutionInfoAsync(
            SqlQuerySpec sqlQuerySpec,
            ResourceType resourceType,
            PartitionKeyDefinition partitionKeyDefinition,
            bool requireFormattableOrderByQuery,
            bool isContinuationExpected,
            bool allowNonValueAggregateQuery,
            bool hasLogicalPartitionKey,
            bool allowDCount,
            bool useSystemPrefix,
            Cosmos.GeospatialType geospatialType,
            CancellationToken cancellationToken)
        {
            string queryString = null;
            if (sqlQuerySpec != null)
            {
                using (Stream stream = this.clientContext.SerializerCore.ToStreamSqlQuerySpec(sqlQuerySpec, resourceType))
                {
                    using (StreamReader reader = new StreamReader(stream))
                    {
                        queryString = reader.ReadToEnd();
                    }
                }
            }
            
            return (await this.documentClient.QueryPartitionProvider).TryGetPartitionedQueryExecutionInfo(
                querySpecJsonString: queryString,
                partitionKeyDefinition: partitionKeyDefinition,
                requireFormattableOrderByQuery: requireFormattableOrderByQuery,
                isContinuationExpected: isContinuationExpected,
                allowNonValueAggregateQuery: allowNonValueAggregateQuery,
                hasLogicalPartitionKey: hasLogicalPartitionKey,
                allowDCount: allowDCount,
                useSystemPrefix: useSystemPrefix,
                geospatialType: geospatialType);
        }

        public override async Task<TryCatch<QueryPage>> ExecuteItemQueryAsync(
            string resourceUri,
            ResourceType resourceType,
            OperationType operationType,
            FeedRange feedRange,
            QueryRequestOptions requestOptions,
            AdditionalRequestHeaders additionalRequestHeaders,
            SqlQuerySpec sqlQuerySpec,
            string continuationToken,
            int pageSize,
            ITrace trace,
            CancellationToken cancellationToken)
        {
            requestOptions.MaxItemCount = pageSize;

            ResponseMessage message = await this.clientContext.ProcessResourceOperationStreamAsync(
                resourceUri: resourceUri,
                resourceType: resourceType,
                operationType: operationType,
                requestOptions: requestOptions,
                feedRange: feedRange,
                cosmosContainerCore: this.cosmosContainerCore,
                streamPayload: this.clientContext.SerializerCore.ToStreamSqlQuerySpec(sqlQuerySpec, resourceType),
                requestEnricher: (cosmosRequestMessage) =>
                {
                    cosmosRequestMessage.Headers.Add(
                        HttpConstants.HttpHeaders.IsContinuationExpected,
                        additionalRequestHeaders.IsContinuationExpected.ToString());
                    QueryRequestOptions.FillContinuationToken(
                        cosmosRequestMessage,
                        continuationToken);
                    cosmosRequestMessage.Headers.Add(HttpConstants.HttpHeaders.ContentType, MediaTypes.QueryJson);
                    cosmosRequestMessage.Headers.Add(HttpConstants.HttpHeaders.IsQuery, bool.TrueString);
                    cosmosRequestMessage.Headers.Add(WFConstants.BackendHeaders.CorrelatedActivityId, additionalRequestHeaders.CorrelatedActivityId.ToString());
                    cosmosRequestMessage.Headers.Add(HttpConstants.HttpHeaders.OptimisticDirectExecute, additionalRequestHeaders.OptimisticDirectExecute.ToString());
                },
                trace: trace,
                cancellationToken: cancellationToken);

            return CosmosQueryClientCore.GetCosmosElementResponse(
                resourceType,
                message,
                trace);
        }

        public override async Task<PartitionedQueryExecutionInfo> ExecuteQueryPlanRequestAsync(
            string resourceUri,
            ResourceType resourceType,
            OperationType operationType,
            SqlQuerySpec sqlQuerySpec,
            PartitionKey? partitionKey,
            string supportedQueryFeatures,
            Guid clientQueryCorrelationId,
            ITrace trace,
            CancellationToken cancellationToken)
        {
            PartitionedQueryExecutionInfo partitionedQueryExecutionInfo;
            using (ResponseMessage message = await this.clientContext.ProcessResourceOperationStreamAsync(
                resourceUri: resourceUri,
                resourceType: resourceType,
                operationType: operationType,
                requestOptions: null,
                feedRange: partitionKey.HasValue ? new FeedRangePartitionKey(partitionKey.Value) : null,
                cosmosContainerCore: this.cosmosContainerCore,
                streamPayload: this.clientContext.SerializerCore.ToStreamSqlQuerySpec(sqlQuerySpec, resourceType),
                requestEnricher: (requestMessage) =>
                {
                    requestMessage.Headers.Add(HttpConstants.HttpHeaders.ContentType, RuntimeConstants.MediaTypes.QueryJson);
                    requestMessage.Headers.Add(HttpConstants.HttpHeaders.IsQueryPlanRequest, bool.TrueString);
                    requestMessage.Headers.Add(HttpConstants.HttpHeaders.SupportedQueryFeatures, supportedQueryFeatures);
                    requestMessage.Headers.Add(HttpConstants.HttpHeaders.QueryVersion, new Version(major: 1, minor: 0).ToString());
                    requestMessage.Headers.Add(WFConstants.BackendHeaders.CorrelatedActivityId, clientQueryCorrelationId.ToString());
                    requestMessage.UseGatewayMode = true;
                },
                trace: trace,
                cancellationToken: cancellationToken))
            {
                // Syntax exception are argument exceptions and thrown to the user.
                message.EnsureSuccessStatusCode();
                partitionedQueryExecutionInfo = this.clientContext.SerializerCore.FromStream<PartitionedQueryExecutionInfo>(message.Content);
            }

            return partitionedQueryExecutionInfo;
        }

<<<<<<< HEAD
=======
        public override async Task<bool> GetClientDisableOptimisticDirectExecutionAsync()
        {
            QueryPartitionProvider provider = await this.clientContext.DocumentClient.QueryPartitionProvider;
            return provider.ClientDisableOptimisticDirectExecution;
        }

>>>>>>> dee9abae
        public override async Task<List<PartitionKeyRange>> GetTargetPartitionKeyRangeByFeedRangeAsync(
            string resourceLink,
            string collectionResourceId,
            PartitionKeyDefinition partitionKeyDefinition,
            FeedRangeInternal feedRangeInternal,
            bool forceRefresh,
            ITrace trace)
        {
            using (ITrace childTrace = trace.StartChild("Get Overlapping Feed Ranges", TraceComponent.Routing, Tracing.TraceLevel.Info))
            {
                IRoutingMapProvider routingMapProvider = await this.GetRoutingMapProviderAsync();
                List<Range<string>> ranges = await feedRangeInternal.GetEffectiveRangesAsync(routingMapProvider, collectionResourceId, partitionKeyDefinition, trace);

                return await this.GetTargetPartitionKeyRangesAsync(
                    resourceLink,
                    collectionResourceId,
                    ranges,
                    forceRefresh,
                    childTrace);
            }
        }

        public override async Task<List<PartitionKeyRange>> GetTargetPartitionKeyRangesAsync(
            string resourceLink,
            string collectionResourceId,
            IReadOnlyList<Range<string>> providedRanges,
            bool forceRefresh,
            ITrace trace)
        {
            if (string.IsNullOrEmpty(collectionResourceId))
            {
                throw new ArgumentNullException(nameof(collectionResourceId));
            }

            if (providedRanges == null ||
                !providedRanges.Any() ||
                providedRanges.Any(x => x == null))
            {
                throw new ArgumentNullException(nameof(providedRanges));
            }

            using (ITrace getPKRangesTrace = trace.StartChild("Get Partition Key Ranges", TraceComponent.Routing, Tracing.TraceLevel.Info))
            {
                IRoutingMapProvider routingMapProvider = await this.GetRoutingMapProviderAsync();

                List<PartitionKeyRange> ranges = await routingMapProvider.TryGetOverlappingRangesAsync(collectionResourceId, providedRanges, getPKRangesTrace);
                if (ranges == null && PathsHelper.IsNameBased(resourceLink))
                {
                    // Refresh the cache and don't try to re-resolve collection as it is not clear what already
                    // happened based on previously resolved collection rid.
                    // Return NotFoundException this time. Next query will succeed.
                    // This can only happen if collection is deleted/created with same name and client was not restarted
                    // in between.
                    CollectionCache collectionCache = await this.documentClient.GetCollectionCacheAsync(getPKRangesTrace);
                    collectionCache.Refresh(resourceLink);
                }

                if (ranges == null)
                {
                    throw new NotFoundException($"{DateTime.UtcNow.ToString("o", CultureInfo.InvariantCulture)}: GetTargetPartitionKeyRanges(collectionResourceId:{collectionResourceId}, providedRanges: {string.Join(",", providedRanges)} failed due to stale cache");
                }

                return ranges;
            }
        }

        public override bool BypassQueryParsing()
        {
            return CustomTypeExtensions.ByPassQueryParsing();
        }

        public override void ClearSessionTokenCache(string collectionFullName)
        {
            ISessionContainer sessionContainer = this.clientContext.DocumentClient.sessionContainer;
            sessionContainer.ClearTokenByCollectionFullname(collectionFullName);
        }

        private static TryCatch<QueryPage> GetCosmosElementResponse(
            ResourceType resourceType,
            ResponseMessage cosmosResponseMessage,
            ITrace trace)
        {
            using (ITrace getCosmosElementResponse = trace.StartChild("Get Cosmos Element Response", TraceComponent.Json, Tracing.TraceLevel.Info))
            {
                using (cosmosResponseMessage)
                {
                    if (cosmosResponseMessage.Headers.QueryMetricsText != null)
                    {
                        QueryMetricsTraceDatum datum = new QueryMetricsTraceDatum(
                            new Lazy<QueryMetrics>(() => new QueryMetrics(
                                cosmosResponseMessage.Headers.QueryMetricsText, 
                                IndexUtilizationInfo.Empty, 
                                ClientSideMetrics.Empty)));
                        trace.AddDatum("Query Metrics", datum);
                    }

                    if (!cosmosResponseMessage.IsSuccessStatusCode)
                    {
                        CosmosException exception = cosmosResponseMessage.CosmosException ?? new CosmosException(
                            cosmosResponseMessage.ErrorMessage,
                            cosmosResponseMessage.StatusCode,
                            (int)cosmosResponseMessage.Headers.SubStatusCode,
                            cosmosResponseMessage.Headers.ActivityId,
                            cosmosResponseMessage.Headers.RequestCharge);
                        return TryCatch<QueryPage>.FromException(exception);
                    }

                    if (!(cosmosResponseMessage.Content is MemoryStream memoryStream))
                    {
                        memoryStream = new MemoryStream();
                        cosmosResponseMessage.Content.CopyTo(memoryStream);
                    }

                    CosmosQueryClientCore.ParseRestStream(
                        memoryStream,
<<<<<<< HEAD
                        resourceType);
=======
                        resourceType,
                        out CosmosArray documents,
                        out CosmosObject distributionPlan,
                        out bool? streaming);

                    DistributionPlanSpec distributionPlanSpec = null;

                    // ISSUE-TODO-adityasa-2024/1/31 - Uncomment this when distributionPlanSpec is hooked with rest of the code so that it can be tested.
                    // if (distributionPlan != null)
                    // {
                    //     bool backendPlan = distributionPlan.TryGetValue("backendDistributionPlan", out CosmosElement backendDistributionPlan);
                    //     bool clientPlan = distributionPlan.TryGetValue("clientDistributionPlan", out CosmosElement clientDistributionPlan);

                    //     Debug.Assert(clientPlan == backendPlan, "Response Body Contract was violated. Out of the backend and client plans, only one  is present in the distribution plan.");

                    //     if (backendPlan && clientPlan)
                    //     {
                    //         distributionPlanSpec = new DistributionPlanSpec(backendDistributionPlan.ToString(), clientDistributionPlan.ToString());
                    //     }
                    // }
>>>>>>> dee9abae

                    QueryState queryState;
                    if (cosmosResponseMessage.Headers.ContinuationToken != null)
                    {
                        queryState = new QueryState(CosmosString.Create(cosmosResponseMessage.Headers.ContinuationToken));
                    }
                    else
                    {
                        queryState = default;
                    }

                    Dictionary<string, string> additionalHeaders = new Dictionary<string, string>();
                    foreach (string key in cosmosResponseMessage.Headers)
                    {
                        if (!QueryPage.BannedHeaders.Contains(key))
                        {
                            additionalHeaders[key] = cosmosResponseMessage.Headers[key];
                        }
                    }

                    Lazy<CosmosQueryExecutionInfo> cosmosQueryExecutionInfo = default;
                    if (cosmosResponseMessage.Headers.TryGetValue(QueryExecutionInfoHeader, out string queryExecutionInfoString))
                    {
                        cosmosQueryExecutionInfo = 
                            new Lazy<CosmosQueryExecutionInfo>(
                                () => JsonConvert.DeserializeObject<CosmosQueryExecutionInfo>(queryExecutionInfoString));
                    }

                    QueryPage response = new QueryPage(
                        documents,
                        cosmosResponseMessage.Headers.RequestCharge,
                        cosmosResponseMessage.Headers.ActivityId,
                        cosmosQueryExecutionInfo,
                        distributionPlanSpec,
                        disallowContinuationTokenMessage: null,
                        additionalHeaders,
                        queryState,
                        streaming);

                    return TryCatch<QueryPage>.FromResult(response);
                }
            }
        }

        private void PopulatePartitionKeyRangeInfo(
            RequestMessage request,
            PartitionKeyRangeIdentity partitionKeyRangeIdentity)
        {
            if (request == null)
            {
                throw new ArgumentNullException(nameof(request));
            }

            if (request.ResourceType.IsPartitioned())
            {
                // If the request already has the logical partition key,
                // then we shouldn't add the physical partition key range id.

                bool hasPartitionKey = request.Headers.PartitionKey != null;
                if (!hasPartitionKey)
                {
                    request
                        .ToDocumentServiceRequest()
                        .RouteTo(partitionKeyRangeIdentity);
                }
            }
        }

        public override async Task ForceRefreshCollectionCacheAsync(string collectionLink, CancellationToken cancellationToken)
        {
            this.ClearSessionTokenCache(collectionLink);

            CollectionCache collectionCache = await this.documentClient.GetCollectionCacheAsync(NoOpTrace.Singleton);
            using (Documents.DocumentServiceRequest request = Documents.DocumentServiceRequest.Create(
               Documents.OperationType.Query,
               Documents.ResourceType.Collection,
               collectionLink,
               Documents.AuthorizationTokenType.Invalid)) //this request doesn't actually go to server
            {
                request.ForceNameCacheRefresh = true;
                await collectionCache.ResolveCollectionAsync(request, cancellationToken, NoOpTrace.Singleton);
            }
        }

        public override async Task<IReadOnlyList<PartitionKeyRange>> TryGetOverlappingRangesAsync(
            string collectionResourceId,
            Range<string> range,
            bool forceRefresh = false)
        {
            PartitionKeyRangeCache partitionKeyRangeCache = await this.GetRoutingMapProviderAsync();
            return await partitionKeyRangeCache.TryGetOverlappingRangesAsync( 
                collectionResourceId, 
                range,
                NoOpTrace.Singleton,
                forceRefresh);
        }

        private Task<PartitionKeyRangeCache> GetRoutingMapProviderAsync()
        {
            return this.documentClient.GetPartitionKeyRangeCacheAsync(NoOpTrace.Singleton);
        }

        /// <summary>
        /// Converts a list of CosmosElements into a memory stream.
        /// </summary>
        /// <param name="stream">The memory stream response for the query REST response Azure Cosmos</param>
        /// <param name="resourceType">The resource type</param>
<<<<<<< HEAD
        /// <returns>An array of CosmosElements parsed from the response body.</returns>
        public static CosmosArray ParseElementsFromRestStream(
            Stream stream,
            ResourceType resourceType)
=======
        /// <param name="documents">An array of CosmosElements parsed from the response body</param>
        /// <param name="distributionPlan">An object containing the distribution plan for the client</param>
        /// <param name="streaming">An optional return value indicating if the backend response is streaming</param>
        public static void ParseRestStream(
            Stream stream,
            ResourceType resourceType,
            out CosmosArray documents,
            out CosmosObject distributionPlan,
            out bool? streaming)
>>>>>>> dee9abae
        {
            if (!(stream is MemoryStream memoryStream))
            {
                memoryStream = new MemoryStream();
                stream.CopyTo(memoryStream);
            }

            if (!memoryStream.CanRead)
            {
                throw new InvalidDataException("Stream can not be read");
            }

            // Parse out the document from the REST response like this:
            // {
            //    "_rid": "qHVdAImeKAQ=",
            //    "Documents": [{
            //        "id": "03230",
            //        "_rid": "qHVdAImeKAQBAAAAAAAAAA==",
            //        "_self": "dbs\/qHVdAA==\/colls\/qHVdAImeKAQ=\/docs\/qHVdAImeKAQBAAAAAAAAAA==\/",
            //        "_etag": "\"410000b0-0000-0000-0000-597916b00000\"",
            //        "_attachments": "attachments\/",
            //        "_ts": 1501107886
            //    }],
            //    "_count": 1,
            //    "_distributionPlan": {
            //         "backendDistributionPlan": {
            //              "query": "\nSELECT Count(r.a) AS count_a\nFROM r",
            //              "obfuscatedQuery": "{\"query\":\"SELECT Count(r.a) AS p1\\nFROM r\",\"parameters\":[]}",
            //              "shape": "{\"Select\":{\"Type\":\"List\",\"AggCount\":1},\"From\":{\"Expr\":\"Aliased\"}}",
            //              "signature":-4885972563975185329,
            //              "shapeSignature":-6171928203673877984,
            //              "queryIL": {...},
            //              "noSpatial": true,
            //              "language": "QueryIL"
            //          },
            //          "coordinatorDistributionPlan": {
            //              "clientQL": {
            //                  "Kind": "Input",
            //                  "Name": "root"
            //              }
            //          }
            //      },
            //      "_streaming": true
            // }
            // You want to create a CosmosElement for each document in "Documents".

            ReadOnlyMemory<byte> content = memoryStream.TryGetBuffer(out ArraySegment<byte> buffer) ? buffer : (ReadOnlyMemory<byte>)memoryStream.ToArray();
            IJsonNavigator jsonNavigator = JsonNavigator.Create(content);

            string resourceName = resourceType switch
            {
                ResourceType.Collection => "DocumentCollections",
                _ => resourceType.ToResourceTypeString() + "s",
            };

            if (!jsonNavigator.TryGetObjectProperty(
                jsonNavigator.GetRootNode(),
                resourceName,
                out ObjectProperty objectProperty))
            {
                throw new InvalidOperationException($"Response Body Contract was violated. QueryResponse did not have property: {resourceName}");
            }

            if (!(CosmosElement.Dispatch(
                jsonNavigator,
                objectProperty.ValueNode) is CosmosArray cosmosArray))
            {
                throw new InvalidOperationException($"QueryResponse did not have an array of : {resourceName}");
            }

            documents = cosmosArray;

            if (resourceType == ResourceType.Document && jsonNavigator.TryGetObjectProperty(jsonNavigator.GetRootNode(), "_distributionPlan", out ObjectProperty distributionPlanObjectProperty))
            {
                switch (CosmosElement.Dispatch(jsonNavigator, distributionPlanObjectProperty.ValueNode))
                {
                    case CosmosString binaryDistributionPlan:
                        byte[] binaryJson = Convert.FromBase64String(binaryDistributionPlan.Value);
                        IJsonNavigator binaryJsonNavigator = JsonNavigator.Create(binaryJson);
                        IJsonNavigatorNode binaryJsonNavigatorNode = binaryJsonNavigator.GetRootNode();
                        distributionPlan = CosmosObject.Create(binaryJsonNavigator, binaryJsonNavigatorNode);
                        break;
                    case CosmosObject textDistributionPlan:
                        distributionPlan = textDistributionPlan;
                        break;
                    default:
                        throw new InvalidOperationException($"Response Body Contract was violated. QueryResponse did not have property: {resourceName}");
                }
            }
            else
            {
                distributionPlan = null;
            }

            if (resourceType == ResourceType.Document && jsonNavigator.TryGetObjectProperty(jsonNavigator.GetRootNode(), "_streaming", out ObjectProperty streamingProperty))
            {
                JsonNodeType jsonNodeType = jsonNavigator.GetNodeType(streamingProperty.ValueNode);
                streaming = jsonNodeType switch
                {
                    JsonNodeType.False => false,
                    JsonNodeType.True => true,
                    _ => throw new InvalidOperationException($"Response Body Contract was violated. QueryResponse had _streaming property as a non boolean: {jsonNodeType}"),
                };
            }
            else
            {
                streaming = null;
            }
        }
    }
}<|MERGE_RESOLUTION|>--- conflicted
+++ resolved
@@ -211,15 +211,12 @@
             return partitionedQueryExecutionInfo;
         }
 
-<<<<<<< HEAD
-=======
         public override async Task<bool> GetClientDisableOptimisticDirectExecutionAsync()
         {
             QueryPartitionProvider provider = await this.clientContext.DocumentClient.QueryPartitionProvider;
             return provider.ClientDisableOptimisticDirectExecution;
         }
 
->>>>>>> dee9abae
         public override async Task<List<PartitionKeyRange>> GetTargetPartitionKeyRangeByFeedRangeAsync(
             string resourceLink,
             string collectionResourceId,
@@ -335,9 +332,6 @@
 
                     CosmosQueryClientCore.ParseRestStream(
                         memoryStream,
-<<<<<<< HEAD
-                        resourceType);
-=======
                         resourceType,
                         out CosmosArray documents,
                         out CosmosObject distributionPlan,
@@ -358,7 +352,6 @@
                     //         distributionPlanSpec = new DistributionPlanSpec(backendDistributionPlan.ToString(), clientDistributionPlan.ToString());
                     //     }
                     // }
->>>>>>> dee9abae
 
                     QueryState queryState;
                     if (cosmosResponseMessage.Headers.ContinuationToken != null)
@@ -466,12 +459,6 @@
         /// </summary>
         /// <param name="stream">The memory stream response for the query REST response Azure Cosmos</param>
         /// <param name="resourceType">The resource type</param>
-<<<<<<< HEAD
-        /// <returns>An array of CosmosElements parsed from the response body.</returns>
-        public static CosmosArray ParseElementsFromRestStream(
-            Stream stream,
-            ResourceType resourceType)
-=======
         /// <param name="documents">An array of CosmosElements parsed from the response body</param>
         /// <param name="distributionPlan">An object containing the distribution plan for the client</param>
         /// <param name="streaming">An optional return value indicating if the backend response is streaming</param>
@@ -481,7 +468,6 @@
             out CosmosArray documents,
             out CosmosObject distributionPlan,
             out bool? streaming)
->>>>>>> dee9abae
         {
             if (!(stream is MemoryStream memoryStream))
             {
