--- conflicted
+++ resolved
@@ -85,19 +85,15 @@
             return new ContainerQueryProperties(
                 containerProperties.ResourceId,
                 effectivePartitionKeyRange,
-<<<<<<< HEAD
-                containerProperties.PartitionKey,
-=======
-                containerProperties.PartitionKey,
+                containerProperties.PartitionKey,
                 containerProperties.VectorEmbeddingPolicy,
->>>>>>> 43c14a31
                 containerProperties.GeospatialConfig.GeospatialType);
         }
 
         public override async Task<TryCatch<PartitionedQueryExecutionInfo>> TryGetPartitionedQueryExecutionInfoAsync(
             SqlQuerySpec sqlQuerySpec,
             ResourceType resourceType,
-            PartitionKeyDefinition partitionKeyDefinition,
+            PartitionKeyDefinition partitionKeyDefinition,
             VectorEmbeddingPolicy vectorEmbeddingPolicy,
             bool requireFormattableOrderByQuery,
             bool isContinuationExpected,
@@ -122,7 +118,7 @@
             
             return (await this.documentClient.QueryPartitionProvider).TryGetPartitionedQueryExecutionInfo(
                 querySpecJsonString: queryString,
-                partitionKeyDefinition: partitionKeyDefinition,
+                partitionKeyDefinition: partitionKeyDefinition,
                 vectorEmbeddingPolicy: vectorEmbeddingPolicy,
                 requireFormattableOrderByQuery: requireFormattableOrderByQuery,
                 isContinuationExpected: isContinuationExpected,
@@ -299,8 +295,8 @@
         {
             ISessionContainer sessionContainer = this.clientContext.DocumentClient.sessionContainer;
             sessionContainer.ClearTokenByCollectionFullname(collectionFullName);
-        }
-
+        }
+
         private static TryCatch<QueryPage> GetCosmosElementResponse(
             ResourceType resourceType,
             ResponseMessage cosmosResponseMessage,
@@ -330,20 +326,20 @@
                             cosmosResponseMessage.Headers.RequestCharge);
                         return TryCatch<QueryPage>.FromException(exception);
                     }
-
-                    return CreateQueryPage(
-                        cosmosResponseMessage.Headers,
-                        cosmosResponseMessage.Content,
+
+                    return CreateQueryPage(
+                        cosmosResponseMessage.Headers,
+                        cosmosResponseMessage.Content,
                         resourceType);
                 }
             }
-        }
-
-        internal static TryCatch<QueryPage> CreateQueryPage(
-            Headers headers,
-            Stream content,
-            ResourceType resourceType)
-        {
+        }
+
+        internal static TryCatch<QueryPage> CreateQueryPage(
+            Headers headers,
+            Stream content,
+            ResourceType resourceType)
+        {
             if (!(content is MemoryStream memoryStream))
             {
                 memoryStream = new MemoryStream();
@@ -351,38 +347,13 @@
             }
 
             CosmosQueryClientCore.ParseRestStream(
-                memoryStream,
+                memoryStream,
                 resourceType,
                 out CosmosArray documents,
-                out CosmosObject distributionPlan,
+                out CosmosObject distributionPlan,
                 out bool? streaming);
 
-<<<<<<< HEAD
-                    CosmosQueryClientCore.ParseRestStream(
-                        memoryStream,
-                        resourceType,
-                        out CosmosArray documents,
-                        out CosmosObject distributionPlan,
-                        out bool? streaming);
-
-                    DistributionPlanSpec distributionPlanSpec = null;
-
-                    // ISSUE-TODO-adityasa-2024/1/31 - Uncomment this when distributionPlanSpec is hooked with rest of the code so that it can be tested.
-                    // if (distributionPlan != null)
-                    // {
-                    //     bool backendPlan = distributionPlan.TryGetValue("backendDistributionPlan", out CosmosElement backendDistributionPlan);
-                    //     bool clientPlan = distributionPlan.TryGetValue("clientDistributionPlan", out CosmosElement clientDistributionPlan);
-
-                    //     Debug.Assert(clientPlan == backendPlan, "Response Body Contract was violated. Out of the backend and client plans, only one  is present in the distribution plan.");
-
-                    //     if (backendPlan && clientPlan)
-                    //     {
-                    //         distributionPlanSpec = new DistributionPlanSpec(backendDistributionPlan.ToString(), clientDistributionPlan.ToString());
-                    //     }
-                    // }
-=======
             DistributionPlanSpec distributionPlanSpec = null;
->>>>>>> 43c14a31
 
             // ISSUE-TODO-adityasa-2024/1/31 - Uncomment this when distributionPlanSpec is hooked with rest of the code so that it can be tested.
             // if (distributionPlan != null)
@@ -398,20 +369,6 @@
             //     }
             // }
 
-<<<<<<< HEAD
-                    QueryPage response = new QueryPage(
-                        documents,
-                        cosmosResponseMessage.Headers.RequestCharge,
-                        cosmosResponseMessage.Headers.ActivityId,
-                        cosmosQueryExecutionInfo,
-                        distributionPlanSpec,
-                        disallowContinuationTokenMessage: null,
-                        additionalHeaders,
-                        queryState,
-                        streaming);
-
-                    return TryCatch<QueryPage>.FromResult(response);
-=======
             QueryState queryState;
             if (headers.ContinuationToken != null)
             {
@@ -428,7 +385,6 @@
                 if (!QueryPage.BannedHeaders.Contains(key))
                 {
                     additionalHeaders[key] = headers[key];
->>>>>>> 43c14a31
                 }
             }
 
@@ -448,10 +404,10 @@
                 distributionPlanSpec,
                 disallowContinuationTokenMessage: null,
                 additionalHeaders,
-                queryState,
+                queryState,
                 streaming);
 
-            return TryCatch<QueryPage>.FromResult(response);
+            return TryCatch<QueryPage>.FromResult(response);
         }
 
         private void PopulatePartitionKeyRangeInfo(
@@ -518,21 +474,13 @@
         /// <param name="stream">The memory stream response for the query REST response Azure Cosmos</param>
         /// <param name="resourceType">The resource type</param>
         /// <param name="documents">An array of CosmosElements parsed from the response body</param>
-<<<<<<< HEAD
-        /// <param name="distributionPlan">An object containing the distribution plan for the client</param>
-=======
-        /// <param name="distributionPlan">An object containing the distribution plan for the client</param>
->>>>>>> 43c14a31
+        /// <param name="distributionPlan">An object containing the distribution plan for the client</param>
         /// <param name="streaming">An optional return value indicating if the backend response is streaming</param>
         public static void ParseRestStream(
             Stream stream,
             ResourceType resourceType,
             out CosmosArray documents,
-<<<<<<< HEAD
-            out CosmosObject distributionPlan,
-=======
-            out CosmosObject distributionPlan,
->>>>>>> 43c14a31
+            out CosmosObject distributionPlan,
             out bool? streaming)
         {
             if (!(stream is MemoryStream memoryStream))
@@ -575,11 +523,7 @@
             //                  "Name": "root"
             //              }
             //          }
-<<<<<<< HEAD
-            //      },
-=======
-            //      },
->>>>>>> 43c14a31
+            //      },
             //      "_streaming": true
             // }
             // You want to create a CosmosElement for each document in "Documents".
@@ -630,41 +574,22 @@
             else
             {
                 distributionPlan = null;
-<<<<<<< HEAD
-            }
-
+            }
+
             if (resourceType == ResourceType.Document && jsonNavigator.TryGetObjectProperty(jsonNavigator.GetRootNode(), "_streaming", out ObjectProperty streamingProperty))
-            {
-                JsonNodeType jsonNodeType = jsonNavigator.GetNodeType(streamingProperty.ValueNode);
-                streaming = jsonNodeType switch
-                {
-                    JsonNodeType.False => false,
-                    JsonNodeType.True => true,
-                    _ => throw new InvalidOperationException($"Response Body Contract was violated. QueryResponse had _streaming property as a non boolean: {jsonNodeType}"),
-                };
-            }
-            else
-            {
-                streaming = null;
-            }
-=======
-            }
-
-            if (resourceType == ResourceType.Document && jsonNavigator.TryGetObjectProperty(jsonNavigator.GetRootNode(), "_streaming", out ObjectProperty streamingProperty))
-            {
-                JsonNodeType jsonNodeType = jsonNavigator.GetNodeType(streamingProperty.ValueNode);
-                streaming = jsonNodeType switch
-                {
-                    JsonNodeType.False => false,
-                    JsonNodeType.True => true,
-                    _ => throw new InvalidOperationException($"Response Body Contract was violated. QueryResponse had _streaming property as a non boolean: {jsonNodeType}"),
-                };
-            }
-            else
-            {
-                streaming = null;
-            }
->>>>>>> 43c14a31
+            {
+                JsonNodeType jsonNodeType = jsonNavigator.GetNodeType(streamingProperty.ValueNode);
+                streaming = jsonNodeType switch
+                {
+                    JsonNodeType.False => false,
+                    JsonNodeType.True => true,
+                    _ => throw new InvalidOperationException($"Response Body Contract was violated. QueryResponse had _streaming property as a non boolean: {jsonNodeType}"),
+                };
+            }
+            else
+            {
+                streaming = null;
+            }
         }
     }
 }