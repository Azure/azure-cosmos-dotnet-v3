//------------------------------------------------------------
// Copyright (c) Microsoft Corporation.  All rights reserved.
//------------------------------------------------------------
namespace Microsoft.Azure.Cosmos
{
    using System;
    using System.Collections.Generic;
    using System.IO;
    using System.Net;
    using System.Text;
    using Microsoft.Azure.Cosmos.CosmosElements;
    using Microsoft.Azure.Cosmos.Query.Core.Metrics;
    using Microsoft.Azure.Cosmos.Query.Core.QueryAdvisor;
    using Microsoft.Azure.Cosmos.Serializer;
    using Microsoft.Azure.Cosmos.Tracing;
    using Microsoft.Azure.Documents;

    /// <summary>
    /// Represents the template class used by feed methods (enumeration operations) for the Azure Cosmos DB service.
    /// </summary>
#if INTERNAL
#pragma warning disable CS1591 // Missing XML comment for publicly visible type or member
#pragma warning disable SA1600 // Elements should be documented
    public
#else
    internal
#endif
    class QueryResponse : ResponseMessage
    {
        private readonly Lazy<MemoryStream> memoryStream;

        /// <summary>
        /// Used for unit testing only
        /// </summary>
        internal QueryResponse()
        {
        }

        private QueryResponse(
            IReadOnlyList<CosmosElement> result,
            int count,
            CosmosQueryResponseMessageHeaders responseHeaders,
            HttpStatusCode statusCode,
            RequestMessage requestMessage,
            CosmosException cosmosException,
            Lazy<MemoryStream> memoryStream,
            CosmosSerializationFormatOptions serializationOptions,
            ITrace trace)
            : base(
                statusCode: statusCode,
                requestMessage: requestMessage,
                cosmosException: cosmosException,
                headers: responseHeaders,
                trace: trace)
        {
            this.CosmosElements = result;
            this.Count = count;
            this.memoryStream = memoryStream;
            this.CosmosSerializationOptions = serializationOptions;
        }

        public int Count { get; }

        public override Stream Content => this.memoryStream?.Value;

        internal virtual IReadOnlyList<CosmosElement> CosmosElements { get; }

        internal virtual CosmosQueryResponseMessageHeaders QueryHeaders => (CosmosQueryResponseMessageHeaders)this.Headers;

        internal virtual CosmosSerializationFormatOptions CosmosSerializationOptions { get; }

        internal bool GetHasMoreResults()
        {
            return !string.IsNullOrEmpty(this.Headers.ContinuationToken);
        }

        internal static QueryResponse CreateSuccess(
            IReadOnlyList<CosmosElement> result,
            int count,
            CosmosQueryResponseMessageHeaders responseHeaders,
            CosmosSerializationFormatOptions serializationOptions,
            ITrace trace)
        {
            if (count < 0)
            {
                throw new ArgumentOutOfRangeException("count must be positive");
            }

            Lazy<MemoryStream> memoryStream = new Lazy<MemoryStream>(() => CosmosElementSerializer.ToStream(
                responseHeaders.ContainerRid,
                result,
                responseHeaders.ResourceType,
                serializationOptions));

            QueryResponse cosmosQueryResponse = new QueryResponse(
               result: result,
               count: count,
               responseHeaders: responseHeaders,
               statusCode: HttpStatusCode.OK,
               cosmosException: null,
               requestMessage: null,
               memoryStream: memoryStream,
               serializationOptions: serializationOptions,
               trace: trace);

            return cosmosQueryResponse;
        }

        internal static QueryResponse CreateFailure(
            CosmosQueryResponseMessageHeaders responseHeaders,
            HttpStatusCode statusCode,
            RequestMessage requestMessage,
            CosmosException cosmosException,
            ITrace trace)
        {
            QueryResponse cosmosQueryResponse = new QueryResponse(
                result: new List<CosmosElement>(),
                count: 0,
                responseHeaders: responseHeaders,
                statusCode: statusCode,
                cosmosException: cosmosException,
                requestMessage: requestMessage,
                memoryStream: null,
                serializationOptions: null,
                trace: trace);

            return cosmosQueryResponse;
        }
#if INTERNAL
#pragma warning restore SA1601 // Partial elements should be documented
#pragma warning restore CS1591 // Missing XML comment for publicly visible type or member
#endif
    }

    /// <summary>
    /// The cosmos query response
    /// </summary>
    /// <typeparam name="T">The type for the query response.</typeparam>
#if INTERNAL
#pragma warning disable CS1591 // Missing XML comment for publicly visible type or member
#pragma warning disable SA1600 // Elements should be documented
    public
#else
    internal
#endif
    class QueryResponse<T> : FeedResponse<T>
    {
        private readonly CosmosSerializerCore serializerCore;
        private readonly CosmosSerializationFormatOptions serializationOptions;
        private readonly IReadOnlyList<T> resource;

        private QueryResponse(
            HttpStatusCode httpStatusCode,
            IReadOnlyList<CosmosElement> cosmosElements,
            CosmosQueryResponseMessageHeaders responseMessageHeaders,
            CosmosDiagnostics diagnostics,
            CosmosSerializerCore serializerCore,
            CosmosSerializationFormatOptions serializationOptions,
            RequestMessage requestMessage)
        {
            this.QueryHeaders = responseMessageHeaders;
            this.Diagnostics = diagnostics;
            this.serializerCore = serializerCore;
            this.serializationOptions = serializationOptions;
            this.StatusCode = httpStatusCode;
            this.resource = CosmosElementSerializer.GetResources<T>(
                cosmosArray: cosmosElements,
                serializerCore: serializerCore);

            // 1/25/2024: The default for request message is plain text
            // for any release after this date, no longer base64 encoded
            this.IndexUtilizationText = ResponseMessage.DecodeIndexMetrics(
                responseMessageHeaders, 
                isBase64Encoded: false);

            this.QueryAdviceText = (this.Headers?.QueryAdvice != null)
                ? new Lazy<string>(() =>
                {
                    Query.Core.QueryAdvisor.QueryAdvice.TryCreateFromString(this.Headers.QueryAdvice, out QueryAdvice queryAdvice);
                    return queryAdvice?.ToString();
                })
                : null;

            this.RequestMessage = requestMessage;
        }

        public override string ContinuationToken => this.Headers.ContinuationToken;

        public override double RequestCharge => this.Headers.RequestCharge;

        public override Headers Headers => this.QueryHeaders;

        public override HttpStatusCode StatusCode { get; }

        public override CosmosDiagnostics Diagnostics { get; }

        public override int Count => this.resource.Count;

        internal CosmosQueryResponseMessageHeaders QueryHeaders { get; }

        private Lazy<string> IndexUtilizationText { get; }

        public override string IndexMetrics => this.IndexUtilizationText?.Value;

        private Lazy<string> QueryAdviceText { get; }

<<<<<<< HEAD
        internal override string QueryAdvice => this.QueryAdviceText?.Value;
=======
        public override string QueryAdvice => this.QueryAdviceText?.Value;
>>>>>>> cdd1b1d2

        public override IEnumerator<T> GetEnumerator()
        {
            return this.Resource.GetEnumerator();
        }

        public override IEnumerable<T> Resource => this.resource;

        internal override RequestMessage RequestMessage { get; }

        internal static QueryResponse<TInput> CreateResponse<TInput>(
            QueryResponse cosmosQueryResponse,
            CosmosSerializerCore serializerCore)
        {
            QueryResponse<TInput> queryResponse;
            using (cosmosQueryResponse)
            {
                _ = cosmosQueryResponse.EnsureSuccessStatusCode();

                queryResponse = new QueryResponse<TInput>(
                    httpStatusCode: cosmosQueryResponse.StatusCode,
                    cosmosElements: cosmosQueryResponse.CosmosElements,
                    responseMessageHeaders: cosmosQueryResponse.QueryHeaders,
                    diagnostics: cosmosQueryResponse.Diagnostics,
                    serializerCore: serializerCore,
                    serializationOptions: cosmosQueryResponse.CosmosSerializationOptions,
                    requestMessage: cosmosQueryResponse.RequestMessage);
            }
            return queryResponse;
        }
    }
}<|MERGE_RESOLUTION|>--- conflicted
+++ resolved
@@ -204,11 +204,7 @@
 
         private Lazy<string> QueryAdviceText { get; }
 
-<<<<<<< HEAD
-        internal override string QueryAdvice => this.QueryAdviceText?.Value;
-=======
         public override string QueryAdvice => this.QueryAdviceText?.Value;
->>>>>>> cdd1b1d2
 
         public override IEnumerator<T> GetEnumerator()
         {
