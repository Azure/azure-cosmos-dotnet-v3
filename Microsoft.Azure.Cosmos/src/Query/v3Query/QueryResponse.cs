//------------------------------------------------------------
// Copyright (c) Microsoft Corporation.  All rights reserved.
//------------------------------------------------------------
namespace Microsoft.Azure.Cosmos
{
    using System;
    using System.Collections.Generic;
    using System.IO;
    using System.Net;
    using System.Text;
    using Microsoft.Azure.Cosmos.CosmosElements;
    using Microsoft.Azure.Cosmos.Query.Core.Metrics;
    using Microsoft.Azure.Cosmos.Query.Core.QueryAdvisor;
    using Microsoft.Azure.Cosmos.Serializer;
    using Microsoft.Azure.Cosmos.Tracing;
    using Microsoft.Azure.Documents;

    /// <summary>
    /// Represents the template class used by feed methods (enumeration operations) for the Azure Cosmos DB service.
    /// </summary>
#if INTERNAL
#pragma warning disable CS1591 // Missing XML comment for publicly visible type or member
#pragma warning disable SA1600 // Elements should be documented
    public
#else
    internal
#endif
    class QueryResponse : ResponseMessage
    {
        private readonly Lazy<MemoryStream> memoryStream;

        /// <summary>
        /// Used for unit testing only
        /// </summary>
        internal QueryResponse()
        {
        }

        private QueryResponse(
            IReadOnlyList<CosmosElement> result,
            int count,
            CosmosQueryResponseMessageHeaders responseHeaders,
            HttpStatusCode statusCode,
            RequestMessage requestMessage,
            CosmosException cosmosException,
            Lazy<MemoryStream> memoryStream,
            CosmosSerializationFormatOptions serializationOptions,
            ITrace trace)
            : base(
                statusCode: statusCode,
                requestMessage: requestMessage,
                cosmosException: cosmosException,
                headers: responseHeaders,
                trace: trace)
        {
            this.CosmosElements = result;
            this.Count = count;
            this.memoryStream = memoryStream;
            this.CosmosSerializationOptions = serializationOptions;
        }

        public int Count { get; }

        public override Stream Content => this.memoryStream?.Value;

        internal virtual IReadOnlyList<CosmosElement> CosmosElements { get; }

        internal virtual CosmosQueryResponseMessageHeaders QueryHeaders => (CosmosQueryResponseMessageHeaders)this.Headers;

        internal virtual CosmosSerializationFormatOptions CosmosSerializationOptions { get; }

        internal bool GetHasMoreResults()
        {
            return !string.IsNullOrEmpty(this.Headers.ContinuationToken);
        }

        internal static QueryResponse CreateSuccess(
            IReadOnlyList<CosmosElement> result,
            int count,
            CosmosQueryResponseMessageHeaders responseHeaders,
            CosmosSerializationFormatOptions serializationOptions,
            ITrace trace)
        {
            if (count < 0)
            {
                throw new ArgumentOutOfRangeException("count must be positive");
            }

            Lazy<MemoryStream> memoryStream = new Lazy<MemoryStream>(() => CosmosElementSerializer.ToStream(
                responseHeaders.ContainerRid,
                result,
                responseHeaders.ResourceType,
                serializationOptions));

            QueryResponse cosmosQueryResponse = new QueryResponse(
               result: result,
               count: count,
               responseHeaders: responseHeaders,
               statusCode: HttpStatusCode.OK,
               cosmosException: null,
               requestMessage: null,
               memoryStream: memoryStream,
               serializationOptions: serializationOptions,
               trace: trace);

            return cosmosQueryResponse;
        }

        internal static QueryResponse CreateFailure(
            CosmosQueryResponseMessageHeaders responseHeaders,
            HttpStatusCode statusCode,
            RequestMessage requestMessage,
            CosmosException cosmosException,
            ITrace trace)
        {
            QueryResponse cosmosQueryResponse = new QueryResponse(
                result: new List<CosmosElement>(),
                count: 0,
                responseHeaders: responseHeaders,
                statusCode: statusCode,
                cosmosException: cosmosException,
                requestMessage: requestMessage,
                memoryStream: null,
                serializationOptions: null,
                trace: trace);

            return cosmosQueryResponse;
        }
#if INTERNAL
#pragma warning restore SA1601 // Partial elements should be documented
#pragma warning restore CS1591 // Missing XML comment for publicly visible type or member
#endif
    }

    /// <summary>
    /// The cosmos query response
    /// </summary>
    /// <typeparam name="T">The type for the query response.</typeparam>
#if INTERNAL
#pragma warning disable CS1591 // Missing XML comment for publicly visible type or member
#pragma warning disable SA1600 // Elements should be documented
    public
#else
    internal
#endif
    class QueryResponse<T> : FeedResponse<T>
    {
        private readonly CosmosSerializerCore serializerCore;
        private readonly CosmosSerializationFormatOptions serializationOptions;
        private readonly IReadOnlyList<T> resource;

        private QueryResponse(
            HttpStatusCode httpStatusCode,
            IReadOnlyList<CosmosElement> cosmosElements,
            CosmosQueryResponseMessageHeaders responseMessageHeaders,
            CosmosDiagnostics diagnostics,
            CosmosSerializerCore serializerCore,
            CosmosSerializationFormatOptions serializationOptions,
            RequestMessage requestMessage)
        {
            this.QueryHeaders = responseMessageHeaders;
            this.Diagnostics = diagnostics;
            this.serializerCore = serializerCore;
            this.serializationOptions = serializationOptions;
            this.StatusCode = httpStatusCode;
            this.resource = CosmosElementSerializer.GetResources<T>(
                cosmosArray: cosmosElements,
                serializerCore: serializerCore);

            // 1/25/2024: The default for request message is plain text
            // for any release after this date, no longer base64 encoded
            this.IndexUtilizationText = ResponseMessage.DecodeIndexMetrics(
                responseMessageHeaders, 
                isBase64Encoded: false);
<<<<<<< HEAD
            
=======

            this.QueryAdviceText = (this.Headers?.QueryAdvice != null)
                ? new Lazy<string>(() =>
                {
                    Query.Core.QueryAdvisor.QueryAdvice.TryCreateFromString(this.Headers.QueryAdvice, out QueryAdvice queryAdvice);
                    return queryAdvice?.ToString();
                })
                : null;

>>>>>>> 4d9da410
            this.RequestMessage = requestMessage;
        }

        public override string ContinuationToken => this.Headers.ContinuationToken;

        public override double RequestCharge => this.Headers.RequestCharge;

        public override Headers Headers => this.QueryHeaders;

        public override HttpStatusCode StatusCode { get; }

        public override CosmosDiagnostics Diagnostics { get; }

        public override int Count => this.resource.Count;

        internal CosmosQueryResponseMessageHeaders QueryHeaders { get; }

        private Lazy<string> IndexUtilizationText { get; }

        public override string IndexMetrics => this.IndexUtilizationText?.Value;

        private Lazy<string> QueryAdviceText { get; }

        internal override string QueryAdvice => this.QueryAdviceText?.Value;

        public override IEnumerator<T> GetEnumerator()
        {
            return this.Resource.GetEnumerator();
        }

        public override IEnumerable<T> Resource => this.resource;

        internal override RequestMessage RequestMessage { get; }

        internal static QueryResponse<TInput> CreateResponse<TInput>(
            QueryResponse cosmosQueryResponse,
            CosmosSerializerCore serializerCore)
        {
            QueryResponse<TInput> queryResponse;
            using (cosmosQueryResponse)
            {
                _ = cosmosQueryResponse.EnsureSuccessStatusCode();

                queryResponse = new QueryResponse<TInput>(
                    httpStatusCode: cosmosQueryResponse.StatusCode,
                    cosmosElements: cosmosQueryResponse.CosmosElements,
                    responseMessageHeaders: cosmosQueryResponse.QueryHeaders,
                    diagnostics: cosmosQueryResponse.Diagnostics,
                    serializerCore: serializerCore,
                    serializationOptions: cosmosQueryResponse.CosmosSerializationOptions,
                    requestMessage: cosmosQueryResponse.RequestMessage);
            }
            return queryResponse;
        }
    }
}<|MERGE_RESOLUTION|>--- conflicted
+++ resolved
@@ -172,9 +172,6 @@
             this.IndexUtilizationText = ResponseMessage.DecodeIndexMetrics(
                 responseMessageHeaders, 
                 isBase64Encoded: false);
-<<<<<<< HEAD
-            
-=======
 
             this.QueryAdviceText = (this.Headers?.QueryAdvice != null)
                 ? new Lazy<string>(() =>
@@ -184,7 +181,6 @@
                 })
                 : null;
 
->>>>>>> 4d9da410
             this.RequestMessage = requestMessage;
         }
 
