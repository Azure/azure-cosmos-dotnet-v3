--- conflicted
+++ resolved
@@ -60,11 +60,7 @@
         /// <value>
         /// The query advice.
         /// </value>
-<<<<<<< HEAD
-        internal virtual string QueryAdvice => null;
-=======
         public virtual string QueryAdvice => null;
->>>>>>> cdd1b1d2
 
         /// <summary>
         /// Request Message for this feed response
