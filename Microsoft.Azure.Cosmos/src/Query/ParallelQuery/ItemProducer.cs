﻿//-----------------------------------------------------------------------
// <copyright file="ItemProducer.cs" company="Microsoft Corporation">
//     Copyright (c) Microsoft Corporation.  All rights reserved.
// </copyright>
//-----------------------------------------------------------------------
namespace Microsoft.Azure.Cosmos.Query
{
    using System;
    using System.Collections.Generic;
    using System.Runtime.ExceptionServices;
    using System.Threading;
    using System.Threading.Tasks;
    using Microsoft.Azure.Cosmos;
    using Microsoft.Azure.Cosmos.Collections.Generic;
    using Microsoft.Azure.Cosmos.CosmosElements;
    using Microsoft.Azure.Documents;

    /// <summary>
    /// The ItemProducer is the base unit of buffering and iterating through documents.
    /// Note that a document producer will let you iterate through documents within the pages of a partition and maintain any state.
    /// In pseudo code this works out to:
    /// for page in partition:
    ///     for document in page:
    ///         yield document
    ///     update_state()
    /// </summary>
    internal sealed class ItemProducer
    {
        /// <summary>
        /// The buffered pages that is thread safe, since the producer and consumer of the queue can be on different threads.
        /// We buffer TryMonad of DoucmentFeedResponse of T, since we want to buffer exceptions,
        /// so that the exception is thrown on the consumer thread (instead of the background producer thread), thus observing the exception.
        /// </summary>
        private readonly AsyncCollection<QueryResponse> bufferedPages;

        /// <summary>
        /// The document producer can only be fetching one page at a time.
        /// Since the fetch function can be called by the execution contexts or the scheduler, we use this semaphore to keep the fetch function thread safe.
        /// </summary>
        private readonly SemaphoreSlim fetchSemaphore;

        /// <summary>
        /// Once a document producer tree finishes fetching document they should call on this function so that the higher level execution context can aggregate the number of documents fetched, the request charge, and the query metrics.
        /// </summary>
        private readonly ProduceAsyncCompleteDelegate produceAsyncCompleteCallback;

        /// <summary>
        /// Keeps track of when a fetch happens and ends to calculate scheduling metrics.
        /// </summary>
        private readonly SchedulingStopwatch fetchSchedulingMetrics;

        /// <summary>
        /// Keeps track of fetch ranges.
        /// </summary>
        private readonly FetchExecutionRangeAccumulator fetchExecutionRangeAccumulator;

        /// <summary>
        /// Equality comparer to determine if you have come across a distinct document according to the sort order.
        /// </summary>
        private readonly IEqualityComparer<CosmosElement> equalityComparer;

        /// <summary>
        /// Over the duration of the life time of a document producer the page size will change, since we have an adaptive page size.
        /// </summary>
        private long pageSize;

        /// <summary>
        /// The current continuation token that the user has read from the document producer tree.
        /// This is used for determining whether there are more results.
        /// </summary>
        private string currentContinuationToken;

        /// <summary>
        /// The current page that is being enumerated.
        /// </summary>
        private IEnumerator<CosmosElement> CurrentPage;

        /// <summary>
        /// The number of items left in the current page, which is used by parallel queries since they need to drain full pages.
        /// </summary>
        private int itemsLeftInCurrentPage;

        /// <summary>
        /// The number of items currently buffered, which is used by the scheduler incase you want to implement give less full document producers a higher priority.
        /// </summary>
        private long bufferedItemCount;

        /// <summary>
        /// Whether or not the document producer has started fetching.
        /// </summary>
        private bool hasStartedFetching;

        /// <summary>
        /// An enumerator is positioned before the first element of the collection and the first call to MoveNextAsync will move the enumerator over the first element of the collection.
        /// This flag keeps track of whether we are in that scenario.
        /// </summary>
        private bool hasInitialized;

        private readonly CosmosQueryContext queryContext;

        private readonly SqlQuerySpec querySpecForInit;

        /// <summary>
        /// Need this flag so that the document producer stops buffering more results after a fatal exception.
        /// </summary>
        private bool hitException;

        /// <summary>
        /// Initializes a new instance of the ItemProducer class.
        /// </summary>
        /// <param name="queryContext">request context</param>
        /// <param name="querySpecForInit">query spec for initialization</param>
        /// <param name="partitionKeyRange">The partition key range.</param>
        /// <param name="produceAsyncCompleteCallback">The callback to call once you are done fetching.</param>
        /// <param name="equalityComparer">The comparer to use to determine whether the producer has seen a new document.</param>
        /// <param name="initialPageSize">The initial page size.</param>
        /// <param name="initialContinuationToken">The initial continuation token.</param>
        public ItemProducer(
            CosmosQueryContext queryContext,
            SqlQuerySpec querySpecForInit,
            PartitionKeyRange partitionKeyRange,
            ProduceAsyncCompleteDelegate produceAsyncCompleteCallback,
            IEqualityComparer<CosmosElement> equalityComparer,
            long initialPageSize = 50,
            string initialContinuationToken = null)
        {
            this.bufferedPages = new AsyncCollection<QueryResponse>();

            // We use a binary semaphore to get the behavior of a mutex,
            // since fetching documents from the backend using a continuation token is a critical section.
            this.fetchSemaphore = new SemaphoreSlim(1, 1);
            if (partitionKeyRange == null)
            {
                throw new ArgumentNullException(nameof(partitionKeyRange));
            }

            if (produceAsyncCompleteCallback == null)
            {
                throw new ArgumentNullException(nameof(produceAsyncCompleteCallback));
            }

            if (equalityComparer == null)
            {
                throw new ArgumentNullException(nameof(equalityComparer));
            }

            this.queryContext = queryContext;
            this.querySpecForInit = querySpecForInit;
            this.PartitionKeyRange = partitionKeyRange;
            this.produceAsyncCompleteCallback = produceAsyncCompleteCallback;
            this.equalityComparer = equalityComparer;
            this.pageSize = initialPageSize;
            this.currentContinuationToken = initialContinuationToken;
            this.BackendContinuationToken = initialContinuationToken;
            this.PreviousContinuationToken = initialContinuationToken;
            if (!string.IsNullOrEmpty(initialContinuationToken))
            {
                this.hasStartedFetching = true;
                this.IsActive = true;
            }

            this.fetchSchedulingMetrics = new SchedulingStopwatch();
            this.fetchSchedulingMetrics.Ready();
            this.fetchExecutionRangeAccumulator = new FetchExecutionRangeAccumulator();

            this.HasMoreResults = true;
        }

        public delegate void ProduceAsyncCompleteDelegate(
            ItemProducer producer,
            int numberOfDocuments,
            double requestCharge,
            QueryMetrics queryMetrics,
            long responseLengthInBytes,
            CancellationToken token);

        /// <summary>
        /// Gets the <see cref="PartitionKeyRange"/> for the partition that this document producer is fetching from.
        /// </summary>
        public PartitionKeyRange PartitionKeyRange
        {
            get;
        }

        /// <summary>
        /// Gets or sets the filter predicate for the document producer that is used by order by execution context.
        /// </summary>
        public string Filter { get; set; }

        /// <summary>
        /// Gets the previous continuation token.
        /// </summary>
        public string PreviousContinuationToken { get; private set; }

        /// <summary>
        /// Gets the backend continuation token.
        /// </summary>
        public string BackendContinuationToken { get; private set; }

        /// <summary>
        /// Gets a value indicating whether the continuation token for this producer needs to be given back as part of the composite continuation token.
        /// </summary>
        public bool IsActive { get; private set; }

        /// <summary>
        /// Gets a value indicating whether this producer is at the beginning of the page.
        /// </summary>
        public bool IsAtBeginningOfPage { get; private set; }

        /// <summary>
        /// Gets a value indicating whether this producer has more results.
        /// </summary>
        public bool HasMoreResults { get; private set; }

        /// <summary>
        /// Gets a value indicating whether this producer has more backend results.
        /// </summary>
        public bool HasMoreBackendResults => this.hasStartedFetching == false
                    || (this.hasStartedFetching == true && !string.IsNullOrEmpty(this.BackendContinuationToken));

        /// <summary>
        /// Gets how many items are left in the current page.
        /// </summary>
        public int ItemsLeftInCurrentPage => this.itemsLeftInCurrentPage;

        /// <summary>
        /// Gets how many documents are buffered in this producer.
        /// </summary>
        public int BufferedItemCount => (int)this.bufferedItemCount;

        /// <summary>
        /// Gets or sets the page size of this producer.
        /// </summary>
        public long PageSize { get; set; }

        /// <summary>
        /// Gets the activity for the last request made by this document producer.
        /// </summary>
        public Guid ActivityId { get; private set; }

        /// <summary>
        /// Gets the current document in this producer.
        /// </summary>
        public CosmosElement Current { get; private set; }

        /// <summary>
        /// A static object representing that the move next operation succeeded, and was able to load the next page
        /// </summary>
        internal static readonly (bool successfullyMovedNext, QueryResponse failureResponse) IsSuccessResponse = (true, null);

        /// <summary>
        /// A static object representing that there is no more pages to load. 
        /// </summary>
        internal static readonly (bool successfullyMovedNext, QueryResponse failureResponse) IsDoneResponse = (false, null);

        /// <summary>
        /// Moves to the next document in the producer.
        /// </summary>
        /// <param name="token">The cancellation token.</param>
        /// <returns>Whether or not we successfully moved to the next document.</returns>
        public async Task<(bool successfullyMovedNext, QueryResponse failureResponse)> MoveNextAsync(CancellationToken token)
        {
            token.ThrowIfCancellationRequested();

            CosmosElement originalCurrent = this.Current;
            (bool successfullyMovedNext, QueryResponse failureResponse) movedNext = await this.MoveNextAsyncImplementation(token);
            if (!movedNext.successfullyMovedNext || (originalCurrent != null && !this.equalityComparer.Equals(originalCurrent, this.Current)))
            {
                this.IsActive = false;
            }

            return movedNext;
        }

        /// <summary>
        /// Buffers more documents if the producer is empty.
        /// </summary>
        /// <param name="token">The cancellation token.</param>
        /// <returns>A task to await on.</returns>
        public async Task BufferMoreIfEmpty(CancellationToken token)
        {
            token.ThrowIfCancellationRequested();

            if (this.bufferedPages.Count == 0)
            {
                await this.BufferMoreDocuments(token);
            }
        }

        /// <summary>
        /// Buffers more documents in the producer.
        /// </summary>
        /// <param name="token">The cancellation token.</param>
        /// <returns>A task to await on.</returns>
        public async Task BufferMoreDocuments(CancellationToken token)
        {
            token.ThrowIfCancellationRequested();

            try
            {
                await this.fetchSemaphore.WaitAsync();
                if (!this.HasMoreBackendResults || this.hitException)
                {
                    // Just NOP
                    return;
                }

                this.fetchSchedulingMetrics.Start();
                this.fetchExecutionRangeAccumulator.BeginFetchRange();
                int pageSize = (int)Math.Min(this.pageSize, int.MaxValue);

                QueryResponse feedResponse = await this.queryContext.ExecuteQueryAsync(
                    this.querySpecForInit,
                    token,
                    requestEnricher: (cosmosRequestMessage) =>
                    {
                        this.PopulatePartitionKeyRangeInfo(cosmosRequestMessage);
                        cosmosRequestMessage.Headers.Add(
                            HttpConstants.HttpHeaders.IsContinuationExpected,
                            this.queryContext.IsContinuationExpected.ToString());
                        QueryRequestOptions.FillContinuationToken(
                            cosmosRequestMessage,
                            this.BackendContinuationToken);
                        QueryRequestOptions.FillMaxItemCount(
                            cosmosRequestMessage,
                            pageSize);
                    });

                this.fetchExecutionRangeAccumulator.EndFetchRange(
                    partitionIdentifier: this.PartitionKeyRange.Id,
                    activityId: feedResponse.Headers.ActivityId,
                    numberOfDocuments: feedResponse.Count,
                    retryCount: -1);

                this.fetchSchedulingMetrics.Stop();
                this.hasStartedFetching = true;
                this.BackendContinuationToken = feedResponse.Headers.Continuation;
                this.ActivityId = Guid.Parse(feedResponse.Headers.ActivityId);
                await this.bufferedPages.AddAsync(feedResponse);
                if (!feedResponse.IsSuccessStatusCode)
                {
                    // set this flag so that people stop trying to buffer more on this producer.
                    this.hitException = true;
                    return;
                }

                Interlocked.Add(ref this.bufferedItemCount, feedResponse.Count);
                QueryMetrics queryMetrics = QueryMetrics.Zero;

                if (feedResponse.Headers[HttpConstants.HttpHeaders.QueryMetrics] != null)
                {
                    queryMetrics = QueryMetrics.CreateFromDelimitedStringAndClientSideMetrics(
                        feedResponse.Headers[HttpConstants.HttpHeaders.QueryMetrics],
                        new ClientSideMetrics(
                            -1,
                            feedResponse.Headers.RequestCharge,
                            this.fetchExecutionRangeAccumulator.GetExecutionRanges(),
                            new List<Tuple<string, SchedulingTimeSpan>>()));
                }

                if (!this.HasMoreBackendResults)
                {
                    queryMetrics = QueryMetrics.CreateWithSchedulingMetrics(
                        queryMetrics: queryMetrics,
                        partitionSchedulingTimeSpans: new List<Tuple<string, SchedulingTimeSpan>>
                        {
                                        new Tuple<string, SchedulingTimeSpan>(
                                            this.PartitionKeyRange.Id,
                                            this.fetchSchedulingMetrics.Elapsed)
                        });
                }

                this.produceAsyncCompleteCallback(
                    this,
                    feedResponse.Count,
                    feedResponse.Headers.RequestCharge,
                    queryMetrics,
                    feedResponse.ResponseLengthBytes,
                    token);

            }
            finally
            {
                this.fetchSchedulingMetrics.Stop();
                this.fetchSemaphore.Release();
            }
        }

        public void Shutdown()
        {
            this.HasMoreResults = false;
        }

        private void PopulatePartitionKeyRangeInfo(CosmosRequestMessage request)
        {
            if (request == null)
            {
                throw new ArgumentNullException(nameof(request));
            }

            if (this.queryContext.ResourceTypeEnum.IsPartitioned())
            {
                // If the request already has the logical partition key,
<<<<<<< HEAD
                // then we shouldn't add the physical partiton key range id.
=======
                // then we shouldn't add the physical partition key range id.
>>>>>>> 2ed419b8

                bool hasPartitionKey = request.Headers.Get(HttpConstants.HttpHeaders.PartitionKey) != null;
                if (!hasPartitionKey)
                {
                    request
                        .ToDocumentServiceRequest()
                        .RouteTo(new PartitionKeyRangeIdentity(
                            this.queryContext.ContainerResourceId,
                            this.PartitionKeyRange.Id));
                }
            }
        }

        /// <summary>
        /// Implementation of move next async.
        /// After this function is called the wrapper function determines if a distinct document has been read and updates the 'IsActive' flag.
        /// </summary>
        /// <param name="token">The cancellation token.</param>
        /// <returns>Whether or not we successfully moved to the next document in the producer.</returns>
        private async Task<(bool successfullyMovedNext, QueryResponse failureResponse)> MoveNextAsyncImplementation(CancellationToken token)
        {
            token.ThrowIfCancellationRequested();

            if (!this.HasMoreResults)
            {
                return ItemProducer.IsDoneResponse;
            }

            await this.BufferMoreIfEmpty(token);

            if (!this.hasInitialized)
            {
                // First time calling move next async so we are just going to call movenextpage to get the ball rolling
                this.hasInitialized = true;
                (bool successfullyMovedNext, QueryResponse failureResponse) response = await this.TryMoveNextPage(token);
                if (!response.successfullyMovedNext)
                {
                    this.HasMoreResults = false;
                }

                return response;
            }

            Interlocked.Decrement(ref this.bufferedItemCount);
            Interlocked.Decrement(ref this.itemsLeftInCurrentPage);
            this.IsAtBeginningOfPage = false;

            // Always try reading from current page first
            if (this.MoveNextDocumentWithinCurrentPage())
            {
                this.Current = this.CurrentPage.Current;
                return ItemProducer.IsSuccessResponse;
            }
            else
            {
                // We might be at a continuation boundary so we need to move to the next page
                (bool successfullyMovedNext, QueryResponse failureResponse) response = await this.TryMoveNextPage(token);
                if (!response.successfullyMovedNext)
                {
                    this.HasMoreResults = false;
                }

                return response;
            }
        }

        /// <summary>
        /// Tries to moved to the next document within the current page that we are reading from.
        /// </summary>
        /// <returns>Whether the operation was successful.</returns>
        private bool MoveNextDocumentWithinCurrentPage()
        {
            if (this.CurrentPage == null || !this.CurrentPage.MoveNext())
            {
                return false;
            }

            this.Current = this.CurrentPage.Current;
            return true;
        }

        /// <summary>
        /// Tries to the move to the next page in the document producer.
        /// </summary>
        /// <param name="token">The cancellation token.</param>
        /// <returns>Whether the operation was successful.</returns>
        private async Task<(bool successfullyMovedNext, QueryResponse failureResponse)> TryMoveNextPage(CancellationToken token)
        {
            token.ThrowIfCancellationRequested();

            if (this.bufferedPages.Count == 0)
            {
                return ItemProducer.IsDoneResponse;
            }

            if (this.ItemsLeftInCurrentPage != 0)
            {
                throw new InvalidOperationException("Tried to move onto the next page before finishing the first page.");
            }

            QueryResponse queryResponse = await this.bufferedPages.TakeAsync(token);
            this.PreviousContinuationToken = this.currentContinuationToken;
            this.currentContinuationToken = queryResponse.Headers.Continuation;
            this.CurrentPage = queryResponse.CosmosElements.GetEnumerator();
            this.itemsLeftInCurrentPage = queryResponse.Count;

            if (!queryResponse.IsSuccessStatusCode)
            {
                return (false, queryResponse);
            }

            if (this.MoveNextDocumentWithinCurrentPage())
            {
                this.IsAtBeginningOfPage = true;
                return ItemProducer.IsSuccessResponse;
            }
            else
            {
                return ItemProducer.IsDoneResponse;
            }
        }
    }
}<|MERGE_RESOLUTION|>--- conflicted
+++ resolved
@@ -401,11 +401,7 @@
             if (this.queryContext.ResourceTypeEnum.IsPartitioned())
             {
                 // If the request already has the logical partition key,
-<<<<<<< HEAD
-                // then we shouldn't add the physical partiton key range id.
-=======
                 // then we shouldn't add the physical partition key range id.
->>>>>>> 2ed419b8
 
                 bool hasPartitionKey = request.Headers.Get(HttpConstants.HttpHeaders.PartitionKey) != null;
                 if (!hasPartitionKey)
