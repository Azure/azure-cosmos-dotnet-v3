﻿//------------------------------------------------------------
// Copyright (c) Microsoft Corporation.  All rights reserved.
//------------------------------------------------------------

namespace Microsoft.Azure.Cosmos.Query
{
    using System;
    using System.Collections.Generic;
    using System.ComponentModel;
    using System.Globalization;
    using System.IO;
    using System.Linq;
    using System.Linq.Expressions;
    using System.Net;
    using System.Text;
    using System.Threading;
    using System.Threading.Tasks;
    using Microsoft.Azure.Cosmos;
    using Microsoft.Azure.Cosmos.Common;
    using Microsoft.Azure.Cosmos.CosmosElements;
    using Microsoft.Azure.Cosmos.Json;
    using Microsoft.Azure.Cosmos.Linq;
    using Microsoft.Azure.Cosmos.Query.Core;
    using Microsoft.Azure.Cosmos.Query.Core.Monads;
    using Microsoft.Azure.Cosmos.Query.Core.QueryPlan;
    using Microsoft.Azure.Cosmos.Routing;
    using Microsoft.Azure.Cosmos.Tracing;
    using Microsoft.Azure.Documents;
    using Microsoft.Azure.Documents.Collections;
    using Microsoft.Azure.Documents.Routing;
    using Newtonsoft.Json;

    internal abstract class DocumentQueryExecutionContextBase : IDocumentQueryExecutionContext
    {
        public static readonly string DefaultSupportedSerializationFormats = string.Join(",", SupportedSerializationFormats.JsonText, SupportedSerializationFormats.CosmosBinary);
        
        public readonly struct InitParams
        {
            public IDocumentQueryClient Client { get; }
            public ResourceType ResourceTypeEnum { get; }
            public Type ResourceType { get; }
            public Expression Expression { get; }
            public FeedOptions FeedOptions { get; }
            public string ResourceLink { get; }
            public bool GetLazyFeedResponse { get; }
            public Guid CorrelatedActivityId { get; }

            public InitParams(
                IDocumentQueryClient client,
                ResourceType resourceTypeEnum,
                Type resourceType,
                Expression expression,
                FeedOptions feedOptions,
                string resourceLink,
                bool getLazyFeedResponse,
                Guid correlatedActivityId)
            {
                if (client == null)
                {
                    throw new ArgumentNullException($"{nameof(client)} can not be null.");
                }

                if (resourceType == null)
                {
                    throw new ArgumentNullException($"{nameof(resourceType)} can not be null.");
                }

                if (expression == null)
                {
                    throw new ArgumentNullException($"{nameof(expression)} can not be null.");
                }

                if (feedOptions == null)
                {
                    throw new ArgumentNullException($"{nameof(feedOptions)} can not be null.");
                }

                if (correlatedActivityId == Guid.Empty)
                {
                    throw new ArgumentException($"{nameof(correlatedActivityId)} can not be empty.");
                }

                this.Client = client;
                this.ResourceTypeEnum = resourceTypeEnum;
                this.ResourceType = resourceType;
                this.Expression = expression;
                this.FeedOptions = feedOptions;
                this.ResourceLink = resourceLink;
                this.GetLazyFeedResponse = getLazyFeedResponse;
                this.CorrelatedActivityId = correlatedActivityId;
            }
        }

        public static readonly DocumentFeedResponse<dynamic> EmptyFeedResponse = new DocumentFeedResponse<dynamic>(
            Enumerable.Empty<dynamic>(),
            Enumerable.Empty<dynamic>().Count(),
            new RequestNameValueCollection());
        protected SqlQuerySpec querySpec;
        private readonly Expression expression;
        private readonly FeedOptions feedOptions;
        private readonly bool getLazyFeedResponse;
        private bool isExpressionEvaluated;
        private DocumentFeedResponse<CosmosElement> lastPage;

        protected DocumentQueryExecutionContextBase(
           InitParams initParams)
        {
            this.Client = initParams.Client;
            this.ResourceTypeEnum = initParams.ResourceTypeEnum;
            this.ResourceType = initParams.ResourceType;
            this.expression = initParams.Expression;
            this.feedOptions = initParams.FeedOptions;
            this.ResourceLink = initParams.ResourceLink;
            this.getLazyFeedResponse = initParams.GetLazyFeedResponse;
            this.CorrelatedActivityId = initParams.CorrelatedActivityId;
            this.isExpressionEvaluated = false;
        }

        public bool ShouldExecuteQueryRequest => this.QuerySpec != null;

        public IDocumentQueryClient Client { get; }

        public Type ResourceType { get; }

        public ResourceType ResourceTypeEnum { get; }

        public string ResourceLink { get; }

        public int? MaxItemCount => this.feedOptions.MaxItemCount;

        protected SqlQuerySpec QuerySpec
        {
            get
            {
                if (!this.isExpressionEvaluated)
                {
                    LinqQueryOperation linqQuery = DocumentQueryEvaluator.Evaluate(this.expression);

                    if (linqQuery.ScalarOperationKind != ScalarOperationKind.None)
                    {
                        throw new NotSupportedException($"This operation does not support the supplied LINQ expression since it involves client side operation : {linqQuery.ScalarOperationKind}");
                    }

                    this.querySpec = linqQuery.SqlQuerySpec;
                    this.isExpressionEvaluated = true;
                }

                return this.querySpec;
            }
        }

        protected PartitionKeyInternal PartitionKeyInternal => this.feedOptions.PartitionKey == null ? null : this.feedOptions.PartitionKey.InternalKey;

        protected int MaxBufferedItemCount => this.feedOptions.MaxBufferedItemCount;

        protected int MaxDegreeOfParallelism => this.feedOptions.MaxDegreeOfParallelism;

        protected string PartitionKeyRangeId => this.feedOptions.PartitionKeyRangeId;

        protected virtual string ContinuationToken => this.lastPage == null ? this.feedOptions.RequestContinuationToken : this.lastPage.ResponseContinuation;

        public virtual bool IsDone => this.lastPage != null && string.IsNullOrEmpty(this.lastPage.ResponseContinuation);

        public Guid CorrelatedActivityId { get; }

        public async Task<PartitionedQueryExecutionInfo> GetPartitionedQueryExecutionInfoAsync(
            PartitionKeyDefinition partitionKeyDefinition,
            Cosmos.VectorEmbeddingPolicy vectorEmbeddingPolicy,
            bool requireFormattableOrderByQuery,
            bool isContinuationExpected,
            bool allowNonValueAggregateQuery,
            bool hasLogicalPartitionKey,
            bool allowDCount,
            Cosmos.GeospatialType geospatialType,
            CancellationToken cancellationToken)
        {
            cancellationToken.ThrowIfCancellationRequested();
            // $ISSUE-felixfan-2016-07-13: We should probably get PartitionedQueryExecutionInfo from Gateway in GatewayMode

            QueryPartitionProvider queryPartitionProvider = await this.Client.GetQueryPartitionProviderAsync();
            TryCatch<PartitionedQueryExecutionInfo> tryGetPartitionedQueryExecutionInfo = queryPartitionProvider.TryGetPartitionedQueryExecutionInfo(
                querySpecJsonString: JsonConvert.SerializeObject(this.QuerySpec),
                partitionKeyDefinition: partitionKeyDefinition,
                vectorEmbeddingPolicy: vectorEmbeddingPolicy,
                requireFormattableOrderByQuery: requireFormattableOrderByQuery,
                isContinuationExpected: isContinuationExpected,
                allowNonValueAggregateQuery: allowNonValueAggregateQuery,
                hasLogicalPartitionKey: hasLogicalPartitionKey,
<<<<<<< HEAD
                allowDCount: allowDCount,
=======
                allowDCount: allowDCount,
                hybridSearchSkipOrderByRewrite: false,
>>>>>>> faaa3a73
                geospatialType: geospatialType,
                useSystemPrefix: false);
            if (!tryGetPartitionedQueryExecutionInfo.Succeeded)
            {
                throw new BadRequestException(tryGetPartitionedQueryExecutionInfo.Exception);
            }

            return tryGetPartitionedQueryExecutionInfo.Result;
        }

        public virtual async Task<DocumentFeedResponse<CosmosElement>> ExecuteNextFeedResponseAsync(CancellationToken cancellationToken)
        {
            if (this.IsDone)
            {
                throw new InvalidOperationException(RMResources.DocumentQueryExecutionContextIsDone);
            }

            this.lastPage = await this.ExecuteInternalAsync(cancellationToken);
            return this.lastPage;
        }

        public FeedOptions GetFeedOptions(string continuationToken)
        {
            FeedOptions options = new FeedOptions(this.feedOptions);
            options.RequestContinuationToken = continuationToken;
            return options;
        }

        public async Task<INameValueCollection> CreateCommonHeadersAsync(FeedOptions feedOptions)
        {
            INameValueCollection requestHeaders = new RequestNameValueCollection();

            Cosmos.ConsistencyLevel defaultConsistencyLevel = (Cosmos.ConsistencyLevel)await this.Client.GetDefaultConsistencyLevelAsync();
            Cosmos.ConsistencyLevel? desiredConsistencyLevel = (Cosmos.ConsistencyLevel?)await this.Client.GetDesiredConsistencyLevelAsync();
            if (!string.IsNullOrEmpty(feedOptions.SessionToken) && !ReplicatedResourceClient.IsReadingFromMaster(this.ResourceTypeEnum, OperationType.ReadFeed))
            {
                if (defaultConsistencyLevel == Cosmos.ConsistencyLevel.Session || (desiredConsistencyLevel.HasValue && desiredConsistencyLevel.Value == Cosmos.ConsistencyLevel.Session))
                {
                    // Query across partitions is not supported today. Master resources (for e.g., database) 
                    // can span across partitions, whereas server resources (viz: collection, document and attachment)
                    // don't span across partitions. Hence, session token returned by one partition should not be used 
                    // when quering resources from another partition. 
                    // Since master resources can span across partitions, don't send session token to the backend.
                    // As master resources are sync replicated, we should always get consistent query result for master resources,
                    // irrespective of the chosen replica.
                    // For server resources, which don't span partitions, specify the session token 
                    // for correct replica to be chosen for servicing the query result.
                    requestHeaders[HttpConstants.HttpHeaders.SessionToken] = feedOptions.SessionToken;
                }
            }

            requestHeaders[HttpConstants.HttpHeaders.Continuation] = feedOptions.RequestContinuationToken;
            requestHeaders[HttpConstants.HttpHeaders.IsQuery] = bool.TrueString;

            // Flow the pageSize only when we are not doing client eval
            if (feedOptions.MaxItemCount.HasValue)
            {
                requestHeaders[HttpConstants.HttpHeaders.PageSize] = feedOptions.MaxItemCount.ToString();
            }

            requestHeaders[HttpConstants.HttpHeaders.EnableCrossPartitionQuery] = feedOptions.EnableCrossPartitionQuery.ToString();

            if (feedOptions.MaxDegreeOfParallelism != 0)
            {
                requestHeaders[HttpConstants.HttpHeaders.ParallelizeCrossPartitionQuery] = bool.TrueString;
            }

            if (this.feedOptions.EnableScanInQuery != null)
            {
                requestHeaders[HttpConstants.HttpHeaders.EnableScanInQuery] = this.feedOptions.EnableScanInQuery.ToString();
            }

            if (this.feedOptions.EmitVerboseTracesInQuery != null)
            {
                requestHeaders[HttpConstants.HttpHeaders.EmitVerboseTracesInQuery] = this.feedOptions.EmitVerboseTracesInQuery.ToString();
            }

            if (this.feedOptions.EnableLowPrecisionOrderBy != null)
            {
                requestHeaders[HttpConstants.HttpHeaders.EnableLowPrecisionOrderBy] = this.feedOptions.EnableLowPrecisionOrderBy.ToString();
            }

            if (!string.IsNullOrEmpty(this.feedOptions.FilterBySchemaResourceId))
            {
                requestHeaders[HttpConstants.HttpHeaders.FilterBySchemaResourceId] = this.feedOptions.FilterBySchemaResourceId;
            }

            if (this.feedOptions.ResponseContinuationTokenLimitInKb != null)
            {
                requestHeaders[HttpConstants.HttpHeaders.ResponseContinuationTokenLimitInKB] = this.feedOptions.ResponseContinuationTokenLimitInKb.ToString();
            }

            if (this.feedOptions.ConsistencyLevel.HasValue)
            {
                await this.Client.EnsureValidOverwriteAsync(
                    (Documents.ConsistencyLevel)feedOptions.ConsistencyLevel.Value,
                    OperationType.ReadFeed,
                    this.ResourceTypeEnum);

                requestHeaders.Set(HttpConstants.HttpHeaders.ConsistencyLevel, this.feedOptions.ConsistencyLevel.Value.ToString());
            }
            else if (desiredConsistencyLevel.HasValue)
            {
                requestHeaders.Set(HttpConstants.HttpHeaders.ConsistencyLevel, desiredConsistencyLevel.Value.ToString());
            }

            if (this.feedOptions.EnumerationDirection.HasValue)
            {
                requestHeaders.Set(HttpConstants.HttpHeaders.EnumerationDirection, this.feedOptions.EnumerationDirection.Value.ToString());
            }

            if (this.feedOptions.ReadFeedKeyType.HasValue)
            {
                requestHeaders.Set(HttpConstants.HttpHeaders.ReadFeedKeyType, this.feedOptions.ReadFeedKeyType.Value.ToString());
            }

            if (this.feedOptions.StartId != null)
            {
                requestHeaders.Set(HttpConstants.HttpHeaders.StartId, this.feedOptions.StartId);
            }

            if (this.feedOptions.EndId != null)
            {
                requestHeaders.Set(HttpConstants.HttpHeaders.EndId, this.feedOptions.EndId);
            }

            if (this.feedOptions.StartEpk != null)
            {
                requestHeaders.Set(HttpConstants.HttpHeaders.StartEpk, this.feedOptions.StartEpk);
            }

            if (this.feedOptions.EndEpk != null)
            {
                requestHeaders.Set(HttpConstants.HttpHeaders.EndEpk, this.feedOptions.EndEpk);
            }

            if (this.feedOptions.PopulateQueryMetrics)
            {
                requestHeaders[HttpConstants.HttpHeaders.PopulateQueryMetrics] = bool.TrueString;
            }

            if (this.feedOptions.ForceQueryScan)
            {
                requestHeaders[HttpConstants.HttpHeaders.ForceQueryScan] = bool.TrueString;
            }

            if (this.feedOptions.MergeStaticId != null)
            {
                requestHeaders.Set(HttpConstants.HttpHeaders.MergeStaticId, this.feedOptions.MergeStaticId);
            }

            requestHeaders[HttpConstants.HttpHeaders.SupportedSerializationFormats] = this.feedOptions.SupportedSerializationFormats?.ToString() ?? DefaultSupportedSerializationFormats;

            return requestHeaders;
        }

        public DocumentServiceRequest CreateDocumentServiceRequest(INameValueCollection requestHeaders, SqlQuerySpec querySpec, PartitionKeyInternal partitionKey)
        {
            DocumentServiceRequest request = this.CreateDocumentServiceRequest(requestHeaders, querySpec);
            this.PopulatePartitionKeyInfo(request, partitionKey);
            request.Properties = this.feedOptions.Properties;
            return request;
        }

        public DocumentServiceRequest CreateDocumentServiceRequest(INameValueCollection requestHeaders, SqlQuerySpec querySpec, PartitionKeyRange targetRange, string collectionRid)
        {
            DocumentServiceRequest request = this.CreateDocumentServiceRequest(requestHeaders, querySpec);

            this.PopulatePartitionKeyRangeInfo(request, targetRange, collectionRid);
            request.Properties = this.feedOptions.Properties;
            return request;
        }

        public async Task<DocumentFeedResponse<CosmosElement>> ExecuteRequestLazyAsync(
    DocumentServiceRequest request,
    IDocumentClientRetryPolicy retryPolicyInstance,
    CancellationToken cancellationToken)
        {
            DocumentServiceResponse documentServiceResponse = await this.ExecuteQueryRequestInternalAsync(
                request,
                retryPolicyInstance,
                cancellationToken);

            return this.GetFeedResponse(request, documentServiceResponse);
        }

        public async Task<DocumentFeedResponse<CosmosElement>> ExecuteRequestAsync(
            DocumentServiceRequest request,
            IDocumentClientRetryPolicy retryPolicyInstance,
            CancellationToken cancellationToken)
        {
            return await (this.ShouldExecuteQueryRequest ?
                this.ExecuteQueryRequestAsync(request, retryPolicyInstance, cancellationToken) :
                this.ExecuteReadFeedRequestAsync(request, retryPolicyInstance, cancellationToken));
        }

        public async Task<DocumentFeedResponse<T>> ExecuteRequestAsync<T>(
            DocumentServiceRequest request,
            IDocumentClientRetryPolicy retryPolicyInstance,
            CancellationToken cancellationToken)
        {
            return await (this.ShouldExecuteQueryRequest ?
                this.ExecuteQueryRequestAsync<T>(request, retryPolicyInstance, cancellationToken) :
                this.ExecuteReadFeedRequestAsync<T>(request, retryPolicyInstance, cancellationToken));
        }

        public async Task<DocumentFeedResponse<CosmosElement>> ExecuteQueryRequestAsync(
            DocumentServiceRequest request,
            IDocumentClientRetryPolicy retryPolicyInstance,
            CancellationToken cancellationToken)
        {
            return this.GetFeedResponse(request, await this.ExecuteQueryRequestInternalAsync(request, retryPolicyInstance, cancellationToken));
        }

        public async Task<DocumentFeedResponse<T>> ExecuteQueryRequestAsync<T>(
            DocumentServiceRequest request,
            IDocumentClientRetryPolicy retryPolicyInstance,
            CancellationToken cancellationToken)
        {
            return this.GetFeedResponse<T>(await this.ExecuteQueryRequestInternalAsync(request, retryPolicyInstance, cancellationToken));
        }

        public async Task<DocumentFeedResponse<CosmosElement>> ExecuteReadFeedRequestAsync(
            DocumentServiceRequest request,
            IDocumentClientRetryPolicy retryPolicyInstance,
            CancellationToken cancellationToken)
        {
            return this.GetFeedResponse(request, await this.Client.ReadFeedAsync(request, retryPolicyInstance, cancellationToken));
        }

        public async Task<DocumentFeedResponse<T>> ExecuteReadFeedRequestAsync<T>(
            DocumentServiceRequest request,
            IDocumentClientRetryPolicy retryPolicyInstance,
            CancellationToken cancellationToken)
        {
            return this.GetFeedResponse<T>(await this.Client.ReadFeedAsync(request, retryPolicyInstance, cancellationToken));
        }

        public void PopulatePartitionKeyRangeInfo(DocumentServiceRequest request, PartitionKeyRange range, string collectionRid)
        {
            if (request == null)
            {
                throw new ArgumentNullException("request");
            }

            if (range == null)
            {
                throw new ArgumentNullException("range");
            }

            if (this.ResourceTypeEnum.IsPartitioned())
            {
                request.RouteTo(new PartitionKeyRangeIdentity(collectionRid, range.Id));
            }
        }

        public async Task<PartitionKeyRange> GetTargetPartitionKeyRangeByIdAsync(string collectionResourceId, string partitionKeyRangeId)
        {
            IRoutingMapProvider routingMapProvider = await this.Client.GetRoutingMapProviderAsync();

            PartitionKeyRange range = await routingMapProvider.TryGetPartitionKeyRangeByIdAsync(collectionResourceId, partitionKeyRangeId, NoOpTrace.Singleton);
            if (range == null && PathsHelper.IsNameBased(this.ResourceLink))
            {
                // Refresh the cache and don't try to reresolve collection as it is not clear what already
                // happened based on previously resolved collection rid.
                // Return NotFoundException this time. Next query will succeed.
                // This can only happen if collection is deleted/created with same name and client was not restarted
                // inbetween.
                CollectionCache collectionCache = await this.Client.GetCollectionCacheAsync();
                collectionCache.Refresh(this.ResourceLink);
            }

            if (range == null)
            {
                throw new NotFoundException($"{DateTime.UtcNow.ToString("o", CultureInfo.InvariantCulture)}: GetTargetPartitionKeyRangeById(collectionResourceId:{collectionResourceId}, partitionKeyRangeId: {partitionKeyRangeId}) failed due to stale cache");
            }

            return range;
        }

        internal Task<List<PartitionKeyRange>> GetTargetPartitionKeyRangesByEpkStringAsync(string collectionResourceId, string effectivePartitionKeyString)
        {
            return this.GetTargetPartitionKeyRangesAsync(collectionResourceId,
                new List<Range<string>>
                {
                    Range<string>.GetPointRange(effectivePartitionKeyString)
                });
        }

        internal async Task<List<PartitionKeyRange>> GetTargetPartitionKeyRangesAsync(string collectionResourceId, List<Range<string>> providedRanges)
        {
            if (string.IsNullOrEmpty(nameof(collectionResourceId)))
            {
                throw new ArgumentNullException();
            }

            if (providedRanges == null || !providedRanges.Any())
            {
                throw new ArgumentNullException(nameof(providedRanges));
            }

            IRoutingMapProvider routingMapProvider = await this.Client.GetRoutingMapProviderAsync();

            List<PartitionKeyRange> ranges = await routingMapProvider.TryGetOverlappingRangesAsync(collectionResourceId, providedRanges, NoOpTrace.Singleton);
            if (ranges == null && PathsHelper.IsNameBased(this.ResourceLink))
            {
                // Refresh the cache and don't try to re-resolve collection as it is not clear what already
                // happened based on previously resolved collection rid.
                // Return NotFoundException this time. Next query will succeed.
                // This can only happen if collection is deleted/created with same name and client was not restarted
                // in between.
                CollectionCache collectionCache = await this.Client.GetCollectionCacheAsync();
                collectionCache.Refresh(this.ResourceLink);
            }

            if (ranges == null)
            {
                throw new NotFoundException($"{DateTime.UtcNow.ToString("o", CultureInfo.InvariantCulture)}: GetTargetPartitionKeyRanges(collectionResourceId:{collectionResourceId}, providedRanges: {string.Join(",", providedRanges)} failed due to stale cache");
            }

            return ranges;
        }

        public abstract void Dispose();

        protected abstract Task<DocumentFeedResponse<CosmosElement>> ExecuteInternalAsync(CancellationToken cancellationToken);

        protected async Task<List<PartitionKeyRange>> GetReplacementRangesAsync(PartitionKeyRange targetRange, string collectionRid)
        {
            IRoutingMapProvider routingMapProvider = await this.Client.GetRoutingMapProviderAsync();
            List<PartitionKeyRange> replacementRanges = (await routingMapProvider.TryGetOverlappingRangesAsync(collectionRid, targetRange.ToRange(), NoOpTrace.Singleton, forceRefresh: true)).ToList();
            string replaceMinInclusive = replacementRanges.First().MinInclusive;
            string replaceMaxExclusive = replacementRanges.Last().MaxExclusive;
            if (!replaceMinInclusive.Equals(targetRange.MinInclusive, StringComparison.Ordinal) || !replaceMaxExclusive.Equals(targetRange.MaxExclusive, StringComparison.Ordinal))
            {
                throw new InternalServerErrorException(string.Format(
                    CultureInfo.InvariantCulture,
                    "Target range and Replacement range has mismatched min/max. Target range: [{0}, {1}). Replacement range: [{2}, {3}).",
                    targetRange.MinInclusive,
                    targetRange.MaxExclusive,
                    replaceMinInclusive,
                    replaceMaxExclusive));
            }

            return replacementRanges;
        }

        protected bool NeedPartitionKeyRangeCacheRefresh(DocumentClientException ex)
        {
            return ex.StatusCode == (HttpStatusCode)StatusCodes.Gone && ex.GetSubStatus() == SubStatusCodes.PartitionKeyRangeGone;
        }

        private async Task<DocumentServiceResponse> ExecuteQueryRequestInternalAsync(
            DocumentServiceRequest request,
            IDocumentClientRetryPolicy retryPolicyInstance,
            CancellationToken cancellationToken)
        {
            try
            {
                return await this.Client.ExecuteQueryAsync(request, retryPolicyInstance, cancellationToken);
            }
            finally
            {
                request.Body.Position = 0;
            }
        }

        private DocumentServiceRequest CreateDocumentServiceRequest(INameValueCollection requestHeaders, SqlQuerySpec querySpec)
        {
            DocumentServiceRequest request = querySpec != null ?
                this.CreateQueryDocumentServiceRequest(requestHeaders, querySpec) :
                this.CreateReadFeedDocumentServiceRequest(requestHeaders);

            if (this.feedOptions.JsonSerializerSettings != null)
            {
                request.SerializerSettings = this.feedOptions.JsonSerializerSettings;
            }

            return request;
        }

        private DocumentServiceRequest CreateQueryDocumentServiceRequest(INameValueCollection requestHeaders, SqlQuerySpec querySpec)
        {
            DocumentServiceRequest executeQueryRequest;

            string queryText;
            switch (this.Client.QueryCompatibilityMode)
            {
                case QueryCompatibilityMode.SqlQuery:
                    if (querySpec.Parameters != null && querySpec.Parameters.Count > 0)
                    {
                        throw new ArgumentException(
                            string.Format(CultureInfo.InvariantCulture, "Unsupported argument in query compatibility mode '{0}'", this.Client.QueryCompatibilityMode),
                            "querySpec.Parameters");
                    }

                    executeQueryRequest = DocumentServiceRequest.Create(
                        OperationType.SqlQuery,
                        this.ResourceTypeEnum,
                        this.ResourceLink,
                        AuthorizationTokenType.PrimaryMasterKey,
                        requestHeaders);

                    executeQueryRequest.Headers[HttpConstants.HttpHeaders.ContentType] = RuntimeConstants.MediaTypes.SQL;
                    queryText = querySpec.QueryText;
                    break;

                case QueryCompatibilityMode.Default:
                case QueryCompatibilityMode.Query:
                default:
                    executeQueryRequest = DocumentServiceRequest.Create(
                        OperationType.Query,
                        this.ResourceTypeEnum,
                        this.ResourceLink,
                        AuthorizationTokenType.PrimaryMasterKey,
                        requestHeaders);

                    executeQueryRequest.Headers[HttpConstants.HttpHeaders.ContentType] = RuntimeConstants.MediaTypes.QueryJson;
                    queryText = JsonConvert.SerializeObject(querySpec);
                    break;
            }

            executeQueryRequest.Body = new MemoryStream(Encoding.UTF8.GetBytes(queryText));
            return executeQueryRequest;
        }

        private DocumentServiceRequest CreateReadFeedDocumentServiceRequest(INameValueCollection requestHeaders)
        {
            if (this.ResourceTypeEnum == Microsoft.Azure.Documents.ResourceType.Database
                || this.ResourceTypeEnum == Microsoft.Azure.Documents.ResourceType.Offer
                || this.ResourceTypeEnum == Microsoft.Azure.Documents.ResourceType.Snapshot)
            {
                return DocumentServiceRequest.Create(
                    OperationType.ReadFeed,
                    null,
                    this.ResourceTypeEnum,
                    AuthorizationTokenType.PrimaryMasterKey,
                    requestHeaders);
            }
            else
            {
                return DocumentServiceRequest.Create(
                   OperationType.ReadFeed,
                   this.ResourceTypeEnum,
                   this.ResourceLink,
                   AuthorizationTokenType.PrimaryMasterKey,
                   requestHeaders);
            }
        }

        private void PopulatePartitionKeyInfo(DocumentServiceRequest request, PartitionKeyInternal partitionKey)
        {
            if (request == null)
            {
                throw new ArgumentNullException("request");
            }

            if (this.ResourceTypeEnum.IsPartitioned())
            {
                if (partitionKey != null)
                {
                    request.Headers[HttpConstants.HttpHeaders.PartitionKey] = partitionKey.ToJsonString();
                }
            }
        }

        private DocumentFeedResponse<T> GetFeedResponse<T>(DocumentServiceResponse response)
        {
            long responseLengthBytes = response.ResponseBody.CanSeek ? response.ResponseBody.Length : 0;
            IEnumerable<T> responseFeed = response.GetQueryResponse<T>(this.ResourceType, this.getLazyFeedResponse, out int itemCount);

            return new DocumentFeedResponse<T>(responseFeed, itemCount, response.Headers, response.RequestStats, responseLengthBytes);
        }

        private DocumentFeedResponse<CosmosElement> GetFeedResponse(
                   DocumentServiceRequest documentServiceRequest,
                   DocumentServiceResponse documentServiceResponse)
        {
            // Execute the callback an each element of the page
            // For example just could get a response like this
            // {
            //    "_rid": "qHVdAImeKAQ=",
            //    "Documents": [{
            //        "id": "03230",
            //        "_rid": "qHVdAImeKAQBAAAAAAAAAA==",
            //        "_self": "dbs\/qHVdAA==\/colls\/qHVdAImeKAQ=\/docs\/qHVdAImeKAQBAAAAAAAAAA==\/",
            //        "_etag": "\"410000b0-0000-0000-0000-597916b00000\"",
            //        "_attachments": "attachments\/",
            //        "_ts": 1501107886
            //    }],
            //    "_count": 1
            // }
            // And you should execute the callback on each document in "Documents".
            MemoryStream memoryStream = new MemoryStream();
            documentServiceResponse.ResponseBody.CopyTo(memoryStream);
            long responseLengthBytes = memoryStream.Length;

            ReadOnlyMemory<byte> content;
            if (memoryStream.TryGetBuffer(out ArraySegment<byte> buffer))
            {
                content = buffer;
            }
            else
            {
                content = memoryStream.ToArray();
            }
            IJsonNavigator jsonNavigator = JsonNavigator.Create(content);

            string resourceName = this.GetRootNodeName(documentServiceRequest.ResourceType);

            if (!jsonNavigator.TryGetObjectProperty(
                jsonNavigator.GetRootNode(),
                resourceName,
                out ObjectProperty objectProperty))
            {
                throw new InvalidOperationException($"Response Body Contract was violated. QueryResponse did not have property: {resourceName}");
            }

            IJsonNavigatorNode cosmosElements = objectProperty.ValueNode;
            if (!(CosmosElement.Dispatch(
                jsonNavigator,
                cosmosElements) is CosmosArray cosmosArray))
            {
                throw new InvalidOperationException($"QueryResponse did not have an array of : {resourceName}");
            }

            int itemCount = cosmosArray.Count;
            return new DocumentFeedResponse<CosmosElement>(
                cosmosArray,
                itemCount,
                documentServiceResponse.Headers,
                documentServiceResponse.RequestStats,
                responseLengthBytes);
        }

        private string GetRootNodeName(ResourceType resourceType)
        {
            switch (resourceType)
            {
                case Documents.ResourceType.Collection:
                    return "DocumentCollections";
                default:
                    return resourceType.ToResourceTypeString() + "s";
            }
        }
    }
}<|MERGE_RESOLUTION|>--- conflicted
+++ resolved
@@ -164,7 +164,7 @@
         public Guid CorrelatedActivityId { get; }
 
         public async Task<PartitionedQueryExecutionInfo> GetPartitionedQueryExecutionInfoAsync(
-            PartitionKeyDefinition partitionKeyDefinition,
+            PartitionKeyDefinition partitionKeyDefinition,
             Cosmos.VectorEmbeddingPolicy vectorEmbeddingPolicy,
             bool requireFormattableOrderByQuery,
             bool isContinuationExpected,
@@ -180,18 +180,14 @@
             QueryPartitionProvider queryPartitionProvider = await this.Client.GetQueryPartitionProviderAsync();
             TryCatch<PartitionedQueryExecutionInfo> tryGetPartitionedQueryExecutionInfo = queryPartitionProvider.TryGetPartitionedQueryExecutionInfo(
                 querySpecJsonString: JsonConvert.SerializeObject(this.QuerySpec),
-                partitionKeyDefinition: partitionKeyDefinition,
+                partitionKeyDefinition: partitionKeyDefinition,
                 vectorEmbeddingPolicy: vectorEmbeddingPolicy,
                 requireFormattableOrderByQuery: requireFormattableOrderByQuery,
                 isContinuationExpected: isContinuationExpected,
                 allowNonValueAggregateQuery: allowNonValueAggregateQuery,
                 hasLogicalPartitionKey: hasLogicalPartitionKey,
-<<<<<<< HEAD
-                allowDCount: allowDCount,
-=======
-                allowDCount: allowDCount,
+                allowDCount: allowDCount,
                 hybridSearchSkipOrderByRewrite: false,
->>>>>>> faaa3a73
                 geospatialType: geospatialType,
                 useSystemPrefix: false);
             if (!tryGetPartitionedQueryExecutionInfo.Succeeded)
