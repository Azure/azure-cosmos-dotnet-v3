--- conflicted
+++ resolved
@@ -177,22 +177,14 @@
             int initialPageSize = initParams.InitialPageSize;
             if (queryInfo.HasGroupBy)
             {
-<<<<<<< HEAD
-                // Optimization since the client will wait till it gets every grouping anyways.
-=======
                 // The query will block until all groupings are gathered so we might as well speed up the process.
->>>>>>> f0e0fdf9
                 initParams = new CosmosCrossPartitionQueryExecutionContext.CrossPartitionInitParams(
                     sqlQuerySpec: initParams.SqlQuerySpec,
                     collectionRid: initParams.CollectionRid,
                     partitionedQueryExecutionInfo: initParams.PartitionedQueryExecutionInfo,
                     partitionKeyRanges: initParams.PartitionKeyRanges,
                     initialPageSize: int.MaxValue,
-<<<<<<< HEAD
-                    maxConcurrency: int.MaxValue,
-=======
                     maxConcurrency: initParams.MaxConcurrency,
->>>>>>> f0e0fdf9
                     maxItemCount: int.MaxValue,
                     maxBufferedItemCount: initParams.MaxBufferedItemCount);
             }
@@ -250,10 +242,7 @@
                 createComponentFunc = async (continuationToken) =>
                 {
                     return await AggregateDocumentQueryExecutionComponent.CreateAsync(
-<<<<<<< HEAD
-=======
                         executionEnvironment,
->>>>>>> f0e0fdf9
                         queryClient,
                         queryInfo.Aggregates,
                         queryInfo.GroupByAliasToAggregateType,
