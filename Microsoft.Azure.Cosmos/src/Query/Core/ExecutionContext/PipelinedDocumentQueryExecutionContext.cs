//------------------------------------------------------------
// Copyright (c) Microsoft Corporation.  All rights reserved.
//------------------------------------------------------------

namespace Microsoft.Azure.Cosmos.Query.Core.ExecutionContext
{
    using System;
    using System.Threading;
    using System.Threading.Tasks;
    using Microsoft.Azure.Cosmos;
    using Microsoft.Azure.Cosmos.CosmosElements;
    using Microsoft.Azure.Cosmos.Json;
    using Microsoft.Azure.Cosmos.Query.Core.ContinuationTokens;
    using Microsoft.Azure.Cosmos.Query.Core.ExecutionComponent;
    using Microsoft.Azure.Cosmos.Query.Core.ExecutionComponent.Aggregate;
    using Microsoft.Azure.Cosmos.Query.Core.ExecutionComponent.Distinct;
    using Microsoft.Azure.Cosmos.Query.Core.ExecutionComponent.GroupBy;
    using Microsoft.Azure.Cosmos.Query.Core.ExecutionComponent.SkipTake;
    using Microsoft.Azure.Cosmos.Query.Core.ExecutionContext.ItemProducers;
    using Microsoft.Azure.Cosmos.Query.Core.ExecutionContext.OrderBy;
    using Microsoft.Azure.Cosmos.Query.Core.ExecutionContext.Parallel;
    using Microsoft.Azure.Cosmos.Query.Core.Monads;
    using Microsoft.Azure.Cosmos.Query.Core.QueryClient;
    using Microsoft.Azure.Cosmos.Query.Core.QueryPlan;
    using Microsoft.Azure.Documents.Collections;

    /// <summary>
    /// You can imagine the pipeline to be a directed acyclic graph where documents flow from multiple sources (the partitions) to a single sink (the client who calls on ExecuteNextAsync()).
    /// The pipeline will consist of individual implementations of <see cref="CosmosQueryExecutionContext"/>. 
    /// Every member of the pipeline has a source of documents (another member of the pipeline or an actual partition),
    /// a method of draining documents (DrainAsync()) from said source, and a flag for whether that member of the pipeline is completely drained.
    /// <para>
    /// The following is a diagram of the pipeline:
    ///     +--------------------------+    +--------------------------+    +--------------------------+
    ///     |                          |    |                          |    |                          |
    ///     | Document Producer Tree 0 |    | Document Producer Tree 1 |    | Document Producer Tree N |
    ///     |                          |    |                          |    |                          |
    ///     +--------------------------+    +--------------------------+    +--------------------------+
    ///                   |                               |                               |           
    ///                    \                              |                              /
    ///                     \                             |                             /
    ///                      +---------------------------------------------------------+
    ///                      |                                                         |
    ///                      |   Parallel / Order By Document Query Execution Context  |
    ///                      |                                                         |
    ///                      +---------------------------------------------------------+
    ///                                                   |
    ///                                                   |
    ///                                                   |
    ///                         +---------------------------------------------------+
    ///                         |                                                   |
    ///                         |    Aggregate Document Query Execution Component   |
    ///                         |                                                   |
    ///                         +---------------------------------------------------+
    ///                                                   |
    ///                                                   |
    ///                                                   |
    ///                             +------------------------------------------+
    ///                             |                                          |
    ///                             |  Top Document Query Execution Component  |
    ///                             |                                          |
    ///                             +------------------------------------------+
    ///                                                   |
    ///                                                   |
    ///                                                   |
    ///                                    +-----------------------------+
    ///                                    |                             |
    ///                                    |            Client           |
    ///                                    |                             |
    ///                                    +-----------------------------+
    /// </para>    
    /// <para>
    /// This class is responsible for constructing the pipelined described.
    /// Note that the pipeline will always have one of <see cref="CosmosOrderByItemQueryExecutionContext"/> or <see cref="CosmosParallelItemQueryExecutionContext"/>,
    /// which both derive from <see cref="CosmosCrossPartitionQueryExecutionContext"/> as these are top level execution contexts.
    /// These top level execution contexts have <see cref="ItemProducerTree"/> that are responsible for hitting the backend
    /// and will optionally feed into <see cref="AggregateDocumentQueryExecutionComponent"/> and <see cref="TakeDocumentQueryExecutionComponent"/>.
    /// How these components are picked is based on <see cref="PartitionedQueryExecutionInfo"/>,
    /// which is a serialized form of this class and serves as a blueprint for construction.
    /// </para>
    /// <para>
    /// Once the pipeline is constructed the client(sink of the graph) calls ExecuteNextAsync() which calls on DrainAsync(),
    /// which by definition grabs documents from the parent component of the pipeline.
    /// This bubbles down until you reach a component that has a DocumentProducer that fetches a document from the backend.
    /// </para>
    /// </summary>
    internal sealed class PipelinedDocumentQueryExecutionContext : CosmosQueryExecutionContext
    {
        /// <summary>
        /// The root level component that all calls will be forwarded to.
        /// </summary>
        private readonly IDocumentQueryExecutionComponent component;

        /// <summary>
        /// The actual page size to drain.
        /// </summary>
        private readonly int actualPageSize;

        /// <summary>
        /// Initializes a new instance of the PipelinedDocumentQueryExecutionContext class.
        /// </summary>
        /// <param name="component">The root level component that all calls will be forwarded to.</param>
        /// <param name="actualPageSize">The actual page size to drain.</param>
        private PipelinedDocumentQueryExecutionContext(
            IDocumentQueryExecutionComponent component,
            int actualPageSize)
        {
            this.component = component ?? throw new ArgumentNullException($"{nameof(component)} can not be null.");
            this.actualPageSize = (actualPageSize < 0) ? throw new ArgumentOutOfRangeException($"{nameof(actualPageSize)} can not be negative.") : actualPageSize;
        }

        /// <summary>
        /// Gets a value indicating whether this execution context is done draining documents.
        /// </summary>
        public override bool IsDone
        {
            get
            {
                return this.component.IsDone;
            }
        }

        public override bool TryGetContinuationToken(out string state)
        {
            return this.component.TryGetContinuationToken(out state);
        }

        public override void SerializeState(IJsonWriter jsonWriter)
        {
            if (jsonWriter == null)
            {
                throw new ArgumentNullException(nameof(jsonWriter));
            }

            this.component.SerializeState(jsonWriter);
        }

        public static async Task<TryCatch<CosmosQueryExecutionContext>> TryCreateAsync(
            ExecutionEnvironment executionEnvironment,
            CosmosQueryContext queryContext,
            CosmosCrossPartitionQueryExecutionContext.CrossPartitionInitParams initParams,
            RequestContinuationToken requestContinuationToken,
            CancellationToken cancellationToken)
        {
            if (queryContext == null)
            {
                throw new ArgumentNullException(nameof(initParams));
            }

            cancellationToken.ThrowIfCancellationRequested();

            QueryInfo queryInfo = initParams.PartitionedQueryExecutionInfo.QueryInfo;

            int initialPageSize = initParams.InitialPageSize;
            if (queryInfo.HasGroupBy)
            {
                // The query will block until all groupings are gathered so we might as well speed up the process.
                initParams = new CosmosCrossPartitionQueryExecutionContext.CrossPartitionInitParams(
                    sqlQuerySpec: initParams.SqlQuerySpec,
                    collectionRid: initParams.CollectionRid,
                    partitionedQueryExecutionInfo: initParams.PartitionedQueryExecutionInfo,
                    partitionKeyRanges: initParams.PartitionKeyRanges,
                    initialPageSize: int.MaxValue,
                    maxConcurrency: initParams.MaxConcurrency,
                    maxItemCount: int.MaxValue,
                    maxBufferedItemCount: initParams.MaxBufferedItemCount,
                    returnResultsInDeterministicOrder: true,
                    testSettings: initParams.TestSettings);
            }

<<<<<<< HEAD
            async Task<TryCatch<IDocumentQueryExecutionComponent>> tryCreateOrderByComponentAsync(RequestContinuationToken continuationToken)
=======
            Task<TryCatch<IDocumentQueryExecutionComponent>> tryCreateOrderByComponentAsync(string continuationToken)
>>>>>>> 63f4799b
            {
                return CosmosOrderByItemQueryExecutionContext.TryCreateAsync(
                    queryContext,
                    initParams,
                    continuationToken,
                    cancellationToken);
            }

<<<<<<< HEAD
            async Task<TryCatch<IDocumentQueryExecutionComponent>> tryCreateParallelComponentAsync(RequestContinuationToken continuationToken)
=======
            Task<TryCatch<IDocumentQueryExecutionComponent>> tryCreateParallelComponentAsync(string continuationToken)
>>>>>>> 63f4799b
            {
                return CosmosParallelItemQueryExecutionContext.TryCreateAsync(
                    queryContext,
                    initParams,
                    continuationToken,
                    cancellationToken);
            }

            Func<RequestContinuationToken, Task<TryCatch<IDocumentQueryExecutionComponent>>> tryCreatePipelineAsync;
            if (queryInfo.HasOrderBy)
            {
                tryCreatePipelineAsync = tryCreateOrderByComponentAsync;
            }
            else
            {
                tryCreatePipelineAsync = tryCreateParallelComponentAsync;
            }

            if (queryInfo.HasAggregates && !queryInfo.HasGroupBy)
            {
                Func<RequestContinuationToken, Task<TryCatch<IDocumentQueryExecutionComponent>>> tryCreateSourceAsync = tryCreatePipelineAsync;
                tryCreatePipelineAsync = async (continuationToken) =>
                {
                    return await AggregateDocumentQueryExecutionComponent.TryCreateAsync(
                        executionEnvironment,
                        queryInfo.Aggregates,
                        queryInfo.GroupByAliasToAggregateType,
                        queryInfo.GroupByAliases,
                        queryInfo.HasSelectValue,
                        continuationToken,
                        tryCreateSourceAsync);
                };
            }

            if (queryInfo.HasDistinct)
            {
                Func<RequestContinuationToken, Task<TryCatch<IDocumentQueryExecutionComponent>>> tryCreateSourceAsync = tryCreatePipelineAsync;
                tryCreatePipelineAsync = async (continuationToken) =>
                {
                    return await DistinctDocumentQueryExecutionComponent.TryCreateAsync(
                        executionEnvironment,
                        continuationToken,
                        tryCreateSourceAsync,
                        queryInfo.DistinctType);
                };
            }

            if (queryInfo.HasGroupBy)
            {
                Func<RequestContinuationToken, Task<TryCatch<IDocumentQueryExecutionComponent>>> tryCreateSourceAsync = tryCreatePipelineAsync;
                tryCreatePipelineAsync = async (continuationToken) =>
                {
                    return await GroupByDocumentQueryExecutionComponent.TryCreateAsync(
                        executionEnvironment,
                        continuationToken,
                        tryCreateSourceAsync,
                        queryInfo.GroupByAliasToAggregateType,
                        queryInfo.GroupByAliases,
                        queryInfo.HasSelectValue);
                };
            }

            if (queryInfo.HasOffset)
            {
                Func<RequestContinuationToken, Task<TryCatch<IDocumentQueryExecutionComponent>>> tryCreateSourceAsync = tryCreatePipelineAsync;
                tryCreatePipelineAsync = async (continuationToken) =>
                {
                    return await SkipDocumentQueryExecutionComponent.TryCreateAsync(
                        executionEnvironment,
                        queryInfo.Offset.Value,
                        continuationToken,
                        tryCreateSourceAsync);
                };
            }

            if (queryInfo.HasLimit)
            {
                Func<RequestContinuationToken, Task<TryCatch<IDocumentQueryExecutionComponent>>> tryCreateSourceAsync = tryCreatePipelineAsync;
                tryCreatePipelineAsync = async (continuationToken) =>
                {
                    return await TakeDocumentQueryExecutionComponent.TryCreateLimitDocumentQueryExecutionComponentAsync(
                        executionEnvironment,
                        queryInfo.Limit.Value,
                        continuationToken,
                        tryCreateSourceAsync);
                };
            }

            if (queryInfo.HasTop)
            {
                Func<RequestContinuationToken, Task<TryCatch<IDocumentQueryExecutionComponent>>> tryCreateSourceAsync = tryCreatePipelineAsync;
                tryCreatePipelineAsync = async (continuationToken) =>
                {
                    return await TakeDocumentQueryExecutionComponent.TryCreateTopDocumentQueryExecutionComponentAsync(
                        executionEnvironment,
                        queryInfo.Top.Value,
                        continuationToken,
                        tryCreateSourceAsync);
                };
            }

            return (await tryCreatePipelineAsync(requestContinuationToken))
                .Try<CosmosQueryExecutionContext>((source) => new PipelinedDocumentQueryExecutionContext(source, initialPageSize));
        }

        /// <summary>
        /// Disposes of this context.
        /// </summary>
        public override void Dispose()
        {
            this.component.Dispose();
        }

        /// <summary>
        /// Gets the next page of results from this context.
        /// </summary>
        /// <param name="token">The cancellation token.</param>
        /// <returns>A task to await on that in turn returns a DoucmentFeedResponse of results.</returns>
        public async Task<DocumentFeedResponse<CosmosElement>> ExecuteNextFeedResponseAsync(CancellationToken token)
        {
            QueryResponseCore feedResponse = await this.ExecuteNextAsync(token);
            return new DocumentFeedResponse<CosmosElement>(
                result: feedResponse.CosmosElements,
                count: feedResponse.CosmosElements.Count,
                responseHeaders: new DictionaryNameValueCollection(),
                useETagAsContinuation: false,
                queryMetrics: null,
                requestStats: null,
                disallowContinuationTokenMessage: feedResponse.DisallowContinuationTokenMessage,
                responseLengthBytes: feedResponse.ResponseLengthBytes);
        }

        /// <summary>
        /// Gets the next page of results from this context.
        /// </summary>
        /// <param name="token">The cancellation token.</param>
        /// <returns>A task to await on that in turn returns a DoucmentFeedResponse of results.</returns>
        public override async Task<QueryResponseCore> ExecuteNextAsync(CancellationToken token)
        {
            try
            {
                QueryResponseCore queryResponse = await this.component.DrainAsync(this.actualPageSize, token);
                if (!queryResponse.IsSuccess)
                {
                    this.component.Stop();
                    return queryResponse;
                }

                string updatedContinuationToken;
                if (queryResponse.DisallowContinuationTokenMessage == null)
                {
                    if (queryResponse.ContinuationToken != null)
                    {
                        updatedContinuationToken = new PipelineContinuationTokenV0(queryResponse.ContinuationToken).ToString();
                    }
                    else
                    {
                        updatedContinuationToken = null;
                    }
                }
                else
                {
                    updatedContinuationToken = null;
                }

                return QueryResponseCore.CreateSuccess(
                    result: queryResponse.CosmosElements,
                    continuationToken: updatedContinuationToken,
                    disallowContinuationTokenMessage: queryResponse.DisallowContinuationTokenMessage,
                    activityId: queryResponse.ActivityId,
                    requestCharge: queryResponse.RequestCharge,
                    diagnostics: queryResponse.Diagnostics,
                    responseLengthBytes: queryResponse.ResponseLengthBytes);
            }
            catch (Exception)
            {
                this.component.Stop();
                throw;
            }
        }
    }
}<|MERGE_RESOLUTION|>--- conflicted
+++ resolved
@@ -168,11 +168,7 @@
                     testSettings: initParams.TestSettings);
             }
 
-<<<<<<< HEAD
-            async Task<TryCatch<IDocumentQueryExecutionComponent>> tryCreateOrderByComponentAsync(RequestContinuationToken continuationToken)
-=======
-            Task<TryCatch<IDocumentQueryExecutionComponent>> tryCreateOrderByComponentAsync(string continuationToken)
->>>>>>> 63f4799b
+            Task<TryCatch<IDocumentQueryExecutionComponent>> tryCreateOrderByComponentAsync(RequestContinuationToken continuationToken)
             {
                 return CosmosOrderByItemQueryExecutionContext.TryCreateAsync(
                     queryContext,
@@ -181,11 +177,7 @@
                     cancellationToken);
             }
 
-<<<<<<< HEAD
-            async Task<TryCatch<IDocumentQueryExecutionComponent>> tryCreateParallelComponentAsync(RequestContinuationToken continuationToken)
-=======
-            Task<TryCatch<IDocumentQueryExecutionComponent>> tryCreateParallelComponentAsync(string continuationToken)
->>>>>>> 63f4799b
+            Task<TryCatch<IDocumentQueryExecutionComponent>> tryCreateParallelComponentAsync(RequestContinuationToken continuationToken)
             {
                 return CosmosParallelItemQueryExecutionContext.TryCreateAsync(
                     queryContext,
