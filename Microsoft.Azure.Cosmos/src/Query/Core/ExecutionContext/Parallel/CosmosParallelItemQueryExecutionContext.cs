--- conflicted
+++ resolved
@@ -108,7 +108,6 @@
             }
         }
 
-<<<<<<< HEAD
         public override void SerializeState(IJsonWriter jsonWriter)
         {
             if (jsonWriter == null)
@@ -139,18 +138,7 @@
             }
         }
 
-        public static async Task<TryCatch<CosmosParallelItemQueryExecutionContext>> TryCreateAsync(
-=======
-        /// <summary>
-        /// Tries to create a <see cref="CosmosParallelItemQueryExecutionContext"/>.
-        /// </summary>
-        /// <param name="queryContext">The query context.</param>
-        /// <param name="initParams">The init params</param>
-        /// <param name="requestContinuationToken">The request continuation token.</param>
-        /// <param name="cancellationToken">The cancellation token.</param>
-        /// <returns><see cref="TryCatch{IDocumentQueryExecutionComponent}"/></returns>
         public static async Task<TryCatch<IDocumentQueryExecutionComponent>> TryCreateAsync(
->>>>>>> 63f4799b
             CosmosQueryContext queryContext,
             CosmosCrossPartitionQueryExecutionContext.CrossPartitionInitParams initParams,
             RequestContinuationToken requestContinuationToken,
