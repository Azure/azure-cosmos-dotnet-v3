﻿//------------------------------------------------------------
// Copyright (c) Microsoft Corporation.  All rights reserved.
//------------------------------------------------------------
namespace Microsoft.Azure.Cosmos.Query.Core.ExecutionContext
{
    using System;
    using System.Collections.Generic;
    using System.Diagnostics;
    using System.Threading;
    using System.Threading.Tasks;
<<<<<<< HEAD
=======
    using Microsoft.Azure.Cosmos;
    using Microsoft.Azure.Cosmos.Query.Core;
>>>>>>> ded8eebc
    using Microsoft.Azure.Cosmos.Query.Core.ContinuationTokens;
    using Microsoft.Azure.Cosmos.Query.Core.Monads;

    internal static class CosmosQueryExecutionContextFactory
    {
        private const string InternalPartitionKeyDefinitionProperty = "x-ms-query-partitionkey-definition";
        private const int PageSizeFactorForTop = 5;

        public static CosmosQueryExecutionContext Create(
            CosmosQueryContext cosmosQueryContext,
            InputParameters inputParameters)
        {
            if (cosmosQueryContext == null)
            {
                throw new ArgumentNullException(nameof(cosmosQueryContext));
            }

            if (inputParameters == null)
            {
                throw new ArgumentNullException(nameof(inputParameters));
            }

            CosmosQueryExecutionContextWithNameCacheStaleRetry cosmosQueryExecutionContextWithNameCacheStaleRetry = new CosmosQueryExecutionContextWithNameCacheStaleRetry(
                cosmosQueryContext: cosmosQueryContext,
                cosmosQueryExecutionContextFactory: () =>
                {
                    // Query Iterator requires that the creation of the query context is defered until the user calls ReadNextAsync
                    AsyncLazy<TryCatch<CosmosQueryExecutionContext>> lazyTryCreateCosmosQueryExecutionContext = new AsyncLazy<TryCatch<CosmosQueryExecutionContext>>(valueFactory: (innerCancellationToken) =>
                    {
<<<<<<< HEAD
                        innerCancellationToken.ThrowIfCancellationRequested();
                        return CosmosQueryExecutionContextFactory.TryCreateCoreContextAsync(
                            cosmosQueryContext,
                            inputParameters,
                            innerCancellationToken);
                    });
                    LazyCosmosQueryExecutionContext lazyCosmosQueryExecutionContext = new LazyCosmosQueryExecutionContext(lazyTryCreateCosmosQueryExecutionContext);
                    return lazyCosmosQueryExecutionContext;
                });

            return cosmosQueryExecutionContextWithNameCacheStaleRetry;
=======
                        TryCatch<CosmosQueryExecutionContext> tryCreateItemQueryExecutionContext = await this.TryCreateItemQueryExecutionContextAsync(cancellationToken);
                        if (!tryCreateItemQueryExecutionContext.Succeeded)
                        {
                            return QueryResponseFactory.CreateFromException(tryCreateItemQueryExecutionContext.Exception);
                        }

                        this.innerExecutionContext = tryCreateItemQueryExecutionContext.Result;
                        isFirstExecute = true;
                    }

                    response = await this.innerExecutionContext.ExecuteNextAsync(cancellationToken);

                    if (response.IsSuccess)
                    {
                        break;
                    }

                    if (isFirstExecute
                        && (response.StatusCode == HttpStatusCode.Gone)
                        && (response.SubStatusCode == Documents.SubStatusCodes.NameCacheIsStale))
                    {
                        await this.CosmosQueryContext.QueryClient.ForceRefreshCollectionCacheAsync(
                            this.CosmosQueryContext.ResourceLink.OriginalString,
                            cancellationToken);
                        TryCatch<CosmosQueryExecutionContext> tryCreateItemQueryExecutionContext = await this.TryCreateItemQueryExecutionContextAsync(cancellationToken);
                        if (!tryCreateItemQueryExecutionContext.Succeeded)
                        {
                            return QueryResponseFactory.CreateFromException(tryCreateItemQueryExecutionContext.Exception);
                        }

                        this.innerExecutionContext = tryCreateItemQueryExecutionContext.Result;
                        isFirstExecute = false;
                    }
                    else
                    {
                        break;
                    }
                }

                if (!response.IsSuccess)
                {
                    this.responseMessageException = response;
                }

                return response;
            }
            catch (Exception e)
            {
                this.exception = e;
                this.Dispose();
                throw;
            }
>>>>>>> ded8eebc
        }

        private static async Task<TryCatch<CosmosQueryExecutionContext>> TryCreateCoreContextAsync(
            CosmosQueryContext cosmosQueryContext,
            InputParameters inputParameters,
            CancellationToken cancellationToken)
        {
            // Try to parse the continuation token.
            string continuationToken = inputParameters.InitialUserContinuationToken;
            PartitionedQueryExecutionInfo queryPlanFromContinuationToken = inputParameters.PartitionedQueryExecutionInfo;
            if (continuationToken != null)
            {
                if (!PipelineContinuationToken.TryParse(
                    continuationToken,
                    out PipelineContinuationToken pipelineContinuationToken))
                {
                    return TryCatch<CosmosQueryExecutionContext>.FromException(
                        new MalformedContinuationTokenException(
                            $"Malformed {nameof(PipelineContinuationToken)}: {continuationToken}."));
                }

                if (PipelineContinuationToken.IsTokenFromTheFuture(pipelineContinuationToken))
                {
                    return TryCatch<CosmosQueryExecutionContext>.FromException(
                        new MalformedContinuationTokenException(
                            $"{nameof(PipelineContinuationToken)} Continuation token is from a newer version of the SDK. " +
                            $"Upgrade the SDK to avoid this issue." +
                            $"{continuationToken}."));
                }

                if (!PipelineContinuationToken.TryConvertToLatest(
                    pipelineContinuationToken,
                    out PipelineContinuationTokenV1_1 latestVersionPipelineContinuationToken))
                {
                    return TryCatch<CosmosQueryExecutionContext>.FromException(
                        new MalformedContinuationTokenException(
                            $"{nameof(PipelineContinuationToken)}: '{continuationToken}' is no longer supported."));
                }

                continuationToken = latestVersionPipelineContinuationToken.SourceContinuationToken;
                if (latestVersionPipelineContinuationToken.QueryPlan != null)
                {
                    queryPlanFromContinuationToken = latestVersionPipelineContinuationToken.QueryPlan;
                }
            }

            CosmosQueryClient cosmosQueryClient = cosmosQueryContext.QueryClient;
            ContainerQueryProperties containerQueryProperties = await cosmosQueryClient.GetCachedContainerQueryPropertiesAsync(
                cosmosQueryContext.ResourceLink,
                inputParameters.PartitionKey,
                cancellationToken);
            cosmosQueryContext.ContainerResourceId = containerQueryProperties.ResourceId;

            PartitionedQueryExecutionInfo partitionedQueryExecutionInfo;
            if (queryPlanFromContinuationToken != null)
            {
                partitionedQueryExecutionInfo = queryPlanFromContinuationToken;
            }
            else
            {
                if (cosmosQueryContext.QueryClient.ByPassQueryParsing())
                {
                    // For non-Windows platforms(like Linux and OSX) in .NET Core SDK, we cannot use ServiceInterop, so need to bypass in that case.
                    // We are also now bypassing this for 32 bit host process running even on Windows as there are many 32 bit apps that will not work without this
                    partitionedQueryExecutionInfo = await QueryPlanRetriever.GetQueryPlanThroughGatewayAsync(
                        cosmosQueryContext.QueryClient,
                        inputParameters.SqlQuerySpec,
                        cosmosQueryContext.ResourceLink,
                        cancellationToken);
                }
                else
                {
                    //todo:elasticcollections this may rely on information from collection cache which is outdated
                    //if collection is deleted/created with same name.
                    //need to make it not rely on information from collection cache.
                    Documents.PartitionKeyDefinition partitionKeyDefinition;
                    if ((inputParameters.Properties != null)
                        && inputParameters.Properties.TryGetValue(InternalPartitionKeyDefinitionProperty, out object partitionKeyDefinitionObject))
                    {
                        if (partitionKeyDefinitionObject is Documents.PartitionKeyDefinition definition)
                        {
                            partitionKeyDefinition = definition;
                        }
                        else
                        {
                            throw new ArgumentException(
                                "partitionkeydefinition has invalid type",
                                nameof(partitionKeyDefinitionObject));
                        }
                    }
                    else
                    {
                        partitionKeyDefinition = containerQueryProperties.PartitionKeyDefinition;
                    }

                    partitionedQueryExecutionInfo = await QueryPlanRetriever.GetQueryPlanWithServiceInteropAsync(
                        cosmosQueryContext.QueryClient,
                        inputParameters.SqlQuerySpec,
                        partitionKeyDefinition,
                        inputParameters.PartitionKey != null,
                        cancellationToken);
                }
            }

            return await TryCreateFromPartitionedQuerExecutionInfoAsync(
                partitionedQueryExecutionInfo,
                containerQueryProperties,
                cosmosQueryContext,
                inputParameters,
                cancellationToken);
        }

        public static async Task<TryCatch<CosmosQueryExecutionContext>> TryCreateFromPartitionedQuerExecutionInfoAsync(
        PartitionedQueryExecutionInfo partitionedQueryExecutionInfo,
        ContainerQueryProperties containerQueryProperties,
        CosmosQueryContext cosmosQueryContext,
        InputParameters inputParameters,
        CancellationToken cancellationToken)
        {
            cancellationToken.ThrowIfCancellationRequested();

            List<Documents.PartitionKeyRange> targetRanges = await CosmosQueryExecutionContextFactory.GetTargetPartitionKeyRangesAsync(
                   cosmosQueryContext.QueryClient,
                   cosmosQueryContext.ResourceLink.OriginalString,
                   partitionedQueryExecutionInfo,
                   containerQueryProperties,
                   inputParameters.Properties);

            if (!string.IsNullOrEmpty(partitionedQueryExecutionInfo.QueryInfo.RewrittenQuery))
            {
                // We need pass down the rewritten query.
                SqlQuerySpec rewrittenQuerySpec = new SqlQuerySpec()
                {
                    QueryText = partitionedQueryExecutionInfo.QueryInfo.RewrittenQuery,
                    Parameters = inputParameters.SqlQuerySpec.Parameters
                };

                inputParameters = new InputParameters(
                    rewrittenQuerySpec,
                    inputParameters.InitialUserContinuationToken,
                    inputParameters.MaxConcurrency,
                    inputParameters.MaxItemCount,
                    inputParameters.MaxBufferedItemCount,
                    inputParameters.PartitionKey,
                    inputParameters.Properties,
                    inputParameters.PartitionedQueryExecutionInfo,
                    inputParameters.ExecutionEnvironment);
            }

            return await CosmosQueryExecutionContextFactory.TryCreateSpecializedDocumentQueryExecutionContextAsync(
                cosmosQueryContext,
                inputParameters,
                partitionedQueryExecutionInfo,
                targetRanges,
                containerQueryProperties.ResourceId,
                cancellationToken);
        }

        private static async Task<TryCatch<CosmosQueryExecutionContext>> TryCreateSpecializedDocumentQueryExecutionContextAsync(
            CosmosQueryContext cosmosQueryContext,
            InputParameters inputParameters,
            PartitionedQueryExecutionInfo partitionedQueryExecutionInfo,
            List<Documents.PartitionKeyRange> targetRanges,
            string collectionRid,
            CancellationToken cancellationToken)
        {
<<<<<<< HEAD
=======
            if (!string.IsNullOrEmpty(partitionedQueryExecutionInfo.QueryInfo?.RewrittenQuery))
            {
                inputParameters.SqlQuerySpec = new SqlQuerySpec(
                    partitionedQueryExecutionInfo.QueryInfo.RewrittenQuery,
                    inputParameters.SqlQuerySpec.Parameters);
            }

            // Figure out the optimal page size.
            long initialPageSize = inputParameters.MaxItemCount.GetValueOrDefault(ParallelQueryConfig.GetConfig().ClientInternalPageSize);

            if (initialPageSize < -1 || initialPageSize == 0)
            {
                return TryCatch<CosmosQueryExecutionContext>.FromException(
                    new MalformedContinuationTokenException($"Invalid MaxItemCount {initialPageSize}"));
            }

>>>>>>> ded8eebc
            QueryInfo queryInfo = partitionedQueryExecutionInfo.QueryInfo;

            bool getLazyFeedResponse = queryInfo.HasTop;

            // We need to compute the optimal initial page size for order-by queries
            long optimalPageSize = inputParameters.MaxItemCount;
            if (queryInfo.HasOrderBy)
            {
                int top;
                if (queryInfo.HasTop && (top = partitionedQueryExecutionInfo.QueryInfo.Top.Value) > 0)
                {
                    // All partitions should initially fetch about 1/nth of the top value.
                    long pageSizeWithTop = (long)Math.Min(
                        Math.Ceiling(top / (double)targetRanges.Count) * CosmosQueryExecutionContextFactory.PageSizeFactorForTop,
                        top);

                    optimalPageSize = Math.Min(pageSizeWithTop, optimalPageSize);
                }
                else if (cosmosQueryContext.IsContinuationExpected)
                {
                    optimalPageSize = (long)Math.Min(
                        Math.Ceiling(optimalPageSize / (double)targetRanges.Count) * CosmosQueryExecutionContextFactory.PageSizeFactorForTop,
                        optimalPageSize);
                }
            }

            Debug.Assert(
                (optimalPageSize > 0) && (optimalPageSize <= int.MaxValue),
                $"Invalid MaxItemCount {optimalPageSize}");

            CosmosCrossPartitionQueryExecutionContext.CrossPartitionInitParams initParams = new CosmosCrossPartitionQueryExecutionContext.CrossPartitionInitParams(
                sqlQuerySpec: inputParameters.SqlQuerySpec,
                collectionRid: collectionRid,
                partitionedQueryExecutionInfo: partitionedQueryExecutionInfo,
                partitionKeyRanges: targetRanges,
                initialPageSize: (int)optimalPageSize,
                maxConcurrency: inputParameters.MaxConcurrency,
                maxItemCount: inputParameters.MaxItemCount,
                maxBufferedItemCount: inputParameters.MaxBufferedItemCount);

            return await PipelinedDocumentQueryExecutionContext.TryCreateAsync(
                inputParameters.ExecutionEnvironment,
                cosmosQueryContext,
                initParams,
                inputParameters.InitialUserContinuationToken,
                cancellationToken);
        }

        /// <summary>
        /// Gets the list of partition key ranges. 
        /// 1. Check partition key range id
        /// 2. Check Partition key
        /// 3. Check the effective partition key
        /// 4. Get the range from the PartitionedQueryExecutionInfo
        /// </summary>
        internal static async Task<List<Documents.PartitionKeyRange>> GetTargetPartitionKeyRangesAsync(
            CosmosQueryClient queryClient,
            string resourceLink,
            PartitionedQueryExecutionInfo partitionedQueryExecutionInfo,
            ContainerQueryProperties containerQueryProperties,
            IReadOnlyDictionary<string, object> properties)
        {
            List<Documents.PartitionKeyRange> targetRanges;
            if (containerQueryProperties.EffectivePartitionKeyString != null)
            {
                targetRanges = await queryClient.GetTargetPartitionKeyRangesByEpkStringAsync(
                    resourceLink,
                    containerQueryProperties.ResourceId,
                    containerQueryProperties.EffectivePartitionKeyString);
            }
            else if (TryGetEpkProperty(properties, out string effectivePartitionKeyString))
            {
                targetRanges = await queryClient.GetTargetPartitionKeyRangesByEpkStringAsync(
                    resourceLink,
                    containerQueryProperties.ResourceId,
                    effectivePartitionKeyString);
            }
            else
            {
                targetRanges = await queryClient.GetTargetPartitionKeyRangesAsync(
                    resourceLink,
                    containerQueryProperties.ResourceId,
                    partitionedQueryExecutionInfo.QueryRanges);
            }

            return targetRanges;
        }

        private static bool TryGetEpkProperty(
            IReadOnlyDictionary<string, object> properties,
            out string effectivePartitionKeyString)
        {
            if (properties != null
                && properties.TryGetValue(
                   Documents.WFConstants.BackendHeaders.EffectivePartitionKeyString,
                   out object effectivePartitionKeyStringObject))
            {
                effectivePartitionKeyString = effectivePartitionKeyStringObject as string;
                if (string.IsNullOrEmpty(effectivePartitionKeyString))
                {
                    throw new ArgumentOutOfRangeException(nameof(effectivePartitionKeyString));
                }

                return true;
            }

            effectivePartitionKeyString = null;
            return false;
        }

        public sealed class InputParameters
        {
            private const int DefaultMaxConcurrency = 0;
            private const int DefaultMaxItemCount = 1000;
            private const int DefaultMaxBufferedItemCount = 1000;
            private const ExecutionEnvironment DefaultExecutionEnvironment = ExecutionEnvironment.Client;

            public InputParameters(
                SqlQuerySpec sqlQuerySpec,
                string initialUserContinuationToken,
                int? maxConcurrency,
                int? maxItemCount,
                int? maxBufferedItemCount,
                PartitionKey? partitionKey,
                IReadOnlyDictionary<string, object> properties,
                PartitionedQueryExecutionInfo partitionedQueryExecutionInfo,
                ExecutionEnvironment? executionEnvironment)
            {
                if (sqlQuerySpec == null)
                {
                    throw new ArgumentNullException(nameof(sqlQuerySpec));
                }

                this.SqlQuerySpec = sqlQuerySpec;
                this.InitialUserContinuationToken = initialUserContinuationToken;

                int resolvedMaxConcurrency = maxConcurrency.GetValueOrDefault(InputParameters.DefaultMaxConcurrency);
                if (resolvedMaxConcurrency < 0)
                {
                    resolvedMaxConcurrency = int.MaxValue;
                }
                this.MaxConcurrency = resolvedMaxConcurrency;

                int resolvedMaxItemCount = maxItemCount.GetValueOrDefault(InputParameters.DefaultMaxItemCount);
                if (resolvedMaxItemCount < 0)
                {
                    resolvedMaxItemCount = int.MaxValue;
                }
                this.MaxItemCount = resolvedMaxItemCount;

                int resolvedMaxBufferedItemCount = maxBufferedItemCount.GetValueOrDefault(InputParameters.DefaultMaxBufferedItemCount);
                if (resolvedMaxBufferedItemCount < 0)
                {
                    resolvedMaxBufferedItemCount = int.MaxValue;
                }
                this.MaxBufferedItemCount = resolvedMaxBufferedItemCount;

                this.PartitionKey = partitionKey;
                this.Properties = properties;
                this.PartitionedQueryExecutionInfo = partitionedQueryExecutionInfo;

                ExecutionEnvironment resolvedExecutionEnvironment = executionEnvironment.GetValueOrDefault(InputParameters.DefaultExecutionEnvironment);
                this.ExecutionEnvironment = resolvedExecutionEnvironment;
            }

            public SqlQuerySpec SqlQuerySpec { get; }
            public string InitialUserContinuationToken { get; }
            public int MaxConcurrency { get; }
            public int MaxItemCount { get; }
            public int MaxBufferedItemCount { get; }
            public PartitionKey? PartitionKey { get; }
            public IReadOnlyDictionary<string, object> Properties { get; }
            public PartitionedQueryExecutionInfo PartitionedQueryExecutionInfo { get; }
            public ExecutionEnvironment ExecutionEnvironment { get; }
        }
    }
}<|MERGE_RESOLUTION|>--- conflicted
+++ resolved
@@ -8,11 +8,8 @@
     using System.Diagnostics;
     using System.Threading;
     using System.Threading.Tasks;
-<<<<<<< HEAD
-=======
     using Microsoft.Azure.Cosmos;
     using Microsoft.Azure.Cosmos.Query.Core;
->>>>>>> ded8eebc
     using Microsoft.Azure.Cosmos.Query.Core.ContinuationTokens;
     using Microsoft.Azure.Cosmos.Query.Core.Monads;
 
@@ -42,7 +39,6 @@
                     // Query Iterator requires that the creation of the query context is defered until the user calls ReadNextAsync
                     AsyncLazy<TryCatch<CosmosQueryExecutionContext>> lazyTryCreateCosmosQueryExecutionContext = new AsyncLazy<TryCatch<CosmosQueryExecutionContext>>(valueFactory: (innerCancellationToken) =>
                     {
-<<<<<<< HEAD
                         innerCancellationToken.ThrowIfCancellationRequested();
                         return CosmosQueryExecutionContextFactory.TryCreateCoreContextAsync(
                             cosmosQueryContext,
@@ -54,60 +50,6 @@
                 });
 
             return cosmosQueryExecutionContextWithNameCacheStaleRetry;
-=======
-                        TryCatch<CosmosQueryExecutionContext> tryCreateItemQueryExecutionContext = await this.TryCreateItemQueryExecutionContextAsync(cancellationToken);
-                        if (!tryCreateItemQueryExecutionContext.Succeeded)
-                        {
-                            return QueryResponseFactory.CreateFromException(tryCreateItemQueryExecutionContext.Exception);
-                        }
-
-                        this.innerExecutionContext = tryCreateItemQueryExecutionContext.Result;
-                        isFirstExecute = true;
-                    }
-
-                    response = await this.innerExecutionContext.ExecuteNextAsync(cancellationToken);
-
-                    if (response.IsSuccess)
-                    {
-                        break;
-                    }
-
-                    if (isFirstExecute
-                        && (response.StatusCode == HttpStatusCode.Gone)
-                        && (response.SubStatusCode == Documents.SubStatusCodes.NameCacheIsStale))
-                    {
-                        await this.CosmosQueryContext.QueryClient.ForceRefreshCollectionCacheAsync(
-                            this.CosmosQueryContext.ResourceLink.OriginalString,
-                            cancellationToken);
-                        TryCatch<CosmosQueryExecutionContext> tryCreateItemQueryExecutionContext = await this.TryCreateItemQueryExecutionContextAsync(cancellationToken);
-                        if (!tryCreateItemQueryExecutionContext.Succeeded)
-                        {
-                            return QueryResponseFactory.CreateFromException(tryCreateItemQueryExecutionContext.Exception);
-                        }
-
-                        this.innerExecutionContext = tryCreateItemQueryExecutionContext.Result;
-                        isFirstExecute = false;
-                    }
-                    else
-                    {
-                        break;
-                    }
-                }
-
-                if (!response.IsSuccess)
-                {
-                    this.responseMessageException = response;
-                }
-
-                return response;
-            }
-            catch (Exception e)
-            {
-                this.exception = e;
-                this.Dispose();
-                throw;
-            }
->>>>>>> ded8eebc
         }
 
         private static async Task<TryCatch<CosmosQueryExecutionContext>> TryCreateCoreContextAsync(
@@ -274,25 +216,6 @@
             string collectionRid,
             CancellationToken cancellationToken)
         {
-<<<<<<< HEAD
-=======
-            if (!string.IsNullOrEmpty(partitionedQueryExecutionInfo.QueryInfo?.RewrittenQuery))
-            {
-                inputParameters.SqlQuerySpec = new SqlQuerySpec(
-                    partitionedQueryExecutionInfo.QueryInfo.RewrittenQuery,
-                    inputParameters.SqlQuerySpec.Parameters);
-            }
-
-            // Figure out the optimal page size.
-            long initialPageSize = inputParameters.MaxItemCount.GetValueOrDefault(ParallelQueryConfig.GetConfig().ClientInternalPageSize);
-
-            if (initialPageSize < -1 || initialPageSize == 0)
-            {
-                return TryCatch<CosmosQueryExecutionContext>.FromException(
-                    new MalformedContinuationTokenException($"Invalid MaxItemCount {initialPageSize}"));
-            }
-
->>>>>>> ded8eebc
             QueryInfo queryInfo = partitionedQueryExecutionInfo.QueryInfo;
 
             bool getLazyFeedResponse = queryInfo.HasTop;
