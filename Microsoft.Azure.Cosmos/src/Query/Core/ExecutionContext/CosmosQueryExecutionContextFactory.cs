﻿//------------------------------------------------------------
// Copyright (c) Microsoft Corporation.  All rights reserved.
//------------------------------------------------------------
namespace Microsoft.Azure.Cosmos.Query
{
    using System;
    using System.Collections.Generic;
    using System.Diagnostics;
    using System.Globalization;
    using System.Net;
    using System.Threading;
    using System.Threading.Tasks;
    using Microsoft.Azure.Cosmos;
<<<<<<< HEAD
    using Microsoft.Azure.Cosmos.Query.Core.ContinuationTokens;
=======
>>>>>>> c6345fd9
    using Microsoft.Azure.Cosmos.Query.Core.ExecutionContext;
    using Microsoft.Azure.Cosmos.Query.ParallelQuery;

    /// <summary>
    /// Factory class for creating the appropriate DocumentQueryExecutionContext for the provided type of query.
    /// </summary>
    internal sealed class CosmosQueryExecutionContextFactory : CosmosQueryExecutionContext
    {
        internal const string InternalPartitionKeyDefinitionProperty = "x-ms-query-partitionkey-definition";
        private const int PageSizeFactorForTop = 5;

        internal readonly CosmosQueryContext CosmosQueryContext;
        private InputParameters inputParameters;
        private CosmosQueryExecutionContext innerExecutionContext;

        /// <summary>
        /// Store the failed response
        /// </summary>
        private QueryResponseCore? responseMessageException;

        /// <summary>
        /// Store any exception thrown
        /// </summary>
        private Exception exception;

        /// <summary>
        /// The query plan that will be embeded in the continuation token.
        /// </summary>
        private PartitionedQueryExecutionInfo partitionedQueryExecutionInfo;

        public CosmosQueryExecutionContextFactory(
            CosmosQueryContext cosmosQueryContext,
            InputParameters inputParameters)
        {
            if (cosmosQueryContext == null)
            {
                throw new ArgumentNullException(nameof(cosmosQueryContext));
            }

            this.CosmosQueryContext = cosmosQueryContext;
            this.inputParameters = inputParameters;

            // Swapping out negative values in feedOptions for int.MaxValue
            if (this.inputParameters.MaxBufferedItemCount.HasValue && this.inputParameters.MaxBufferedItemCount < 0)
            {
                this.inputParameters.MaxBufferedItemCount = int.MaxValue;
            }

            if (this.inputParameters.MaxConcurrency.HasValue && this.inputParameters.MaxConcurrency < 0)
            {
                this.inputParameters.MaxConcurrency = int.MaxValue;
            }

            if (this.inputParameters.MaxItemCount.HasValue && this.inputParameters.MaxItemCount < 0)
            {
                this.inputParameters.MaxItemCount = int.MaxValue;
            }
        }

        public override bool IsDone
        {
            get
            {
                // No more results if an exception is hit
                if (this.responseMessageException != null || this.exception != null)
                {
                    return true;
                }

                return this.innerExecutionContext != null ? this.innerExecutionContext.IsDone : false;
            }
        }

        public override async Task<QueryResponseCore> ExecuteNextAsync(CancellationToken cancellationToken)
        {
            if (this.responseMessageException != null)
            {
                return this.responseMessageException.Value;
            }

            if (this.exception != null)
            {
                throw this.exception;
            }

            try
            {
                bool isFirstExecute = false;
                QueryResponseCore response;
                while (true)
                {
                    // The retry policy handles the scenario when the name cache is stale. If the cache is stale the entire 
                    // execute context has incorrect values and should be recreated. This should only be done for the first 
                    // execution. If results have already been pulled an error should be returned to the user since it's 
                    // not possible to combine query results from multiple containers.
                    if (this.innerExecutionContext == null)
                    {
                        this.innerExecutionContext = await this.CreateItemQueryExecutionContextAsync(cancellationToken);
                        isFirstExecute = true;
                    }

                    response = await this.innerExecutionContext.ExecuteNextAsync(cancellationToken);

                    if (response.IsSuccess)
                    {
                        break;
                    }

                    if (isFirstExecute && response.StatusCode == HttpStatusCode.Gone && response.SubStatusCode == Documents.SubStatusCodes.NameCacheIsStale)
                    {
                        await this.CosmosQueryContext.QueryClient.ForceRefreshCollectionCacheAsync(
                            this.CosmosQueryContext.ResourceLink.OriginalString,
                            cancellationToken);
                        this.innerExecutionContext = await this.CreateItemQueryExecutionContextAsync(cancellationToken);
                        isFirstExecute = false;
                    }
                    else
                    {
                        break;
                    }
                }

                if (!response.IsSuccess)
                {
                    this.responseMessageException = response;
                }
                else
                {
                    response = QueryResponseCore.CreateSuccess(
                        result: response.CosmosElements,
                        continuationToken: response.ContinuationToken,
                        disallowContinuationTokenMessage: response.DisallowContinuationTokenMessage,
                        activityId: response.ActivityId,
                        requestCharge: response.RequestCharge,
                        diagnostics: response.diagnostics,
                        responseLengthBytes: response.ResponseLengthBytes);
                }

                return response;
            }
            catch (Exception e)
            {
                this.exception = e;
                this.Dispose();
                throw;
            }
        }

        public override bool TryGetContinuationToken(out string continuationToken)
        {
            if (this.innerExecutionContext.IsDone)
            {
                continuationToken = null;
                return true;
            }

            if (!this.innerExecutionContext.TryGetContinuationToken(out string innerContinuationToken))
            {
                continuationToken = null;
                return false;
            }

            PipelineContinuationTokenV1_1 pipelineContinuationToken = new PipelineContinuationTokenV1_1(
                this.partitionedQueryExecutionInfo,
                innerContinuationToken);

            continuationToken = pipelineContinuationToken.ToString();
            return true;
        }

        private async Task<CosmosQueryExecutionContext> CreateItemQueryExecutionContextAsync(
            CancellationToken cancellationToken)
        {
            cancellationToken.ThrowIfCancellationRequested();

            string continuationToken = this.inputParameters.InitialUserContinuationToken;
            if (this.inputParameters.InitialUserContinuationToken != null)
            {
                if (!PipelineContinuationToken.TryParse(
                    continuationToken,
                    out PipelineContinuationToken pipelineContinuationToken))
                {
                    throw this.CosmosQueryContext.QueryClient.CreateBadRequestException(
                        $"Malformed {nameof(PipelineContinuationToken)}: {continuationToken}.");
                }

                if (PipelineContinuationToken.IsTokenFromTheFuture(pipelineContinuationToken))
                {
                    throw this.CosmosQueryContext.QueryClient.CreateBadRequestException(
                        $"{nameof(PipelineContinuationToken)} Continuation token is from a newer version of the SDK. Upgrade the SDK to avoid this issue.\n {continuationToken}.");
                }

                if (!PipelineContinuationToken.TryConvertToLatest(
                    pipelineContinuationToken,
                    out PipelineContinuationTokenV1_1 latestVersionPipelineContinuationToken))
                {
                    throw this.CosmosQueryContext.QueryClient.CreateBadRequestException(
                        $"{nameof(PipelineContinuationToken)}: '{continuationToken}' is no longer supported.");
                }

                continuationToken = latestVersionPipelineContinuationToken.SourceContinuationToken;

                this.inputParameters.InitialUserContinuationToken = continuationToken;
                if (latestVersionPipelineContinuationToken.QueryPlan != null)
                {
                    this.inputParameters.PartitionedQueryExecutionInfo = latestVersionPipelineContinuationToken.QueryPlan;
                }
            }

            CosmosQueryClient cosmosQueryClient = this.CosmosQueryContext.QueryClient;
            ContainerQueryProperties containerQueryProperties = await cosmosQueryClient.GetCachedContainerQueryPropertiesAsync(
                this.CosmosQueryContext.ResourceLink,
                this.inputParameters.PartitionKey,
                cancellationToken);
            this.CosmosQueryContext.ContainerResourceId = containerQueryProperties.ResourceId;

            PartitionedQueryExecutionInfo partitionedQueryExecutionInfo;
            if (this.inputParameters.PartitionedQueryExecutionInfo != null)
            {
                partitionedQueryExecutionInfo = this.inputParameters.PartitionedQueryExecutionInfo;
            }
            else
            {
                if (this.CosmosQueryContext.QueryClient.ByPassQueryParsing())
                {
                    // For non-Windows platforms(like Linux and OSX) in .NET Core SDK, we cannot use ServiceInterop, so need to bypass in that case.
                    // We are also now bypassing this for 32 bit host process running even on Windows as there are many 32 bit apps that will not work without this
                    partitionedQueryExecutionInfo = await QueryPlanRetriever.GetQueryPlanThroughGatewayAsync(
                        this.CosmosQueryContext.QueryClient,
                        this.inputParameters.SqlQuerySpec,
                        this.CosmosQueryContext.ResourceLink,
                        cancellationToken);
                }
                else
                {
                    //todo:elasticcollections this may rely on information from collection cache which is outdated
                    //if collection is deleted/created with same name.
                    //need to make it not rely on information from collection cache.
                    Documents.PartitionKeyDefinition partitionKeyDefinition;
                    object partitionKeyDefinitionObject;
                    if (this.inputParameters.Properties != null
                        && this.inputParameters.Properties.TryGetValue(InternalPartitionKeyDefinitionProperty, out partitionKeyDefinitionObject))
                    {
                        if (partitionKeyDefinitionObject is Documents.PartitionKeyDefinition definition)
                        {
                            partitionKeyDefinition = definition;
                        }
                        else
                        {
                            throw new ArgumentException(
                                "partitionkeydefinition has invalid type",
                                nameof(partitionKeyDefinitionObject));
                        }
                    }
                    else
                    {
                        partitionKeyDefinition = containerQueryProperties.PartitionKeyDefinition;
                    }

                    partitionedQueryExecutionInfo = await QueryPlanRetriever.GetQueryPlanWithServiceInteropAsync(
                        this.CosmosQueryContext.QueryClient,
                        this.inputParameters.SqlQuerySpec,
                        partitionKeyDefinition,
                        this.inputParameters.PartitionKey != null,
                        cancellationToken);
                }
            }

            this.partitionedQueryExecutionInfo = partitionedQueryExecutionInfo;

            return await this.CreateFromPartitionedQuerExecutionInfoAsync(
                partitionedQueryExecutionInfo,
                containerQueryProperties,
                cancellationToken);
        }

        public async Task<CosmosQueryExecutionContext> CreateFromPartitionedQuerExecutionInfoAsync(
            PartitionedQueryExecutionInfo partitionedQueryExecutionInfo,
            ContainerQueryProperties containerQueryProperties,
            CancellationToken cancellationToken = default(CancellationToken))
        {
            cancellationToken.ThrowIfCancellationRequested();

            List<Documents.PartitionKeyRange> targetRanges = await CosmosQueryExecutionContextFactory.GetTargetPartitionKeyRangesAsync(
                   this.CosmosQueryContext.QueryClient,
                   this.CosmosQueryContext.ResourceLink.OriginalString,
                   partitionedQueryExecutionInfo,
                   containerQueryProperties,
                   this.inputParameters.Properties);

            if (!string.IsNullOrEmpty(partitionedQueryExecutionInfo.QueryInfo.RewrittenQuery))
            {
                // We need pass down the rewritten query.
                this.inputParameters.SqlQuerySpec = new SqlQuerySpec()
                {
                    QueryText = partitionedQueryExecutionInfo.QueryInfo.RewrittenQuery,
                    Parameters = this.inputParameters.SqlQuerySpec.Parameters
                };
            }

            return await CosmosQueryExecutionContextFactory.CreateSpecializedDocumentQueryExecutionContextAsync(
                this.CosmosQueryContext,
                this.inputParameters,
                partitionedQueryExecutionInfo,
                targetRanges,
                containerQueryProperties.ResourceId,
                cancellationToken);
        }

        public static async Task<CosmosQueryExecutionContext> CreateSpecializedDocumentQueryExecutionContextAsync(
            CosmosQueryContext cosmosQueryContext,
            InputParameters inputParameters,
            PartitionedQueryExecutionInfo partitionedQueryExecutionInfo,
            List<Documents.PartitionKeyRange> targetRanges,
            string collectionRid,
            CancellationToken cancellationToken)
        {
            if (!string.IsNullOrEmpty(partitionedQueryExecutionInfo.QueryInfo?.RewrittenQuery))
            {
                inputParameters.SqlQuerySpec = new SqlQuerySpec(
                    partitionedQueryExecutionInfo.QueryInfo.RewrittenQuery,
                    inputParameters.SqlQuerySpec.Parameters);
            }

            // Figure out the optimal page size.
            long initialPageSize = inputParameters.MaxItemCount.GetValueOrDefault(ParallelQueryConfig.GetConfig().ClientInternalPageSize);

            if (initialPageSize < -1 || initialPageSize == 0)
            {
                throw cosmosQueryContext.QueryClient.CreateBadRequestException($"Invalid MaxItemCount {initialPageSize}");
            }

            QueryInfo queryInfo = partitionedQueryExecutionInfo.QueryInfo;

            bool getLazyFeedResponse = queryInfo.HasTop;

            // We need to compute the optimal initial page size for order-by queries
            if (queryInfo.HasOrderBy)
            {
                int top;
                if (queryInfo.HasTop && (top = partitionedQueryExecutionInfo.QueryInfo.Top.Value) > 0)
                {
                    // All partitions should initially fetch about 1/nth of the top value.
                    long pageSizeWithTop = (long)Math.Min(
                        Math.Ceiling(top / (double)targetRanges.Count) * PageSizeFactorForTop,
                        top);

                    if (initialPageSize > 0)
                    {
                        initialPageSize = Math.Min(pageSizeWithTop, initialPageSize);
                    }
                    else
                    {
                        initialPageSize = pageSizeWithTop;
                    }
                }
                else if (cosmosQueryContext.IsContinuationExpected)
                {
                    if (initialPageSize < 0)
                    {
                        if (inputParameters.MaxBufferedItemCount.HasValue)
                        {
                            // Max of what the user is willing to buffer and the default (note this is broken if MaxBufferedItemCount = -1)
                            initialPageSize = Math.Max(inputParameters.MaxBufferedItemCount.Value, ParallelQueryConfig.GetConfig().DefaultMaximumBufferSize);
                        }
                        else
                        {
                            initialPageSize = ParallelQueryConfig.GetConfig().DefaultMaximumBufferSize;
                        }
                    }

                    initialPageSize = (long)Math.Min(
                        Math.Ceiling(initialPageSize / (double)targetRanges.Count) * PageSizeFactorForTop,
                        initialPageSize);
                }
            }

            Debug.Assert(initialPageSize > 0 && initialPageSize <= int.MaxValue,
                string.Format(CultureInfo.InvariantCulture, "Invalid MaxItemCount {0}", initialPageSize));

            CosmosCrossPartitionQueryExecutionContext.CrossPartitionInitParams initParams = new CosmosCrossPartitionQueryExecutionContext.CrossPartitionInitParams(
                sqlQuerySpec: inputParameters.SqlQuerySpec,
                collectionRid: collectionRid,
                partitionedQueryExecutionInfo: partitionedQueryExecutionInfo,
                partitionKeyRanges: targetRanges,
                initialPageSize: (int)initialPageSize,
                maxConcurrency: inputParameters.MaxConcurrency,
                maxItemCount: inputParameters.MaxItemCount,
                maxBufferedItemCount: inputParameters.MaxBufferedItemCount);

            return await PipelinedDocumentQueryExecutionContext.CreateAsync(
                inputParameters.ExecutionEnvironment,
                cosmosQueryContext,
                initParams,
                inputParameters.InitialUserContinuationToken,
                cancellationToken);
        }

        /// <summary>
        /// Gets the list of partition key ranges. 
        /// 1. Check partition key range id
        /// 2. Check Partition key
        /// 3. Check the effective partition key
        /// 4. Get the range from the PartitionedQueryExecutionInfo
        /// </summary>
        internal static async Task<List<Documents.PartitionKeyRange>> GetTargetPartitionKeyRangesAsync(
            CosmosQueryClient queryClient,
            string resourceLink,
            PartitionedQueryExecutionInfo partitionedQueryExecutionInfo,
            ContainerQueryProperties containerQueryProperties,
            IDictionary<string, object> properties)
        {
            List<Documents.PartitionKeyRange> targetRanges;
            if (containerQueryProperties.EffectivePartitionKeyString != null)
            {
                targetRanges = await queryClient.GetTargetPartitionKeyRangesByEpkStringAsync(
                    resourceLink,
                    containerQueryProperties.ResourceId,
                    containerQueryProperties.EffectivePartitionKeyString);
            }
            else if (TryGetEpkProperty(properties, out string effectivePartitionKeyString))
            {
                targetRanges = await queryClient.GetTargetPartitionKeyRangesByEpkStringAsync(
                    resourceLink,
                    containerQueryProperties.ResourceId,
                    effectivePartitionKeyString);
            }
            else
            {
                targetRanges = await queryClient.GetTargetPartitionKeyRangesAsync(
                    resourceLink,
                    containerQueryProperties.ResourceId,
                    partitionedQueryExecutionInfo.QueryRanges);
            }

            return targetRanges;
        }

        private static bool TryGetEpkProperty(
            IDictionary<string, object> properties,
            out string effectivePartitionKeyString)
        {
            if (properties != null
                && properties.TryGetValue(
                   Documents.WFConstants.BackendHeaders.EffectivePartitionKeyString,
                   out object effectivePartitionKeyStringObject))
            {
                effectivePartitionKeyString = effectivePartitionKeyStringObject as string;
                if (string.IsNullOrEmpty(effectivePartitionKeyString))
                {
                    throw new ArgumentOutOfRangeException(nameof(effectivePartitionKeyString));
                }

                return true;
            }

            effectivePartitionKeyString = null;
            return false;
        }

        public override void Dispose()
        {
            if (this.innerExecutionContext != null && !this.innerExecutionContext.IsDone)
            {
                this.innerExecutionContext.Dispose();
            }
        }

        public struct InputParameters
        {
            internal SqlQuerySpec SqlQuerySpec { get; set; }
            internal string InitialUserContinuationToken { get; set; }
            internal int? MaxConcurrency { get; set; }
            internal int? MaxItemCount { get; set; }
            internal int? MaxBufferedItemCount { get; set; }
            internal PartitionKey? PartitionKey { get; set; }
            internal int? ResponseContinuationTokenLimitInKb { get; set; }
            internal IDictionary<string, object> Properties { get; set; }
            internal PartitionedQueryExecutionInfo PartitionedQueryExecutionInfo { get; set; }
            internal ExecutionEnvironment ExecutionEnvironment { get; set; }
        }
    }
}<|MERGE_RESOLUTION|>--- conflicted
+++ resolved
@@ -11,10 +11,7 @@
     using System.Threading;
     using System.Threading.Tasks;
     using Microsoft.Azure.Cosmos;
-<<<<<<< HEAD
     using Microsoft.Azure.Cosmos.Query.Core.ContinuationTokens;
-=======
->>>>>>> c6345fd9
     using Microsoft.Azure.Cosmos.Query.Core.ExecutionContext;
     using Microsoft.Azure.Cosmos.Query.ParallelQuery;
 
@@ -149,7 +146,7 @@
                         disallowContinuationTokenMessage: response.DisallowContinuationTokenMessage,
                         activityId: response.ActivityId,
                         requestCharge: response.RequestCharge,
-                        diagnostics: response.diagnostics,
+                        diagnostics: response.Diagnostics,
                         responseLengthBytes: response.ResponseLengthBytes);
                 }
 
