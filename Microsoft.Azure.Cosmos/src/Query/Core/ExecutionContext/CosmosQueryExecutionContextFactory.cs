﻿//------------------------------------------------------------
// Copyright (c) Microsoft Corporation.  All rights reserved.
//------------------------------------------------------------
namespace Microsoft.Azure.Cosmos.Query.Core.ExecutionContext
{
    using System;
    using System.Collections.Generic;
    using System.Diagnostics;
    using System.Threading;
    using System.Threading.Tasks;
    using Microsoft.Azure.Cosmos;
    using Microsoft.Azure.Cosmos.Query.Core;
    using Microsoft.Azure.Cosmos.Query.Core.ContinuationTokens;
    using Microsoft.Azure.Cosmos.Query.Core.Monads;

    internal static class CosmosQueryExecutionContextFactory
    {
        private const string InternalPartitionKeyDefinitionProperty = "x-ms-query-partitionkey-definition";
        private const int PageSizeFactorForTop = 5;

        public static CosmosQueryExecutionContext Create(
            CosmosQueryContext cosmosQueryContext,
            InputParameters inputParameters)
        {
            if (cosmosQueryContext == null)
            {
                throw new ArgumentNullException(nameof(cosmosQueryContext));
            }

            if (inputParameters == null)
            {
                throw new ArgumentNullException(nameof(inputParameters));
            }

            CosmosQueryExecutionContextWithNameCacheStaleRetry cosmosQueryExecutionContextWithNameCacheStaleRetry = new CosmosQueryExecutionContextWithNameCacheStaleRetry(
                cosmosQueryContext: cosmosQueryContext,
                cosmosQueryExecutionContextFactory: () =>
                {
                    // Query Iterator requires that the creation of the query context is defered until the user calls ReadNextAsync
                    AsyncLazy<TryCatch<CosmosQueryExecutionContext>> lazyTryCreateCosmosQueryExecutionContext = new AsyncLazy<TryCatch<CosmosQueryExecutionContext>>(valueFactory: (innerCancellationToken) =>
                    {
                        innerCancellationToken.ThrowIfCancellationRequested();
                        return CosmosQueryExecutionContextFactory.TryCreateCoreContextAsync(
                            cosmosQueryContext,
                            inputParameters,
                            innerCancellationToken);
                    });
                    LazyCosmosQueryExecutionContext lazyCosmosQueryExecutionContext = new LazyCosmosQueryExecutionContext(lazyTryCreateCosmosQueryExecutionContext);
                    return lazyCosmosQueryExecutionContext;
                });

            return cosmosQueryExecutionContextWithNameCacheStaleRetry;
        }

        private static async Task<TryCatch<CosmosQueryExecutionContext>> TryCreateCoreContextAsync(
            CosmosQueryContext cosmosQueryContext,
            InputParameters inputParameters,
            CancellationToken cancellationToken)
        {
            // Try to parse the continuation token.
            string continuationToken = inputParameters.InitialUserContinuationToken;
            PartitionedQueryExecutionInfo queryPlanFromContinuationToken = inputParameters.PartitionedQueryExecutionInfo;
            if (continuationToken != null)
            {
                if (!PipelineContinuationToken.TryParse(
                    continuationToken,
                    out PipelineContinuationToken pipelineContinuationToken))
                {
                    return TryCatch<CosmosQueryExecutionContext>.FromException(
                        new MalformedContinuationTokenException(
                            $"Malformed {nameof(PipelineContinuationToken)}: {continuationToken}."));
                }

                if (PipelineContinuationToken.IsTokenFromTheFuture(pipelineContinuationToken))
                {
                    return TryCatch<CosmosQueryExecutionContext>.FromException(
                        new MalformedContinuationTokenException(
                            $"{nameof(PipelineContinuationToken)} Continuation token is from a newer version of the SDK. " +
                            $"Upgrade the SDK to avoid this issue." +
                            $"{continuationToken}."));
                }

                if (!PipelineContinuationToken.TryConvertToLatest(
                    pipelineContinuationToken,
                    out PipelineContinuationTokenV1_1 latestVersionPipelineContinuationToken))
                {
                    return TryCatch<CosmosQueryExecutionContext>.FromException(
                        new MalformedContinuationTokenException(
                            $"{nameof(PipelineContinuationToken)}: '{continuationToken}' is no longer supported."));
                }

                continuationToken = latestVersionPipelineContinuationToken.SourceContinuationToken;
                if (latestVersionPipelineContinuationToken.QueryPlan != null)
                {
                    queryPlanFromContinuationToken = latestVersionPipelineContinuationToken.QueryPlan;
                }
            }

            CosmosQueryClient cosmosQueryClient = cosmosQueryContext.QueryClient;
            ContainerQueryProperties containerQueryProperties = await cosmosQueryClient.GetCachedContainerQueryPropertiesAsync(
                cosmosQueryContext.ResourceLink,
                inputParameters.PartitionKey,
                cancellationToken);
            cosmosQueryContext.ContainerResourceId = containerQueryProperties.ResourceId;

            PartitionedQueryExecutionInfo partitionedQueryExecutionInfo;
            if (queryPlanFromContinuationToken != null)
            {
                partitionedQueryExecutionInfo = queryPlanFromContinuationToken;
            }
            else
            {
                if (cosmosQueryContext.QueryClient.ByPassQueryParsing())
                {
                    // For non-Windows platforms(like Linux and OSX) in .NET Core SDK, we cannot use ServiceInterop, so need to bypass in that case.
                    // We are also now bypassing this for 32 bit host process running even on Windows as there are many 32 bit apps that will not work without this
                    partitionedQueryExecutionInfo = await QueryPlanRetriever.GetQueryPlanThroughGatewayAsync(
                        cosmosQueryContext.QueryClient,
                        inputParameters.SqlQuerySpec,
                        cosmosQueryContext.ResourceLink,
                        cancellationToken);
                }
                else
                {
                    //todo:elasticcollections this may rely on information from collection cache which is outdated
                    //if collection is deleted/created with same name.
                    //need to make it not rely on information from collection cache.
                    Documents.PartitionKeyDefinition partitionKeyDefinition;
                    if ((inputParameters.Properties != null)
                        && inputParameters.Properties.TryGetValue(InternalPartitionKeyDefinitionProperty, out object partitionKeyDefinitionObject))
                    {
                        if (partitionKeyDefinitionObject is Documents.PartitionKeyDefinition definition)
                        {
                            partitionKeyDefinition = definition;
                        }
                        else
                        {
                            throw new ArgumentException(
                                "partitionkeydefinition has invalid type",
                                nameof(partitionKeyDefinitionObject));
                        }
                    }
                    else
                    {
                        partitionKeyDefinition = containerQueryProperties.PartitionKeyDefinition;
                    }

                    partitionedQueryExecutionInfo = await QueryPlanRetriever.GetQueryPlanWithServiceInteropAsync(
                        cosmosQueryContext.QueryClient,
                        inputParameters.SqlQuerySpec,
                        partitionKeyDefinition,
                        inputParameters.PartitionKey != null,
                        cancellationToken);
                }
            }

            return await TryCreateFromPartitionedQuerExecutionInfoAsync(
                partitionedQueryExecutionInfo,
                containerQueryProperties,
                cosmosQueryContext,
                inputParameters,
                cancellationToken);
        }

        public static async Task<TryCatch<CosmosQueryExecutionContext>> TryCreateFromPartitionedQuerExecutionInfoAsync(
        PartitionedQueryExecutionInfo partitionedQueryExecutionInfo,
        ContainerQueryProperties containerQueryProperties,
        CosmosQueryContext cosmosQueryContext,
        InputParameters inputParameters,
        CancellationToken cancellationToken)
        {
            cancellationToken.ThrowIfCancellationRequested();

            List<Documents.PartitionKeyRange> targetRanges = await CosmosQueryExecutionContextFactory.GetTargetPartitionKeyRangesAsync(
                   cosmosQueryContext.QueryClient,
                   cosmosQueryContext.ResourceLink.OriginalString,
                   partitionedQueryExecutionInfo,
                   containerQueryProperties,
                   inputParameters.Properties);

            if (!string.IsNullOrEmpty(partitionedQueryExecutionInfo.QueryInfo.RewrittenQuery))
            {
                // We need pass down the rewritten query.
                SqlQuerySpec rewrittenQuerySpec = new SqlQuerySpec()
                {
                    QueryText = partitionedQueryExecutionInfo.QueryInfo.RewrittenQuery,
                    Parameters = inputParameters.SqlQuerySpec.Parameters
                };

                inputParameters = new InputParameters(
                    rewrittenQuerySpec,
                    inputParameters.InitialUserContinuationToken,
                    inputParameters.MaxConcurrency,
                    inputParameters.MaxItemCount,
                    inputParameters.MaxBufferedItemCount,
                    inputParameters.PartitionKey,
                    inputParameters.Properties,
                    inputParameters.PartitionedQueryExecutionInfo,
                    inputParameters.ExecutionEnvironment);
            }

            return await CosmosQueryExecutionContextFactory.TryCreateSpecializedDocumentQueryExecutionContextAsync(
                cosmosQueryContext,
                inputParameters,
                partitionedQueryExecutionInfo,
                targetRanges,
                containerQueryProperties.ResourceId,
                cancellationToken);
        }

        private static async Task<TryCatch<CosmosQueryExecutionContext>> TryCreateSpecializedDocumentQueryExecutionContextAsync(
            CosmosQueryContext cosmosQueryContext,
            InputParameters inputParameters,
            PartitionedQueryExecutionInfo partitionedQueryExecutionInfo,
            List<Documents.PartitionKeyRange> targetRanges,
            string collectionRid,
            CancellationToken cancellationToken)
        {
            QueryInfo queryInfo = partitionedQueryExecutionInfo.QueryInfo;

            bool getLazyFeedResponse = queryInfo.HasTop;

            // We need to compute the optimal initial page size for order-by queries
            long optimalPageSize = inputParameters.MaxItemCount;
            if (queryInfo.HasOrderBy)
            {
                int top;
                if (queryInfo.HasTop && (top = partitionedQueryExecutionInfo.QueryInfo.Top.Value) > 0)
                {
                    // All partitions should initially fetch about 1/nth of the top value.
                    long pageSizeWithTop = (long)Math.Min(
                        Math.Ceiling(top / (double)targetRanges.Count) * CosmosQueryExecutionContextFactory.PageSizeFactorForTop,
                        top);

                    optimalPageSize = Math.Min(pageSizeWithTop, optimalPageSize);
                }
                else if (cosmosQueryContext.IsContinuationExpected)
                {
                    optimalPageSize = (long)Math.Min(
                        Math.Ceiling(optimalPageSize / (double)targetRanges.Count) * CosmosQueryExecutionContextFactory.PageSizeFactorForTop,
                        optimalPageSize);
                }
            }

            Debug.Assert(
                (optimalPageSize > 0) && (optimalPageSize <= int.MaxValue),
                $"Invalid MaxItemCount {optimalPageSize}");

            CosmosCrossPartitionQueryExecutionContext.CrossPartitionInitParams initParams = new CosmosCrossPartitionQueryExecutionContext.CrossPartitionInitParams(
                sqlQuerySpec: inputParameters.SqlQuerySpec,
                collectionRid: collectionRid,
                partitionedQueryExecutionInfo: partitionedQueryExecutionInfo,
                partitionKeyRanges: targetRanges,
                initialPageSize: (int)optimalPageSize,
                maxConcurrency: inputParameters.MaxConcurrency,
                maxItemCount: inputParameters.MaxItemCount,
                maxBufferedItemCount: inputParameters.MaxBufferedItemCount,
                testSettings: inputParameters.TestSettings);

            return await PipelinedDocumentQueryExecutionContext.TryCreateAsync(
                inputParameters.ExecutionEnvironment,
                cosmosQueryContext,
                initParams,
                inputParameters.InitialUserContinuationToken,
                cancellationToken);
        }

        /// <summary>
        /// Gets the list of partition key ranges. 
        /// 1. Check partition key range id
        /// 2. Check Partition key
        /// 3. Check the effective partition key
        /// 4. Get the range from the PartitionedQueryExecutionInfo
        /// </summary>
        internal static async Task<List<Documents.PartitionKeyRange>> GetTargetPartitionKeyRangesAsync(
            CosmosQueryClient queryClient,
            string resourceLink,
            PartitionedQueryExecutionInfo partitionedQueryExecutionInfo,
            ContainerQueryProperties containerQueryProperties,
            IReadOnlyDictionary<string, object> properties)
        {
            List<Documents.PartitionKeyRange> targetRanges;
            if (containerQueryProperties.EffectivePartitionKeyString != null)
            {
                targetRanges = await queryClient.GetTargetPartitionKeyRangesByEpkStringAsync(
                    resourceLink,
                    containerQueryProperties.ResourceId,
                    containerQueryProperties.EffectivePartitionKeyString);
            }
            else if (TryGetEpkProperty(properties, out string effectivePartitionKeyString))
            {
                targetRanges = await queryClient.GetTargetPartitionKeyRangesByEpkStringAsync(
                    resourceLink,
                    containerQueryProperties.ResourceId,
                    effectivePartitionKeyString);
            }
            else
            {
                targetRanges = await queryClient.GetTargetPartitionKeyRangesAsync(
                    resourceLink,
                    containerQueryProperties.ResourceId,
                    partitionedQueryExecutionInfo.QueryRanges);
            }

            return targetRanges;
        }

        private static bool TryGetEpkProperty(
            IReadOnlyDictionary<string, object> properties,
            out string effectivePartitionKeyString)
        {
            if (properties != null
                && properties.TryGetValue(
                   Documents.WFConstants.BackendHeaders.EffectivePartitionKeyString,
                   out object effectivePartitionKeyStringObject))
            {
                effectivePartitionKeyString = effectivePartitionKeyStringObject as string;
                if (string.IsNullOrEmpty(effectivePartitionKeyString))
                {
                    throw new ArgumentOutOfRangeException(nameof(effectivePartitionKeyString));
                }

                return true;
            }

            effectivePartitionKeyString = null;
            return false;
        }

        public sealed class InputParameters
        {
            private const int DefaultMaxConcurrency = 0;
            private const int DefaultMaxItemCount = 1000;
            private const int DefaultMaxBufferedItemCount = 1000;
            private const ExecutionEnvironment DefaultExecutionEnvironment = ExecutionEnvironment.Client;

            public InputParameters(
                SqlQuerySpec sqlQuerySpec,
                string initialUserContinuationToken,
                int? maxConcurrency,
                int? maxItemCount,
                int? maxBufferedItemCount,
                PartitionKey? partitionKey,
                IReadOnlyDictionary<string, object> properties,
                PartitionedQueryExecutionInfo partitionedQueryExecutionInfo,
                ExecutionEnvironment? executionEnvironment)
            {
                if (sqlQuerySpec == null)
                {
                    throw new ArgumentNullException(nameof(sqlQuerySpec));
                }

                this.SqlQuerySpec = sqlQuerySpec;
                this.InitialUserContinuationToken = initialUserContinuationToken;

                int resolvedMaxConcurrency = maxConcurrency.GetValueOrDefault(InputParameters.DefaultMaxConcurrency);
                if (resolvedMaxConcurrency < 0)
                {
                    resolvedMaxConcurrency = int.MaxValue;
                }
                this.MaxConcurrency = resolvedMaxConcurrency;

                int resolvedMaxItemCount = maxItemCount.GetValueOrDefault(InputParameters.DefaultMaxItemCount);
                if (resolvedMaxItemCount < 0)
                {
                    resolvedMaxItemCount = int.MaxValue;
                }
                this.MaxItemCount = resolvedMaxItemCount;

                int resolvedMaxBufferedItemCount = maxBufferedItemCount.GetValueOrDefault(InputParameters.DefaultMaxBufferedItemCount);
                if (resolvedMaxBufferedItemCount < 0)
                {
                    resolvedMaxBufferedItemCount = int.MaxValue;
                }
                this.MaxBufferedItemCount = resolvedMaxBufferedItemCount;

                this.PartitionKey = partitionKey;
                this.Properties = properties;
                this.PartitionedQueryExecutionInfo = partitionedQueryExecutionInfo;

                ExecutionEnvironment resolvedExecutionEnvironment = executionEnvironment.GetValueOrDefault(InputParameters.DefaultExecutionEnvironment);
                this.ExecutionEnvironment = resolvedExecutionEnvironment;
            }

<<<<<<< HEAD
            public SqlQuerySpec SqlQuerySpec { get; }
            public string InitialUserContinuationToken { get; }
            public int MaxConcurrency { get; }
            public int MaxItemCount { get; }
            public int MaxBufferedItemCount { get; }
            public PartitionKey? PartitionKey { get; }
            public IReadOnlyDictionary<string, object> Properties { get; }
            public PartitionedQueryExecutionInfo PartitionedQueryExecutionInfo { get; }
            public ExecutionEnvironment ExecutionEnvironment { get; }
=======
        public struct InputParameters
        {
            internal SqlQuerySpec SqlQuerySpec { get; set; }
            internal string InitialUserContinuationToken { get; set; }
            internal int? MaxConcurrency { get; set; }
            internal int? MaxItemCount { get; set; }
            internal int? MaxBufferedItemCount { get; set; }
            internal PartitionKey? PartitionKey { get; set; }
            internal int? ResponseContinuationTokenLimitInKb { get; set; }
            internal IDictionary<string, object> Properties { get; set; }
            internal PartitionedQueryExecutionInfo PartitionedQueryExecutionInfo { get; set; }
            internal ExecutionEnvironment ExecutionEnvironment { get; set; }
            internal TestInjections TestSettings { get; set; }
>>>>>>> 816d3ded
        }
    }
}<|MERGE_RESOLUTION|>--- conflicted
+++ resolved
@@ -196,7 +196,8 @@
                     inputParameters.PartitionKey,
                     inputParameters.Properties,
                     inputParameters.PartitionedQueryExecutionInfo,
-                    inputParameters.ExecutionEnvironment);
+                    inputParameters.ExecutionEnvironment,
+                    inputParameters.TestInjections);
             }
 
             return await CosmosQueryExecutionContextFactory.TryCreateSpecializedDocumentQueryExecutionContextAsync(
@@ -255,7 +256,7 @@
                 maxConcurrency: inputParameters.MaxConcurrency,
                 maxItemCount: inputParameters.MaxItemCount,
                 maxBufferedItemCount: inputParameters.MaxBufferedItemCount,
-                testSettings: inputParameters.TestSettings);
+                testSettings: inputParameters.TestInjections);
 
             return await PipelinedDocumentQueryExecutionContext.TryCreateAsync(
                 inputParameters.ExecutionEnvironment,
@@ -343,7 +344,8 @@
                 PartitionKey? partitionKey,
                 IReadOnlyDictionary<string, object> properties,
                 PartitionedQueryExecutionInfo partitionedQueryExecutionInfo,
-                ExecutionEnvironment? executionEnvironment)
+                ExecutionEnvironment? executionEnvironment,
+                TestInjections testInjections)
             {
                 if (sqlQuerySpec == null)
                 {
@@ -380,9 +382,9 @@
 
                 ExecutionEnvironment resolvedExecutionEnvironment = executionEnvironment.GetValueOrDefault(InputParameters.DefaultExecutionEnvironment);
                 this.ExecutionEnvironment = resolvedExecutionEnvironment;
-            }
-
-<<<<<<< HEAD
+                this.TestInjections = testInjections;
+            }
+
             public SqlQuerySpec SqlQuerySpec { get; }
             public string InitialUserContinuationToken { get; }
             public int MaxConcurrency { get; }
@@ -392,21 +394,7 @@
             public IReadOnlyDictionary<string, object> Properties { get; }
             public PartitionedQueryExecutionInfo PartitionedQueryExecutionInfo { get; }
             public ExecutionEnvironment ExecutionEnvironment { get; }
-=======
-        public struct InputParameters
-        {
-            internal SqlQuerySpec SqlQuerySpec { get; set; }
-            internal string InitialUserContinuationToken { get; set; }
-            internal int? MaxConcurrency { get; set; }
-            internal int? MaxItemCount { get; set; }
-            internal int? MaxBufferedItemCount { get; set; }
-            internal PartitionKey? PartitionKey { get; set; }
-            internal int? ResponseContinuationTokenLimitInKb { get; set; }
-            internal IDictionary<string, object> Properties { get; set; }
-            internal PartitionedQueryExecutionInfo PartitionedQueryExecutionInfo { get; set; }
-            internal ExecutionEnvironment ExecutionEnvironment { get; set; }
-            internal TestInjections TestSettings { get; set; }
->>>>>>> 816d3ded
+            public TestInjections TestInjections { get; }
         }
     }
 }