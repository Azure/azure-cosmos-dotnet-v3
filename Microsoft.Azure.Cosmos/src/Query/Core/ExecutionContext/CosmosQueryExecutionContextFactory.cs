--- conflicted
+++ resolved
@@ -217,25 +217,6 @@
                 TestInjections.ResponseStats responseStats = inputParameters?.TestInjections?.Stats;
                 if (responseStats != null)
                 {
-<<<<<<< HEAD
-                    QueryText = partitionedQueryExecutionInfo.QueryInfo.RewrittenQuery,
-                    Parameters = inputParameters.SqlQuerySpec.Parameters
-                };
-
-                inputParameters = new InputParameters(
-                    rewrittenQuerySpec,
-                    inputParameters.InitialUserContinuationToken,
-                    inputParameters.InitialFeedRange,
-                    inputParameters.MaxConcurrency,
-                    inputParameters.MaxItemCount,
-                    inputParameters.MaxBufferedItemCount,
-                    inputParameters.PartitionKey,
-                    inputParameters.Properties,
-                    inputParameters.PartitionedQueryExecutionInfo,
-                    inputParameters.ExecutionEnvironment,
-                    inputParameters.ReturnResultsInDeterministicOrder,
-                    inputParameters.TestInjections);
-=======
                     responseStats.PipelineType = TestInjections.PipelineType.Passthrough;
                 }
 
@@ -245,7 +226,6 @@
                     targetRanges,
                     containerQueryProperties.ResourceId,
                     cancellationToken);
->>>>>>> 0540df83
             }
             else
             {
@@ -267,6 +247,7 @@
                     inputParameters = new InputParameters(
                         rewrittenQuerySpec,
                         inputParameters.InitialUserContinuationToken,
+                        inputParameters.InitialFeedRange,
                         inputParameters.MaxConcurrency,
                         inputParameters.MaxItemCount,
                         inputParameters.MaxBufferedItemCount,
