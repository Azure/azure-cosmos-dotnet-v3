﻿//------------------------------------------------------------
// Copyright (c) Microsoft Corporation.  All rights reserved.
//------------------------------------------------------------
namespace Microsoft.Azure.Cosmos.Query
{
    using System;
    using System.Collections.Generic;
    using System.Linq;
    using System.Text;
    using Microsoft.Azure.Cosmos.CosmosElements;
    using Microsoft.Azure.Cosmos.Json;
    using UInt128 = Documents.UInt128;

    /// <summary>
    /// Partial wrapper
    /// </summary>
    internal abstract partial class DistinctMap
    {
        /// <summary>
        /// Flags for all the simple json values, so that we don't need a separate hash for them.
        /// </summary>
        [Flags]
        private enum SimpleValues
        {
            /// <summary>
            /// None JSON Value.
            /// </summary>
            None = 0x0000,

            /// <summary>
            /// Undefined JSON Value.
            /// </summary>
            Undefined = 0x0001,

            /// <summary>
            /// Null JSON Value.
            /// </summary>
            Null = 0x0002,

            /// <summary>
            /// False JSON Value.
            /// </summary>
            False = 0x0004,

            /// <summary>
            /// True JSON Value.
            /// </summary>
            True = 0x0008,

            /// <summary>
            /// Empty String.
            /// </summary>
            EmptyString = 0x0010,

            /// <summary>
            /// Empty Array.
            /// </summary>
            EmptyArray = 0x0020,

            /// <summary>
            /// Empty Object.
            /// </summary>
            EmptyObject = 0x0040,
        }

        /// <summary>
        /// For distinct queries we need to keep a running hash set of all the documents seen.
        /// You can read more about this in DistinctDocumentQueryExecutionComponent.cs.
        /// This class does that with the additional optimization that it doesn't store the whole JSON.
        /// Instead this class takes a GUID like hash and store that instead.
        /// </summary>
        private sealed class UnorderdDistinctMap : DistinctMap
        {
            /// <summary>
            /// Length of UInt192 (in bytes).
            /// </summary>
            private const int UInt192Length = 24;

            /// <summary>
            /// Length of UInt128 (in bytes).
            /// </summary>
            private const int UInt128Length = 16;

            /// <summary>
            /// Length of ulong (in bytes).
            /// </summary>
            private const int ULongLength = 8;

            /// <summary>
            /// Length of uint (in bytes).
            /// </summary>
            private const int UIntLength = 4;

            private const string NumbersName = "Numbers";
            private const string StringsLength4Name = "StringsLength4";
            private const string StringsLength8Name = "StringsLength8";
            private const string StringsLength16Name = "StringsLength16";
            private const string StringsLength24Name = "StringsLength24";
            private const string StringsLength24PlusName = "StringsLength24+";
            private const string ArraysName = "Arrays";
            private const string ObjectName = "Object";
            private const string SimpleValuesName = "SimpleValues";

            /// <summary>
            /// Buffer that gets reused to convert a .net string (utf-16) to a (utf-8) byte array.
            /// </summary>
            private readonly byte[] utf8Buffer;

            /// <summary>
            /// HashSet for all numbers seen.
            /// This takes less space than a 24 byte hash and has full fidelity.
            /// </summary>
            private readonly HashSet<Number64> numbers;

            /// <summary>
            /// HashSet for all strings seen of length less than or equal to 4 stored as a uint.
            /// This takes less space than a 24 byte hash and has full fidelity.
            /// </summary>
            private readonly HashSet<uint> stringsLength4;

            /// <summary>
            /// HashSet for all strings seen of length less than or equal to 8 stored as a ulong.
            /// This takes less space than a 24 byte hash and has full fidelity.
            /// </summary>
            private readonly HashSet<ulong> stringsLength8;

            /// <summary>
            /// HashSet for all strings of length less than or equal to 16 stored as a UInt128.
            /// This takes less space than a 24 byte hash and has full fidelity.
            /// </summary>
            private readonly HashSet<UInt128> stringsLength16;

            /// <summary>
            /// HashSet for all strings seen of length less than or equal to 24 stored as a UInt192.
            /// This takes the same space as 24 byte hash and has full fidelity.
            /// </summary>
            private readonly HashSet<UInt192> stringsLength24;

            /// <summary>
            /// HashSet for all strings seen of length greater than 24 stored as a UInt192.
            /// This set only stores the hash, since we don't want to spend the space for storing large strings.
            /// </summary>
            private readonly HashSet<UInt192> stringsLength24Plus;

            /// <summary>
            /// HashSet for all arrays seen.
            /// This set only stores the hash, since we don't want to spend the space for storing large arrays.
            /// </summary>
            private readonly HashSet<UInt192> arrays;

            /// <summary>
            /// HashSet for all object seen.
            /// This set only stores the hash, since we don't want to spend the space for storing large objects.
            /// </summary>
            private readonly HashSet<UInt192> objects;

            /// <summary>
            /// Stores all the simple values that we don't want to dedicate a hash set for.
            /// </summary>
            private SimpleValues simpleValues;

            private UnorderdDistinctMap(
                HashSet<Number64> numbers,
                HashSet<uint> stringsLength4,
                HashSet<ulong> stringsLength8,
                HashSet<UInt128> stringsLength16,
                HashSet<UInt192> stringsLength24,
                HashSet<UInt192> stringsLength24Plus,
                HashSet<UInt192> arrays,
                HashSet<UInt192> objects,
                SimpleValues simpleValues)
            {
                if (numbers == null)
                {
                    throw new ArgumentNullException(nameof(numbers));
                }

                if (stringsLength4 == null)
                {
                    throw new ArgumentNullException(nameof(stringsLength4));
                }

                if (stringsLength8 == null)
                {
                    throw new ArgumentNullException(nameof(stringsLength8));
                }

                if (stringsLength16 == null)
                {
                    throw new ArgumentNullException(nameof(stringsLength16));
                }

                if (stringsLength24 == null)
                {
                    throw new ArgumentNullException(nameof(stringsLength24));
                }

                if (stringsLength24Plus == null)
                {
                    throw new ArgumentNullException(nameof(stringsLength24Plus));
                }

                if (arrays == null)
                {
                    throw new ArgumentNullException(nameof(arrays));
                }

                if (objects == null)
                {
                    throw new ArgumentNullException(nameof(objects));
                }

                this.utf8Buffer = new byte[UnorderdDistinctMap.UInt192Length];
                this.numbers = numbers;
                this.stringsLength4 = stringsLength4;
                this.stringsLength8 = stringsLength8;
                this.stringsLength16 = stringsLength16;
                this.stringsLength24 = stringsLength24;
                this.stringsLength24Plus = stringsLength24Plus;
                this.arrays = arrays;
                this.objects = objects;
                this.simpleValues = simpleValues;
            }

            /// <summary>
            /// Adds a JToken to this map if it hasn't already been added.
            /// </summary>
            /// <param name="cosmosElement">The element to add.</param>
            /// <param name="hash">The hash of the token.</param>
            /// <returns>Whether or not the item was added to this Distinct Map.</returns>
            public override bool Add(CosmosElement cosmosElement, out UInt192? hash)
            {
                // Unordered distinct does not need to return a valid hash.
                // Since it doesn't need the last hash for a continuation.
                hash = null;
                bool added = false;
                CosmosElementType cosmosElementType = cosmosElement.Type;
                switch (cosmosElementType)
                {
                    case CosmosElementType.Array:
                        added = this.AddArrayValue(cosmosElement as CosmosArray);
                        break;

                    case CosmosElementType.Boolean:
                        added = this.AddSimpleValue((cosmosElement as CosmosBoolean).Value ? SimpleValues.True : SimpleValues.False);
                        break;

                    case CosmosElementType.Null:
                        added = this.AddSimpleValue(SimpleValues.Null);
                        break;

                    case CosmosElementType.Number:
                        CosmosNumber cosmosNumber = cosmosElement as CosmosNumber;
                        double number;
                        if (cosmosNumber.IsFloatingPoint)
                        {
                            number = cosmosNumber.AsFloatingPoint().Value;
                        }
                        else
                        {
                            number = cosmosNumber.AsInteger().Value;
                        }

                        added = this.AddNumberValue(number);
                        break;

                    case CosmosElementType.Object:
                        added = this.AddObjectValue(cosmosElement as CosmosObject);
                        break;

                    case CosmosElementType.String:
                        added = this.AddStringValue((cosmosElement as CosmosString).Value);
                        break;

                    default:
                        throw new ArgumentException($"Unexpected {nameof(CosmosElementType)}: {cosmosElementType}");
                }

                return added;
            }

            public override string GetContinuationToken()
            {
                IJsonWriter jsonWriter = JsonWriter.Create(JsonSerializationFormat.Binary);
                jsonWriter.WriteObjectStart();

                jsonWriter.WriteFieldName(UnorderdDistinctMap.NumbersName);
                jsonWriter.WriteArrayStart();
                foreach (Number64 number in this.numbers)
                {
                    jsonWriter.WriteNumberValue(number);
                }
                jsonWriter.WriteArrayEnd();

                jsonWriter.WriteFieldName(UnorderdDistinctMap.StringsLength4Name);
                jsonWriter.WriteArrayStart();
                foreach (uint stringLength4 in this.stringsLength4)
                {
                    jsonWriter.WriteUInt32Value(stringLength4);
                }
                jsonWriter.WriteArrayEnd();

                jsonWriter.WriteFieldName(UnorderdDistinctMap.StringsLength8Name);
                jsonWriter.WriteArrayStart();
                foreach (ulong stringLength8 in this.stringsLength8)
                {
                    jsonWriter.WriteInt64Value((long)stringLength8);
                }
                jsonWriter.WriteArrayEnd();

                jsonWriter.WriteFieldName(UnorderdDistinctMap.StringsLength16Name);
                jsonWriter.WriteArrayStart();
                foreach (UInt128 stringLength16 in this.stringsLength16)
                {
                    jsonWriter.WriteBinaryValue(UInt128.ToByteArray(stringLength16));
                }
                jsonWriter.WriteArrayEnd();

                jsonWriter.WriteFieldName(UnorderdDistinctMap.StringsLength24Name);
                jsonWriter.WriteArrayStart();
                foreach (UInt192 stringLength24 in this.stringsLength24)
                {
                    jsonWriter.WriteBinaryValue(UInt192.ToByteArray(stringLength24));
                }
                jsonWriter.WriteArrayEnd();

                jsonWriter.WriteFieldName(UnorderdDistinctMap.StringsLength24PlusName);
                jsonWriter.WriteArrayStart();
                foreach (UInt192 stringLength24Plus in this.stringsLength24Plus)
                {
                    jsonWriter.WriteBinaryValue(UInt192.ToByteArray(stringLength24Plus));
                }
                jsonWriter.WriteArrayEnd();

                jsonWriter.WriteFieldName(UnorderdDistinctMap.ArraysName);
                jsonWriter.WriteArrayStart();
                foreach (UInt192 array in this.arrays)
                {
                    jsonWriter.WriteBinaryValue(UInt192.ToByteArray(array));
                }
                jsonWriter.WriteArrayEnd();

                jsonWriter.WriteFieldName(UnorderdDistinctMap.ObjectName);
                jsonWriter.WriteArrayStart();
                foreach (UInt192 objectHash in this.objects)
                {
                    jsonWriter.WriteBinaryValue(UInt192.ToByteArray(objectHash));
                }
                jsonWriter.WriteArrayEnd();

                jsonWriter.WriteFieldName(UnorderdDistinctMap.SimpleValuesName);
                jsonWriter.WriteStringValue(this.simpleValues.ToString());

                jsonWriter.WriteObjectEnd();

                return Convert.ToBase64String(jsonWriter.GetResult());
            }

            /// <summary>
            /// Adds a number value to the map.
            /// </summary>
            /// <param name="value">The value to add.</param>
            /// <returns>Whether or not the value was successfully added.</returns>
            private bool AddNumberValue(double value)
            {
                return this.numbers.Add(value);
            }

            /// <summary>
            /// Adds a simple value to the map.
            /// </summary>
            /// <param name="value">The simple value.</param>
            /// <returns>Whether or not the value was successfully added.</returns>
            private bool AddSimpleValue(SimpleValues value)
            {
                if (((int)this.simpleValues & (int)value) == 0)
                {
                    this.simpleValues = (SimpleValues)((int)this.simpleValues | (int)value);
                    return true;
                }

                return false;
            }

            /// <summary>
            /// Adds a string to the distinct map.
            /// </summary>
            /// <param name="value">The string to add.</param>
            /// <returns>Whether or not the value was successfully added.</returns>
            private bool AddStringValue(string value)
            {
                bool added = false;
                int utf8Length = Encoding.UTF8.GetByteCount(value);

                // If you fit the string with full fidelity in 24 bytes, then you might as well just hash the string.
                if (utf8Length <= UnorderdDistinctMap.UInt192Length)
                {
                    // Zero out the array since you want all trailing bytes to be 0 for the conversions that happen next.
                    Array.Clear(this.utf8Buffer, 0, this.utf8Buffer.Length);
                    Encoding.UTF8.GetBytes(value, 0, utf8Length, this.utf8Buffer, 0);

                    if (utf8Length == 0)
                    {
                        added = this.AddSimpleValue(SimpleValues.EmptyString);
                    }
                    else if (utf8Length <= UnorderdDistinctMap.UIntLength)
                    {
                        uint uintValue = BitConverter.ToUInt32(this.utf8Buffer, 0);
                        added = this.stringsLength4.Add(uintValue);
                    }
                    else if (utf8Length <= UnorderdDistinctMap.ULongLength)
                    {
                        ulong uLongValue = BitConverter.ToUInt64(this.utf8Buffer, 0);
                        added = this.stringsLength8.Add(uLongValue);
                    }
                    else if (utf8Length <= UnorderdDistinctMap.UInt128Length)
                    {
                        UInt128 uInt128Value = UInt128.FromByteArray(this.utf8Buffer, 0);
                        added = this.stringsLength16.Add(uInt128Value);
                    }
                    else
                    {
                        UInt192 uInt192Value = UInt192.FromByteArray(this.utf8Buffer, 0);
                        added = this.stringsLength24.Add(uInt192Value);
                    }
                }
                else
                {
                    // Else the string is too large and we will just store the hash.
<<<<<<< HEAD
                    UInt192 uint192Value = DistinctMap.GetHash(CosmosString.Create(value));
                    added = this.stringsLength24Plus.Add(uint192Value);
=======
                    UInt192 uint192Value = DistinctHash.GetHash(CosmosString.Create(value));
                    added = this.stringLength24Plus.Add(uint192Value);
>>>>>>> 0eb41935
                }

                return added;
            }

            /// <summary>
            /// Adds an array value to the distinct map.
            /// </summary>
            /// <param name="array">The array to add.</param>
            /// <returns>Whether or not the value was successfully added.</returns>
            private bool AddArrayValue(CosmosArray array)
            {
                UInt192 hash = DistinctHash.GetHash(array);
                return this.arrays.Add(hash);
            }

            /// <summary>
            /// Adds an object value to the distinct map.
            /// </summary>
            /// <param name="cosmosObject">The object to add.</param>
            /// <returns>Whether or not the value was successfully added.</returns>
            private bool AddObjectValue(CosmosObject cosmosObject)
            {
                UInt192 hash = DistinctHash.GetHash(cosmosObject);
                return this.objects.Add(hash);
            }

            public static UnorderdDistinctMap Create(string continuationToken)
            {
                HashSet<Number64> numbers = new HashSet<Number64>();
                HashSet<uint> stringsLength4 = new HashSet<uint>();
                HashSet<ulong> stringsLength8 = new HashSet<ulong>();
                HashSet<UInt128> stringsLength16 = new HashSet<UInt128>();
                HashSet<UInt192> stringsLength24 = new HashSet<UInt192>();
                HashSet<UInt192> stringsLength24Plus = new HashSet<UInt192>();
                HashSet<UInt192> arrays = new HashSet<UInt192>();
                HashSet<UInt192> objects = new HashSet<UInt192>();
                SimpleValues simpleValues = SimpleValues.None;

                if (continuationToken != null)
                {
                    byte[] binaryBuffer = Convert.FromBase64String(continuationToken);
                    CosmosElement cosmosElement = CosmosElement.Create(binaryBuffer);
                    if (!(cosmosElement is CosmosObject hashDictionary))
                    {
                        throw new ArgumentException($"{nameof(UnorderdDistinctMap)} continuation token was malformed.");
                    }

                    // Numbers
                    CosmosElement rawNumbers = hashDictionary[UnorderdDistinctMap.NumbersName];
                    if (!(rawNumbers is CosmosArray numbersArray))
                    {
                        throw new ArgumentException($"{nameof(UnorderdDistinctMap)} continuation token was malformed.");
                    }

                    foreach (CosmosElement rawNumber in numbersArray)
                    {
                        if (!(rawNumber is CosmosNumber64 number))
                        {
                            throw new ArgumentException($"{nameof(UnorderdDistinctMap)} continuation token was malformed.");
                        }

                        numbers.Add(number.GetValue());
                    }

                    // Strings Length 4
                    CosmosElement rawStringsLength4 = hashDictionary[UnorderdDistinctMap.StringsLength4Name];
                    if (!(rawStringsLength4 is CosmosArray stringsLength4Array))
                    {
                        throw new ArgumentException($"{nameof(UnorderdDistinctMap)} continuation token was malformed.");
                    }

                    foreach (CosmosElement rawStringLength4 in stringsLength4Array)
                    {
                        if (!(rawStringLength4 is CosmosUInt32 stringlength4))
                        {
                            throw new ArgumentException($"{nameof(UnorderdDistinctMap)} continuation token was malformed.");
                        }

                        stringsLength4.Add(stringlength4.GetValue());
                    }

                    // Strings Length 8
                    CosmosElement rawStringsLength8 = hashDictionary[UnorderdDistinctMap.StringsLength8Name];
                    if (!(rawStringsLength8 is CosmosArray stringsLength8Array))
                    {
                        throw new ArgumentException($"{nameof(UnorderdDistinctMap)} continuation token was malformed.");
                    }

                    foreach (CosmosElement rawStringLength8 in stringsLength8Array)
                    {
                        if (!(rawStringLength8 is CosmosInt64 stringlength8))
                        {
                            throw new ArgumentException($"{nameof(UnorderdDistinctMap)} continuation token was malformed.");
                        }

                        stringsLength8.Add((ulong)stringlength8.GetValue());
                    }

                    // Strings Length 16
                    CosmosElement rawStringsLength16 = hashDictionary[UnorderdDistinctMap.StringsLength16Name];
                    if (!(rawStringsLength16 is CosmosArray stringsLength16Array))
                    {
                        throw new ArgumentException($"{nameof(UnorderdDistinctMap)} continuation token was malformed.");
                    }

                    foreach (CosmosElement rawStringLength16 in stringsLength16Array)
                    {
                        if (!(rawStringLength16 is CosmosBinary stringlength16))
                        {
                            throw new ArgumentException($"{nameof(UnorderdDistinctMap)} continuation token was malformed.");
                        }

                        // Todo have this method work with span<byte> instead to avoid the allocation.
                        UInt128 stringLength16 = UInt128.FromByteArray(stringlength16.Value.ToArray());
                        stringsLength16.Add(stringLength16);
                    }

                    // Strings Length 24
                    HashSet<UInt192> parsedStringsLength24 = Parse192BitHashes(hashDictionary, UnorderdDistinctMap.StringsLength24Name);
                    stringsLength24.UnionWith(parsedStringsLength24);

                    // Strings Length 24Plus
                    HashSet<UInt192> parsedStringsLength24Plus = Parse192BitHashes(hashDictionary, UnorderdDistinctMap.StringsLength24PlusName);
                    stringsLength24Plus.UnionWith(parsedStringsLength24Plus);

                    // Array
                    HashSet<UInt192> parsedArrays = Parse192BitHashes(hashDictionary, UnorderdDistinctMap.ArraysName);
                    arrays.UnionWith(parsedArrays);

                    // Object
                    HashSet<UInt192> parsedObjects = Parse192BitHashes(hashDictionary, UnorderdDistinctMap.ObjectName);
                    objects.UnionWith(parsedObjects);

                    // Simple Values
                    CosmosElement rawSimpleValues = hashDictionary[UnorderdDistinctMap.SimpleValuesName];
                    if (!(rawSimpleValues is CosmosString simpleValuesString))
                    {
                        throw new ArgumentException($"{nameof(UnorderdDistinctMap)} continuation token was malformed.");
                    }

                    if (!Enum.TryParse<SimpleValues>(simpleValuesString.Value, out simpleValues))
                    {
                        throw new ArgumentException($"{nameof(UnorderdDistinctMap)} continuation token was malformed.");
                    }
                }

                return new UnorderdDistinctMap(
                    numbers,
                    stringsLength4,
                    stringsLength8,
                    stringsLength16,
                    stringsLength24,
                    stringsLength24Plus,
                    arrays,
                    objects,
                    simpleValues);
            }

            private static HashSet<UInt192> Parse192BitHashes(CosmosObject hashDictionary, string propertyName)
            {
                HashSet<UInt192> hashSet = new HashSet<UInt192>();
                CosmosElement raw = hashDictionary[propertyName];
                if (!(raw is CosmosArray array))
                {
                    throw new ArgumentException($"{nameof(UnorderdDistinctMap)} continuation token was malformed.");
                }

                foreach (CosmosElement item in array)
                {
                    if (!(item is CosmosBinary binary))
                    {
                        throw new ArgumentException($"{nameof(UnorderdDistinctMap)} continuation token was malformed.");
                    }

                    // Todo have this method work with span<byte> instead to avoid the allocation.
                    UInt192 uint192 = UInt192.FromByteArray(binary.Value.ToArray());
                    hashSet.Add(uint192);
                }

                return hashSet;
            }
        }
    }
}<|MERGE_RESOLUTION|>--- conflicted
+++ resolved
@@ -6,6 +6,7 @@
     using System;
     using System.Collections.Generic;
     using System.Linq;
+    using System.Runtime.InteropServices;
     using System.Text;
     using Microsoft.Azure.Cosmos.CosmosElements;
     using Microsoft.Azure.Cosmos.Json;
@@ -353,7 +354,13 @@
 
                 jsonWriter.WriteObjectEnd();
 
-                return Convert.ToBase64String(jsonWriter.GetResult());
+                ReadOnlyMemory<byte> memory = jsonWriter.GetResult();
+                if (!MemoryMarshal.TryGetArray(memory, out ArraySegment<byte> buffer))
+                {
+                    buffer = new ArraySegment<byte>(memory.ToArray());
+                }
+
+                return Convert.ToBase64String(buffer.Array, buffer.Offset, buffer.Count);
             }
 
             /// <summary>
@@ -427,13 +434,8 @@
                 else
                 {
                     // Else the string is too large and we will just store the hash.
-<<<<<<< HEAD
-                    UInt192 uint192Value = DistinctMap.GetHash(CosmosString.Create(value));
+                    UInt192 uint192Value = DistinctHash.GetHash(CosmosString.Create(value));
                     added = this.stringsLength24Plus.Add(uint192Value);
-=======
-                    UInt192 uint192Value = DistinctHash.GetHash(CosmosString.Create(value));
-                    added = this.stringLength24Plus.Add(uint192Value);
->>>>>>> 0eb41935
                 }
 
                 return added;
@@ -476,7 +478,7 @@
                 if (continuationToken != null)
                 {
                     byte[] binaryBuffer = Convert.FromBase64String(continuationToken);
-                    CosmosElement cosmosElement = CosmosElement.Create(binaryBuffer);
+                    CosmosElement cosmosElement = CosmosElement.CreateFromBuffer(binaryBuffer);
                     if (!(cosmosElement is CosmosObject hashDictionary))
                     {
                         throw new ArgumentException($"{nameof(UnorderdDistinctMap)} continuation token was malformed.");
