﻿//------------------------------------------------------------
// Copyright (c) Microsoft Corporation.  All rights reserved.
//------------------------------------------------------------
namespace Microsoft.Azure.Cosmos.Query.Core
{
    using System;
<<<<<<< HEAD
    using Newtonsoft.Json;
    using Newtonsoft.Json.Linq;
    using UInt128 = Documents.UInt128;
=======
>>>>>>> ca3fe30a

    /// <summary>
    /// Struct that represents a 192 bit unsigned integer
    /// </summary>
    [JsonConverter(typeof(UInt192JsonConverter))]
    internal struct UInt192 : IComparable, IComparable<UInt192>, IEquatable<UInt192>
    {
        /// <summary>
        /// Maximum UInt192.
        /// </summary>
        public static readonly UInt192 MaxValue = new UInt192(ulong.MaxValue, ulong.MaxValue, ulong.MaxValue);

        /// <summary>
        /// Maximum UInt192.
        /// </summary>
        public static readonly UInt192 MinValue = 0;

        /// <summary>
        /// The length of a UInt192 in bytes.
        /// </summary>
        private const int Length = 24;

        /// <summary>
        /// The lowest 64 bits of the UInt192.
        /// </summary>
        private readonly ulong low;

        /// <summary>
        /// The middle 64 bits of the UInt192.
        /// </summary>
        private readonly ulong mid;

        /// <summary>
        /// The highest 64 bits of the UInt192.
        /// </summary>
        private readonly ulong high;

        /// <summary>
        /// Initializes a new instance of the UInt192 struct.
        /// </summary>
        /// <param name="low">The lowest 64 bits of the UInt192.</param>
        /// <param name="mid">The middle 64 bits of the UInt192.</param>
        /// <param name="high">The highest 64 bits of the UInt192.</param>
        private UInt192(ulong low, ulong mid, ulong high)
        {
            this.low = low;
            this.mid = mid;
            this.high = high;
        }

        #region Static Operators
        /// <summary>
        /// Adds two instances of UInt192 together.
        /// </summary>
        /// <param name="augend">The augend.</param>
        /// <param name="addend">The addend.</param>
        /// <returns>The augend + addend.</returns>
        public static UInt192 operator +(UInt192 augend, UInt192 addend)
        {
            ulong low = augend.low + addend.low;
            ulong mid = augend.mid + addend.mid;
            ulong high = augend.high + addend.high;

            if (low < augend.low)
            {
                mid++;
            }

            if (mid < augend.mid)
            {
                high++;
            }

            return new UInt192(low, mid, high);
        }

        /// <summary>
        /// Takes the difference between two UInt192.
        /// </summary>
        /// <param name="minuend">The minuend.</param>
        /// <param name="subtrahend">The subtrahend.</param>
        /// <returns>minuend - subtrahend.</returns>
        public static UInt192 operator -(UInt192 minuend, UInt192 subtrahend)
        {
            ulong low = minuend.low - subtrahend.low;
            ulong mid = minuend.mid - subtrahend.mid;
            ulong high = minuend.high - subtrahend.high;

            if (low > minuend.low)
            {
                mid--;
            }

            if (mid > minuend.mid)
            {
                high--;
            }

            return new UInt192(low, mid, high);
        }

        /// <summary>
        /// Returns if one UInt192 is less than another UInt192.
        /// </summary>
        /// <param name="left">The left hand side of the operator.</param>
        /// <param name="right">The right hand side of the operator.</param>
        /// <returns>Whether left is less than right.</returns>
        public static bool operator <(UInt192 left, UInt192 right)
        {
            return (left.high < right.high)
                || ((left.high == right.high) && (left.mid < right.mid))
                || ((left.mid == right.mid) && (left.low < right.low));
        }

        /// <summary>
        /// Returns if one UInt192 is greater than another UInt192.
        /// </summary>
        /// <param name="left">The left hand side of the operator.</param>
        /// <param name="right">The right hand side of the operator.</param>
        /// <returns>Whether left is greater than right.</returns>
        public static bool operator >(UInt192 left, UInt192 right)
        {
            return right < left;
        }

        /// <summary>
        /// Returns if one UInt192 is less than or equal to another UInt192.
        /// </summary>
        /// <param name="left">The left hand side of the operator.</param>
        /// <param name="right">The right hand side of the operator.</param>
        /// <returns>Whether left is less than or equal to the right.</returns>
        public static bool operator <=(UInt192 left, UInt192 right)
        {
            return !(right < left);
        }

        /// <summary>
        /// Returns if one UInt192 is greater than or equal to another UInt192.
        /// </summary>
        /// <param name="left">The left hand side of the operator.</param>
        /// <param name="right">The right hand side of the operator.</param>
        /// <returns>Whether left is greater than or equal to the right.</returns>
        public static bool operator >=(UInt192 left, UInt192 right)
        {
            return !(left < right);
        }

        /// <summary>
        /// Returns if two UInt192 are equal.
        /// </summary>
        /// <param name="left">The left hand side of the operator.</param>
        /// <param name="right">The right hand side of the operator.</param>
        /// <returns>Whether the left is equal to the right.</returns>
        public static bool operator ==(UInt192 left, UInt192 right)
        {
            return (left.high == right.high) && (left.mid == right.mid) && (left.low == right.low);
        }

        /// <summary>
        /// Returns if two UInt192 are not equal.
        /// </summary>
        /// <param name="left">The left hand side of the operator.</param>
        /// <param name="right">The right hand side of the operator.</param>
        /// <returns>Whether the left is not equal to the right.</returns>
        public static bool operator !=(UInt192 left, UInt192 right)
        {
            return !(left == right);
        }

        /// <summary>
        /// Takes the bitwise and of two instance of UInt192.
        /// </summary>
        /// <param name="left">The left hand side of the operator.</param>
        /// <param name="right">The right hand side of the operator.</param>
        /// <returns>The bitwise and of two instance of UInt192..</returns>
        public static UInt192 operator &(UInt192 left, UInt192 right)
        {
            return new UInt192(left.low & right.low, left.mid & right.mid, left.high & right.high);
        }

        /// <summary>
        /// Takes the bitwise or of two instance of UInt192.
        /// </summary>
        /// <param name="left">The left hand side of the operator.</param>
        /// <param name="right">The right hand side of the operator.</param>
        /// <returns>The bitwise or of two instance of UInt192..</returns>
        public static UInt192 operator |(UInt192 left, UInt192 right)
        {
            return new UInt192(left.low | right.low, left.mid | right.mid, left.high | right.high);
        }

        /// <summary>
        /// Takes the bitwise x or of two instance of UInt192.
        /// </summary>
        /// <param name="left">The left hand side of the operator.</param>
        /// <param name="right">The right hand side of the operator.</param>
        /// <returns>The bitwise x or of two instance of UInt192..</returns>
        public static UInt192 operator ^(UInt192 left, UInt192 right)
        {
            return new UInt192(left.low ^ right.low, left.mid ^ right.mid, left.high ^ right.high);
        }

        /// <summary>
        /// Implicitly converts an int to UInt192.
        /// </summary>
        /// <param name="value">The int to convert.</param>
        public static implicit operator UInt192(int value)
        {
            return new UInt192((ulong)value, 0, 0);
        }
        #endregion

        #region Static Implicit Operators
        /// <summary>
        /// Implicitly converts an unsigned int to UInt192.
        /// </summary>
        /// <param name="value">The unsigned int to convert.</param>
        public static implicit operator UInt192(uint value)
        {
            return new UInt192((ulong)value, 0, 0);
        }

        /// <summary>
        /// Implicitly converts an unsigned long to UInt192.
        /// </summary>
        /// <param name="value">The unsigned long to convert.</param>
        public static implicit operator UInt192(ulong value)
        {
            return new UInt192(value, 0, 0);
        }

        /// <summary>
        /// Implicitly converts an long to UInt192.
        /// </summary>
        /// <param name="value">The long to convert.</param>
        public static implicit operator UInt192(long value)
        {
            return new UInt192((ulong)value, 0, 0);
        }

        /// <summary>
        /// Implicitly converts an UInt128 to UInt192.
        /// </summary>
        /// <param name="value">The UInt128 to convert.</param>
        public static implicit operator UInt192(UInt128 value)
        {
            return new UInt192(value.GetLow(), value.GetHigh(), 0);
        }
        #endregion

        /// <summary>
        /// Parses a UInt192 from its ToString() output.
        /// </summary>
        /// <param name="value">The ToString() output.</param>
        /// <returns>The Parsed UInt192.</returns>
        public static UInt192 Parse(string value)
        {
            if (string.IsNullOrEmpty(value))
            {
                throw new ArgumentException("value can not be null or empty.");
            }
            string[] hexPairs = value.Split('-');
            if (hexPairs.Length != UInt192.Length)
            {
                throw new ArgumentException("not enough bytes encoded.");
            }

            byte[] bytes = new byte[UInt192.Length];
            for (int index = 0; index < UInt192.Length; index++)
            {
                bytes[index] = byte.Parse(hexPairs[index], System.Globalization.NumberStyles.HexNumber, null);
            }

            return UInt192.FromByteArray(bytes);
        }

        /// <summary>
        /// Creates a UInt192 from 3 ulong
        /// </summary>
        /// <param name="low">The lowest 64 bits of the ulong.</param>
        /// <param name="mid">The middle 64 bits of the ulong.</param>
        /// <param name="high">The upper 64 bits of the ulong.</param>
        public static UInt192 Create(ulong low, ulong mid, ulong high)
        {
            return new UInt192(low, mid, high);
        }

        /// <summary>
        /// Creates a UInt192 from a byte array.
        /// </summary>
        /// <param name="bytes">The bytes.</param>
        /// <param name="start">The starting index.</param>
        /// <returns>The UInt192 from the byte array.</returns>
        public static UInt192 FromByteArray(byte[] bytes, int start = 0)
        {
            ulong low = BitConverter.ToUInt64(bytes, start);
            ulong mid = BitConverter.ToUInt64(bytes, start + 8);
            ulong high = BitConverter.ToUInt64(bytes, start + 16);

            return new UInt192(low, mid, high);
        }

        /// <summary>
        /// Converts the UInt192 to a byte array.
        /// </summary>
        /// <param name="uint192">The UInt192 to convert.</param>
        /// <returns>The byte array representation of this UInt192.</returns>
        public static byte[] ToByteArray(UInt192 uint192)
        {
            byte[] bytes = new byte[UInt192.Length];
            BitConverter.GetBytes(uint192.low).CopyTo(bytes, 0);
            BitConverter.GetBytes(uint192.mid).CopyTo(bytes, 8);
            BitConverter.GetBytes(uint192.high).CopyTo(bytes, 16);

            return bytes;
        }

        /// <summary>
        /// Compares this value to an object.
        /// </summary>
        /// <param name="value">The value to compare to.</param>
        /// <returns>The comparison.</returns>
        public int CompareTo(object value)
        {
            if (value == null)
            {
                return 1;
            }

            if (value is UInt192)
            {
                return this.CompareTo((UInt192)value);
            }

            throw new ArgumentException("Value must be a UInt192.");
        }

        /// <summary>
        /// Compares this UInt192 to another instance of the UInt192 type.
        /// </summary>
        /// <param name="other">The other instance to compare to.</param>
        /// <returns>
        /// A negative number if this instance is less than the other instance.
        /// Zero if they are the same.
        /// A positive number if this instance is greater than the other instance.
        /// </returns>
        public int CompareTo(UInt192 other)
        {
            if (this < other)
            {
                return -1;
            }

            if (this > other)
            {
                return 1;
            }

            return 0;
        }

        /// <summary>
        /// Returns whether this instance equals another object.
        /// </summary>
        /// <param name="obj">The object to compare to.</param>
        /// <returns>Whether this instance equals another object.</returns>
        public override bool Equals(object obj)
        {
            if (object.ReferenceEquals(this, obj))
            {
                return true;
            }

            if (obj is UInt192)
            {
                return this.Equals((UInt192)obj);
            }

            return false;
        }

        /// <summary>
        /// Returns whether this UInt192 equals another UInt192.
        /// </summary>
        /// <param name="other">The UInt192 to compare to.</param>
        /// <returns>Whether this UInt192 equals another UInt192.</returns>
        public bool Equals(UInt192 other)
        {
            return this == other;
        }

        /// <summary>
        /// Gets a hash code for this instance.
        /// </summary>
        /// <returns>The hash code for this instance.</returns>
        public override int GetHashCode()
        {
            return (int)(this.low.GetHashCode() ^ this.mid.GetHashCode() ^ this.high.GetHashCode());
        }

        /// <summary>
        /// Gets the string representation of a UInt192 as a hex dump.
        /// </summary>
        /// <returns>The string representation of a UInt192 as a hex dump.</returns>
        public override string ToString()
        {
            byte[] bytes = UInt192.ToByteArray(this);
            return BitConverter.ToString(bytes);
        }

        /// <summary>
        /// Gets the highest 64 bits of the UInt192.
        /// </summary>
        /// <returns>The highest 64 bits of the UInt192.</returns>
        public ulong GetHigh()
        {
            return this.high;
        }

        /// <summary>
        /// Gets the middle 64 bits of the UInt192.
        /// </summary>
        /// <returns>The middle 64 bits of the UInt192.</returns>
        public ulong GetMid()
        {
            return this.mid;
        }

        /// <summary>
        /// Gets the lowest 64 bits of the UInt192.
        /// </summary>
        /// <returns>The lowest 64 bits of the UInt192.</returns>
        public ulong GetLow()
        {
            return this.low;
        }

        /// <summary>
        /// Customer converter for UInt192.
        /// </summary>
        private sealed class UInt192JsonConverter : JsonConverter
        {
            /// <summary>
            /// Gets whether or not you can convert the object type.
            /// </summary>
            /// <param name="objectType">The object type.</param>
            /// <returns>Whether or not you can convert the object type.</returns>
            public override bool CanConvert(Type objectType)
            {
                return objectType == typeof(UInt192);
            }

            /// <summary>
            /// Reads the nullable UInt192
            /// </summary>
            /// <param name="reader">The reader to read from.</param>
            /// <param name="objectType">The object type.</param>
            /// <param name="existingValue">The existing value.</param>
            /// <param name="serializer">The serializer.</param>
            /// <returns>The nullable UInt192.</returns>
            public override object ReadJson(JsonReader reader, Type objectType, object existingValue, JsonSerializer serializer)
            {
                return UInt192.Parse(reader.Value.ToString());
            }

            /// <summary>
            /// Writes the nullable UInt192
            /// </summary>
            /// <param name="writer">The writer.</param>
            /// <param name="value">The value.</param>
            /// <param name="serializer">The serializer.</param>
            public override void WriteJson(JsonWriter writer, object value, JsonSerializer serializer)
            {
                UInt192 uint192 = (UInt192)value;
                JToken token = JToken.FromObject(uint192.ToString());
                token.WriteTo(writer);
            }
        }
    }
}<|MERGE_RESOLUTION|>--- conflicted
+++ resolved
@@ -4,12 +4,8 @@
 namespace Microsoft.Azure.Cosmos.Query.Core
 {
     using System;
-<<<<<<< HEAD
     using Newtonsoft.Json;
     using Newtonsoft.Json.Linq;
-    using UInt128 = Documents.UInt128;
-=======
->>>>>>> ca3fe30a
 
     /// <summary>
     /// Struct that represents a 192 bit unsigned integer
