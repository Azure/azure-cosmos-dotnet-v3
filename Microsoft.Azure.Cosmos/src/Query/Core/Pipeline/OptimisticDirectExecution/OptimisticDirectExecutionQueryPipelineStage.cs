<<<<<<< HEAD
﻿// ------------------------------------------------------------
// Copyright (c) Microsoft Corporation.  All rights reserved.
// ------------------------------------------------------------

namespace Microsoft.Azure.Cosmos.Query.Core.Pipeline.OptimisticDirectExecutionQuery
{
    using System;
    using System.Collections.Generic;
    using System.Diagnostics;
    using System.Linq;
    using System.Threading;
    using System.Threading.Tasks;
    using Microsoft.Azure.Cosmos.CosmosElements;
    using Microsoft.Azure.Cosmos.Pagination;
    using Microsoft.Azure.Cosmos.Query.Core.ExecutionContext;
    using Microsoft.Azure.Cosmos.Query.Core.Monads;
    using Microsoft.Azure.Cosmos.Query.Core.Pipeline;
    using Microsoft.Azure.Cosmos.Query.Core.Pipeline.CrossPartition;
    using Microsoft.Azure.Cosmos.Query.Core.Pipeline.CrossPartition.Parallel;
    using Microsoft.Azure.Cosmos.Query.Core.Pipeline.Pagination;
    using Microsoft.Azure.Cosmos.Query.Core.QueryClient;
    using Microsoft.Azure.Cosmos.Tracing;
    using Microsoft.Azure.Documents;

    internal sealed class OptimisticDirectExecutionQueryPipelineStage : IQueryPipelineStage
    {
        private enum ExecutionState
        {
            OptimisticDirectExecution,
            SpecializedDocumentQueryExecution,
        }

        private const string OptimisticDirectExecutionToken = "OptimisticDirectExecutionToken";
        private readonly FallbackQueryPipelineStageFactory queryPipelineStageFactory;
        private TryCatch<IQueryPipelineStage> inner;
        private CosmosElement continuationToken;
        private ExecutionState executionState;
        private bool? previousRequiresDistribution;

        private OptimisticDirectExecutionQueryPipelineStage(TryCatch<IQueryPipelineStage> inner, FallbackQueryPipelineStageFactory queryPipelineStageFactory, CosmosElement continuationToken)
        {
            this.inner = inner;
            this.queryPipelineStageFactory = queryPipelineStageFactory;
            this.continuationToken = continuationToken;
            this.executionState = ExecutionState.OptimisticDirectExecution;

            if (this.continuationToken != null)
            {
                this.previousRequiresDistribution = false;
            }
        }

        public delegate Task<TryCatch<IQueryPipelineStage>> FallbackQueryPipelineStageFactory(CosmosElement continuationToken);

        public TryCatch<QueryPage> Current => this.inner.Try<QueryPage>(pipelineStage => pipelineStage.Current);

        public ValueTask DisposeAsync()
        {
            return this.inner.Failed ? default : this.inner.Result.DisposeAsync();
        }

        public async ValueTask<bool> MoveNextAsync(ITrace trace, CancellationToken cancellationToken)
        {
            TryCatch<bool> hasNext = await this.inner.TryAsync(pipelineStage => pipelineStage.MoveNextAsync(trace, cancellationToken));
            bool success = hasNext.Succeeded && hasNext.Result;
            if (this.executionState == ExecutionState.OptimisticDirectExecution)
            {
                bool isPartitionSplitException = hasNext.Succeeded && this.Current.Failed && this.Current.InnerMostException.IsPartitionSplitException();
                if (success && !isPartitionSplitException)
                {
                    this.continuationToken = this.Current.Succeeded ? this.Current.Result.State?.Value : null;
                    if (this.continuationToken != null)
                    {
                        bool requiresDistribution;
                        if (this.Current.Result.AdditionalHeaders.TryGetValue(HttpConstants.HttpHeaders.RequiresDistribution, out string requiresDistributionHeaderValue))
                        {
                            requiresDistribution = bool.Parse(requiresDistributionHeaderValue);
                        }
                        else
                        {
                            requiresDistribution = true;
                        }

                        if (this.previousRequiresDistribution.HasValue && this.previousRequiresDistribution != requiresDistribution)
                        {
                            // We should never come here as requiresDistribution flag can never switch mid execution.
                            // Hence, this exception should never be thrown.
                            throw new InvalidOperationException($"Unexpected switch in {HttpConstants.HttpHeaders.RequiresDistribution} value. Previous value : {this.previousRequiresDistribution} Current value : {requiresDistribution}.");
                        }

                        if (requiresDistribution)
                        {
                            // This is where we will unwrap tne continuation token and extract the client distribution plan
                            // Pipelines to handle client distribution would be generated here
                            success = await this.SwitchToFallbackPipelineAsync(continuationToken: null, trace, cancellationToken);
                        }

                        this.previousRequiresDistribution = requiresDistribution;
                    }
                }
                else if (isPartitionSplitException)
                {
                    success = await this.SwitchToFallbackPipelineAsync(continuationToken: UnwrapContinuationToken(this.continuationToken), trace, cancellationToken);
                }
            }

            return success;
        }

        private static CosmosElement UnwrapContinuationToken(CosmosElement continuationToken)
        {
            if (continuationToken == null) return null;

            CosmosObject cosmosObject = continuationToken as CosmosObject;
            CosmosElement backendContinuationToken = cosmosObject[OptimisticDirectExecutionToken];
            Debug.Assert(backendContinuationToken != null);

            return CosmosArray.Create(backendContinuationToken);
        }

        private async Task<bool> SwitchToFallbackPipelineAsync(CosmosElement continuationToken, ITrace trace, CancellationToken cancellationToken)
        {
            Debug.Assert(this.executionState == ExecutionState.OptimisticDirectExecution, "OptimisticDirectExecuteQueryPipelineStage Assert!", "Only OptimisticDirectExecute pipeline can create this fallback pipeline");
            this.executionState = ExecutionState.SpecializedDocumentQueryExecution;
            this.inner = continuationToken != null
                ? await this.queryPipelineStageFactory(continuationToken)
                : await this.queryPipelineStageFactory(null);

            if (this.inner.Failed)
            {
                return false;
            }

            return await this.inner.Result.MoveNextAsync(trace, cancellationToken);
        }

        public static TryCatch<IQueryPipelineStage> MonadicCreate(
            DocumentContainer documentContainer,
            CosmosQueryExecutionContextFactory.InputParameters inputParameters,
            FeedRangeEpk targetRange,
            ContainerQueryProperties containerQueryProperties,
            FallbackQueryPipelineStageFactory fallbackQueryPipelineStageFactory,
            CancellationToken cancellationToken)
        {
            QueryPaginationOptions paginationOptions = new QueryPaginationOptions(pageSizeHint: inputParameters.MaxItemCount, optimisticDirectExecute: true);
            TryCatch<IQueryPipelineStage> pipelineStage = OptimisticDirectExecutionQueryPipelineImpl.MonadicCreate(
                documentContainer: documentContainer,
                sqlQuerySpec: inputParameters.SqlQuerySpec,
                targetRange: targetRange,
                queryPaginationOptions: paginationOptions,
                partitionKey: inputParameters.PartitionKey,
                containerQueryProperties: containerQueryProperties,
                continuationToken: inputParameters.InitialUserContinuationToken,
                cancellationToken: cancellationToken);

            if (pipelineStage.Failed)
            {
                return pipelineStage;
            }

            OptimisticDirectExecutionQueryPipelineStage odePipelineStageMonadicCreate = new OptimisticDirectExecutionQueryPipelineStage(pipelineStage, fallbackQueryPipelineStageFactory, inputParameters.InitialUserContinuationToken);
            return TryCatch<IQueryPipelineStage>.FromResult(odePipelineStageMonadicCreate);
        }

        private sealed class OptimisticDirectExecutionQueryPipelineImpl : IQueryPipelineStage
        {
            private const int ClientQLCompatibilityLevel = 0;
            private readonly QueryPartitionRangePageAsyncEnumerator queryPartitionRangePageAsyncEnumerator;

            private OptimisticDirectExecutionQueryPipelineImpl(
                QueryPartitionRangePageAsyncEnumerator queryPartitionRangePageAsyncEnumerator)
            {
                this.queryPartitionRangePageAsyncEnumerator = queryPartitionRangePageAsyncEnumerator ?? throw new ArgumentNullException(nameof(queryPartitionRangePageAsyncEnumerator));
            }

            public TryCatch<QueryPage> Current { get; private set; }

            public ValueTask DisposeAsync()
            {
                return this.queryPartitionRangePageAsyncEnumerator.DisposeAsync();
            }

            public async ValueTask<bool> MoveNextAsync(ITrace trace, CancellationToken cancellationToken)
            {
                if (trace == null)
                {
                    throw new ArgumentNullException(nameof(trace));
                }

                if (!await this.queryPartitionRangePageAsyncEnumerator.MoveNextAsync(trace, cancellationToken))
                {
                    this.Current = default;
                    return false;
                }

                TryCatch<QueryPage> partitionPage = this.queryPartitionRangePageAsyncEnumerator.Current;
                if (partitionPage.Failed)
                {
                    this.Current = TryCatch<QueryPage>.FromException(partitionPage.Exception);
                    return true;
                }

                QueryPage backendQueryPage = partitionPage.Result;

                QueryState queryState;
                if (backendQueryPage.State == null)
                {
                    queryState = null;
                }
                else
                {
                    QueryState backendQueryState = backendQueryPage.State;
                    ParallelContinuationToken parallelContinuationToken = new ParallelContinuationToken(
                        token: (backendQueryState?.Value as CosmosString)?.Value,
                        range: ((FeedRangeEpk)this.queryPartitionRangePageAsyncEnumerator.FeedRangeState.FeedRange).Range);

                    OptimisticDirectExecutionContinuationToken optimisticDirectExecutionContinuationToken = new OptimisticDirectExecutionContinuationToken(parallelContinuationToken);
                    CosmosElement cosmosElementContinuationToken = OptimisticDirectExecutionContinuationToken.ToCosmosElement(optimisticDirectExecutionContinuationToken);
                    queryState = new QueryState(cosmosElementContinuationToken);
                }

                QueryPage queryPage = new QueryPage(
                    backendQueryPage.Documents,
                    backendQueryPage.RequestCharge,
                    backendQueryPage.ActivityId,
                    backendQueryPage.CosmosQueryExecutionInfo,
                    backendQueryPage.DistributionPlanSpec,
                    disallowContinuationTokenMessage: null,
                    backendQueryPage.AdditionalHeaders,
                    queryState,
                    backendQueryPage.Streaming);

                this.Current = TryCatch<QueryPage>.FromResult(queryPage);
                return true;
            }

            public static TryCatch<IQueryPipelineStage> MonadicCreate(
                IDocumentContainer documentContainer,
                SqlQuerySpec sqlQuerySpec,
                FeedRangeEpk targetRange,
                Cosmos.PartitionKey? partitionKey,
                QueryPaginationOptions queryPaginationOptions,
                ContainerQueryProperties containerQueryProperties,
                CosmosElement continuationToken,
                CancellationToken cancellationToken)
            {
                if (targetRange == null)
                {
                    throw new ArgumentNullException(nameof(targetRange));
                }

                TryCatch<FeedRangeState<QueryState>> monadicExtractState;
                if (continuationToken == null)
                {
                    FeedRangeState<QueryState> getState = new (targetRange, (QueryState)null);
                    monadicExtractState = TryCatch<FeedRangeState<QueryState>>.FromResult(getState);
                }
                else
                {
                    monadicExtractState = MonadicExtractState(continuationToken, targetRange);
                }

                if (monadicExtractState.Failed)
                {
                    return TryCatch<IQueryPipelineStage>.FromException(monadicExtractState.Exception);
                }

                SqlQuerySpec updatedSqlQuerySpec = new SqlQuerySpec(sqlQuerySpec.QueryText, sqlQuerySpec.Parameters)
                {
                    ClientQLCompatibilityLevel = ClientQLCompatibilityLevel
                };

                FeedRangeState<QueryState> feedRangeState = monadicExtractState.Result;
                QueryPartitionRangePageAsyncEnumerator partitionPageEnumerator = new QueryPartitionRangePageAsyncEnumerator(
                    documentContainer,
                    updatedSqlQuerySpec,
                    feedRangeState,
                    partitionKey,
                    queryPaginationOptions,
                    containerQueryProperties);

                OptimisticDirectExecutionQueryPipelineImpl stage = new OptimisticDirectExecutionQueryPipelineImpl(partitionPageEnumerator);
                return TryCatch<IQueryPipelineStage>.FromResult(stage);
            }

            private static TryCatch<FeedRangeState<QueryState>> MonadicExtractState(
                CosmosElement continuationToken,
                FeedRangeEpk range)
            {
                if (continuationToken == null)
                {
                    throw new ArgumentNullException(nameof(continuationToken));
                }

                TryCatch<OptimisticDirectExecutionContinuationToken> tryCreateContinuationToken = OptimisticDirectExecutionContinuationToken.TryCreateFromCosmosElement(continuationToken);
                if (tryCreateContinuationToken.Failed)
                {
                    return TryCatch<FeedRangeState<QueryState>>.FromException(tryCreateContinuationToken.Exception);
                }

                TryCatch<PartitionMapper.PartitionMapping<OptimisticDirectExecutionContinuationToken>> partitionMappingMonad = PartitionMapper.MonadicGetPartitionMapping(
                    range,
                    tryCreateContinuationToken.Result);

                if (partitionMappingMonad.Failed)
                {
                    return TryCatch<FeedRangeState<QueryState>>.FromException(
                        partitionMappingMonad.Exception);
                }

                PartitionMapper.PartitionMapping<OptimisticDirectExecutionContinuationToken> partitionMapping = partitionMappingMonad.Result;

                KeyValuePair<FeedRangeEpk, OptimisticDirectExecutionContinuationToken> kvpRange = new KeyValuePair<FeedRangeEpk, OptimisticDirectExecutionContinuationToken>(
                    partitionMapping.TargetMapping.Keys.First(),
                    partitionMapping.TargetMapping.Values.First());

                FeedRangeState<QueryState> feedRangeState = new FeedRangeState<QueryState>(kvpRange.Key, kvpRange.Value?.Token != null ? new QueryState(CosmosString.Create(kvpRange.Value.Token.Token)) : null);

                return TryCatch<FeedRangeState<QueryState>>.FromResult(feedRangeState);
            }
        }
    }
=======
﻿// ------------------------------------------------------------
// Copyright (c) Microsoft Corporation.  All rights reserved.
// ------------------------------------------------------------

namespace Microsoft.Azure.Cosmos.Query.Core.Pipeline.OptimisticDirectExecutionQuery
{
    using System;
    using System.Collections.Generic;
    using System.Diagnostics;
    using System.Linq;
    using System.Threading;
    using System.Threading.Tasks;
    using Microsoft.Azure.Cosmos.CosmosElements;
    using Microsoft.Azure.Cosmos.Pagination;
    using Microsoft.Azure.Cosmos.Query.Core.ExecutionContext;
    using Microsoft.Azure.Cosmos.Query.Core.Monads;
    using Microsoft.Azure.Cosmos.Query.Core.Pipeline;
    using Microsoft.Azure.Cosmos.Query.Core.Pipeline.CrossPartition;
    using Microsoft.Azure.Cosmos.Query.Core.Pipeline.CrossPartition.Parallel;
    using Microsoft.Azure.Cosmos.Query.Core.Pipeline.Pagination;
    using Microsoft.Azure.Cosmos.Query.Core.QueryClient;
    using Microsoft.Azure.Cosmos.Tracing;
    using Microsoft.Azure.Documents;

    internal sealed class OptimisticDirectExecutionQueryPipelineStage : IQueryPipelineStage
    {
        private enum ExecutionState
        {
            OptimisticDirectExecution,
            SpecializedDocumentQueryExecution,
        }

        private const string OptimisticDirectExecutionToken = "OptimisticDirectExecutionToken";
        private readonly FallbackQueryPipelineStageFactory queryPipelineStageFactory;
        private TryCatch<IQueryPipelineStage> inner;
        private CosmosElement continuationToken;
        private ExecutionState executionState;
        private bool? previousRequiresDistribution;

        private OptimisticDirectExecutionQueryPipelineStage(TryCatch<IQueryPipelineStage> inner, FallbackQueryPipelineStageFactory queryPipelineStageFactory, CosmosElement continuationToken)
        {
            this.inner = inner;
            this.queryPipelineStageFactory = queryPipelineStageFactory;
            this.continuationToken = continuationToken;
            this.executionState = ExecutionState.OptimisticDirectExecution;

            if (this.continuationToken != null)
            {
                this.previousRequiresDistribution = false;
            }
        }

        public delegate Task<TryCatch<IQueryPipelineStage>> FallbackQueryPipelineStageFactory(CosmosElement continuationToken);

        public TryCatch<QueryPage> Current => this.inner.Try<QueryPage>(pipelineStage => pipelineStage.Current);

        public ValueTask DisposeAsync()
        {
            return this.inner.Failed ? default : this.inner.Result.DisposeAsync();
        }

        public async ValueTask<bool> MoveNextAsync(ITrace trace, CancellationToken cancellationToken)
        {
            TryCatch<bool> hasNext = await this.inner.TryAsync(pipelineStage => pipelineStage.MoveNextAsync(trace, cancellationToken));
            bool success = hasNext.Succeeded && hasNext.Result;
            if (this.executionState == ExecutionState.OptimisticDirectExecution)
            {
                bool isPartitionSplitException = hasNext.Succeeded && this.Current.Failed && this.Current.InnerMostException.IsPartitionSplitException();
                if (success && !isPartitionSplitException)
                {
                    this.continuationToken = this.Current.Succeeded ? this.Current.Result.State?.Value : null;
                    if (this.continuationToken != null)
                    {
                        bool requiresDistribution;
                        if (this.Current.Result.AdditionalHeaders.TryGetValue(HttpConstants.HttpHeaders.RequiresDistribution, out string requiresDistributionHeaderValue))
                        {
                            requiresDistribution = bool.Parse(requiresDistributionHeaderValue);
                        }
                        else
                        {
                            requiresDistribution = true;
                        }

                        if (this.previousRequiresDistribution.HasValue && this.previousRequiresDistribution != requiresDistribution)
                        {
                            // We should never come here as requiresDistribution flag can never switch mid execution.
                            // Hence, this exception should never be thrown.
                            throw new InvalidOperationException($"Unexpected switch in {HttpConstants.HttpHeaders.RequiresDistribution} value. Previous value : {this.previousRequiresDistribution} Current value : {requiresDistribution}.");
                        }

                        if (requiresDistribution)
                        {
                            // This is where we will unwrap tne continuation token and extract the client distribution plan
                            // Pipelines to handle client distribution would be generated here
                            success = await this.SwitchToFallbackPipelineAsync(continuationToken: null, trace, cancellationToken);
                        }

                        this.previousRequiresDistribution = requiresDistribution;
                    }
                }
                else if (isPartitionSplitException)
                {
                    success = await this.SwitchToFallbackPipelineAsync(continuationToken: UnwrapContinuationToken(this.continuationToken), trace, cancellationToken);
                }
            }

            return success;
        }

        private static CosmosElement UnwrapContinuationToken(CosmosElement continuationToken)
        {
            if (continuationToken == null) return null;

            CosmosObject cosmosObject = continuationToken as CosmosObject;
            CosmosElement backendContinuationToken = cosmosObject[OptimisticDirectExecutionToken];
            Debug.Assert(backendContinuationToken != null);

            return CosmosArray.Create(backendContinuationToken);
        }

        private async Task<bool> SwitchToFallbackPipelineAsync(CosmosElement continuationToken, ITrace trace, CancellationToken cancellationToken)
        {
            Debug.Assert(this.executionState == ExecutionState.OptimisticDirectExecution, "OptimisticDirectExecuteQueryPipelineStage Assert!", "Only OptimisticDirectExecute pipeline can create this fallback pipeline");
            this.executionState = ExecutionState.SpecializedDocumentQueryExecution;
            this.inner = continuationToken != null
                ? await this.queryPipelineStageFactory(continuationToken)
                : await this.queryPipelineStageFactory(null);

            if (this.inner.Failed)
            {
                return false;
            }

            return await this.inner.Result.MoveNextAsync(trace, cancellationToken);
        }

        public static TryCatch<IQueryPipelineStage> MonadicCreate(
            DocumentContainer documentContainer,
            CosmosQueryExecutionContextFactory.InputParameters inputParameters,
            FeedRangeEpk targetRange,
            ContainerQueryProperties containerQueryProperties,
            FallbackQueryPipelineStageFactory fallbackQueryPipelineStageFactory,
            CancellationToken cancellationToken)
        {
            QueryExecutionOptions paginationOptions = new QueryExecutionOptions(pageSizeHint: inputParameters.MaxItemCount, optimisticDirectExecute: true);
            TryCatch<IQueryPipelineStage> pipelineStage = OptimisticDirectExecutionQueryPipelineImpl.MonadicCreate(
                documentContainer: documentContainer,
                sqlQuerySpec: inputParameters.SqlQuerySpec,
                targetRange: targetRange,
                queryPaginationOptions: paginationOptions,
                partitionKey: inputParameters.PartitionKey,
                containerQueryProperties: containerQueryProperties,
                continuationToken: inputParameters.InitialUserContinuationToken,
                cancellationToken: cancellationToken);

            if (pipelineStage.Failed)
            {
                return pipelineStage;
            }

            OptimisticDirectExecutionQueryPipelineStage odePipelineStageMonadicCreate = new OptimisticDirectExecutionQueryPipelineStage(pipelineStage, fallbackQueryPipelineStageFactory, inputParameters.InitialUserContinuationToken);
            return TryCatch<IQueryPipelineStage>.FromResult(odePipelineStageMonadicCreate);
        }

        private sealed class OptimisticDirectExecutionQueryPipelineImpl : IQueryPipelineStage
        {
            private const int ClientQLCompatibilityLevel = 0;
            private readonly QueryPartitionRangePageAsyncEnumerator queryPartitionRangePageAsyncEnumerator;

            private OptimisticDirectExecutionQueryPipelineImpl(
                QueryPartitionRangePageAsyncEnumerator queryPartitionRangePageAsyncEnumerator)
            {
                this.queryPartitionRangePageAsyncEnumerator = queryPartitionRangePageAsyncEnumerator ?? throw new ArgumentNullException(nameof(queryPartitionRangePageAsyncEnumerator));
            }

            public TryCatch<QueryPage> Current { get; private set; }

            public ValueTask DisposeAsync()
            {
                return this.queryPartitionRangePageAsyncEnumerator.DisposeAsync();
            }

            public async ValueTask<bool> MoveNextAsync(ITrace trace, CancellationToken cancellationToken)
            {
                if (trace == null)
                {
                    throw new ArgumentNullException(nameof(trace));
                }

                if (!await this.queryPartitionRangePageAsyncEnumerator.MoveNextAsync(trace, cancellationToken))
                {
                    this.Current = default;
                    return false;
                }

                TryCatch<QueryPage> partitionPage = this.queryPartitionRangePageAsyncEnumerator.Current;
                if (partitionPage.Failed)
                {
                    this.Current = TryCatch<QueryPage>.FromException(partitionPage.Exception);
                    return true;
                }

                QueryPage backendQueryPage = partitionPage.Result;

                QueryState queryState;
                if (backendQueryPage.State == null)
                {
                    queryState = null;
                }
                else
                {
                    QueryState backendQueryState = backendQueryPage.State;
                    ParallelContinuationToken parallelContinuationToken = new ParallelContinuationToken(
                        token: (backendQueryState?.Value as CosmosString)?.Value,
                        range: ((FeedRangeEpk)this.queryPartitionRangePageAsyncEnumerator.FeedRangeState.FeedRange).Range);

                    OptimisticDirectExecutionContinuationToken optimisticDirectExecutionContinuationToken = new OptimisticDirectExecutionContinuationToken(parallelContinuationToken);
                    CosmosElement cosmosElementContinuationToken = OptimisticDirectExecutionContinuationToken.ToCosmosElement(optimisticDirectExecutionContinuationToken);
                    queryState = new QueryState(cosmosElementContinuationToken);
                }

                QueryPage queryPage = new QueryPage(
                    backendQueryPage.Documents,
                    backendQueryPage.RequestCharge,
                    backendQueryPage.ActivityId,
                    backendQueryPage.CosmosQueryExecutionInfo,
                    backendQueryPage.DistributionPlanSpec,
                    disallowContinuationTokenMessage: null,
                    backendQueryPage.AdditionalHeaders,
                    queryState,
                    backendQueryPage.Streaming);

                this.Current = TryCatch<QueryPage>.FromResult(queryPage);
                return true;
            }

            public static TryCatch<IQueryPipelineStage> MonadicCreate(
                IDocumentContainer documentContainer,
                SqlQuerySpec sqlQuerySpec,
                FeedRangeEpk targetRange,
                Cosmos.PartitionKey? partitionKey,
                QueryExecutionOptions queryPaginationOptions,
                ContainerQueryProperties containerQueryProperties,
                CosmosElement continuationToken,
                CancellationToken cancellationToken)
            {
                if (targetRange == null)
                {
                    throw new ArgumentNullException(nameof(targetRange));
                }

                TryCatch<FeedRangeState<QueryState>> monadicExtractState;
                if (continuationToken == null)
                {
                    FeedRangeState<QueryState> getState = new (targetRange, (QueryState)null);
                    monadicExtractState = TryCatch<FeedRangeState<QueryState>>.FromResult(getState);
                }
                else
                {
                    monadicExtractState = MonadicExtractState(continuationToken, targetRange);
                }

                if (monadicExtractState.Failed)
                {
                    return TryCatch<IQueryPipelineStage>.FromException(monadicExtractState.Exception);
                }

                SqlQuerySpec updatedSqlQuerySpec = new SqlQuerySpec(sqlQuerySpec.QueryText, sqlQuerySpec.Parameters)
                {
                    ClientQLCompatibilityLevel = ClientQLCompatibilityLevel
                };

                FeedRangeState<QueryState> feedRangeState = monadicExtractState.Result;
                QueryPartitionRangePageAsyncEnumerator partitionPageEnumerator = new QueryPartitionRangePageAsyncEnumerator(
                    documentContainer,
                    updatedSqlQuerySpec,
                    feedRangeState,
                    partitionKey,
                    queryPaginationOptions,
                    containerQueryProperties);

                OptimisticDirectExecutionQueryPipelineImpl stage = new OptimisticDirectExecutionQueryPipelineImpl(partitionPageEnumerator);
                return TryCatch<IQueryPipelineStage>.FromResult(stage);
            }

            private static TryCatch<FeedRangeState<QueryState>> MonadicExtractState(
                CosmosElement continuationToken,
                FeedRangeEpk range)
            {
                if (continuationToken == null)
                {
                    throw new ArgumentNullException(nameof(continuationToken));
                }

                TryCatch<OptimisticDirectExecutionContinuationToken> tryCreateContinuationToken = OptimisticDirectExecutionContinuationToken.TryCreateFromCosmosElement(continuationToken);
                if (tryCreateContinuationToken.Failed)
                {
                    return TryCatch<FeedRangeState<QueryState>>.FromException(tryCreateContinuationToken.Exception);
                }

                TryCatch<PartitionMapper.PartitionMapping<OptimisticDirectExecutionContinuationToken>> partitionMappingMonad = PartitionMapper.MonadicGetPartitionMapping(
                    range,
                    tryCreateContinuationToken.Result);

                if (partitionMappingMonad.Failed)
                {
                    return TryCatch<FeedRangeState<QueryState>>.FromException(
                        partitionMappingMonad.Exception);
                }

                PartitionMapper.PartitionMapping<OptimisticDirectExecutionContinuationToken> partitionMapping = partitionMappingMonad.Result;

                KeyValuePair<FeedRangeEpk, OptimisticDirectExecutionContinuationToken> kvpRange = new KeyValuePair<FeedRangeEpk, OptimisticDirectExecutionContinuationToken>(
                    partitionMapping.TargetMapping.Keys.First(),
                    partitionMapping.TargetMapping.Values.First());

                FeedRangeState<QueryState> feedRangeState = new FeedRangeState<QueryState>(kvpRange.Key, kvpRange.Value?.Token != null ? new QueryState(CosmosString.Create(kvpRange.Value.Token.Token)) : null);

                return TryCatch<FeedRangeState<QueryState>>.FromResult(feedRangeState);
            }
        }
    }
>>>>>>> 1e150b6f
}<|MERGE_RESOLUTION|>--- conflicted
+++ resolved
@@ -1,4 +1,3 @@
-<<<<<<< HEAD
 ﻿// ------------------------------------------------------------
 // Copyright (c) Microsoft Corporation.  All rights reserved.
 // ------------------------------------------------------------
@@ -143,7 +142,7 @@
             FallbackQueryPipelineStageFactory fallbackQueryPipelineStageFactory,
             CancellationToken cancellationToken)
         {
-            QueryPaginationOptions paginationOptions = new QueryPaginationOptions(pageSizeHint: inputParameters.MaxItemCount, optimisticDirectExecute: true);
+            QueryExecutionOptions paginationOptions = new QueryExecutionOptions(pageSizeHint: inputParameters.MaxItemCount, optimisticDirectExecute: true);
             TryCatch<IQueryPipelineStage> pipelineStage = OptimisticDirectExecutionQueryPipelineImpl.MonadicCreate(
                 documentContainer: documentContainer,
                 sqlQuerySpec: inputParameters.SqlQuerySpec,
@@ -240,7 +239,7 @@
                 SqlQuerySpec sqlQuerySpec,
                 FeedRangeEpk targetRange,
                 Cosmos.PartitionKey? partitionKey,
-                QueryPaginationOptions queryPaginationOptions,
+                QueryExecutionOptions queryPaginationOptions,
                 ContainerQueryProperties containerQueryProperties,
                 CosmosElement continuationToken,
                 CancellationToken cancellationToken)
@@ -321,328 +320,4 @@
             }
         }
     }
-=======
-﻿// ------------------------------------------------------------
-// Copyright (c) Microsoft Corporation.  All rights reserved.
-// ------------------------------------------------------------
-
-namespace Microsoft.Azure.Cosmos.Query.Core.Pipeline.OptimisticDirectExecutionQuery
-{
-    using System;
-    using System.Collections.Generic;
-    using System.Diagnostics;
-    using System.Linq;
-    using System.Threading;
-    using System.Threading.Tasks;
-    using Microsoft.Azure.Cosmos.CosmosElements;
-    using Microsoft.Azure.Cosmos.Pagination;
-    using Microsoft.Azure.Cosmos.Query.Core.ExecutionContext;
-    using Microsoft.Azure.Cosmos.Query.Core.Monads;
-    using Microsoft.Azure.Cosmos.Query.Core.Pipeline;
-    using Microsoft.Azure.Cosmos.Query.Core.Pipeline.CrossPartition;
-    using Microsoft.Azure.Cosmos.Query.Core.Pipeline.CrossPartition.Parallel;
-    using Microsoft.Azure.Cosmos.Query.Core.Pipeline.Pagination;
-    using Microsoft.Azure.Cosmos.Query.Core.QueryClient;
-    using Microsoft.Azure.Cosmos.Tracing;
-    using Microsoft.Azure.Documents;
-
-    internal sealed class OptimisticDirectExecutionQueryPipelineStage : IQueryPipelineStage
-    {
-        private enum ExecutionState
-        {
-            OptimisticDirectExecution,
-            SpecializedDocumentQueryExecution,
-        }
-
-        private const string OptimisticDirectExecutionToken = "OptimisticDirectExecutionToken";
-        private readonly FallbackQueryPipelineStageFactory queryPipelineStageFactory;
-        private TryCatch<IQueryPipelineStage> inner;
-        private CosmosElement continuationToken;
-        private ExecutionState executionState;
-        private bool? previousRequiresDistribution;
-
-        private OptimisticDirectExecutionQueryPipelineStage(TryCatch<IQueryPipelineStage> inner, FallbackQueryPipelineStageFactory queryPipelineStageFactory, CosmosElement continuationToken)
-        {
-            this.inner = inner;
-            this.queryPipelineStageFactory = queryPipelineStageFactory;
-            this.continuationToken = continuationToken;
-            this.executionState = ExecutionState.OptimisticDirectExecution;
-
-            if (this.continuationToken != null)
-            {
-                this.previousRequiresDistribution = false;
-            }
-        }
-
-        public delegate Task<TryCatch<IQueryPipelineStage>> FallbackQueryPipelineStageFactory(CosmosElement continuationToken);
-
-        public TryCatch<QueryPage> Current => this.inner.Try<QueryPage>(pipelineStage => pipelineStage.Current);
-
-        public ValueTask DisposeAsync()
-        {
-            return this.inner.Failed ? default : this.inner.Result.DisposeAsync();
-        }
-
-        public async ValueTask<bool> MoveNextAsync(ITrace trace, CancellationToken cancellationToken)
-        {
-            TryCatch<bool> hasNext = await this.inner.TryAsync(pipelineStage => pipelineStage.MoveNextAsync(trace, cancellationToken));
-            bool success = hasNext.Succeeded && hasNext.Result;
-            if (this.executionState == ExecutionState.OptimisticDirectExecution)
-            {
-                bool isPartitionSplitException = hasNext.Succeeded && this.Current.Failed && this.Current.InnerMostException.IsPartitionSplitException();
-                if (success && !isPartitionSplitException)
-                {
-                    this.continuationToken = this.Current.Succeeded ? this.Current.Result.State?.Value : null;
-                    if (this.continuationToken != null)
-                    {
-                        bool requiresDistribution;
-                        if (this.Current.Result.AdditionalHeaders.TryGetValue(HttpConstants.HttpHeaders.RequiresDistribution, out string requiresDistributionHeaderValue))
-                        {
-                            requiresDistribution = bool.Parse(requiresDistributionHeaderValue);
-                        }
-                        else
-                        {
-                            requiresDistribution = true;
-                        }
-
-                        if (this.previousRequiresDistribution.HasValue && this.previousRequiresDistribution != requiresDistribution)
-                        {
-                            // We should never come here as requiresDistribution flag can never switch mid execution.
-                            // Hence, this exception should never be thrown.
-                            throw new InvalidOperationException($"Unexpected switch in {HttpConstants.HttpHeaders.RequiresDistribution} value. Previous value : {this.previousRequiresDistribution} Current value : {requiresDistribution}.");
-                        }
-
-                        if (requiresDistribution)
-                        {
-                            // This is where we will unwrap tne continuation token and extract the client distribution plan
-                            // Pipelines to handle client distribution would be generated here
-                            success = await this.SwitchToFallbackPipelineAsync(continuationToken: null, trace, cancellationToken);
-                        }
-
-                        this.previousRequiresDistribution = requiresDistribution;
-                    }
-                }
-                else if (isPartitionSplitException)
-                {
-                    success = await this.SwitchToFallbackPipelineAsync(continuationToken: UnwrapContinuationToken(this.continuationToken), trace, cancellationToken);
-                }
-            }
-
-            return success;
-        }
-
-        private static CosmosElement UnwrapContinuationToken(CosmosElement continuationToken)
-        {
-            if (continuationToken == null) return null;
-
-            CosmosObject cosmosObject = continuationToken as CosmosObject;
-            CosmosElement backendContinuationToken = cosmosObject[OptimisticDirectExecutionToken];
-            Debug.Assert(backendContinuationToken != null);
-
-            return CosmosArray.Create(backendContinuationToken);
-        }
-
-        private async Task<bool> SwitchToFallbackPipelineAsync(CosmosElement continuationToken, ITrace trace, CancellationToken cancellationToken)
-        {
-            Debug.Assert(this.executionState == ExecutionState.OptimisticDirectExecution, "OptimisticDirectExecuteQueryPipelineStage Assert!", "Only OptimisticDirectExecute pipeline can create this fallback pipeline");
-            this.executionState = ExecutionState.SpecializedDocumentQueryExecution;
-            this.inner = continuationToken != null
-                ? await this.queryPipelineStageFactory(continuationToken)
-                : await this.queryPipelineStageFactory(null);
-
-            if (this.inner.Failed)
-            {
-                return false;
-            }
-
-            return await this.inner.Result.MoveNextAsync(trace, cancellationToken);
-        }
-
-        public static TryCatch<IQueryPipelineStage> MonadicCreate(
-            DocumentContainer documentContainer,
-            CosmosQueryExecutionContextFactory.InputParameters inputParameters,
-            FeedRangeEpk targetRange,
-            ContainerQueryProperties containerQueryProperties,
-            FallbackQueryPipelineStageFactory fallbackQueryPipelineStageFactory,
-            CancellationToken cancellationToken)
-        {
-            QueryExecutionOptions paginationOptions = new QueryExecutionOptions(pageSizeHint: inputParameters.MaxItemCount, optimisticDirectExecute: true);
-            TryCatch<IQueryPipelineStage> pipelineStage = OptimisticDirectExecutionQueryPipelineImpl.MonadicCreate(
-                documentContainer: documentContainer,
-                sqlQuerySpec: inputParameters.SqlQuerySpec,
-                targetRange: targetRange,
-                queryPaginationOptions: paginationOptions,
-                partitionKey: inputParameters.PartitionKey,
-                containerQueryProperties: containerQueryProperties,
-                continuationToken: inputParameters.InitialUserContinuationToken,
-                cancellationToken: cancellationToken);
-
-            if (pipelineStage.Failed)
-            {
-                return pipelineStage;
-            }
-
-            OptimisticDirectExecutionQueryPipelineStage odePipelineStageMonadicCreate = new OptimisticDirectExecutionQueryPipelineStage(pipelineStage, fallbackQueryPipelineStageFactory, inputParameters.InitialUserContinuationToken);
-            return TryCatch<IQueryPipelineStage>.FromResult(odePipelineStageMonadicCreate);
-        }
-
-        private sealed class OptimisticDirectExecutionQueryPipelineImpl : IQueryPipelineStage
-        {
-            private const int ClientQLCompatibilityLevel = 0;
-            private readonly QueryPartitionRangePageAsyncEnumerator queryPartitionRangePageAsyncEnumerator;
-
-            private OptimisticDirectExecutionQueryPipelineImpl(
-                QueryPartitionRangePageAsyncEnumerator queryPartitionRangePageAsyncEnumerator)
-            {
-                this.queryPartitionRangePageAsyncEnumerator = queryPartitionRangePageAsyncEnumerator ?? throw new ArgumentNullException(nameof(queryPartitionRangePageAsyncEnumerator));
-            }
-
-            public TryCatch<QueryPage> Current { get; private set; }
-
-            public ValueTask DisposeAsync()
-            {
-                return this.queryPartitionRangePageAsyncEnumerator.DisposeAsync();
-            }
-
-            public async ValueTask<bool> MoveNextAsync(ITrace trace, CancellationToken cancellationToken)
-            {
-                if (trace == null)
-                {
-                    throw new ArgumentNullException(nameof(trace));
-                }
-
-                if (!await this.queryPartitionRangePageAsyncEnumerator.MoveNextAsync(trace, cancellationToken))
-                {
-                    this.Current = default;
-                    return false;
-                }
-
-                TryCatch<QueryPage> partitionPage = this.queryPartitionRangePageAsyncEnumerator.Current;
-                if (partitionPage.Failed)
-                {
-                    this.Current = TryCatch<QueryPage>.FromException(partitionPage.Exception);
-                    return true;
-                }
-
-                QueryPage backendQueryPage = partitionPage.Result;
-
-                QueryState queryState;
-                if (backendQueryPage.State == null)
-                {
-                    queryState = null;
-                }
-                else
-                {
-                    QueryState backendQueryState = backendQueryPage.State;
-                    ParallelContinuationToken parallelContinuationToken = new ParallelContinuationToken(
-                        token: (backendQueryState?.Value as CosmosString)?.Value,
-                        range: ((FeedRangeEpk)this.queryPartitionRangePageAsyncEnumerator.FeedRangeState.FeedRange).Range);
-
-                    OptimisticDirectExecutionContinuationToken optimisticDirectExecutionContinuationToken = new OptimisticDirectExecutionContinuationToken(parallelContinuationToken);
-                    CosmosElement cosmosElementContinuationToken = OptimisticDirectExecutionContinuationToken.ToCosmosElement(optimisticDirectExecutionContinuationToken);
-                    queryState = new QueryState(cosmosElementContinuationToken);
-                }
-
-                QueryPage queryPage = new QueryPage(
-                    backendQueryPage.Documents,
-                    backendQueryPage.RequestCharge,
-                    backendQueryPage.ActivityId,
-                    backendQueryPage.CosmosQueryExecutionInfo,
-                    backendQueryPage.DistributionPlanSpec,
-                    disallowContinuationTokenMessage: null,
-                    backendQueryPage.AdditionalHeaders,
-                    queryState,
-                    backendQueryPage.Streaming);
-
-                this.Current = TryCatch<QueryPage>.FromResult(queryPage);
-                return true;
-            }
-
-            public static TryCatch<IQueryPipelineStage> MonadicCreate(
-                IDocumentContainer documentContainer,
-                SqlQuerySpec sqlQuerySpec,
-                FeedRangeEpk targetRange,
-                Cosmos.PartitionKey? partitionKey,
-                QueryExecutionOptions queryPaginationOptions,
-                ContainerQueryProperties containerQueryProperties,
-                CosmosElement continuationToken,
-                CancellationToken cancellationToken)
-            {
-                if (targetRange == null)
-                {
-                    throw new ArgumentNullException(nameof(targetRange));
-                }
-
-                TryCatch<FeedRangeState<QueryState>> monadicExtractState;
-                if (continuationToken == null)
-                {
-                    FeedRangeState<QueryState> getState = new (targetRange, (QueryState)null);
-                    monadicExtractState = TryCatch<FeedRangeState<QueryState>>.FromResult(getState);
-                }
-                else
-                {
-                    monadicExtractState = MonadicExtractState(continuationToken, targetRange);
-                }
-
-                if (monadicExtractState.Failed)
-                {
-                    return TryCatch<IQueryPipelineStage>.FromException(monadicExtractState.Exception);
-                }
-
-                SqlQuerySpec updatedSqlQuerySpec = new SqlQuerySpec(sqlQuerySpec.QueryText, sqlQuerySpec.Parameters)
-                {
-                    ClientQLCompatibilityLevel = ClientQLCompatibilityLevel
-                };
-
-                FeedRangeState<QueryState> feedRangeState = monadicExtractState.Result;
-                QueryPartitionRangePageAsyncEnumerator partitionPageEnumerator = new QueryPartitionRangePageAsyncEnumerator(
-                    documentContainer,
-                    updatedSqlQuerySpec,
-                    feedRangeState,
-                    partitionKey,
-                    queryPaginationOptions,
-                    containerQueryProperties);
-
-                OptimisticDirectExecutionQueryPipelineImpl stage = new OptimisticDirectExecutionQueryPipelineImpl(partitionPageEnumerator);
-                return TryCatch<IQueryPipelineStage>.FromResult(stage);
-            }
-
-            private static TryCatch<FeedRangeState<QueryState>> MonadicExtractState(
-                CosmosElement continuationToken,
-                FeedRangeEpk range)
-            {
-                if (continuationToken == null)
-                {
-                    throw new ArgumentNullException(nameof(continuationToken));
-                }
-
-                TryCatch<OptimisticDirectExecutionContinuationToken> tryCreateContinuationToken = OptimisticDirectExecutionContinuationToken.TryCreateFromCosmosElement(continuationToken);
-                if (tryCreateContinuationToken.Failed)
-                {
-                    return TryCatch<FeedRangeState<QueryState>>.FromException(tryCreateContinuationToken.Exception);
-                }
-
-                TryCatch<PartitionMapper.PartitionMapping<OptimisticDirectExecutionContinuationToken>> partitionMappingMonad = PartitionMapper.MonadicGetPartitionMapping(
-                    range,
-                    tryCreateContinuationToken.Result);
-
-                if (partitionMappingMonad.Failed)
-                {
-                    return TryCatch<FeedRangeState<QueryState>>.FromException(
-                        partitionMappingMonad.Exception);
-                }
-
-                PartitionMapper.PartitionMapping<OptimisticDirectExecutionContinuationToken> partitionMapping = partitionMappingMonad.Result;
-
-                KeyValuePair<FeedRangeEpk, OptimisticDirectExecutionContinuationToken> kvpRange = new KeyValuePair<FeedRangeEpk, OptimisticDirectExecutionContinuationToken>(
-                    partitionMapping.TargetMapping.Keys.First(),
-                    partitionMapping.TargetMapping.Values.First());
-
-                FeedRangeState<QueryState> feedRangeState = new FeedRangeState<QueryState>(kvpRange.Key, kvpRange.Value?.Token != null ? new QueryState(CosmosString.Create(kvpRange.Value.Token.Token)) : null);
-
-                return TryCatch<FeedRangeState<QueryState>>.FromResult(feedRangeState);
-            }
-        }
-    }
->>>>>>> 1e150b6f
 }