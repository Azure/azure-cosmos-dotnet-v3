--- conflicted
+++ resolved
@@ -46,20 +46,11 @@
 
         public static TryCatch<OptimisticDirectExecutionContinuationToken> TryCreateFromCosmosElement(CosmosElement cosmosElement)
         {
-<<<<<<< HEAD
-            CosmosObject cosmosObjectContinuationToken = cosmosElement as CosmosObject;
-            if (cosmosObjectContinuationToken == null || !cosmosObjectContinuationToken.ContainsKey(OptimisticDirectExecutionToken))
-            {
-                return TryCatch<OptimisticDirectExecutionContinuationToken>.FromException(
-                                    new MalformedContinuationTokenException(
-                                        message: $"Malformed Continuation Token: Expected OptimisticDirectExecutionToken\r\n"));
-=======
             if (!IsOptimisticDirectExecutionContinuationToken(cosmosElement))
             {
                 return TryCatch<OptimisticDirectExecutionContinuationToken>.FromException(
                                         new MalformedContinuationTokenException(
                                             message: $"Malformed Continuation Token: Expected OptimisticDirectExecutionToken\r\n"));
->>>>>>> e2ce570b
             }
 
             CosmosObject cosmosObjectContinuationToken = (CosmosObject)cosmosElement;
