--- conflicted
+++ resolved
@@ -17,11 +17,7 @@
     {
         private readonly IQueryDataSource queryDataSource;
         private readonly SqlQuerySpec sqlQuerySpec;
-<<<<<<< HEAD
-        private readonly QueryPaginationOptions queryPaginationOptions;
-=======
         private readonly QueryExecutionOptions queryPaginationOptions;
->>>>>>> 1e150b6f
         private readonly ContainerQueryProperties containerQueryProperties;
         private readonly Cosmos.PartitionKey? partitionKey;
 
@@ -30,11 +26,7 @@
             SqlQuerySpec sqlQuerySpec,
             FeedRangeState<QueryState> feedRangeState,
             Cosmos.PartitionKey? partitionKey,
-<<<<<<< HEAD
-            QueryPaginationOptions queryPaginationOptions,
-=======
             QueryExecutionOptions queryPaginationOptions,
->>>>>>> 1e150b6f
             ContainerQueryProperties containerQueryProperties)
             : base(feedRangeState)
         {
@@ -54,11 +46,7 @@
                 throw new ArgumentNullException(nameof(trace));
             }
 
-<<<<<<< HEAD
-            FeedRangeInternal feedRange = this.LimitFeedRangeToSinglePartition();
-=======
             FeedRangeInternal feedRange = HierarchicalPartitionUtils.LimitFeedRangeToSinglePartition(this.partitionKey, this.FeedRangeState.FeedRange, this.containerQueryProperties);
->>>>>>> 1e150b6f
             return this.queryDataSource.MonadicQueryAsync(
               sqlQuerySpec: this.sqlQuerySpec,
               feedRangeState: new FeedRangeState<QueryState>(feedRange, this.FeedRangeState.State),
@@ -66,95 +54,5 @@
               trace: trace,
               cancellationToken);
         }
-
-        /// <summary>
-        /// Updates the FeedRange to limit the scope of this enumerator to single physical partition.
-        /// Generally speaking, a subpartitioned container can experience split partition at any level of hierarchical partition key.
-        /// This could cause a situation where more than one physical partition contains the data for a partial partition key.
-        /// Currently, enumerator instantiation does not honor physical partition boundary and allocates entire epk range which could spans across multiple physical partitions to the enumerator.
-        /// Since such an epk range does not exist at the container level, Service generates a GoneException.
-        /// This method restrics the range of each container by shrinking the ends of the range so that they do not span across physical partition.
-        /// </summary>
-        private FeedRangeInternal LimitFeedRangeToSinglePartition()
-        {
-            // We sadly need to check the partition key, since a user can set a partition key in the request options with a different continuation token.
-            // In the future the partition filtering and continuation information needs to be a tightly bounded contract (like cross feed range state).
-            FeedRangeInternal feedRange = this.FeedRangeState.FeedRange;
-            if (this.partitionKey.HasValue)
-            {
-                // ISSUE-HACK-adityasa-3/25/2024 - We should not update the original feed range inside this class.
-                // Instead we should guarantee that when enumerator is instantiated it is limited to a single physical partition.
-                // Ultimately we should remove enumerator's dependency on PartitionKey.
-                if ((this.containerQueryProperties.PartitionKeyDefinition.Paths.Count > 1) &&
-                    (this.partitionKey.Value.InternalKey.Components.Count != this.containerQueryProperties.PartitionKeyDefinition.Paths.Count) &&
-                    (feedRange is FeedRangeEpk feedRangeEpk))
-                {
-                    if (this.containerQueryProperties.EffectiveRangesForPartitionKey == null ||
-                        this.containerQueryProperties.EffectiveRangesForPartitionKey.Count == 0)
-                    {
-                        throw new InvalidOperationException(
-                            "EffectiveRangesForPartitionKey should be populated when PK is specified in request options.");
-                    }
-
-                    foreach (Documents.Routing.Range<String> epkForPartitionKey in
-                        this.containerQueryProperties.EffectiveRangesForPartitionKey)
-                    {
-                        if (Documents.Routing.Range<String>.CheckOverlapping(
-                                feedRangeEpk.Range,
-                                epkForPartitionKey))
-                        {
-                            if (!feedRangeEpk.Range.Equals(epkForPartitionKey))
-                            {
-                                String overlappingMin;
-                                bool minInclusive;
-                                String overlappingMax;
-                                bool maxInclusive;
-
-                                if (Documents.Routing.Range<String>.MinComparer.Instance.Compare(
-                                        epkForPartitionKey,
-                                        feedRangeEpk.Range) < 0)
-                                {
-                                    overlappingMin = feedRangeEpk.Range.Min;
-                                    minInclusive = feedRangeEpk.Range.IsMinInclusive;
-                                }
-                                else
-                                {
-                                    overlappingMin = epkForPartitionKey.Min;
-                                    minInclusive = epkForPartitionKey.IsMinInclusive;
-                                }
-
-                                if (Documents.Routing.Range<String>.MaxComparer.Instance.Compare(
-                                        epkForPartitionKey,
-                                        feedRangeEpk.Range) > 0)
-                                {
-                                    overlappingMax = feedRangeEpk.Range.Max;
-                                    maxInclusive = feedRangeEpk.Range.IsMaxInclusive;
-                                }
-                                else
-                                {
-                                    overlappingMax = epkForPartitionKey.Max;
-                                    maxInclusive = epkForPartitionKey.IsMaxInclusive;
-                                }
-
-                                feedRange = new FeedRangeEpk(
-                                    new Documents.Routing.Range<String>(
-                                        overlappingMin,
-                                        overlappingMax,
-                                        minInclusive,
-                                        maxInclusive));
-                            }
-
-                            break;
-                        }
-                    }
-                }
-                else
-                {
-                    feedRange = new FeedRangePartitionKey(this.partitionKey.Value);
-                }
-            }
-
-            return feedRange;
-        }
     }
 }