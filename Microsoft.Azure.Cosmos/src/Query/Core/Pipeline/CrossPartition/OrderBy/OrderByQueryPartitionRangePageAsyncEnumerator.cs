﻿// ------------------------------------------------------------
// Copyright (c) Microsoft Corporation.  All rights reserved.
// ------------------------------------------------------------

namespace Microsoft.Azure.Cosmos.Query.Core.Pipeline.CrossPartition.OrderBy
{
    using System;
    using System.Collections.Generic;
    using System.Threading;
    using System.Threading.Tasks;
    using Microsoft.Azure.Cosmos.Pagination;
    using Microsoft.Azure.Cosmos.Query.Core.Monads;
    using Microsoft.Azure.Cosmos.Query.Core.Pipeline.Pagination;
    using Microsoft.Azure.Cosmos.Query.Core.QueryClient;
    using Microsoft.Azure.Cosmos.Tracing;

    internal sealed class OrderByQueryPartitionRangePageAsyncEnumerator : PartitionRangePageAsyncEnumerator<OrderByQueryPage, QueryState>, IPrefetcher
    {
        private readonly InnerEnumerator innerEnumerator;
        private readonly BufferedPartitionRangePageAsyncEnumeratorBase<OrderByQueryPage, QueryState> bufferedEnumerator;

        public static OrderByQueryPartitionRangePageAsyncEnumerator Create(
<<<<<<< HEAD
            IQueryDataSource queryDataSource,
            SqlQuerySpec sqlQuerySpec,
            FeedRangeState<QueryState> feedRangeState,
            PartitionKey? partitionKey,
            QueryPaginationOptions queryPaginationOptions,
=======
            IQueryDataSource queryDataSource,
            ContainerQueryProperties containerQueryProperties,
            SqlQuerySpec sqlQuerySpec,
            FeedRangeState<QueryState> feedRangeState,
            PartitionKey? partitionKey,
            QueryExecutionOptions queryPaginationOptions,
>>>>>>> 1e150b6f
            string filter,
            PrefetchPolicy prefetchPolicy)
        {
            InnerEnumerator enumerator = new InnerEnumerator(
<<<<<<< HEAD
                queryDataSource,
=======
                queryDataSource,
                containerQueryProperties,
>>>>>>> 1e150b6f
                sqlQuerySpec,
                feedRangeState,
                partitionKey,
                queryPaginationOptions,
                filter);

            BufferedPartitionRangePageAsyncEnumeratorBase<OrderByQueryPage, QueryState> bufferedEnumerator = prefetchPolicy switch
            {
                PrefetchPolicy.PrefetchSinglePage => new BufferedPartitionRangePageAsyncEnumerator<OrderByQueryPage, QueryState>(enumerator),
                PrefetchPolicy.PrefetchAll => new FullyBufferedPartitionRangeAsyncEnumerator<OrderByQueryPage, QueryState>(enumerator),
                _ => throw new ArgumentOutOfRangeException(nameof(prefetchPolicy)),
            };

            return new OrderByQueryPartitionRangePageAsyncEnumerator(enumerator, bufferedEnumerator, feedRangeState);
        }

        private OrderByQueryPartitionRangePageAsyncEnumerator(
            InnerEnumerator innerEnumerator,
            BufferedPartitionRangePageAsyncEnumeratorBase<OrderByQueryPage, QueryState> bufferedEnumerator,
            FeedRangeState<QueryState> feedRangeState)
            : base(feedRangeState)
        {
            this.innerEnumerator = innerEnumerator ?? throw new ArgumentNullException(nameof(innerEnumerator));
            this.bufferedEnumerator = bufferedEnumerator ?? throw new ArgumentNullException(nameof(bufferedEnumerator));
            this.StartOfPageState = feedRangeState.State;
        }

        public SqlQuerySpec SqlQuerySpec => this.innerEnumerator.SqlQuerySpec;

        public QueryExecutionOptions QueryPaginationOptions => this.innerEnumerator.QueryPaginationOptions;

        public string Filter => this.innerEnumerator.Filter;

        public QueryState StartOfPageState { get; private set; }

        public int BufferedResultCount => this.bufferedEnumerator.BufferedItemCount;

        public override ValueTask DisposeAsync()
        {
            // the innerEnumerator is passed to the bufferedEnumerator
            return this.bufferedEnumerator.DisposeAsync();
        }

        protected override async Task<TryCatch<OrderByQueryPage>> GetNextPageAsync(ITrace trace, CancellationToken cancellationToken)
        {
            this.StartOfPageState = this.FeedRangeState.State;
            await this.bufferedEnumerator.MoveNextAsync(trace, cancellationToken);
            return this.bufferedEnumerator.Current;
        }

        public ValueTask PrefetchAsync(ITrace trace, CancellationToken cancellationToken)
        {
            return this.bufferedEnumerator.PrefetchAsync(trace, cancellationToken);
        }

        public OrderByQueryPartitionRangePageAsyncEnumerator CloneAsFullyBufferedEnumerator()
        {
            if (this.Current.Failed)
            {
                throw new InvalidOperationException($"{nameof(CloneAsFullyBufferedEnumerator)} is valid only if the enumerator has not failed");
            }

            InnerEnumerator innerEnumerator = this.innerEnumerator.CloneWithMaxPageSize();

            FullyBufferedPartitionRangeAsyncEnumerator<OrderByQueryPage, QueryState> bufferedEnumerator = new FullyBufferedPartitionRangeAsyncEnumerator<OrderByQueryPage, QueryState>(
                innerEnumerator,
                new List<OrderByQueryPage> { this.Current.Result });

            return new OrderByQueryPartitionRangePageAsyncEnumerator(
                innerEnumerator,
                bufferedEnumerator,
                this.FeedRangeState);
        }

        private sealed class InnerEnumerator : PartitionRangePageAsyncEnumerator<OrderByQueryPage, QueryState>
        {
            private readonly IQueryDataSource queryDataSource;
            private readonly ContainerQueryProperties containerQueryProperties;

            public InnerEnumerator(
                IQueryDataSource queryDataSource,
                ContainerQueryProperties containerQueryProperties,
                SqlQuerySpec sqlQuerySpec,
                FeedRangeState<QueryState> feedRangeState,
                PartitionKey? partitionKey,
<<<<<<< HEAD
                QueryPaginationOptions queryPaginationOptions,
=======
                QueryExecutionOptions queryPaginationOptions,
>>>>>>> 1e150b6f
                string filter)
                : base(feedRangeState)
            {
                this.queryDataSource = queryDataSource ?? throw new ArgumentNullException(nameof(queryDataSource));
                this.containerQueryProperties = containerQueryProperties;
                this.SqlQuerySpec = sqlQuerySpec ?? throw new ArgumentNullException(nameof(sqlQuerySpec));
                this.PartitionKey = partitionKey;
                this.QueryPaginationOptions = queryPaginationOptions ?? QueryExecutionOptions.Default;
                this.Filter = filter;
            }

            public SqlQuerySpec SqlQuerySpec { get; }

            public PartitionKey? PartitionKey { get; }

<<<<<<< HEAD
            public QueryPaginationOptions QueryPaginationOptions { get; }
=======
            public QueryExecutionOptions QueryPaginationOptions { get; }
>>>>>>> 1e150b6f

            public string Filter { get; }

            public InnerEnumerator CloneWithMaxPageSize()
            {
<<<<<<< HEAD
                QueryPaginationOptions options = new QueryPaginationOptions(
=======
                QueryExecutionOptions options = new QueryExecutionOptions(
>>>>>>> 1e150b6f
                    pageSizeHint: int.MaxValue,
                    optimisticDirectExecute: this.QueryPaginationOptions.OptimisticDirectExecute,
                    additionalHeaders: this.QueryPaginationOptions.AdditionalHeaders);

                return new InnerEnumerator(
                    this.queryDataSource,
<<<<<<< HEAD
=======
                    this.containerQueryProperties,
>>>>>>> 1e150b6f
                    this.SqlQuerySpec,
                    this.FeedRangeState,
                    this.PartitionKey,
                    options,
                    this.Filter);
            }

            public override ValueTask DisposeAsync() => default;

            protected override async Task<TryCatch<OrderByQueryPage>> GetNextPageAsync(ITrace trace, CancellationToken cancellationToken)
            {
                FeedRangeInternal feedRange = HierarchicalPartitionUtils.LimitFeedRangeToSinglePartition(this.PartitionKey, this.FeedRangeState.FeedRange, this.containerQueryProperties);

                TryCatch<QueryPage> monadicQueryPage = await this.queryDataSource
                    .MonadicQueryAsync(
                        sqlQuerySpec: this.SqlQuerySpec,
                        feedRangeState: new FeedRangeState<QueryState>(feedRange, this.FeedRangeState.State),
                        queryPaginationOptions: this.QueryPaginationOptions,
                        trace: trace,
                        cancellationToken);
                if (monadicQueryPage.Failed)
                {
                    return TryCatch<OrderByQueryPage>.FromException(monadicQueryPage.Exception);
                }
                QueryPage queryPage = monadicQueryPage.Result;
                return TryCatch<OrderByQueryPage>.FromResult(new OrderByQueryPage(queryPage));
            }
        }
    }
}<|MERGE_RESOLUTION|>--- conflicted
+++ resolved
@@ -4,87 +4,75 @@
 
 namespace Microsoft.Azure.Cosmos.Query.Core.Pipeline.CrossPartition.OrderBy
 {
-    using System;
-    using System.Collections.Generic;
+    using System;
+    using System.Collections.Generic;
     using System.Threading;
     using System.Threading.Tasks;
     using Microsoft.Azure.Cosmos.Pagination;
     using Microsoft.Azure.Cosmos.Query.Core.Monads;
-    using Microsoft.Azure.Cosmos.Query.Core.Pipeline.Pagination;
-    using Microsoft.Azure.Cosmos.Query.Core.QueryClient;
+    using Microsoft.Azure.Cosmos.Query.Core.Pipeline.Pagination;
+    using Microsoft.Azure.Cosmos.Query.Core.QueryClient;
     using Microsoft.Azure.Cosmos.Tracing;
 
     internal sealed class OrderByQueryPartitionRangePageAsyncEnumerator : PartitionRangePageAsyncEnumerator<OrderByQueryPage, QueryState>, IPrefetcher
     {
         private readonly InnerEnumerator innerEnumerator;
-        private readonly BufferedPartitionRangePageAsyncEnumeratorBase<OrderByQueryPage, QueryState> bufferedEnumerator;
-
+        private readonly BufferedPartitionRangePageAsyncEnumeratorBase<OrderByQueryPage, QueryState> bufferedEnumerator;
+
         public static OrderByQueryPartitionRangePageAsyncEnumerator Create(
-<<<<<<< HEAD
-            IQueryDataSource queryDataSource,
-            SqlQuerySpec sqlQuerySpec,
-            FeedRangeState<QueryState> feedRangeState,
-            PartitionKey? partitionKey,
-            QueryPaginationOptions queryPaginationOptions,
-=======
-            IQueryDataSource queryDataSource,
+            IQueryDataSource queryDataSource,
             ContainerQueryProperties containerQueryProperties,
             SqlQuerySpec sqlQuerySpec,
             FeedRangeState<QueryState> feedRangeState,
             PartitionKey? partitionKey,
             QueryExecutionOptions queryPaginationOptions,
->>>>>>> 1e150b6f
-            string filter,
+            string filter,
             PrefetchPolicy prefetchPolicy)
-        {
+        {
             InnerEnumerator enumerator = new InnerEnumerator(
-<<<<<<< HEAD
-                queryDataSource,
-=======
-                queryDataSource,
+                queryDataSource,
                 containerQueryProperties,
->>>>>>> 1e150b6f
                 sqlQuerySpec,
                 feedRangeState,
                 partitionKey,
                 queryPaginationOptions,
-                filter);
-
-            BufferedPartitionRangePageAsyncEnumeratorBase<OrderByQueryPage, QueryState> bufferedEnumerator = prefetchPolicy switch
-            {
-                PrefetchPolicy.PrefetchSinglePage => new BufferedPartitionRangePageAsyncEnumerator<OrderByQueryPage, QueryState>(enumerator),
-                PrefetchPolicy.PrefetchAll => new FullyBufferedPartitionRangeAsyncEnumerator<OrderByQueryPage, QueryState>(enumerator),
-                _ => throw new ArgumentOutOfRangeException(nameof(prefetchPolicy)),
-            };
-
+                filter);
+
+            BufferedPartitionRangePageAsyncEnumeratorBase<OrderByQueryPage, QueryState> bufferedEnumerator = prefetchPolicy switch
+            {
+                PrefetchPolicy.PrefetchSinglePage => new BufferedPartitionRangePageAsyncEnumerator<OrderByQueryPage, QueryState>(enumerator),
+                PrefetchPolicy.PrefetchAll => new FullyBufferedPartitionRangeAsyncEnumerator<OrderByQueryPage, QueryState>(enumerator),
+                _ => throw new ArgumentOutOfRangeException(nameof(prefetchPolicy)),
+            };
+
             return new OrderByQueryPartitionRangePageAsyncEnumerator(enumerator, bufferedEnumerator, feedRangeState);
-        }
-
-        private OrderByQueryPartitionRangePageAsyncEnumerator(
-            InnerEnumerator innerEnumerator,
-            BufferedPartitionRangePageAsyncEnumeratorBase<OrderByQueryPage, QueryState> bufferedEnumerator,
+        }
+
+        private OrderByQueryPartitionRangePageAsyncEnumerator(
+            InnerEnumerator innerEnumerator,
+            BufferedPartitionRangePageAsyncEnumeratorBase<OrderByQueryPage, QueryState> bufferedEnumerator,
             FeedRangeState<QueryState> feedRangeState)
-            : base(feedRangeState)
-        {
-            this.innerEnumerator = innerEnumerator ?? throw new ArgumentNullException(nameof(innerEnumerator));
-            this.bufferedEnumerator = bufferedEnumerator ?? throw new ArgumentNullException(nameof(bufferedEnumerator));
-            this.StartOfPageState = feedRangeState.State;
-        }
-
+            : base(feedRangeState)
+        {
+            this.innerEnumerator = innerEnumerator ?? throw new ArgumentNullException(nameof(innerEnumerator));
+            this.bufferedEnumerator = bufferedEnumerator ?? throw new ArgumentNullException(nameof(bufferedEnumerator));
+            this.StartOfPageState = feedRangeState.State;
+        }
+
         public SqlQuerySpec SqlQuerySpec => this.innerEnumerator.SqlQuerySpec;
 
         public QueryExecutionOptions QueryPaginationOptions => this.innerEnumerator.QueryPaginationOptions;
 
         public string Filter => this.innerEnumerator.Filter;
 
-        public QueryState StartOfPageState { get; private set; }
-
+        public QueryState StartOfPageState { get; private set; }
+
         public int BufferedResultCount => this.bufferedEnumerator.BufferedItemCount;
 
-        public override ValueTask DisposeAsync()
-        {
-            // the innerEnumerator is passed to the bufferedEnumerator
-            return this.bufferedEnumerator.DisposeAsync();
+        public override ValueTask DisposeAsync()
+        {
+            // the innerEnumerator is passed to the bufferedEnumerator
+            return this.bufferedEnumerator.DisposeAsync();
         }
 
         protected override async Task<TryCatch<OrderByQueryPage>> GetNextPageAsync(ITrace trace, CancellationToken cancellationToken)
@@ -94,51 +82,47 @@
             return this.bufferedEnumerator.Current;
         }
 
-        public ValueTask PrefetchAsync(ITrace trace, CancellationToken cancellationToken)
-        {
-            return this.bufferedEnumerator.PrefetchAsync(trace, cancellationToken);
-        }
-
+        public ValueTask PrefetchAsync(ITrace trace, CancellationToken cancellationToken)
+        {
+            return this.bufferedEnumerator.PrefetchAsync(trace, cancellationToken);
+        }
+
         public OrderByQueryPartitionRangePageAsyncEnumerator CloneAsFullyBufferedEnumerator()
-        {
-            if (this.Current.Failed)
-            {
-                throw new InvalidOperationException($"{nameof(CloneAsFullyBufferedEnumerator)} is valid only if the enumerator has not failed");
-            }
-
-            InnerEnumerator innerEnumerator = this.innerEnumerator.CloneWithMaxPageSize();
-
-            FullyBufferedPartitionRangeAsyncEnumerator<OrderByQueryPage, QueryState> bufferedEnumerator = new FullyBufferedPartitionRangeAsyncEnumerator<OrderByQueryPage, QueryState>(
-                innerEnumerator,
-                new List<OrderByQueryPage> { this.Current.Result });
+        {
+            if (this.Current.Failed)
+            {
+                throw new InvalidOperationException($"{nameof(CloneAsFullyBufferedEnumerator)} is valid only if the enumerator has not failed");
+            }
+
+            InnerEnumerator innerEnumerator = this.innerEnumerator.CloneWithMaxPageSize();
+
+            FullyBufferedPartitionRangeAsyncEnumerator<OrderByQueryPage, QueryState> bufferedEnumerator = new FullyBufferedPartitionRangeAsyncEnumerator<OrderByQueryPage, QueryState>(
+                innerEnumerator,
+                new List<OrderByQueryPage> { this.Current.Result });
 
             return new OrderByQueryPartitionRangePageAsyncEnumerator(
                 innerEnumerator,
                 bufferedEnumerator,
                 this.FeedRangeState);
         }
-
+
         private sealed class InnerEnumerator : PartitionRangePageAsyncEnumerator<OrderByQueryPage, QueryState>
         {
-            private readonly IQueryDataSource queryDataSource;
-            private readonly ContainerQueryProperties containerQueryProperties;
+            private readonly IQueryDataSource queryDataSource;
+            private readonly ContainerQueryProperties containerQueryProperties;
 
             public InnerEnumerator(
-                IQueryDataSource queryDataSource,
+                IQueryDataSource queryDataSource,
                 ContainerQueryProperties containerQueryProperties,
                 SqlQuerySpec sqlQuerySpec,
                 FeedRangeState<QueryState> feedRangeState,
                 PartitionKey? partitionKey,
-<<<<<<< HEAD
-                QueryPaginationOptions queryPaginationOptions,
-=======
                 QueryExecutionOptions queryPaginationOptions,
->>>>>>> 1e150b6f
                 string filter)
                 : base(feedRangeState)
             {
                 this.queryDataSource = queryDataSource ?? throw new ArgumentNullException(nameof(queryDataSource));
-                this.containerQueryProperties = containerQueryProperties;
+                this.containerQueryProperties = containerQueryProperties;
                 this.SqlQuerySpec = sqlQuerySpec ?? throw new ArgumentNullException(nameof(sqlQuerySpec));
                 this.PartitionKey = partitionKey;
                 this.QueryPaginationOptions = queryPaginationOptions ?? QueryExecutionOptions.Default;
@@ -149,43 +133,32 @@
 
             public PartitionKey? PartitionKey { get; }
 
-<<<<<<< HEAD
-            public QueryPaginationOptions QueryPaginationOptions { get; }
-=======
             public QueryExecutionOptions QueryPaginationOptions { get; }
->>>>>>> 1e150b6f
 
-            public string Filter { get; }
-
-            public InnerEnumerator CloneWithMaxPageSize()
-            {
-<<<<<<< HEAD
-                QueryPaginationOptions options = new QueryPaginationOptions(
-=======
-                QueryExecutionOptions options = new QueryExecutionOptions(
->>>>>>> 1e150b6f
-                    pageSizeHint: int.MaxValue,
-                    optimisticDirectExecute: this.QueryPaginationOptions.OptimisticDirectExecute,
-                    additionalHeaders: this.QueryPaginationOptions.AdditionalHeaders);
-
-                return new InnerEnumerator(
-                    this.queryDataSource,
-<<<<<<< HEAD
-=======
-                    this.containerQueryProperties,
->>>>>>> 1e150b6f
-                    this.SqlQuerySpec,
-                    this.FeedRangeState,
-                    this.PartitionKey,
-                    options,
-                    this.Filter);
-            }
-
+            public string Filter { get; }
+
+            public InnerEnumerator CloneWithMaxPageSize()
+            {
+                QueryExecutionOptions options = new QueryExecutionOptions(
+                    pageSizeHint: int.MaxValue,
+                    optimisticDirectExecute: this.QueryPaginationOptions.OptimisticDirectExecute,
+                    additionalHeaders: this.QueryPaginationOptions.AdditionalHeaders);
+
+                return new InnerEnumerator(
+                    this.queryDataSource,
+                    this.containerQueryProperties,
+                    this.SqlQuerySpec,
+                    this.FeedRangeState,
+                    this.PartitionKey,
+                    options,
+                    this.Filter);
+            }
+
             public override ValueTask DisposeAsync() => default;
 
             protected override async Task<TryCatch<OrderByQueryPage>> GetNextPageAsync(ITrace trace, CancellationToken cancellationToken)
             {
-                FeedRangeInternal feedRange = HierarchicalPartitionUtils.LimitFeedRangeToSinglePartition(this.PartitionKey, this.FeedRangeState.FeedRange, this.containerQueryProperties);
+                FeedRangeInternal feedRange = HierarchicalPartitionUtils.LimitFeedRangeToSinglePartition(this.PartitionKey, this.FeedRangeState.FeedRange, this.containerQueryProperties);
 
                 TryCatch<QueryPage> monadicQueryPage = await this.queryDataSource
                     .MonadicQueryAsync(
