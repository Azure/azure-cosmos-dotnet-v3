﻿// ------------------------------------------------------------
// Copyright (c) Microsoft Corporation.  All rights reserved.
// ------------------------------------------------------------

namespace Microsoft.Azure.Cosmos.Query.Core.Pipeline.CrossPartition.OrderBy
{
    using System;
    using System.Threading;
    using System.Threading.Tasks;
    using Microsoft.Azure.Cosmos.CosmosElements;
    using Microsoft.Azure.Cosmos.Pagination;
    using Microsoft.Azure.Cosmos.Query.Core.Monads;

    internal sealed class OrderByQueryPartitionRangePageAsyncEnumerator : PartitionRangePageAsyncEnumerator<OrderByQueryPage, QueryState>, IPrefetcher
    {
        private readonly InnerEnumerator innerEnumerator;
        private readonly BufferedPartitionRangePageAsyncEnumerator<OrderByQueryPage, QueryState> bufferedEnumerator;

        public OrderByQueryPartitionRangePageAsyncEnumerator(
            IQueryDataSource queryDataSource,
            SqlQuerySpec sqlQuerySpec,
            FeedRangeInternal feedRange,
<<<<<<< HEAD
=======
            PartitionKey? partitionKey,
>>>>>>> 442355bc
            int pageSize,
            string filter,
            CancellationToken cancellationToken,
            QueryState state = default)
            : base(feedRange, cancellationToken, state)
        {
            this.StartOfPageState = state;
            this.innerEnumerator = new InnerEnumerator(
                queryDataSource,
                sqlQuerySpec,
                feedRange,
                partitionKey,
                pageSize,
                filter,
                cancellationToken,
                state);
            this.bufferedEnumerator = new BufferedPartitionRangePageAsyncEnumerator<OrderByQueryPage, QueryState>(
                this.innerEnumerator,
                cancellationToken);
        }

        public SqlQuerySpec SqlQuerySpec => this.innerEnumerator.SqlQuerySpec;

        public int PageSize => this.innerEnumerator.PageSize;

        public string Filter => this.innerEnumerator.Filter;

        public QueryState StartOfPageState { get; private set; }

        public override ValueTask DisposeAsync() => default;

        protected override async Task<TryCatch<OrderByQueryPage>> GetNextPageAsync(CancellationToken cancellationToken)
        {
            this.StartOfPageState = this.State;
            await this.bufferedEnumerator.MoveNextAsync();
            return this.bufferedEnumerator.Current;
        }

        public ValueTask PrefetchAsync(CancellationToken cancellationToken) => this.bufferedEnumerator.PrefetchAsync(cancellationToken);

        private sealed class InnerEnumerator : PartitionRangePageAsyncEnumerator<OrderByQueryPage, QueryState>
        {
            private readonly IQueryDataSource queryDataSource;

            public InnerEnumerator(
                IQueryDataSource queryDataSource,
                SqlQuerySpec sqlQuerySpec,
                FeedRangeInternal feedRange,
<<<<<<< HEAD
=======
                PartitionKey? partitionKey,
>>>>>>> 442355bc
                int pageSize,
                string filter,
                CancellationToken cancellationToken,
                QueryState state = default)
                : base(feedRange, cancellationToken, state)
            {
                this.queryDataSource = queryDataSource ?? throw new ArgumentNullException(nameof(queryDataSource));
                this.SqlQuerySpec = sqlQuerySpec ?? throw new ArgumentNullException(nameof(sqlQuerySpec));
                this.PartitionKey = partitionKey;
                this.PageSize = pageSize;
                this.Filter = filter;
            }

            public SqlQuerySpec SqlQuerySpec { get; }

            public PartitionKey? PartitionKey { get; }

            public int PageSize { get; }

            public string Filter { get; }

            public override ValueTask DisposeAsync() => default;

            protected override Task<TryCatch<OrderByQueryPage>> GetNextPageAsync(CancellationToken cancellationToken)
            {
                // Unfortunately we need to keep both the epk range and partition key for queries
                // Since the continuation token format uses epk range even though we only need the partition key to route the request.
                FeedRangeInternal feedRange = this.PartitionKey.HasValue ? new FeedRangePartitionKey(this.PartitionKey.Value) : this.Range;

                return this.queryDataSource
                    .MonadicQueryAsync(
                        sqlQuerySpec: this.SqlQuerySpec,
                        continuationToken: this.State == null ? null : ((CosmosString)this.State.Value).Value,
<<<<<<< HEAD
                        feedRange: this.Range,
=======
                        feedRange: feedRange,
>>>>>>> 442355bc
                        pageSize: this.PageSize,
                        cancellationToken)
                    .ContinueWith<TryCatch<OrderByQueryPage>>(antecedent =>
                    {
                        TryCatch<QueryPage> monadicQueryPage = antecedent.Result;
                        if (monadicQueryPage.Failed)
                        {
                            return TryCatch<OrderByQueryPage>.FromException(monadicQueryPage.Exception);
                        }

                        QueryPage queryPage = monadicQueryPage.Result;
                        return TryCatch<OrderByQueryPage>.FromResult(new OrderByQueryPage(queryPage));
                    });
            }
        }
    }
}<|MERGE_RESOLUTION|>--- conflicted
+++ resolved
@@ -20,10 +20,7 @@
             IQueryDataSource queryDataSource,
             SqlQuerySpec sqlQuerySpec,
             FeedRangeInternal feedRange,
-<<<<<<< HEAD
-=======
             PartitionKey? partitionKey,
->>>>>>> 442355bc
             int pageSize,
             string filter,
             CancellationToken cancellationToken,
@@ -72,10 +69,7 @@
                 IQueryDataSource queryDataSource,
                 SqlQuerySpec sqlQuerySpec,
                 FeedRangeInternal feedRange,
-<<<<<<< HEAD
-=======
                 PartitionKey? partitionKey,
->>>>>>> 442355bc
                 int pageSize,
                 string filter,
                 CancellationToken cancellationToken,
@@ -109,11 +103,7 @@
                     .MonadicQueryAsync(
                         sqlQuerySpec: this.SqlQuerySpec,
                         continuationToken: this.State == null ? null : ((CosmosString)this.State.Value).Value,
-<<<<<<< HEAD
-                        feedRange: this.Range,
-=======
                         feedRange: feedRange,
->>>>>>> 442355bc
                         pageSize: this.PageSize,
                         cancellationToken)
                     .ContinueWith<TryCatch<OrderByQueryPage>>(antecedent =>
