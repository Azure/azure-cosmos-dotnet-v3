--- conflicted
+++ resolved
@@ -1,2061 +1,1982 @@
-// ------------------------------------------------------------
-// Copyright (c) Microsoft Corporation.  All rights reserved.
-// ------------------------------------------------------------
-
-namespace Microsoft.Azure.Cosmos.Query.Core.Pipeline.CrossPartition.OrderBy
-{
-    using System;
-    using System.Collections.Generic;
-    using System.Linq;
-    using System.Text;
-    using System.Threading;
-    using System.Threading.Tasks;
-    using Microsoft.Azure.Cosmos.CosmosElements;
-    using Microsoft.Azure.Cosmos.Pagination;
-    using Microsoft.Azure.Cosmos.Query.Core.Collections;
-    using Microsoft.Azure.Cosmos.Query.Core.Exceptions;
-    using Microsoft.Azure.Cosmos.Query.Core.Monads;
-    using Microsoft.Azure.Cosmos.Query.Core.Pipeline.CrossPartition.Parallel;
-    using Microsoft.Azure.Cosmos.Query.Core.Pipeline.Pagination;
-    using Microsoft.Azure.Cosmos.Query.Core.QueryClient;
-    using Microsoft.Azure.Cosmos.Tracing;
-    using ResourceId = Documents.ResourceId;
-
-    internal static class OrderByCrossPartitionQueryPipelineStage
-    {
-        /// <summary>
-        /// Order by queries are rewritten to allow us to inject a filter.
-        /// This placeholder is so that we can just string replace it with the filter we want without having to understand the structure of the query.
-        /// </summary>
-        private const string FormatPlaceHolder = "{documentdb-formattableorderbyquery-filter}";
-
-        /// <summary>
-        /// If query does not need a filter then we replace the FormatPlaceHolder with "true", since
-        /// "SELECT * FROM c WHERE blah and true" is the same as "SELECT * FROM c where blah"
-        /// </summary>
-        private const string TrueFilter = "true";
-
-        private static readonly QueryState InitializingQueryState = new QueryState(CosmosString.Create("ORDER BY NOT INITIALIZED YET!"));
-
-        private static readonly IReadOnlyList<CosmosElement> EmptyPage = new List<CosmosElement>();
-
-        private sealed class InitializationParameters
-        {
-            public IDocumentContainer DocumentContainer { get; }
-
-            public ContainerQueryProperties ContainerQueryProperties { get; }
-
-            public SqlQuerySpec SqlQuerySpec { get; }
-            
-            public IReadOnlyList<FeedRangeEpk> TargetRanges { get; }
-            
-            public Cosmos.PartitionKey? PartitionKey { get; }
-            
-            public IReadOnlyList<OrderByColumn> OrderByColumns { get; }
-            
-            public QueryExecutionOptions QueryPaginationOptions { get; }
-
-<<<<<<< HEAD
-=======
-            public bool EmitRawOrderByPayload { get; }
-
->>>>>>> b4a4ac0f
-            public int MaxConcurrency { get; }
-
-            public InitializationParameters(
-                IDocumentContainer documentContainer,
-                ContainerQueryProperties containerQueryProperties,
-                SqlQuerySpec sqlQuerySpec,
-                IReadOnlyList<FeedRangeEpk> targetRanges,
-                PartitionKey? partitionKey,
-                IReadOnlyList<OrderByColumn> orderByColumns,
-                QueryExecutionOptions queryPaginationOptions,
-<<<<<<< HEAD
-=======
-                bool emitRawOrderByPayload,
->>>>>>> b4a4ac0f
-                int maxConcurrency)
-            {
-                this.DocumentContainer = documentContainer ?? throw new ArgumentNullException(nameof(documentContainer));
-                this.ContainerQueryProperties = containerQueryProperties;
-                this.SqlQuerySpec = sqlQuerySpec ?? throw new ArgumentNullException(nameof(sqlQuerySpec));
-                this.TargetRanges = targetRanges ?? throw new ArgumentNullException(nameof(targetRanges));
-                this.PartitionKey = partitionKey;
-                this.OrderByColumns = orderByColumns ?? throw new ArgumentNullException(nameof(orderByColumns));
-                this.QueryPaginationOptions = queryPaginationOptions ?? throw new ArgumentNullException(nameof(queryPaginationOptions));
-<<<<<<< HEAD
-=======
-                this.EmitRawOrderByPayload = emitRawOrderByPayload;
->>>>>>> b4a4ac0f
-                this.MaxConcurrency = maxConcurrency;
-            }
-        }
-
-        private enum ExecutionState
-        {
-            Uninitialized,
-            Initialized,
-            Done
-        }
-
-        public static TryCatch<IQueryPipelineStage> MonadicCreate(
-            IDocumentContainer documentContainer,
-            ContainerQueryProperties containerQueryProperties,
-            SqlQuerySpec sqlQuerySpec,
-            IReadOnlyList<FeedRangeEpk> targetRanges,
-            Cosmos.PartitionKey? partitionKey,
-            IReadOnlyList<OrderByColumn> orderByColumns,
-            QueryExecutionOptions queryPaginationOptions,
-            int maxConcurrency,
-            bool nonStreamingOrderBy,
-<<<<<<< HEAD
-=======
-            bool emitRawOrderByPayload,
->>>>>>> b4a4ac0f
-            CosmosElement continuationToken)
-        {
-            if (documentContainer == null)
-            {
-                throw new ArgumentNullException(nameof(documentContainer));
-            }
-
-            if (sqlQuerySpec == null)
-            {
-                throw new ArgumentNullException(nameof(sqlQuerySpec));
-            }
-
-            if (targetRanges == null)
-            {
-                throw new ArgumentNullException(nameof(targetRanges));
-            }
-
-            if (targetRanges.Count == 0)
-            {
-                throw new ArgumentException($"{nameof(targetRanges)} must not be empty.");
-            }
-
-            if (orderByColumns == null)
-            {
-                throw new ArgumentNullException(nameof(orderByColumns));
-            }
-
-            if (orderByColumns.Count == 0)
-            {
-                throw new ArgumentException($"{nameof(orderByColumns)} must not be empty.");
-            }
-
-            if (continuationToken != null || !nonStreamingOrderBy)
-            {
-                return StreamingOrderByCrossPartitionQueryPipelineStage.MonadicCreate(
-                    documentContainer,
-                    containerQueryProperties,
-                    sqlQuerySpec,
-                    targetRanges,
-                    partitionKey,
-                    orderByColumns,
-                    queryPaginationOptions,
-<<<<<<< HEAD
-=======
-                    emitRawOrderByPayload,
->>>>>>> b4a4ac0f
-                    maxConcurrency,
-                    continuationToken);
-            }
-
-            SqlQuerySpec rewrittenQueryForOrderBy = new SqlQuerySpec(
-                sqlQuerySpec.QueryText.Replace(oldValue: FormatPlaceHolder, newValue: TrueFilter),
-                sqlQuerySpec.Parameters);
-
-            return TryCatch<IQueryPipelineStage>.FromResult(NonStreamingOrderByPipelineStage.Create(
-                documentContainer,
-                containerQueryProperties,
-                rewrittenQueryForOrderBy,
-                targetRanges,
-                partitionKey,
-                orderByColumns,
-                queryPaginationOptions,
-<<<<<<< HEAD
-=======
-                emitRawOrderByPayload,
->>>>>>> b4a4ac0f
-                maxConcurrency));
-        }
-
-        private static async ValueTask MoveNextAsync_InitializeAsync_HandleSplitAsync(
-            IDocumentContainer documentContainer,
-            ContainerQueryProperties containerQueryProperties,
-            Queue<(OrderByQueryPartitionRangePageAsyncEnumerator enumerator, OrderByContinuationToken token)> uninitializedEnumeratorsAndTokens,
-            OrderByQueryPartitionRangePageAsyncEnumerator uninitializedEnumerator,
-            OrderByContinuationToken token,
-            ITrace trace,
-            CancellationToken cancellationToken)
-        {
-            cancellationToken.ThrowIfCancellationRequested();
-
-            IReadOnlyList<FeedRangeEpk> childRanges = await documentContainer.GetChildRangeAsync(
-                uninitializedEnumerator.FeedRangeState.FeedRange,
-                trace,
-                cancellationToken);
-
-            if (childRanges.Count <= 1)
-            {
-                // We optimistically assumed that the cache is not stale.
-                // In the event that it is (where we only get back one child / the partition that we think got split)
-                // Then we need to refresh the cache
-                await documentContainer.RefreshProviderAsync(trace, cancellationToken);
-                childRanges = await documentContainer.GetChildRangeAsync(
-                    uninitializedEnumerator.FeedRangeState.FeedRange,
-                    trace,
-                    cancellationToken);
-            }
-
-            if (childRanges.Count < 1)
-            {
-                string errorMessage = "SDK invariant violated 82086B2D: Must have at least one EPK range in a cross partition enumerator";
-                throw Resource.CosmosExceptions.CosmosExceptionFactory.CreateInternalServerErrorException(
-                                message: errorMessage,
-                                headers: null,
-                                stackTrace: null,
-                                trace: trace,
-                                error: new Microsoft.Azure.Documents.Error { Code = "SDK_invariant_violated_82086B2D", Message = errorMessage });
-            }
-
-            if (childRanges.Count == 1)
-            {
-                // On a merge, the 410/1002 results in a single parent
-                // We maintain the current enumerator's range and let the RequestInvokerHandler logic kick in
-                OrderByQueryPartitionRangePageAsyncEnumerator childPaginator = OrderByQueryPartitionRangePageAsyncEnumerator.Create(
-                    documentContainer,
-                    containerQueryProperties,
-                    uninitializedEnumerator.SqlQuerySpec,
-                    new FeedRangeState<QueryState>(uninitializedEnumerator.FeedRangeState.FeedRange, uninitializedEnumerator.StartOfPageState),
-                    partitionKey: null,
-                    uninitializedEnumerator.QueryPaginationOptions,
-                    uninitializedEnumerator.Filter,
-                    PrefetchPolicy.PrefetchSinglePage);
-                uninitializedEnumeratorsAndTokens.Enqueue((childPaginator, token));
-            }
-            else
-            {
-                // Split
-                foreach (FeedRangeInternal childRange in childRanges)
-                {
-                    cancellationToken.ThrowIfCancellationRequested();
-
-                    OrderByQueryPartitionRangePageAsyncEnumerator childPaginator = OrderByQueryPartitionRangePageAsyncEnumerator.Create(
-                        documentContainer,
-                        containerQueryProperties,
-                        uninitializedEnumerator.SqlQuerySpec,
-                        new FeedRangeState<QueryState>(childRange, uninitializedEnumerator.StartOfPageState),
-                        partitionKey: null,
-                        uninitializedEnumerator.QueryPaginationOptions,
-                        uninitializedEnumerator.Filter,
-                        PrefetchPolicy.PrefetchSinglePage);
-                    uninitializedEnumeratorsAndTokens.Enqueue((childPaginator, token));
-                }
-            }
-        }
-
-        private static bool IsSplitException(Exception exception)
-        {
-            while (exception.InnerException != null)
-            {
-                exception = exception.InnerException;
-            }
-
-            return exception.IsPartitionSplitException();
-        }
-
-        private static OrderByContinuationToken CreateOrderByContinuationToken(
-            ParallelContinuationToken parallelToken,
-            OrderByQueryResult orderByQueryResult,
-            int skipCount,
-            string filter)
-        {
-            OrderByContinuationToken token;
-            // If order by items have c* types then it cannot be converted to resume values
-            if (ContainsSupportedResumeTypes(orderByQueryResult.OrderByItems))
-            {
-                List<SqlQueryResumeValue> resumeValues = new List<SqlQueryResumeValue>(orderByQueryResult.OrderByItems.Count);
-                foreach (OrderByItem orderByItem in orderByQueryResult.OrderByItems)
-                {
-                    resumeValues.Add(SqlQueryResumeValue.FromOrderByValue(orderByItem.Item));
-                }
-
-                token = new OrderByContinuationToken(
-                    parallelToken,
-                    orderByItems: null,
-                    resumeValues,
-                    orderByQueryResult.Rid,
-                    skipCount: skipCount,
-                    filter: filter);
-            }
-            else
-            {
-                token = new OrderByContinuationToken(
-                    parallelToken,
-                    orderByQueryResult.OrderByItems,
-                    resumeValues: null,
-                    orderByQueryResult.Rid,
-                    skipCount: skipCount,
-                    filter: filter);
-            }
-
-            return token;
-        }
-
-        // Helper method to check that resume values are of type that is supported by SqlQueryResumeValue
-        private static bool ContainsSupportedResumeTypes(IReadOnlyList<OrderByItem> orderByItems)
-        {
-            foreach (OrderByItem orderByItem in orderByItems)
-            {
-                if (!orderByItem.Item.Accept(SupportedResumeTypeVisitor.Singleton))
-                {
-                    return false;
-                }
-            }
-
-            return true;
-        }
-
-<<<<<<< HEAD
-=======
-        private static CosmosElement RetrievePayload(OrderByQueryResult orderByQueryResult, bool emitRawOrderByPayload)
-        {
-            return emitRawOrderByPayload ? orderByQueryResult.RawPayload : orderByQueryResult.Payload;
-        }
-
-        private static IReadOnlyList<CosmosElement> RetrievePayloads(IReadOnlyList<OrderByQueryResult> orderByQueryResults, bool emitRawOrderByPayload)
-        {
-            List<CosmosElement> payloads = new List<CosmosElement>(orderByQueryResults.Count);
-            foreach (OrderByQueryResult orderByQueryResult in orderByQueryResults)
-            {
-                payloads.Add(RetrievePayload(orderByQueryResult, emitRawOrderByPayload));
-            }
-
-            return payloads;
-        }
-
->>>>>>> b4a4ac0f
-        /// <summary>
-        /// This class is responsible for draining cross partition queries that have order by conditions.
-        /// The way order by queries work is that they are doing a k-way merge of sorted lists from each partition with an added condition.
-        /// The added condition is that if 2 or more top documents from different partitions are equivalent then we drain from the left most partition first.
-        /// This way we can generate a single continuation token for all n partitions.
-        /// This class is able to stop and resume execution by generating continuation tokens and reconstructing an execution context from said token.
-        /// </summary>
-        private sealed class StreamingOrderByCrossPartitionQueryPipelineStage : IQueryPipelineStage
-        {
-            private readonly IDocumentContainer documentContainer;
-            private readonly ContainerQueryProperties containerQueryProperties;
-            private readonly IReadOnlyList<SortOrder> sortOrders;
-            private readonly PriorityQueue<OrderByQueryPartitionRangePageAsyncEnumerator> enumerators;
-            private readonly Queue<(OrderByQueryPartitionRangePageAsyncEnumerator enumerator, OrderByContinuationToken token)> uninitializedEnumeratorsAndTokens;
-            private readonly QueryExecutionOptions queryPaginationOptions;
-<<<<<<< HEAD
-=======
-            private readonly bool emitRawOrderByPayload;
->>>>>>> b4a4ac0f
-            private readonly int maxConcurrency;
-
-            private QueryState state;
-            private bool returnedFinalPage;
-
-            private static class Expressions
-            {
-                public const string LessThan = "<";
-                public const string LessThanOrEqualTo = "<=";
-                public const string EqualTo = "=";
-                public const string GreaterThan = ">";
-                public const string GreaterThanOrEqualTo = ">=";
-                public const string True = "true";
-                public const string False = "false";
-            }
-
-            private StreamingOrderByCrossPartitionQueryPipelineStage(
-                IDocumentContainer documentContainer,
-                ContainerQueryProperties containerQueryProperties,
-                IReadOnlyList<SortOrder> sortOrders,
-                QueryExecutionOptions queryPaginationOptions,
-<<<<<<< HEAD
-=======
-                bool emitRawOrderByPayload,
->>>>>>> b4a4ac0f
-                int maxConcurrency,
-                IEnumerable<(OrderByQueryPartitionRangePageAsyncEnumerator, OrderByContinuationToken)> uninitializedEnumeratorsAndTokens,
-                QueryState state)
-            {
-                this.documentContainer = documentContainer ?? throw new ArgumentNullException(nameof(documentContainer));
-                this.containerQueryProperties = containerQueryProperties;
-                this.sortOrders = sortOrders ?? throw new ArgumentNullException(nameof(sortOrders));
-                this.enumerators = new PriorityQueue<OrderByQueryPartitionRangePageAsyncEnumerator>(new OrderByEnumeratorComparer(this.sortOrders));
-                this.queryPaginationOptions = queryPaginationOptions ?? QueryExecutionOptions.Default;
-<<<<<<< HEAD
-=======
-                this.emitRawOrderByPayload = emitRawOrderByPayload;
->>>>>>> b4a4ac0f
-                this.maxConcurrency = maxConcurrency < 0 ? throw new ArgumentOutOfRangeException($"{nameof(maxConcurrency)} must be a non negative number.") : maxConcurrency;
-                this.uninitializedEnumeratorsAndTokens = new Queue<(OrderByQueryPartitionRangePageAsyncEnumerator, OrderByContinuationToken)>(uninitializedEnumeratorsAndTokens ?? throw new ArgumentNullException(nameof(uninitializedEnumeratorsAndTokens)));
-                this.state = state ?? InitializingQueryState;
-            }
-
-            private StreamingOrderByCrossPartitionQueryPipelineStage(
-                IDocumentContainer documentContainer,
-                ContainerQueryProperties containerQueryProperties,
-                IReadOnlyList<SortOrder> sortOrders,
-                PriorityQueue<OrderByQueryPartitionRangePageAsyncEnumerator> enumerators,
-                Queue<(OrderByQueryPartitionRangePageAsyncEnumerator enumerator, OrderByContinuationToken token)> uninitializedEnumeratorsAndTokens,
-                QueryExecutionOptions queryPaginationOptions,
-<<<<<<< HEAD
-=======
-                bool emitRawOrderByPayload,
->>>>>>> b4a4ac0f
-                int maxConcurrency)
-            {
-                this.documentContainer = documentContainer ?? throw new ArgumentNullException(nameof(documentContainer));
-                this.containerQueryProperties = containerQueryProperties;
-                this.sortOrders = sortOrders ?? throw new ArgumentNullException(nameof(sortOrders));
-                this.enumerators = enumerators ?? throw new ArgumentNullException(nameof(enumerators));
-                this.uninitializedEnumeratorsAndTokens = uninitializedEnumeratorsAndTokens ?? throw new ArgumentNullException(nameof(uninitializedEnumeratorsAndTokens));
-                this.queryPaginationOptions = queryPaginationOptions ?? throw new ArgumentNullException(nameof(queryPaginationOptions));
-<<<<<<< HEAD
-=======
-                this.emitRawOrderByPayload = emitRawOrderByPayload;
->>>>>>> b4a4ac0f
-                this.maxConcurrency = maxConcurrency;
-                this.state = InitializingQueryState;
-            }
-
-            public TryCatch<QueryPage> Current { get; private set; }
-
-            public ValueTask DisposeAsync()
-            {
-                return default;
-            }
-
-            private async ValueTask<bool> MoveNextAsync_Initialize_FromBeginningAsync(
-                OrderByQueryPartitionRangePageAsyncEnumerator uninitializedEnumerator,
-                ITrace trace,
-                CancellationToken cancellationToken)
-            {
-                cancellationToken.ThrowIfCancellationRequested();
-
-                if (uninitializedEnumerator == null)
-                {
-                    throw new ArgumentNullException(nameof(uninitializedEnumerator));
-                }
-
-                // We need to prime the page
-                if (!await uninitializedEnumerator.MoveNextAsync(trace, cancellationToken))
-                {
-                    // No more documents, so just return an empty page
-                    this.Current = TryCatch<QueryPage>.FromResult(
-                        new QueryPage(
-                            documents: EmptyPage,
-                            requestCharge: 0,
-                            activityId: string.Empty,
-                            cosmosQueryExecutionInfo: default,
-                            distributionPlanSpec: default,
-                            disallowContinuationTokenMessage: default,
-                            additionalHeaders: default,
-                            state: this.state,
-                            streaming: true));
-                    return true;
-                }
-
-                if (uninitializedEnumerator.Current.Failed)
-                {
-                    if (IsSplitException(uninitializedEnumerator.Current.Exception))
-                    {
-                        return await this.MoveNextAsync_InitializeAsync_HandleSplitAsync(uninitializedEnumerator, token: null, trace, cancellationToken);
-                    }
-
-                    this.uninitializedEnumeratorsAndTokens.Enqueue((uninitializedEnumerator, token: null));
-                    this.Current = TryCatch<QueryPage>.FromException(uninitializedEnumerator.Current.Exception);
-                }
-                else
-                {
-                    QueryPage page = uninitializedEnumerator.Current.Result.Page;
-
-                    if (!uninitializedEnumerator.Current.Result.Enumerator.MoveNext())
-                    {
-                        // Page was empty
-                        if (uninitializedEnumerator.FeedRangeState.State != null)
-                        {
-                            this.uninitializedEnumeratorsAndTokens.Enqueue((uninitializedEnumerator, token: null));
-                        }
-
-                        if ((this.uninitializedEnumeratorsAndTokens.Count == 0) && (this.enumerators.Count == 0))
-                        {
-                            // Query did not match any results. We need to emit a fake empty page with null continuation
-                            this.Current = TryCatch<QueryPage>.FromResult(
-                                new QueryPage(
-                                    documents: EmptyPage,
-                                    requestCharge: page.RequestCharge,
-                                    activityId: string.IsNullOrEmpty(page.ActivityId) ? Guid.NewGuid().ToString() : page.ActivityId,
-                                    cosmosQueryExecutionInfo: page.CosmosQueryExecutionInfo,
-                                    distributionPlanSpec: default,
-                                    disallowContinuationTokenMessage: page.DisallowContinuationTokenMessage,
-                                    additionalHeaders: page.AdditionalHeaders,
-                                    state: null,
-                                    streaming: page.Streaming));
-                            this.returnedFinalPage = true;
-                            return true;
-                        }
-                    }
-                    else
-                    {
-                        this.enumerators.Enqueue(uninitializedEnumerator);
-                    }
-
-                    // Just return an empty page with the stats
-                    this.Current = TryCatch<QueryPage>.FromResult(
-                        new QueryPage(
-                            documents: EmptyPage,
-                            requestCharge: page.RequestCharge,
-                            activityId: page.ActivityId,
-                            cosmosQueryExecutionInfo: page.CosmosQueryExecutionInfo,
-                            distributionPlanSpec: default,
-                            disallowContinuationTokenMessage: page.DisallowContinuationTokenMessage,
-                            additionalHeaders: page.AdditionalHeaders,
-                            state: this.state,
-                            page.Streaming));
-                }
-
-                return true;
-            }
-
-            private async ValueTask<bool> MoveNextAsync_Initialize_FilterAsync(
-                OrderByQueryPartitionRangePageAsyncEnumerator uninitializedEnumerator,
-                OrderByContinuationToken token,
-                ITrace trace,
-                CancellationToken cancellationToken)
-            {
-                cancellationToken.ThrowIfCancellationRequested();
-
-                if (uninitializedEnumerator == null)
-                {
-                    throw new ArgumentNullException(nameof(uninitializedEnumerator));
-                }
-
-                if (token == null)
-                {
-                    throw new ArgumentNullException(nameof(token));
-                }
-
-                TryCatch<(bool, int, TryCatch<OrderByQueryPage>)> filterMonad = await FilterNextAsync(
-                    uninitializedEnumerator,
-                    this.sortOrders,
-                    token,
-                    trace,
-                    cancellationToken: default);
-
-                if (filterMonad.Failed)
-                {
-                    if (IsSplitException(filterMonad.Exception))
-                    {
-                        return await this.MoveNextAsync_InitializeAsync_HandleSplitAsync(uninitializedEnumerator, token, trace, cancellationToken);
-                    }
-
-                    this.Current = TryCatch<QueryPage>.FromException(filterMonad.Exception);
-                    return true;
-                }
-
-                (bool doneFiltering, int itemsLeftToSkip, TryCatch<OrderByQueryPage> monadicQueryByPage) = filterMonad.Result;
-                QueryPage page = uninitializedEnumerator.Current.Result.Page;
-                if (doneFiltering)
-                {
-                    if (uninitializedEnumerator.Current.Result.Enumerator.Current != null)
-                    {
-                        this.enumerators.Enqueue(uninitializedEnumerator);
-                    }
-                    else if ((this.uninitializedEnumeratorsAndTokens.Count == 0) && (this.enumerators.Count == 0))
-                    {
-                        // Query did not match any results.
-                        // We need to emit a fake empty page with null continuation
-                        this.Current = TryCatch<QueryPage>.FromResult(
-                            new QueryPage(
-                                documents: EmptyPage,
-                                requestCharge: page.RequestCharge,
-                                activityId: string.IsNullOrEmpty(page.ActivityId) ? Guid.NewGuid().ToString() : page.ActivityId,
-                                cosmosQueryExecutionInfo: page.CosmosQueryExecutionInfo,
-                                distributionPlanSpec: default,
-                                disallowContinuationTokenMessage: page.DisallowContinuationTokenMessage,
-                                additionalHeaders: page.AdditionalHeaders,
-                                state: null,
-                                streaming: page.Streaming));
-                        this.returnedFinalPage = true;
-                        return true;
-                    }
-                }
-                else
-                {
-                    if (monadicQueryByPage.Failed)
-                    {
-                        if (IsSplitException(filterMonad.Exception))
-                        {
-                            return await this.MoveNextAsync_InitializeAsync_HandleSplitAsync(uninitializedEnumerator, token, trace, cancellationToken);
-                        }
-                    }
-
-                    if (uninitializedEnumerator.FeedRangeState.State != default)
-                    {
-                        // We need to update the token 
-                        OrderByContinuationToken modifiedToken = new OrderByContinuationToken(
-                            new ParallelContinuationToken(
-                                ((CosmosString)uninitializedEnumerator.FeedRangeState.State.Value).Value,
-                                ((FeedRangeEpk)uninitializedEnumerator.FeedRangeState.FeedRange).Range),
-                            token.OrderByItems,
-                            token.ResumeValues,
-                            token.Rid,
-                            itemsLeftToSkip,
-                            token.Filter);
-                        this.uninitializedEnumeratorsAndTokens.Enqueue((uninitializedEnumerator, modifiedToken));
-                        CosmosElement cosmosElementOrderByContinuationToken = OrderByContinuationToken.ToCosmosElement(modifiedToken);
-                        CosmosArray continuationTokenList = CosmosArray.Create(new List<CosmosElement>() { cosmosElementOrderByContinuationToken });
-                        this.state = new QueryState(continuationTokenList);
-                    }
-                }
-
-                // Just return an empty page with the stats
-                this.Current = TryCatch<QueryPage>.FromResult(
-                    new QueryPage(
-                        documents: EmptyPage,
-                        requestCharge: page.RequestCharge,
-                        activityId: page.ActivityId,
-                        cosmosQueryExecutionInfo: page.CosmosQueryExecutionInfo,
-                        distributionPlanSpec: default,
-                        disallowContinuationTokenMessage: page.DisallowContinuationTokenMessage,
-                        additionalHeaders: page.AdditionalHeaders,
-                        state: InitializingQueryState,
-                        streaming: page.Streaming));
-
-                return true;
-            }
-
-            private async ValueTask<bool> MoveNextAsync_InitializeAsync_HandleSplitAsync(
-                OrderByQueryPartitionRangePageAsyncEnumerator uninitializedEnumerator,
-                OrderByContinuationToken token,
-                ITrace trace,
-                CancellationToken cancellationToken)
-            {
-                await OrderByCrossPartitionQueryPipelineStage.MoveNextAsync_InitializeAsync_HandleSplitAsync(
-                    this.documentContainer,
-                    this.containerQueryProperties,
-                    this.uninitializedEnumeratorsAndTokens,
-                    uninitializedEnumerator,
-                    token,
-                    trace,
-                    cancellationToken);
-
-                // Recursively retry
-                return await this.MoveNextAsync(trace, cancellationToken);
-            }
-
-            private async ValueTask<bool> MoveNextAsync_InitializeAsync(ITrace trace, CancellationToken cancellationToken)
-            {
-                cancellationToken.ThrowIfCancellationRequested();
-
-                await ParallelPrefetch.PrefetchInParallelAsync(
-                    this.uninitializedEnumeratorsAndTokens.Select(value => value.enumerator),
-                    this.maxConcurrency,
-                    trace,
-                    cancellationToken);
-                (OrderByQueryPartitionRangePageAsyncEnumerator uninitializedEnumerator, OrderByContinuationToken token) = this.uninitializedEnumeratorsAndTokens.Dequeue();
-                bool movedNext = token is null
-                    ? await this.MoveNextAsync_Initialize_FromBeginningAsync(uninitializedEnumerator, trace, cancellationToken)
-                    : await this.MoveNextAsync_Initialize_FilterAsync(uninitializedEnumerator, token, trace, cancellationToken);
-                return movedNext;
-            }
-
-            private ValueTask<bool> MoveNextAsync_DrainPageAsync(ITrace trace, CancellationToken cancellationToken)
-            {
-                cancellationToken.ThrowIfCancellationRequested();
-
-                if (trace == null)
-                {
-                    throw new ArgumentNullException(nameof(trace));
-                }
-
-                OrderByQueryPartitionRangePageAsyncEnumerator currentEnumerator = default;
-                OrderByQueryResult orderByQueryResult = default;
-
-                // Try to form a page with as many items in the sorted order without having to do async work.
-                List<OrderByQueryResult> results = new List<OrderByQueryResult>();
-                while (results.Count < this.queryPaginationOptions.PageSizeLimit.GetValueOrDefault(int.MaxValue))
-                {
-                    currentEnumerator = this.enumerators.Dequeue();
-                    orderByQueryResult = new OrderByQueryResult(currentEnumerator.Current.Result.Enumerator.Current);
-                    results.Add(orderByQueryResult);
-
-                    if (!currentEnumerator.Current.Result.Enumerator.MoveNext())
-                    {
-                        // The order by page ran out of results
-                        if (currentEnumerator.FeedRangeState.State != null)
-                        {
-                            // If the continuation isn't null
-                            // then mark the enumerator as unitialized and it will get requeueed on the next iteration with a fresh page.
-                            this.uninitializedEnumeratorsAndTokens.Enqueue((currentEnumerator, (OrderByContinuationToken)null));
-
-                            // Use the token for the next page, since we fully drained the enumerator.
-                            OrderByContinuationToken orderByContinuationToken = CreateOrderByContinuationToken(
-                                new ParallelContinuationToken(
-                                        token: ((CosmosString)currentEnumerator.FeedRangeState.State.Value).Value,
-                                        range: ((FeedRangeEpk)currentEnumerator.FeedRangeState.FeedRange).Range),
-                                orderByQueryResult,
-                                skipCount: 0,
-                                filter: currentEnumerator.Filter);
-
-                            CosmosElement cosmosElementOrderByContinuationToken = OrderByContinuationToken.ToCosmosElement(orderByContinuationToken);
-                            CosmosArray continuationTokenList = CosmosArray.Create(new List<CosmosElement>() { cosmosElementOrderByContinuationToken });
-
-                            this.state = new QueryState(continuationTokenList);
-
-                            // Return a page of results
-                            // No stats to report, since we already reported it when we moved to this page.
-                            this.Current = TryCatch<QueryPage>.FromResult(
-                                new QueryPage(
-<<<<<<< HEAD
-                                    documents: results.Select(result => result.Payload).ToList(),
-=======
-                                    documents: RetrievePayloads(results, this.emitRawOrderByPayload),
->>>>>>> b4a4ac0f
-                                    requestCharge: 0,
-                                    activityId: default,
-                                    cosmosQueryExecutionInfo: default,
-                                    distributionPlanSpec: default,
-                                    disallowContinuationTokenMessage: default,
-                                    additionalHeaders: currentEnumerator.Current.Result.Page.AdditionalHeaders,
-                                    state: this.state,
-                                    streaming: true));
-                            return new ValueTask<bool>(true);
-                        }
-
-                        // Todo: we can optimize this by having a special "Done" continuation token 
-                        // so we don't grab a full page and filter it through
-                        // but this would break older clients, so wait for a compute only fork.
-
-                        break;
-                    }
-
-                    this.enumerators.Enqueue(currentEnumerator);
-                }
-
-                // It is possible that we emit multiple documents with the same rid due to JOIN queries.
-                // This means it is not enough to serialize the rid that we left on to resume the query.
-                // We need to also serialize the number of documents with that rid, so we can skip it when resuming
-                int skipCount = results.Where(result => string.Equals(result.Rid, orderByQueryResult.Rid)).Count();
-
-                // Create the continuation token.
-                CosmosElement state;
-                if ((this.enumerators.Count == 0) && (this.uninitializedEnumeratorsAndTokens.Count == 0))
-                {
-                    state = null;
-                }
-                else
-                {
-                    OrderByContinuationToken orderByContinuationToken = CreateOrderByContinuationToken(
-                        new ParallelContinuationToken(
-                                token: currentEnumerator.StartOfPageState != null ? ((CosmosString)currentEnumerator.StartOfPageState.Value).Value : null,
-                                range: ((FeedRangeEpk)currentEnumerator.FeedRangeState.FeedRange).Range),
-                        orderByQueryResult,
-                        skipCount,
-                        currentEnumerator.Filter);
-
-                    CosmosElement cosmosElementOrderByContinuationToken = OrderByContinuationToken.ToCosmosElement(orderByContinuationToken);
-                    CosmosArray continuationTokenList = CosmosArray.Create(new List<CosmosElement>() { cosmosElementOrderByContinuationToken });
-
-                    state = continuationTokenList;
-                }
-
-                this.state = state != null ? new QueryState(state) : null;
-
-                // Return a page of results
-                // No stats to report, since we already reported it when we moved to this page.
-                this.Current = TryCatch<QueryPage>.FromResult(
-                    new QueryPage(
-<<<<<<< HEAD
-                        documents: results.Select(result => result.Payload).ToList(),
-=======
-                        documents: RetrievePayloads(results, this.emitRawOrderByPayload),
->>>>>>> b4a4ac0f
-                        requestCharge: 0,
-                        activityId: default,
-                        cosmosQueryExecutionInfo: default,
-                        distributionPlanSpec: default,
-                        disallowContinuationTokenMessage: default,
-                        additionalHeaders: currentEnumerator?.Current.Result.Page.AdditionalHeaders,
-                        state: this.state,
-                        streaming: true));
-
-                if (state == null)
-                {
-                    this.returnedFinalPage = true;
-                }
-
-                return new ValueTask<bool>(true);
-            }
-
-            //// In order to maintain the continuation token for the user we must drain with a few constraints
-            //// 1) We always drain from the partition, which has the highest priority item first
-            //// 2) If multiple partitions have the same priority item then we drain from the left most first
-            ////   otherwise we would need to keep track of how many of each item we drained from each partition
-            ////   (just like parallel queries).
-            //// Visually that look the following case where we have three partitions that are numbered and store letters.
-            //// For teaching purposes I have made each item a tuple of the following form:
-            ////      <item stored in partition, partition number>
-            //// So that duplicates across partitions are distinct, but duplicates within partitions are indistinguishable.
-            ////      |-------|   |-------|   |-------|
-            ////      | <a,1> |   | <a,2> |   | <a,3> |
-            ////      | <a,1> |   | <b,2> |   | <c,3> |
-            ////      | <a,1> |   | <b,2> |   | <c,3> |
-            ////      | <d,1> |   | <c,2> |   | <c,3> |
-            ////      | <d,1> |   | <e,2> |   | <f,3> |
-            ////      | <e,1> |   | <h,2> |   | <j,3> |
-            ////      | <f,1> |   | <i,2> |   | <k,3> |
-            ////      |-------|   |-------|   |-------|
-            //// Now the correct drain order in this case is:
-            ////  <a,1>,<a,1>,<a,1>,<a,2>,<a,3>,<b,2>,<b,2>,<c,2>,<c,3>,<c,3>,<c,3>,
-            ////  <d,1>,<d,1>,<e,1>,<e,2>,<f,1>,<f,3>,<h,2>,<i,2>,<j,3>,<k,3>
-            //// In more mathematical terms
-            ////  1) <x, y> always comes before <z, y> where x < z
-            ////  2) <i, j> always come before <i, k> where j < k
-            public ValueTask<bool> MoveNextAsync(ITrace trace, CancellationToken cancellationToken)
-            {
-                cancellationToken.ThrowIfCancellationRequested();
-
-                if (trace == null)
-                {
-                    throw new ArgumentNullException(nameof(trace));
-                }
-
-                if (this.uninitializedEnumeratorsAndTokens.Count != 0)
-                {
-                    return this.MoveNextAsync_InitializeAsync(trace, cancellationToken);
-                }
-
-                if (this.enumerators.Count == 0)
-                {
-                    if (!this.returnedFinalPage)
-                    {
-                        // return a empty page with null continuation token
-                        this.Current = TryCatch<QueryPage>.FromResult(
-                            new QueryPage(
-                                documents: EmptyPage,
-                                requestCharge: 0,
-                                activityId: Guid.NewGuid().ToString(),
-                                cosmosQueryExecutionInfo: default,
-                                distributionPlanSpec: default,
-                                disallowContinuationTokenMessage: default,
-                                additionalHeaders: default,
-                                state: default,
-                                streaming: true));
-                        this.returnedFinalPage = true;
-                        return new ValueTask<bool>(true);
-                    }
-
-                    // Finished draining.
-                    return new ValueTask<bool>(false);
-                }
-
-                return this.MoveNextAsync_DrainPageAsync(trace, cancellationToken);
-            }
-
-            public static IQueryPipelineStage Create(
-                IDocumentContainer documentContainer,
-                ContainerQueryProperties containerQueryProperties,
-                IReadOnlyList<SortOrder> sortOrders,
-                PriorityQueue<OrderByQueryPartitionRangePageAsyncEnumerator> enumerators,
-                Queue<(OrderByQueryPartitionRangePageAsyncEnumerator enumerator, OrderByContinuationToken token)> uninitializedEnumeratorsAndTokens,
-                QueryExecutionOptions queryPaginationOptions,
-<<<<<<< HEAD
-=======
-                bool emitRawOrderByPayload,
->>>>>>> b4a4ac0f
-                int maxConcurrency)
-            {
-                return new StreamingOrderByCrossPartitionQueryPipelineStage(
-                    documentContainer,
-                    containerQueryProperties,
-                    sortOrders,
-                    enumerators,
-                    uninitializedEnumeratorsAndTokens,
-                    queryPaginationOptions,
-<<<<<<< HEAD
-=======
-                    emitRawOrderByPayload,
->>>>>>> b4a4ac0f
-                    maxConcurrency);
-            }
-
-            public static TryCatch<IQueryPipelineStage> MonadicCreate(
-                IDocumentContainer documentContainer,
-                ContainerQueryProperties containerQueryProperties,
-                SqlQuerySpec sqlQuerySpec,
-                IReadOnlyList<FeedRangeEpk> targetRanges,
-                Cosmos.PartitionKey? partitionKey,
-                IReadOnlyList<OrderByColumn> orderByColumns,
-                QueryExecutionOptions queryPaginationOptions,
-<<<<<<< HEAD
-=======
-                bool emitRawOrderByPayload,
->>>>>>> b4a4ac0f
-                int maxConcurrency,
-                CosmosElement continuationToken)
-            {
-                // TODO (brchon): For now we are not honoring non deterministic ORDER BY queries, since there is a bug in the continuation logic.
-                // We can turn it back on once the bug is fixed.
-                // This shouldn't hurt any query results.
-
-                List<(OrderByQueryPartitionRangePageAsyncEnumerator, OrderByContinuationToken)> enumeratorsAndTokens;
-                if (continuationToken == null)
-                {
-                    // Start off all the partition key ranges with null continuation
-                    SqlQuerySpec rewrittenQueryForOrderBy = new SqlQuerySpec(
-                        sqlQuerySpec.QueryText.Replace(oldValue: FormatPlaceHolder, newValue: TrueFilter),
-                        sqlQuerySpec.Parameters);
-
-                    enumeratorsAndTokens = targetRanges
-                        .Select(range => (OrderByQueryPartitionRangePageAsyncEnumerator.Create(
-                            documentContainer,
-                            containerQueryProperties,
-                            rewrittenQueryForOrderBy,
-                            new FeedRangeState<QueryState>(range, state: default),
-                            partitionKey,
-                            queryPaginationOptions,
-                            TrueFilter,
-                            PrefetchPolicy.PrefetchSinglePage),
-                            (OrderByContinuationToken)null))
-                        .ToList();
-                }
-                else
-                {
-                    TryCatch<PartitionMapper.PartitionMapping<OrderByContinuationToken>> monadicGetOrderByContinuationTokenMapping = MonadicGetOrderByContinuationTokenMapping(
-                        targetRanges,
-                        continuationToken,
-                        orderByColumns.Count);
-                    if (monadicGetOrderByContinuationTokenMapping.Failed)
-                    {
-                        return TryCatch<IQueryPipelineStage>.FromException(monadicGetOrderByContinuationTokenMapping.Exception);
-                    }
-
-                    PartitionMapper.PartitionMapping<OrderByContinuationToken> partitionMapping = monadicGetOrderByContinuationTokenMapping.Result;
-
-                    OrderByContinuationToken targetContinuationToken = partitionMapping.TargetMapping.Values.First();
-
-                    int orderByResumeValueCount = 0;
-                    IReadOnlyList<SqlQueryResumeValue> resumeValues;
-                    IReadOnlyList<CosmosElement> orderByItems;
-                    if (targetContinuationToken.ResumeValues != null)
-                    {
-                        // Use SqlQueryResumeValue for continuation if it is present.
-                        resumeValues = targetContinuationToken.ResumeValues;
-                        orderByItems = null;
-                        orderByResumeValueCount = resumeValues.Count;
-                    }
-                    else
-                    {
-                        // If continuation token has only OrderByItems, check if it can be converted to SqlQueryResumeValue. This will
-                        // help avoid re-writing the query. Conversion will work as long as the order by item type is a supported type. 
-                        orderByResumeValueCount = targetContinuationToken.OrderByItems.Count;
-
-                        if (ContainsSupportedResumeTypes(targetContinuationToken.OrderByItems))
-                        {
-                            // Convert the order by items to SqlQueryResumeValue
-                            List<SqlQueryResumeValue> generatedResumeValues = new List<SqlQueryResumeValue>(targetContinuationToken.OrderByItems.Count);
-                            //foreach (CosmosElement orderByItem in orderByItems)
-                            foreach (OrderByItem orderByItem in targetContinuationToken.OrderByItems)
-                            {
-                                generatedResumeValues.Add(SqlQueryResumeValue.FromOrderByValue(orderByItem.Item));
-                            }
-
-                            resumeValues = generatedResumeValues;
-                            orderByItems = null;
-                        }
-                        else
-                        {
-                            orderByItems = targetContinuationToken.OrderByItems.Select(x => x.Item).ToList();
-                            resumeValues = null;
-                        }
-                    }
-
-                    if (orderByResumeValueCount != orderByColumns.Count)
-                    {
-                        return TryCatch<IQueryPipelineStage>.FromException(
-                            new MalformedContinuationTokenException(
-                                $"Order By Items from continuation token did not match the query text. " +
-                                $"Order by item count: {orderByResumeValueCount} did not match column count {orderByColumns.Count()}. " +
-                                $"Continuation token: {targetContinuationToken}"));
-                    }
-
-                    enumeratorsAndTokens = new List<(OrderByQueryPartitionRangePageAsyncEnumerator, OrderByContinuationToken)>();
-                    if (resumeValues != null)
-                    {
-                        // Continuation contains resume values, so update SqlQuerySpec to include SqlQueryResumeFilter which
-                        // will specify the resume point to the backend. This avoid having to re-write the query. 
-
-                        // Process partitions left of Target. The resume values in these partition have
-                        // already been processed so exclude flag is set to true.
-                        SqlQuerySpec leftQuerySpec = new SqlQuerySpec(
-                            sqlQuerySpec.QueryText.Replace(oldValue: FormatPlaceHolder, newValue: TrueFilter),
-                            sqlQuerySpec.Parameters,
-                            new SqlQueryResumeFilter(resumeValues, null, true));
-
-                        foreach (KeyValuePair<FeedRangeEpk, OrderByContinuationToken> kvp in partitionMapping.MappingLeftOfTarget)
-                        {
-                            FeedRangeEpk range = kvp.Key;
-                            OrderByContinuationToken token = kvp.Value;
-                            OrderByQueryPartitionRangePageAsyncEnumerator remoteEnumerator = OrderByQueryPartitionRangePageAsyncEnumerator.Create(
-                                documentContainer,
-                                containerQueryProperties,
-                                leftQuerySpec,
-                                new FeedRangeState<QueryState>(range, token?.ParallelContinuationToken?.Token != null ? new QueryState(CosmosString.Create(token.ParallelContinuationToken.Token)) : null),
-                                partitionKey,
-                                queryPaginationOptions,
-                                filter: null,
-                                PrefetchPolicy.PrefetchSinglePage);
-
-                            enumeratorsAndTokens.Add((remoteEnumerator, token));
-                        }
-
-                        // Process Target Partitions which is the last partition from which data has been returned. 
-                        // For this partition the Rid value needs to be set if present. Exclude flag is not set as the document
-                        // matching the Rid will be skipped in SDK based on SkipCount value. 
-                        // Backend requests can contains both SqlQueryResumeFilter and ContinuationToken and the backend will pick
-                        // the resume point that is bigger i.e. most restrictive
-                        foreach (KeyValuePair<FeedRangeEpk, OrderByContinuationToken> kvp in partitionMapping.TargetMapping)
-                        {
-                            FeedRangeEpk range = kvp.Key;
-                            OrderByContinuationToken token = kvp.Value;
-
-                            SqlQuerySpec targetQuerySpec = new SqlQuerySpec(
-                                sqlQuerySpec.QueryText.Replace(oldValue: FormatPlaceHolder, newValue: TrueFilter),
-                                sqlQuerySpec.Parameters,
-                                new SqlQueryResumeFilter(resumeValues, token?.Rid, false));
-
-                            OrderByQueryPartitionRangePageAsyncEnumerator remoteEnumerator = OrderByQueryPartitionRangePageAsyncEnumerator.Create(
-                                documentContainer,
-                                containerQueryProperties,
-                                targetQuerySpec,
-                                new FeedRangeState<QueryState>(range, token?.ParallelContinuationToken?.Token != null ? new QueryState(CosmosString.Create(token.ParallelContinuationToken.Token)) : null),
-                                partitionKey,
-                                queryPaginationOptions,
-                                filter: null,
-                                PrefetchPolicy.PrefetchSinglePage);
-
-                            enumeratorsAndTokens.Add((remoteEnumerator, token));
-                        }
-
-                        // Process partitions right of target. The Resume value in these partitions have not been processed so the exclude value is set to false.
-                        SqlQuerySpec rightQuerySpec = new SqlQuerySpec(
-                            sqlQuerySpec.QueryText.Replace(oldValue: FormatPlaceHolder, newValue: TrueFilter),
-                            sqlQuerySpec.Parameters,
-                            new SqlQueryResumeFilter(resumeValues, null, false));
-
-                        foreach (KeyValuePair<FeedRangeEpk, OrderByContinuationToken> kvp in partitionMapping.MappingRightOfTarget)
-                        {
-                            FeedRangeEpk range = kvp.Key;
-                            OrderByContinuationToken token = kvp.Value;
-                            OrderByQueryPartitionRangePageAsyncEnumerator remoteEnumerator = OrderByQueryPartitionRangePageAsyncEnumerator.Create(
-                                documentContainer,
-                                containerQueryProperties,
-                                rightQuerySpec,
-                                new FeedRangeState<QueryState>(range, token?.ParallelContinuationToken?.Token != null ? new QueryState(CosmosString.Create(token.ParallelContinuationToken.Token)) : null),
-                                partitionKey,
-                                queryPaginationOptions,
-                                filter: null,
-                                PrefetchPolicy.PrefetchSinglePage);
-
-                            enumeratorsAndTokens.Add((remoteEnumerator, token));
-                        }
-                    }
-                    else
-                    {
-                        // If continuation token doesn't have resume values or if order by items cannot be converted to resume values then
-                        // rewrite the query filter to get the correct resume point
-                        ReadOnlyMemory<(OrderByColumn, CosmosElement)> columnAndItems = orderByColumns.Zip(orderByItems, (column, item) => (column, item)).ToArray();
-
-                        // For ascending order-by, left of target partition has filter expression > value,
-                        // right of target partition has filter expression >= value, 
-                        // and target partition takes the previous filter from continuation (or true if no continuation)
-                        (string leftFilter, string targetFilter, string rightFilter) = GetFormattedFilters(columnAndItems);
-                        List<(IReadOnlyDictionary<FeedRangeEpk, OrderByContinuationToken>, string)> tokenMappingAndFilters = new List<(IReadOnlyDictionary<FeedRangeEpk, OrderByContinuationToken>, string)>()
-                    {
-                        { (partitionMapping.MappingLeftOfTarget, leftFilter) },
-                        { (partitionMapping.TargetMapping, targetFilter) },
-                        { (partitionMapping.MappingRightOfTarget, rightFilter) },
-                    };
-
-                        foreach ((IReadOnlyDictionary<FeedRangeEpk, OrderByContinuationToken> tokenMapping, string filter) in tokenMappingAndFilters)
-                        {
-                            SqlQuerySpec rewrittenQueryForOrderBy = new SqlQuerySpec(
-                                sqlQuerySpec.QueryText.Replace(oldValue: FormatPlaceHolder, newValue: filter),
-                                sqlQuerySpec.Parameters);
-
-                            foreach (KeyValuePair<FeedRangeEpk, OrderByContinuationToken> kvp in tokenMapping)
-                            {
-                                FeedRangeEpk range = kvp.Key;
-                                OrderByContinuationToken token = kvp.Value;
-                                OrderByQueryPartitionRangePageAsyncEnumerator remoteEnumerator = OrderByQueryPartitionRangePageAsyncEnumerator.Create(
-                                    documentContainer,
-                                    containerQueryProperties,
-                                    rewrittenQueryForOrderBy,
-                                    new FeedRangeState<QueryState>(range, token?.ParallelContinuationToken?.Token != null ? new QueryState(CosmosString.Create(token.ParallelContinuationToken.Token)) : null),
-                                    partitionKey,
-                                    queryPaginationOptions,
-                                    filter,
-                                    PrefetchPolicy.PrefetchSinglePage);
-
-                                enumeratorsAndTokens.Add((remoteEnumerator, token));
-                            }
-                        }
-                    }
-                }
-
-                StreamingOrderByCrossPartitionQueryPipelineStage stage = new StreamingOrderByCrossPartitionQueryPipelineStage(
-                    documentContainer,
-                    containerQueryProperties,
-                    orderByColumns.Select(column => column.SortOrder).ToList(),
-                    queryPaginationOptions,
-<<<<<<< HEAD
-=======
-                    emitRawOrderByPayload,
->>>>>>> b4a4ac0f
-                    maxConcurrency,
-                    enumeratorsAndTokens,
-                    continuationToken == null ? null : new QueryState(continuationToken));
-                return TryCatch<IQueryPipelineStage>.FromResult(stage);
-            }
-
-            private static TryCatch<PartitionMapper.PartitionMapping<OrderByContinuationToken>> MonadicGetOrderByContinuationTokenMapping(
-                IReadOnlyList<FeedRangeEpk> partitionKeyRanges,
-                CosmosElement continuationToken,
-                int numOrderByItems)
-            {
-                if (partitionKeyRanges == null)
-                {
-                    throw new ArgumentOutOfRangeException(nameof(partitionKeyRanges));
-                }
-
-                if (numOrderByItems < 0)
-                {
-                    throw new ArgumentOutOfRangeException(nameof(numOrderByItems));
-                }
-
-                if (continuationToken == null)
-                {
-                    throw new ArgumentNullException(nameof(continuationToken));
-                }
-
-                TryCatch<List<OrderByContinuationToken>> monadicExtractContinuationTokens = MonadicExtractOrderByTokens(continuationToken, numOrderByItems);
-                if (monadicExtractContinuationTokens.Failed)
-                {
-                    return TryCatch<PartitionMapper.PartitionMapping<OrderByContinuationToken>>.FromException(monadicExtractContinuationTokens.Exception);
-                }
-
-                return PartitionMapper.MonadicGetPartitionMapping(
-                    partitionKeyRanges,
-                    monadicExtractContinuationTokens.Result);
-            }
-
-            private static TryCatch<List<OrderByContinuationToken>> MonadicExtractOrderByTokens(
-                CosmosElement continuationToken,
-                int numOrderByColumns)
-            {
-                if (continuationToken == null)
-                {
-                    return TryCatch<List<OrderByContinuationToken>>.FromResult(default);
-                }
-
-                if (!(continuationToken is CosmosArray cosmosArray))
-                {
-                    return TryCatch<List<OrderByContinuationToken>>.FromException(
-                        new MalformedContinuationTokenException(
-                            $"Order by continuation token must be an array: {continuationToken}."));
-                }
-
-                if (cosmosArray.Count == 0)
-                {
-                    return TryCatch<List<OrderByContinuationToken>>.FromException(
-                        new MalformedContinuationTokenException(
-                            $"Order by continuation token cannot be empty: {continuationToken}."));
-                }
-
-                List<OrderByContinuationToken> orderByContinuationTokens = new List<OrderByContinuationToken>();
-                foreach (CosmosElement arrayItem in cosmosArray)
-                {
-                    TryCatch<OrderByContinuationToken> tryCreateOrderByContinuationToken = OrderByContinuationToken.TryCreateFromCosmosElement(arrayItem);
-                    if (!tryCreateOrderByContinuationToken.Succeeded)
-                    {
-                        return TryCatch<List<OrderByContinuationToken>>.FromException(tryCreateOrderByContinuationToken.Exception);
-                    }
-
-                    orderByContinuationTokens.Add(tryCreateOrderByContinuationToken.Result);
-                }
-
-                foreach (OrderByContinuationToken suppliedOrderByContinuationToken in orderByContinuationTokens)
-                {
-                    int orderByCount = GetOrderByItemCount(suppliedOrderByContinuationToken);
-                    if (orderByCount != numOrderByColumns)
-                    {
-                        return TryCatch<List<OrderByContinuationToken>>.FromException(
-                            new MalformedContinuationTokenException(
-                                $"Invalid order-by items in continuation token {continuationToken} for OrderBy~Context."));
-                    }
-                }
-
-                return TryCatch<List<OrderByContinuationToken>>.FromResult(orderByContinuationTokens);
-            }
-
-            private static int GetOrderByItemCount(OrderByContinuationToken orderByContinuationToken)
-            {
-                return orderByContinuationToken.ResumeValues != null ?
-                    orderByContinuationToken.ResumeValues.Count : orderByContinuationToken.OrderByItems.Count;
-            }
-
-            private static void AppendToBuilders((StringBuilder leftFilter, StringBuilder targetFilter, StringBuilder rightFilter) builders, object str)
-            {
-                AppendToBuilders(builders, str, str, str);
-            }
-
-            private static void AppendToBuilders((StringBuilder leftFilter, StringBuilder targetFilter, StringBuilder rightFilter) builders, object left, object target, object right)
-            {
-                builders.leftFilter.Append(left);
-                builders.targetFilter.Append(target);
-                builders.rightFilter.Append(right);
-            }
-
-            private static (string leftFilter, string targetFilter, string rightFilter) GetFormattedFilters(
-                ReadOnlyMemory<(OrderByColumn orderByColumn, CosmosElement orderByItem)> columnAndItems)
-            {
-                // When we run cross partition queries, 
-                // we only serialize the continuation token for the partition that we left off on.
-                // The only problem is that when we resume the order by query, 
-                // we don't have continuation tokens for all other partition.
-                // The saving grace is that the data has a composite sort order(query sort order, partition key range id)
-                // so we can generate range filters which in turn the backend will turn into rid based continuation tokens,
-                // which is enough to get the streams of data flowing from all partitions.
-                // The details of how this is done is described below:
-                int numOrderByItems = columnAndItems.Length;
-                bool isSingleOrderBy = numOrderByItems == 1;
-                StringBuilder left = new StringBuilder();
-                StringBuilder target = new StringBuilder();
-                StringBuilder right = new StringBuilder();
-
-                (StringBuilder, StringBuilder, StringBuilder) builders = (left, target, right);
-
-                if (isSingleOrderBy)
-                {
-                    //For a single order by query we resume the continuations in this manner
-                    //    Suppose the query is SELECT* FROM c ORDER BY c.string ASC
-                    //        And we left off on partition N with the value "B"
-                    //        Then
-                    //            All the partitions to the left will have finished reading "B"
-                    //            Partition N is still reading "B"
-                    //            All the partitions to the right have let to read a "B
-                    //        Therefore the filters should be
-                    //            > "B" , >= "B", and >= "B" respectively
-                    //    Repeat the same logic for DESC and you will get
-                    //            < "B", <= "B", and <= "B" respectively
-                    //    The general rule becomes
-                    //        For ASC
-                    //            > for partitions to the left
-                    //            >= for the partition we left off on
-                    //            >= for the partitions to the right
-                    //        For DESC
-                    //            < for partitions to the left
-                    //            <= for the partition we left off on
-                    //            <= for the partitions to the right
-                    (OrderByColumn orderByColumn, CosmosElement orderByItem) = columnAndItems.Span[0];
-                    (string expression, SortOrder sortOrder) = (orderByColumn.Expression, orderByColumn.SortOrder);
-
-                    AppendToBuilders(builders, "( ");
-
-                    // We need to add the filter for within the same type.
-                    if (orderByItem is not CosmosUndefined)
-                    {
-                        StringBuilder sb = new StringBuilder();
-                        CosmosElementToQueryLiteral cosmosElementToQueryLiteral = new CosmosElementToQueryLiteral(sb);
-                        orderByItem.Accept(cosmosElementToQueryLiteral);
-
-                        string orderByItemToString = sb.ToString();
-
-                        left.Append($"{expression} {(sortOrder == SortOrder.Descending ? Expressions.LessThan : Expressions.GreaterThan)} {orderByItemToString}");
-                        target.Append($"{expression} {(sortOrder == SortOrder.Descending ? Expressions.LessThanOrEqualTo : Expressions.GreaterThanOrEqualTo)} {orderByItemToString}");
-                        right.Append($"{expression} {(sortOrder == SortOrder.Descending ? Expressions.LessThanOrEqualTo : Expressions.GreaterThanOrEqualTo)} {orderByItemToString}");
-                    }
-                    else
-                    {
-                        // User is ordering by undefined, so we need to avoid a null reference exception.
-
-                        // What we really want is to support expression > undefined, 
-                        // but the engine evaluates to undefined instead of true or false,
-                        // so we work around this by using the IS_DEFINED() system function.
-
-                        ComparisionWithUndefinedFilters filters = new ComparisionWithUndefinedFilters(expression);
-                        left.Append($"{(sortOrder == SortOrder.Descending ? filters.LessThan : filters.GreaterThan)}");
-                        target.Append($"{(sortOrder == SortOrder.Descending ? filters.LessThanOrEqualTo : filters.GreaterThanOrEqualTo)}");
-                        right.Append($"{(sortOrder == SortOrder.Descending ? filters.LessThanOrEqualTo : filters.GreaterThanOrEqualTo)}");
-                    }
-
-                    // Now we need to include all the types that match the sort order.
-                    ReadOnlyMemory<string> isDefinedFunctions = orderByItem.Accept(CosmosElementToIsSystemFunctionsVisitor.Singleton, sortOrder == SortOrder.Ascending);
-                    foreach (string isDefinedFunction in isDefinedFunctions.Span)
-                    {
-                        AppendToBuilders(builders, " OR ");
-                        AppendToBuilders(builders, $"{isDefinedFunction}({expression})");
-                    }
-
-                    AppendToBuilders(builders, " )");
-                }
-                else
-                {
-                    //For a multi order by query
-                    //    Suppose the query is SELECT* FROM c ORDER BY c.string ASC, c.number ASC
-                    //        And we left off on partition N with the value("A", 1)
-                    //        Then
-                    //            All the partitions to the left will have finished reading("A", 1)
-                    //            Partition N is still reading("A", 1)
-                    //            All the partitions to the right have let to read a "(A", 1)
-                    //        The filters are harder to derive since their are multiple columns
-                    //        But the problem reduces to "How do you know one document comes after another in a multi order by query"
-                    //        The answer is to just look at it one column at a time.
-                    //        For this particular scenario:
-                    //        If a first column is greater ex. ("B", blah), then the document comes later in the sort order
-                    //            Therefore we want all documents where the first column is greater than "A" which means > "A"
-                    //        Or if the first column is a tie, then you look at the second column ex. ("A", blah).
-                    //            Therefore we also want all documents where the first column was a tie but the second column is greater which means = "A" AND > 1
-                    //        Therefore the filters should be
-                    //            (> "A") OR (= "A" AND > 1), (> "A") OR (= "A" AND >= 1), (> "A") OR (= "A" AND >= 1)
-                    //            Notice that if we repeated the same logic we for single order by we would have gotten
-                    //            > "A" AND > 1, >= "A" AND >= 1, >= "A" AND >= 1
-                    //            which is wrong since we missed some documents
-                    //    Repeat the same logic for ASC, DESC
-                    //            (> "A") OR (= "A" AND < 1), (> "A") OR (= "A" AND <= 1), (> "A") OR (= "A" AND <= 1)
-                    //        Again for DESC, ASC
-                    //            (< "A") OR (= "A" AND > 1), (< "A") OR (= "A" AND >= 1), (< "A") OR (= "A" AND >= 1)
-                    //        And again for DESC DESC
-                    //            (< "A") OR (= "A" AND < 1), (< "A") OR (= "A" AND <= 1), (< "A") OR (= "A" AND <= 1)
-                    //    The general we look at all prefixes of the order by columns to look for tie breakers.
-                    //        Except for the full prefix whose last column follows the rules for single item order by
-                    //        And then you just OR all the possibilities together
-                    for (int prefixLength = 1; prefixLength <= numOrderByItems; prefixLength++)
-                    {
-                        ReadOnlySpan<(OrderByColumn orderByColumn, CosmosElement orderByItem)> columnAndItemPrefix = columnAndItems.Span.Slice(start: 0, length: prefixLength);
-
-                        bool lastPrefix = prefixLength == numOrderByItems;
-
-                        AppendToBuilders(builders, "(");
-
-                        for (int index = 0; index < prefixLength; index++)
-                        {
-                            string expression = columnAndItemPrefix[index].orderByColumn.Expression;
-                            SortOrder sortOrder = columnAndItemPrefix[index].orderByColumn.SortOrder;
-                            CosmosElement orderByItem = columnAndItemPrefix[index].orderByItem;
-                            bool lastItem = index == prefixLength - 1;
-
-                            AppendToBuilders(builders, "(");
-
-                            bool wasInequality;
-                            // We need to add the filter for within the same type.
-                            if (orderByItem is CosmosUndefined)
-                            {
-                                ComparisionWithUndefinedFilters filters = new ComparisionWithUndefinedFilters(expression);
-
-                                // Refer to the logic from single order by for how we are handling order by undefined
-                                if (lastItem)
-                                {
-                                    if (lastPrefix)
-                                    {
-                                        if (sortOrder == SortOrder.Descending)
-                                        {
-                                            // <, <=, <=
-                                            AppendToBuilders(builders, filters.LessThan, filters.LessThanOrEqualTo, filters.LessThanOrEqualTo);
-                                        }
-                                        else
-                                        {
-                                            // >, >=, >=
-                                            AppendToBuilders(builders, filters.GreaterThan, filters.GreaterThanOrEqualTo, filters.GreaterThanOrEqualTo);
-                                        }
-                                    }
-                                    else
-                                    {
-                                        if (sortOrder == SortOrder.Descending)
-                                        {
-                                            // <, <, <
-                                            AppendToBuilders(builders, filters.LessThan, filters.LessThan, filters.LessThan);
-                                        }
-                                        else
-                                        {
-                                            // >, >, >
-                                            StreamingOrderByCrossPartitionQueryPipelineStage.AppendToBuilders(builders, filters.GreaterThan, filters.GreaterThan, filters.GreaterThan);
-                                        }
-                                    }
-
-                                    wasInequality = true;
-                                }
-                                else
-                                {
-                                    // =, =, =
-                                    AppendToBuilders(builders, filters.EqualTo);
-                                    wasInequality = false;
-                                }
-                            }
-                            else
-                            {
-                                // Append Expression
-                                AppendToBuilders(builders, expression);
-                                AppendToBuilders(builders, " ");
-
-                                // Append Binary Operator
-                                if (lastItem)
-                                {
-                                    string inequality = sortOrder == SortOrder.Descending ? Expressions.LessThan : Expressions.GreaterThan;
-                                    AppendToBuilders(builders, inequality);
-                                    if (lastPrefix)
-                                    {
-                                        AppendToBuilders(builders, string.Empty, Expressions.EqualTo, Expressions.EqualTo);
-                                    }
-
-                                    wasInequality = true;
-                                }
-                                else
-                                {
-                                    AppendToBuilders(builders, Expressions.EqualTo);
-                                    wasInequality = false;
-                                }
-
-                                // Append OrderBy Item
-                                StringBuilder sb = new StringBuilder();
-                                CosmosElementToQueryLiteral cosmosElementToQueryLiteral = new CosmosElementToQueryLiteral(sb);
-                                orderByItem.Accept(cosmosElementToQueryLiteral);
-                                string orderByItemToString = sb.ToString();
-                                AppendToBuilders(builders, " ");
-                                AppendToBuilders(builders, orderByItemToString);
-                                AppendToBuilders(builders, " ");
-                            }
-
-                            if (wasInequality)
-                            {
-                                // Now we need to include all the types that match the sort order.
-                                ReadOnlyMemory<string> isDefinedFunctions = orderByItem.Accept(CosmosElementToIsSystemFunctionsVisitor.Singleton, sortOrder == SortOrder.Ascending);
-                                foreach (string isDefinedFunction in isDefinedFunctions.Span)
-                                {
-                                    AppendToBuilders(builders, " OR ");
-                                    AppendToBuilders(builders, $"{isDefinedFunction}({expression}) ");
-                                }
-                            }
-
-                            AppendToBuilders(builders, ")");
-
-                            if (!lastItem)
-                            {
-                                AppendToBuilders(builders, " AND ");
-                            }
-                        }
-
-                        AppendToBuilders(builders, ")");
-                        if (!lastPrefix)
-                        {
-                            AppendToBuilders(builders, " OR ");
-                        }
-                    }
-                }
-
-                return (left.ToString(), target.ToString(), right.ToString());
-            }
-
-            private static async Task<TryCatch<(bool doneFiltering, int itemsLeftToSkip, TryCatch<OrderByQueryPage> monadicQueryByPage)>> FilterNextAsync(
-                OrderByQueryPartitionRangePageAsyncEnumerator enumerator,
-                IReadOnlyList<SortOrder> sortOrders,
-                OrderByContinuationToken continuationToken,
-                ITrace trace,
-                CancellationToken cancellationToken)
-            {
-                cancellationToken.ThrowIfCancellationRequested();
-                // When we resume a query on a partition there is a possibility that we only read a partial page from the backend
-                // meaning that will we repeat some documents if we didn't do anything about it. 
-                // The solution is to filter all the documents that come before in the sort order, since we have already emitted them to the client.
-                // The key is to seek until we get an order by value that matches the order by value we left off on.
-                // Once we do that we need to seek to the correct _rid within the term,
-                // since there might be many documents with the same order by value we left off on.
-                // Finally we need to skip some duplicate _rids, since JOINs emit multiples documents with the same rid and we read a partial page.
-                // You can also think about this as a seek on a composite index where the columns are [sort_order, rid, skip_count]
-
-                int itemsToSkip = continuationToken.SkipCount;
-                if (!ResourceId.TryParse(continuationToken.Rid, out ResourceId continuationRid))
-                {
-                    return TryCatch<(bool, int, TryCatch<OrderByQueryPage>)>.FromException(
-                        new MalformedContinuationTokenException(
-                            $"Invalid Rid in the continuation token {continuationToken.ParallelContinuationToken.Token} for OrderBy~Context."));
-                }
-
-                if (!await enumerator.MoveNextAsync(trace, cancellationToken))
-                {
-                    return TryCatch<(bool, int, TryCatch<OrderByQueryPage>)>.FromResult((true, 0, enumerator.Current));
-                }
-
-                TryCatch<OrderByQueryPage> monadicOrderByQueryPage = enumerator.Current;
-                if (monadicOrderByQueryPage.Failed)
-                {
-                    return TryCatch<(bool, int, TryCatch<OrderByQueryPage>)>.FromException(monadicOrderByQueryPage.Exception);
-                }
-
-                OrderByQueryPage orderByQueryPage = monadicOrderByQueryPage.Result;
-                IEnumerator<CosmosElement> documents = orderByQueryPage.Enumerator;
-
-                while (documents.MoveNext())
-                {
-                    int sortOrderCompare = 0;
-                    // Filter out documents until we find something that matches the sort order.
-                    OrderByQueryResult orderByResult = new OrderByQueryResult(documents.Current);
-                    for (int i = 0; (i < sortOrders.Count) && (sortOrderCompare == 0); ++i)
-                    {
-                        sortOrderCompare = continuationToken.ResumeValues != null
-                            ? continuationToken.ResumeValues[i].CompareTo(orderByResult.OrderByItems[i].Item)
-                            : ItemComparer.Instance.Compare(
-                                continuationToken.OrderByItems[i].Item,
-                                orderByResult.OrderByItems[i].Item);
-
-                        if (sortOrderCompare != 0)
-                        {
-                            sortOrderCompare = sortOrders[i] == SortOrder.Ascending ? sortOrderCompare : -sortOrderCompare;
-                        }
-                    }
-
-                    if (sortOrderCompare < 0)
-                    {
-                        // We might have passed the item due to deletions and filters.
-                        return TryCatch<(bool, int, TryCatch<OrderByQueryPage>)>.FromResult((true, 0, enumerator.Current));
-                    }
-
-                    if (sortOrderCompare > 0)
-                    {
-                        // This document does not match the sort order, so skip it.
-                        continue;
-                    }
-
-                    // Once the item matches the order by items from the continuation tokens
-                    // We still need to remove all the documents that have a lower or same rid in the rid sort order.
-                    // If there is a tie in the sort order the documents should be in _rid order in the same direction as the index (given by the backend)
-                    ResourceId rid = ResourceId.Parse(orderByResult.Rid);
-                    int ridOrderCompare = continuationRid.Document.CompareTo(rid.Document);
-
-                    Lazy<CosmosQueryExecutionInfo> cosmosQueryExecutionInfo = orderByQueryPage.Page.CosmosQueryExecutionInfo;
-                    if ((cosmosQueryExecutionInfo == null) || cosmosQueryExecutionInfo.Value.ReverseRidEnabled)
-                    {
-                        // If reverse rid is enabled on the backend then fallback to the old way of doing it.
-                        if (sortOrders[0] == SortOrder.Descending)
-                        {
-                            ridOrderCompare = -ridOrderCompare;
-                        }
-                    }
-                    else
-                    {
-                        // Go by the whatever order the index wants
-                        if (cosmosQueryExecutionInfo.Value.ReverseIndexScan)
-                        {
-                            ridOrderCompare = -ridOrderCompare;
-                        }
-                    }
-
-                    if (ridOrderCompare < 0)
-                    {
-                        // We might have passed the rid due to deletions and filters.
-                        return TryCatch<(bool, int, TryCatch<OrderByQueryPage>)>.FromResult((true, 0, enumerator.Current));
-                    }
-
-                    if (ridOrderCompare > 0)
-                    {
-                        // This document does not match the rid order, so skip it.
-                        continue;
-                    }
-
-                    // At this point we need to skip due to joins
-                    if (--itemsToSkip < 0)
-                    {
-                        return TryCatch<(bool, int, TryCatch<OrderByQueryPage>)>.FromResult((true, 0, enumerator.Current));
-                    }
-                }
-
-                // If we made it here it means we failed to find the resume order by item which is possible
-                // if the user added documents inbetween continuations, so we need to yield and filter the next page of results also.
-                return TryCatch<(bool, int, TryCatch<OrderByQueryPage>)>.FromResult((false, itemsToSkip, enumerator.Current));
-            }
-
-            private sealed class CosmosElementToIsSystemFunctionsVisitor : ICosmosElementVisitor<bool, ReadOnlyMemory<string>>
-            {
-                public static readonly CosmosElementToIsSystemFunctionsVisitor Singleton = new CosmosElementToIsSystemFunctionsVisitor();
-
-                private static class IsSystemFunctions
-                {
-                    public const string Defined = "IS_DEFINED";
-                    public const string Undefined = "NOT IS_DEFINED";
-                    public const string Null = "IS_NULL";
-                    public const string Boolean = "IS_BOOLEAN";
-                    public const string Number = "IS_NUMBER";
-                    public const string String = "IS_STRING";
-                    public const string Array = "IS_ARRAY";
-                    public const string Object = "IS_OBJECT";
-                }
-
-                private static readonly ReadOnlyMemory<string> SystemFunctionSortOrder = new string[]
-                {
-                IsSystemFunctions.Undefined,
-                IsSystemFunctions.Null,
-                IsSystemFunctions.Boolean,
-                IsSystemFunctions.Number,
-                IsSystemFunctions.String,
-                IsSystemFunctions.Array,
-                IsSystemFunctions.Object,
-                };
-
-                private static readonly ReadOnlyMemory<string> ExtendedTypesSystemFunctionSortOrder = new string[]
-                {
-                IsSystemFunctions.Undefined,
-                IsSystemFunctions.Defined
-                };
-
-                private static class SortOrder
-                {
-                    public const int Undefined = 0;
-                    public const int Null = 1;
-                    public const int Boolean = 2;
-                    public const int Number = 3;
-                    public const int String = 4;
-                    public const int Array = 5;
-                    public const int Object = 6;
-                }
-
-                private static class ExtendedTypesSortOrder
-                {
-                    public const int Undefined = 0;
-                    public const int Defined = 1;
-                }
-
-                private CosmosElementToIsSystemFunctionsVisitor()
-                {
-                }
-
-                public ReadOnlyMemory<string> Visit(CosmosArray cosmosArray, bool isAscending)
-                {
-                    return GetIsDefinedFunctions(SortOrder.Array, isAscending);
-                }
-
-                public ReadOnlyMemory<string> Visit(CosmosBinary cosmosBinary, bool isAscending)
-                {
-                    return GetExtendedTypesIsDefinedFunctions(ExtendedTypesSortOrder.Defined, isAscending);
-                }
-
-                public ReadOnlyMemory<string> Visit(CosmosBoolean cosmosBoolean, bool isAscending)
-                {
-                    return GetIsDefinedFunctions(SortOrder.Boolean, isAscending);
-                }
-
-                public ReadOnlyMemory<string> Visit(CosmosGuid cosmosGuid, bool isAscending)
-                {
-                    return GetExtendedTypesIsDefinedFunctions(ExtendedTypesSortOrder.Defined, isAscending);
-                }
-
-                public ReadOnlyMemory<string> Visit(CosmosNull cosmosNull, bool isAscending)
-                {
-                    return GetIsDefinedFunctions(SortOrder.Null, isAscending);
-                }
-
-                public ReadOnlyMemory<string> Visit(CosmosUndefined cosmosUndefined, bool isAscending)
-                {
-                    return isAscending ? SystemFunctionSortOrder.Slice(start: 1) : ReadOnlyMemory<string>.Empty;
-                }
-
-                public ReadOnlyMemory<string> Visit(CosmosNumber cosmosNumber, bool isAscending)
-                {
-                    return GetIsDefinedFunctions(SortOrder.Number, isAscending);
-                }
-
-                public ReadOnlyMemory<string> Visit(CosmosObject cosmosObject, bool isAscending)
-                {
-                    return GetIsDefinedFunctions(SortOrder.Object, isAscending);
-                }
-
-                public ReadOnlyMemory<string> Visit(CosmosString cosmosString, bool isAscending)
-                {
-                    return GetIsDefinedFunctions(SortOrder.String, isAscending);
-                }
-
-                private static ReadOnlyMemory<string> GetIsDefinedFunctions(int index, bool isAscending)
-                {
-                    return isAscending ? SystemFunctionSortOrder.Slice(index + 1) : SystemFunctionSortOrder.Slice(start: 0, index);
-                }
-
-                private static ReadOnlyMemory<string> GetExtendedTypesIsDefinedFunctions(int index, bool isAscending)
-                {
-                    return isAscending ?
-                        ExtendedTypesSystemFunctionSortOrder.Slice(index + 1) :
-                        ExtendedTypesSystemFunctionSortOrder.Slice(start: 0, index);
-                }
-            }
-
-            private readonly struct ComparisionWithUndefinedFilters
-            {
-                public ComparisionWithUndefinedFilters(
-                    string expression)
-                {
-                    this.LessThan = "false";
-                    this.LessThanOrEqualTo = $"NOT IS_DEFINED({expression})";
-                    this.EqualTo = $"NOT IS_DEFINED({expression})";
-                    this.GreaterThan = $"IS_DEFINED({expression})";
-                    this.GreaterThanOrEqualTo = "true";
-                }
-
-                public string LessThan { get; }
-                public string LessThanOrEqualTo { get; }
-                public string EqualTo { get; }
-                public string GreaterThan { get; }
-                public string GreaterThanOrEqualTo { get; }
-            }
-        }
-
-        private sealed class SupportedResumeTypeVisitor : ICosmosElementVisitor<bool>
-        {
-            public static readonly SupportedResumeTypeVisitor Singleton = new SupportedResumeTypeVisitor();
-
-            private SupportedResumeTypeVisitor()
-            {
-            }
-
-            public bool Visit(CosmosArray cosmosArray)
-            {
-                return true;
-            }
-
-            public bool Visit(CosmosBinary cosmosBinary)
-            {
-                return false;
-            }
-
-            public bool Visit(CosmosBoolean cosmosBoolean)
-            {
-                return true;
-            }
-
-            public bool Visit(CosmosGuid cosmosGuid)
-            {
-                return false;
-            }
-
-            public bool Visit(CosmosNull cosmosNull)
-            {
-                return true;
-            }
-
-            public bool Visit(CosmosNumber cosmosNumber)
-            {
-                return cosmosNumber.Accept(SqlQueryResumeValue.SupportedResumeNumberTypeVisitor.Singleton);
-            }
-
-            public bool Visit(CosmosObject cosmosObject)
-            {
-                return true;
-            }
-
-            public bool Visit(CosmosString cosmosString)
-            {
-                return true;
-            }
-
-            public bool Visit(CosmosUndefined cosmosUndefined)
-            {
-                return true;
-            }
-        }
-
-        private sealed class NonStreamingOrderByPipelineStage : IQueryPipelineStage
-        {
-            private const int FlatHeapSizeLimit = 4096;
-
-            private const int MaximumPageSize = 2048;
-
-<<<<<<< HEAD
-            private const string DisallowContinuationTokenMessage = "Continuation tokens are not supported for the non streaming order by pipeline.";
-
-=======
->>>>>>> b4a4ac0f
-            private static readonly QueryState NonStreamingOrderByInProgress = new QueryState(CosmosString.Create("NonStreamingOrderByInProgress"));
-
-            private readonly int pageSize;
-
-            private readonly InitializationParameters parameters;
-
-            private ExecutionState executionState;
-
-            private BufferedOrderByResults bufferedResults;
-
-            public TryCatch<QueryPage> Current { get; private set; }
-
-            private NonStreamingOrderByPipelineStage(InitializationParameters parameters, int pageSize)
-            {
-                this.parameters = parameters ?? throw new ArgumentNullException(nameof(parameters));
-                this.pageSize = pageSize;
-                this.executionState = ExecutionState.Uninitialized;
-            }
-
-            public ValueTask DisposeAsync()
-            {
-<<<<<<< HEAD
-                this.bufferedResults.Enumerator.Dispose();
-=======
-                this.bufferedResults?.Enumerator?.Dispose();
->>>>>>> b4a4ac0f
-                return default;
-            }
-
-            public async ValueTask<bool> MoveNextAsync(ITrace trace, CancellationToken cancellationToken)
-            {
-                if (this.executionState == ExecutionState.Done)
-                {
-                    return false;
-                }
-
-                cancellationToken.ThrowIfCancellationRequested();
-
-                bool firstPage = false;
-                if (this.executionState == ExecutionState.Uninitialized)
-                {
-                    firstPage = true;
-                    this.bufferedResults = await this.MoveNextAsync_InitializeAsync(trace, cancellationToken);
-                    this.executionState = ExecutionState.Initialized;
-                }
-
-                List<CosmosElement> documents = new List<CosmosElement>(this.pageSize);
-                for (int count = 0; count < this.pageSize && this.bufferedResults.Enumerator.MoveNext(); ++count)
-                {
-<<<<<<< HEAD
-                    documents.Add(this.bufferedResults.Enumerator.Current.Payload);
-=======
-                    documents.Add(RetrievePayload(this.bufferedResults.Enumerator.Current, this.parameters.EmitRawOrderByPayload));
->>>>>>> b4a4ac0f
-                }
-
-                if (firstPage || documents.Count > 0)
-                {
-                    double requestCharge = firstPage ? this.bufferedResults.TotalRequestCharge : 0;
-                    QueryPage queryPage = new QueryPage(
-                        documents: documents,
-                        requestCharge: requestCharge,
-                        activityId: this.bufferedResults.QueryPageParameters.ActivityId,
-                        cosmosQueryExecutionInfo: this.bufferedResults.QueryPageParameters.CosmosQueryExecutionInfo,
-                        distributionPlanSpec: this.bufferedResults.QueryPageParameters.DistributionPlanSpec,
-<<<<<<< HEAD
-                        disallowContinuationTokenMessage: DisallowContinuationTokenMessage,
-=======
-                        disallowContinuationTokenMessage: DisallowContinuationTokenMessages.NonStreamingOrderBy,
->>>>>>> b4a4ac0f
-                        additionalHeaders: this.bufferedResults.QueryPageParameters.AdditionalHeaders,
-                        state: documents.Count > 0 ? NonStreamingOrderByInProgress : null,
-                        streaming: false);
-
-                    this.Current = TryCatch<QueryPage>.FromResult(queryPage);
-                    return true;
-                }
-                else
-                {
-                    this.executionState = ExecutionState.Done;
-                    return false;
-                }
-            }
-
-            private async Task<BufferedOrderByResults> MoveNextAsync_InitializeAsync(ITrace trace, CancellationToken cancellationToken)
-            {
-                ITracingAsyncEnumerator<TryCatch<OrderByQueryPage>> enumerator = await OrderByCrossPartitionRangePageEnumerator.CreateAsync(
-                    this.parameters.DocumentContainer,
-                    this.parameters.ContainerQueryProperties,
-                    this.parameters.SqlQuerySpec,
-                    this.parameters.TargetRanges,
-                    this.parameters.PartitionKey,
-                    this.parameters.QueryPaginationOptions,
-                    this.parameters.MaxConcurrency,
-                    trace,
-                    cancellationToken);
-
-                IReadOnlyList<SortOrder> sortOrders = this.parameters.OrderByColumns.Select(column => column.SortOrder).ToList();
-
-                OrderByQueryResultComparer comparer = new OrderByQueryResultComparer(sortOrders);
-                BufferedOrderByResults bufferedResults = await OrderByCrossPartitionEnumerator.CreateAsync(
-                    enumerator,
-                    comparer,
-                    FlatHeapSizeLimit,
-                    trace,
-                    cancellationToken);
-
-                return bufferedResults;
-            }
-
-            public static IQueryPipelineStage Create(
-                IDocumentContainer documentContainer,
-                ContainerQueryProperties containerQueryProperties,
-                SqlQuerySpec sqlQuerySpec,
-                IReadOnlyList<FeedRangeEpk> targetRanges,
-                Cosmos.PartitionKey? partitionKey,
-                IReadOnlyList<OrderByColumn> orderByColumns,
-                QueryExecutionOptions queryPaginationOptions,
-<<<<<<< HEAD
-=======
-                bool emitRawOrderByPayload,
->>>>>>> b4a4ac0f
-                int maxConcurrency)
-            {
-                int pageSize = queryPaginationOptions.PageSizeLimit.GetValueOrDefault(MaximumPageSize) > 0 ?
-                    Math.Min(MaximumPageSize, queryPaginationOptions.PageSizeLimit.Value) :
-                    MaximumPageSize;
-
-                InitializationParameters parameters = new InitializationParameters(
-                    documentContainer,
-                    containerQueryProperties,
-                    sqlQuerySpec,
-                    targetRanges,
-                    partitionKey,
-                    orderByColumns,
-                    queryPaginationOptions,
-<<<<<<< HEAD
-=======
-                    emitRawOrderByPayload,
->>>>>>> b4a4ac0f
-                    maxConcurrency);
-
-                return new NonStreamingOrderByPipelineStage(
-                    parameters,
-                    pageSize);
-            }
-        }
-
-        private sealed class OrderByCrossPartitionRangePageEnumerator : ITracingAsyncEnumerator<TryCatch<OrderByQueryPage>>
-        {
-            private readonly IDocumentContainer documentContainer;
-
-            private readonly ContainerQueryProperties containerQueryProperties;
-
-            private readonly Queue<(OrderByQueryPartitionRangePageAsyncEnumerator enumerator, OrderByContinuationToken token)> enumeratorsAndTokens;
-
-            public TryCatch<OrderByQueryPage> Current { get; private set; }
-
-            private OrderByCrossPartitionRangePageEnumerator(
-                IDocumentContainer documentContainer,
-                Queue<(OrderByQueryPartitionRangePageAsyncEnumerator enumerator, OrderByContinuationToken token)> enumeratorsAndTokens,
-                ContainerQueryProperties containerQueryProperties)
-            {
-                this.documentContainer = documentContainer ?? throw new ArgumentNullException(nameof(documentContainer));
-                this.enumeratorsAndTokens = enumeratorsAndTokens ?? throw new ArgumentNullException(nameof(enumeratorsAndTokens));
-                this.containerQueryProperties = containerQueryProperties;
-            }
-
-            public static async Task<ITracingAsyncEnumerator<TryCatch<OrderByQueryPage>>> CreateAsync(
-                IDocumentContainer documentContainer,
-                ContainerQueryProperties containerQueryProperties,
-                SqlQuerySpec sqlQuerySpec,
-                IReadOnlyList<FeedRangeEpk> targetRanges,
-                Cosmos.PartitionKey? partitionKey,
-                QueryExecutionOptions queryPaginationOptions,
-                int maxConcurrency,
-                ITrace trace,
-                CancellationToken cancellationToken)
-            {
-                Queue<(OrderByQueryPartitionRangePageAsyncEnumerator enumerator, OrderByContinuationToken token)> enumeratorsAndTokens =
-                    new Queue<(OrderByQueryPartitionRangePageAsyncEnumerator enumerator, OrderByContinuationToken token)>(targetRanges.Count);
-                foreach (FeedRangeEpk range in targetRanges)
-                {
-                    OrderByQueryPartitionRangePageAsyncEnumerator enumerator = OrderByQueryPartitionRangePageAsyncEnumerator.Create(
-                        documentContainer,
-                        containerQueryProperties,
-                        sqlQuerySpec,
-                        new FeedRangeState<QueryState>(range, state: null),
-                        partitionKey,
-                        queryPaginationOptions,
-                        filter: null,
-                        PrefetchPolicy.PrefetchAll);
-
-                    enumeratorsAndTokens.Enqueue(new (enumerator, null));
-                }
-
-                await ParallelPrefetch.PrefetchInParallelAsync(
-                    enumeratorsAndTokens.Select(x => x.enumerator),
-                    maxConcurrency,
-                    trace,
-                    cancellationToken);
-
-                return new OrderByCrossPartitionRangePageEnumerator(documentContainer, enumeratorsAndTokens, containerQueryProperties);
-            }
-
-            public async ValueTask DisposeAsync()
-            {
-                foreach ((OrderByQueryPartitionRangePageAsyncEnumerator enumerator, OrderByContinuationToken _) in this.enumeratorsAndTokens)
-                {
-                    try
-                    {
-                        await enumerator.DisposeAsync();
-                    }
-                    catch
-                    {
-                    }
-                }
-            }
-
-            public async ValueTask<bool> MoveNextAsync(ITrace trace, CancellationToken cancellationToken)
-            {
-                while (this.enumeratorsAndTokens.Count > 0)
-                {
-                    cancellationToken.ThrowIfCancellationRequested();
-                    (OrderByQueryPartitionRangePageAsyncEnumerator enumerator, OrderByContinuationToken token) = this.enumeratorsAndTokens.Dequeue();
-                    if (await enumerator.MoveNextAsync(trace, cancellationToken))
-                    {
-                        if (enumerator.Current.Succeeded)
-                        {
-                            OrderByContinuationToken continuationToken;
-                            if (enumerator.Current.Result.Page.Documents.Count > 0)
-                            {
-                                // Use the token for the next page, since we fully drained the page.
-                                continuationToken = enumerator.FeedRangeState.State?.Value != null ?
-                                    CreateOrderByContinuationToken(
-                                        new ParallelContinuationToken(
-                                                token: ((CosmosString)enumerator.FeedRangeState.State.Value).Value,
-                                                range: ((FeedRangeEpk)enumerator.FeedRangeState.FeedRange).Range),
-                                        new OrderByQueryResult(enumerator.Current.Result.Page.Documents[enumerator.Current.Result.Page.Documents.Count - 1]),
-                                        skipCount: 0,
-                                        filter: enumerator.Filter) :
-                                    null;
-                            }
-                            else
-                            {
-                                // Empty page, so we cannot create a new resume value: just use the old one.
-                                continuationToken = token;
-                            }
-
-                            this.Current = enumerator.Current;
-                            this.enumeratorsAndTokens.Enqueue((enumerator, continuationToken));
-                            return true;
-                        }
-                        else
-                        {
-                            if (IsSplitException(enumerator.Current.Exception))
-                            {
-                                await MoveNextAsync_InitializeAsync_HandleSplitAsync(
-                                    this.documentContainer,
-                                    this.containerQueryProperties,
-                                    this.enumeratorsAndTokens,
-                                    enumerator,
-                                    token,
-                                    trace,
-                                    cancellationToken);
-                            }
-                            else
-                            {
-                                throw enumerator.Current.Exception;
-                            }
-                        }
-                    }
-                }
-
-                return false;
-            }
-        }
-    }
-}
+// ------------------------------------------------------------
+// Copyright (c) Microsoft Corporation.  All rights reserved.
+// ------------------------------------------------------------
+
+namespace Microsoft.Azure.Cosmos.Query.Core.Pipeline.CrossPartition.OrderBy
+{
+    using System;
+    using System.Collections.Generic;
+    using System.Linq;
+    using System.Text;
+    using System.Threading;
+    using System.Threading.Tasks;
+    using Microsoft.Azure.Cosmos.CosmosElements;
+    using Microsoft.Azure.Cosmos.Pagination;
+    using Microsoft.Azure.Cosmos.Query.Core.Collections;
+    using Microsoft.Azure.Cosmos.Query.Core.Exceptions;
+    using Microsoft.Azure.Cosmos.Query.Core.Monads;
+    using Microsoft.Azure.Cosmos.Query.Core.Pipeline.CrossPartition.Parallel;
+    using Microsoft.Azure.Cosmos.Query.Core.Pipeline.Pagination;
+    using Microsoft.Azure.Cosmos.Query.Core.QueryClient;
+    using Microsoft.Azure.Cosmos.Tracing;
+    using ResourceId = Documents.ResourceId;
+
+    internal static class OrderByCrossPartitionQueryPipelineStage
+    {
+        /// <summary>
+        /// Order by queries are rewritten to allow us to inject a filter.
+        /// This placeholder is so that we can just string replace it with the filter we want without having to understand the structure of the query.
+        /// </summary>
+        private const string FormatPlaceHolder = "{documentdb-formattableorderbyquery-filter}";
+
+        /// <summary>
+        /// If query does not need a filter then we replace the FormatPlaceHolder with "true", since
+        /// "SELECT * FROM c WHERE blah and true" is the same as "SELECT * FROM c where blah"
+        /// </summary>
+        private const string TrueFilter = "true";
+
+        private static readonly QueryState InitializingQueryState = new QueryState(CosmosString.Create("ORDER BY NOT INITIALIZED YET!"));
+
+        private static readonly IReadOnlyList<CosmosElement> EmptyPage = new List<CosmosElement>();
+
+        private sealed class InitializationParameters
+        {
+            public IDocumentContainer DocumentContainer { get; }
+
+            public ContainerQueryProperties ContainerQueryProperties { get; }
+
+            public SqlQuerySpec SqlQuerySpec { get; }
+            
+            public IReadOnlyList<FeedRangeEpk> TargetRanges { get; }
+            
+            public Cosmos.PartitionKey? PartitionKey { get; }
+            
+            public IReadOnlyList<OrderByColumn> OrderByColumns { get; }
+            
+            public QueryExecutionOptions QueryPaginationOptions { get; }
+
+            public bool EmitRawOrderByPayload { get; }
+
+            public int MaxConcurrency { get; }
+
+            public InitializationParameters(
+                IDocumentContainer documentContainer,
+                ContainerQueryProperties containerQueryProperties,
+                SqlQuerySpec sqlQuerySpec,
+                IReadOnlyList<FeedRangeEpk> targetRanges,
+                PartitionKey? partitionKey,
+                IReadOnlyList<OrderByColumn> orderByColumns,
+                QueryExecutionOptions queryPaginationOptions,
+                bool emitRawOrderByPayload,
+                int maxConcurrency)
+            {
+                this.DocumentContainer = documentContainer ?? throw new ArgumentNullException(nameof(documentContainer));
+                this.ContainerQueryProperties = containerQueryProperties;
+                this.SqlQuerySpec = sqlQuerySpec ?? throw new ArgumentNullException(nameof(sqlQuerySpec));
+                this.TargetRanges = targetRanges ?? throw new ArgumentNullException(nameof(targetRanges));
+                this.PartitionKey = partitionKey;
+                this.OrderByColumns = orderByColumns ?? throw new ArgumentNullException(nameof(orderByColumns));
+                this.QueryPaginationOptions = queryPaginationOptions ?? throw new ArgumentNullException(nameof(queryPaginationOptions));
+                this.EmitRawOrderByPayload = emitRawOrderByPayload;
+                this.MaxConcurrency = maxConcurrency;
+            }
+        }
+
+        private enum ExecutionState
+        {
+            Uninitialized,
+            Initialized,
+            Done
+        }
+
+        public static TryCatch<IQueryPipelineStage> MonadicCreate(
+            IDocumentContainer documentContainer,
+            ContainerQueryProperties containerQueryProperties,
+            SqlQuerySpec sqlQuerySpec,
+            IReadOnlyList<FeedRangeEpk> targetRanges,
+            Cosmos.PartitionKey? partitionKey,
+            IReadOnlyList<OrderByColumn> orderByColumns,
+            QueryExecutionOptions queryPaginationOptions,
+            int maxConcurrency,
+            bool nonStreamingOrderBy,
+            bool emitRawOrderByPayload,
+            CosmosElement continuationToken)
+        {
+            if (documentContainer == null)
+            {
+                throw new ArgumentNullException(nameof(documentContainer));
+            }
+
+            if (sqlQuerySpec == null)
+            {
+                throw new ArgumentNullException(nameof(sqlQuerySpec));
+            }
+
+            if (targetRanges == null)
+            {
+                throw new ArgumentNullException(nameof(targetRanges));
+            }
+
+            if (targetRanges.Count == 0)
+            {
+                throw new ArgumentException($"{nameof(targetRanges)} must not be empty.");
+            }
+
+            if (orderByColumns == null)
+            {
+                throw new ArgumentNullException(nameof(orderByColumns));
+            }
+
+            if (orderByColumns.Count == 0)
+            {
+                throw new ArgumentException($"{nameof(orderByColumns)} must not be empty.");
+            }
+
+            if (continuationToken != null || !nonStreamingOrderBy)
+            {
+                return StreamingOrderByCrossPartitionQueryPipelineStage.MonadicCreate(
+                    documentContainer,
+                    containerQueryProperties,
+                    sqlQuerySpec,
+                    targetRanges,
+                    partitionKey,
+                    orderByColumns,
+                    queryPaginationOptions,
+                    emitRawOrderByPayload,
+                    maxConcurrency,
+                    continuationToken);
+            }
+
+            SqlQuerySpec rewrittenQueryForOrderBy = new SqlQuerySpec(
+                sqlQuerySpec.QueryText.Replace(oldValue: FormatPlaceHolder, newValue: TrueFilter),
+                sqlQuerySpec.Parameters);
+
+            return TryCatch<IQueryPipelineStage>.FromResult(NonStreamingOrderByPipelineStage.Create(
+                documentContainer,
+                containerQueryProperties,
+                rewrittenQueryForOrderBy,
+                targetRanges,
+                partitionKey,
+                orderByColumns,
+                queryPaginationOptions,
+                emitRawOrderByPayload,
+                maxConcurrency));
+        }
+
+        private static async ValueTask MoveNextAsync_InitializeAsync_HandleSplitAsync(
+            IDocumentContainer documentContainer,
+            ContainerQueryProperties containerQueryProperties,
+            Queue<(OrderByQueryPartitionRangePageAsyncEnumerator enumerator, OrderByContinuationToken token)> uninitializedEnumeratorsAndTokens,
+            OrderByQueryPartitionRangePageAsyncEnumerator uninitializedEnumerator,
+            OrderByContinuationToken token,
+            ITrace trace,
+            CancellationToken cancellationToken)
+        {
+            cancellationToken.ThrowIfCancellationRequested();
+
+            IReadOnlyList<FeedRangeEpk> childRanges = await documentContainer.GetChildRangeAsync(
+                uninitializedEnumerator.FeedRangeState.FeedRange,
+                trace,
+                cancellationToken);
+
+            if (childRanges.Count <= 1)
+            {
+                // We optimistically assumed that the cache is not stale.
+                // In the event that it is (where we only get back one child / the partition that we think got split)
+                // Then we need to refresh the cache
+                await documentContainer.RefreshProviderAsync(trace, cancellationToken);
+                childRanges = await documentContainer.GetChildRangeAsync(
+                    uninitializedEnumerator.FeedRangeState.FeedRange,
+                    trace,
+                    cancellationToken);
+            }
+
+            if (childRanges.Count < 1)
+            {
+                string errorMessage = "SDK invariant violated 82086B2D: Must have at least one EPK range in a cross partition enumerator";
+                throw Resource.CosmosExceptions.CosmosExceptionFactory.CreateInternalServerErrorException(
+                                message: errorMessage,
+                                headers: null,
+                                stackTrace: null,
+                                trace: trace,
+                                error: new Microsoft.Azure.Documents.Error { Code = "SDK_invariant_violated_82086B2D", Message = errorMessage });
+            }
+
+            if (childRanges.Count == 1)
+            {
+                // On a merge, the 410/1002 results in a single parent
+                // We maintain the current enumerator's range and let the RequestInvokerHandler logic kick in
+                OrderByQueryPartitionRangePageAsyncEnumerator childPaginator = OrderByQueryPartitionRangePageAsyncEnumerator.Create(
+                    documentContainer,
+                    containerQueryProperties,
+                    uninitializedEnumerator.SqlQuerySpec,
+                    new FeedRangeState<QueryState>(uninitializedEnumerator.FeedRangeState.FeedRange, uninitializedEnumerator.StartOfPageState),
+                    partitionKey: null,
+                    uninitializedEnumerator.QueryPaginationOptions,
+                    uninitializedEnumerator.Filter,
+                    PrefetchPolicy.PrefetchSinglePage);
+                uninitializedEnumeratorsAndTokens.Enqueue((childPaginator, token));
+            }
+            else
+            {
+                // Split
+                foreach (FeedRangeInternal childRange in childRanges)
+                {
+                    cancellationToken.ThrowIfCancellationRequested();
+
+                    OrderByQueryPartitionRangePageAsyncEnumerator childPaginator = OrderByQueryPartitionRangePageAsyncEnumerator.Create(
+                        documentContainer,
+                        containerQueryProperties,
+                        uninitializedEnumerator.SqlQuerySpec,
+                        new FeedRangeState<QueryState>(childRange, uninitializedEnumerator.StartOfPageState),
+                        partitionKey: null,
+                        uninitializedEnumerator.QueryPaginationOptions,
+                        uninitializedEnumerator.Filter,
+                        PrefetchPolicy.PrefetchSinglePage);
+                    uninitializedEnumeratorsAndTokens.Enqueue((childPaginator, token));
+                }
+            }
+        }
+
+        private static bool IsSplitException(Exception exception)
+        {
+            while (exception.InnerException != null)
+            {
+                exception = exception.InnerException;
+            }
+
+            return exception.IsPartitionSplitException();
+        }
+
+        private static OrderByContinuationToken CreateOrderByContinuationToken(
+            ParallelContinuationToken parallelToken,
+            OrderByQueryResult orderByQueryResult,
+            int skipCount,
+            string filter)
+        {
+            OrderByContinuationToken token;
+            // If order by items have c* types then it cannot be converted to resume values
+            if (ContainsSupportedResumeTypes(orderByQueryResult.OrderByItems))
+            {
+                List<SqlQueryResumeValue> resumeValues = new List<SqlQueryResumeValue>(orderByQueryResult.OrderByItems.Count);
+                foreach (OrderByItem orderByItem in orderByQueryResult.OrderByItems)
+                {
+                    resumeValues.Add(SqlQueryResumeValue.FromOrderByValue(orderByItem.Item));
+                }
+
+                token = new OrderByContinuationToken(
+                    parallelToken,
+                    orderByItems: null,
+                    resumeValues,
+                    orderByQueryResult.Rid,
+                    skipCount: skipCount,
+                    filter: filter);
+            }
+            else
+            {
+                token = new OrderByContinuationToken(
+                    parallelToken,
+                    orderByQueryResult.OrderByItems,
+                    resumeValues: null,
+                    orderByQueryResult.Rid,
+                    skipCount: skipCount,
+                    filter: filter);
+            }
+
+            return token;
+        }
+
+        // Helper method to check that resume values are of type that is supported by SqlQueryResumeValue
+        private static bool ContainsSupportedResumeTypes(IReadOnlyList<OrderByItem> orderByItems)
+        {
+            foreach (OrderByItem orderByItem in orderByItems)
+            {
+                if (!orderByItem.Item.Accept(SupportedResumeTypeVisitor.Singleton))
+                {
+                    return false;
+                }
+            }
+
+            return true;
+        }
+
+        private static CosmosElement RetrievePayload(OrderByQueryResult orderByQueryResult, bool emitRawOrderByPayload)
+        {
+            return emitRawOrderByPayload ? orderByQueryResult.RawPayload : orderByQueryResult.Payload;
+        }
+
+        private static IReadOnlyList<CosmosElement> RetrievePayloads(IReadOnlyList<OrderByQueryResult> orderByQueryResults, bool emitRawOrderByPayload)
+        {
+            List<CosmosElement> payloads = new List<CosmosElement>(orderByQueryResults.Count);
+            foreach (OrderByQueryResult orderByQueryResult in orderByQueryResults)
+            {
+                payloads.Add(RetrievePayload(orderByQueryResult, emitRawOrderByPayload));
+            }
+
+            return payloads;
+        }
+
+        /// <summary>
+        /// This class is responsible for draining cross partition queries that have order by conditions.
+        /// The way order by queries work is that they are doing a k-way merge of sorted lists from each partition with an added condition.
+        /// The added condition is that if 2 or more top documents from different partitions are equivalent then we drain from the left most partition first.
+        /// This way we can generate a single continuation token for all n partitions.
+        /// This class is able to stop and resume execution by generating continuation tokens and reconstructing an execution context from said token.
+        /// </summary>
+        private sealed class StreamingOrderByCrossPartitionQueryPipelineStage : IQueryPipelineStage
+        {
+            private readonly IDocumentContainer documentContainer;
+            private readonly ContainerQueryProperties containerQueryProperties;
+            private readonly IReadOnlyList<SortOrder> sortOrders;
+            private readonly PriorityQueue<OrderByQueryPartitionRangePageAsyncEnumerator> enumerators;
+            private readonly Queue<(OrderByQueryPartitionRangePageAsyncEnumerator enumerator, OrderByContinuationToken token)> uninitializedEnumeratorsAndTokens;
+            private readonly QueryExecutionOptions queryPaginationOptions;
+            private readonly bool emitRawOrderByPayload;
+            private readonly int maxConcurrency;
+
+            private QueryState state;
+            private bool returnedFinalPage;
+
+            private static class Expressions
+            {
+                public const string LessThan = "<";
+                public const string LessThanOrEqualTo = "<=";
+                public const string EqualTo = "=";
+                public const string GreaterThan = ">";
+                public const string GreaterThanOrEqualTo = ">=";
+                public const string True = "true";
+                public const string False = "false";
+            }
+
+            private StreamingOrderByCrossPartitionQueryPipelineStage(
+                IDocumentContainer documentContainer,
+                ContainerQueryProperties containerQueryProperties,
+                IReadOnlyList<SortOrder> sortOrders,
+                QueryExecutionOptions queryPaginationOptions,
+                bool emitRawOrderByPayload,
+                int maxConcurrency,
+                IEnumerable<(OrderByQueryPartitionRangePageAsyncEnumerator, OrderByContinuationToken)> uninitializedEnumeratorsAndTokens,
+                QueryState state)
+            {
+                this.documentContainer = documentContainer ?? throw new ArgumentNullException(nameof(documentContainer));
+                this.containerQueryProperties = containerQueryProperties;
+                this.sortOrders = sortOrders ?? throw new ArgumentNullException(nameof(sortOrders));
+                this.enumerators = new PriorityQueue<OrderByQueryPartitionRangePageAsyncEnumerator>(new OrderByEnumeratorComparer(this.sortOrders));
+                this.queryPaginationOptions = queryPaginationOptions ?? QueryExecutionOptions.Default;
+                this.emitRawOrderByPayload = emitRawOrderByPayload;
+                this.maxConcurrency = maxConcurrency < 0 ? throw new ArgumentOutOfRangeException($"{nameof(maxConcurrency)} must be a non negative number.") : maxConcurrency;
+                this.uninitializedEnumeratorsAndTokens = new Queue<(OrderByQueryPartitionRangePageAsyncEnumerator, OrderByContinuationToken)>(uninitializedEnumeratorsAndTokens ?? throw new ArgumentNullException(nameof(uninitializedEnumeratorsAndTokens)));
+                this.state = state ?? InitializingQueryState;
+            }
+
+            private StreamingOrderByCrossPartitionQueryPipelineStage(
+                IDocumentContainer documentContainer,
+                ContainerQueryProperties containerQueryProperties,
+                IReadOnlyList<SortOrder> sortOrders,
+                PriorityQueue<OrderByQueryPartitionRangePageAsyncEnumerator> enumerators,
+                Queue<(OrderByQueryPartitionRangePageAsyncEnumerator enumerator, OrderByContinuationToken token)> uninitializedEnumeratorsAndTokens,
+                QueryExecutionOptions queryPaginationOptions,
+                bool emitRawOrderByPayload,
+                int maxConcurrency)
+            {
+                this.documentContainer = documentContainer ?? throw new ArgumentNullException(nameof(documentContainer));
+                this.containerQueryProperties = containerQueryProperties;
+                this.sortOrders = sortOrders ?? throw new ArgumentNullException(nameof(sortOrders));
+                this.enumerators = enumerators ?? throw new ArgumentNullException(nameof(enumerators));
+                this.uninitializedEnumeratorsAndTokens = uninitializedEnumeratorsAndTokens ?? throw new ArgumentNullException(nameof(uninitializedEnumeratorsAndTokens));
+                this.queryPaginationOptions = queryPaginationOptions ?? throw new ArgumentNullException(nameof(queryPaginationOptions));
+                this.emitRawOrderByPayload = emitRawOrderByPayload;
+                this.maxConcurrency = maxConcurrency;
+                this.state = InitializingQueryState;
+            }
+
+            public TryCatch<QueryPage> Current { get; private set; }
+
+            public ValueTask DisposeAsync()
+            {
+                return default;
+            }
+
+            private async ValueTask<bool> MoveNextAsync_Initialize_FromBeginningAsync(
+                OrderByQueryPartitionRangePageAsyncEnumerator uninitializedEnumerator,
+                ITrace trace,
+                CancellationToken cancellationToken)
+            {
+                cancellationToken.ThrowIfCancellationRequested();
+
+                if (uninitializedEnumerator == null)
+                {
+                    throw new ArgumentNullException(nameof(uninitializedEnumerator));
+                }
+
+                // We need to prime the page
+                if (!await uninitializedEnumerator.MoveNextAsync(trace, cancellationToken))
+                {
+                    // No more documents, so just return an empty page
+                    this.Current = TryCatch<QueryPage>.FromResult(
+                        new QueryPage(
+                            documents: EmptyPage,
+                            requestCharge: 0,
+                            activityId: string.Empty,
+                            cosmosQueryExecutionInfo: default,
+                            distributionPlanSpec: default,
+                            disallowContinuationTokenMessage: default,
+                            additionalHeaders: default,
+                            state: this.state,
+                            streaming: true));
+                    return true;
+                }
+
+                if (uninitializedEnumerator.Current.Failed)
+                {
+                    if (IsSplitException(uninitializedEnumerator.Current.Exception))
+                    {
+                        return await this.MoveNextAsync_InitializeAsync_HandleSplitAsync(uninitializedEnumerator, token: null, trace, cancellationToken);
+                    }
+
+                    this.uninitializedEnumeratorsAndTokens.Enqueue((uninitializedEnumerator, token: null));
+                    this.Current = TryCatch<QueryPage>.FromException(uninitializedEnumerator.Current.Exception);
+                }
+                else
+                {
+                    QueryPage page = uninitializedEnumerator.Current.Result.Page;
+
+                    if (!uninitializedEnumerator.Current.Result.Enumerator.MoveNext())
+                    {
+                        // Page was empty
+                        if (uninitializedEnumerator.FeedRangeState.State != null)
+                        {
+                            this.uninitializedEnumeratorsAndTokens.Enqueue((uninitializedEnumerator, token: null));
+                        }
+
+                        if ((this.uninitializedEnumeratorsAndTokens.Count == 0) && (this.enumerators.Count == 0))
+                        {
+                            // Query did not match any results. We need to emit a fake empty page with null continuation
+                            this.Current = TryCatch<QueryPage>.FromResult(
+                                new QueryPage(
+                                    documents: EmptyPage,
+                                    requestCharge: page.RequestCharge,
+                                    activityId: string.IsNullOrEmpty(page.ActivityId) ? Guid.NewGuid().ToString() : page.ActivityId,
+                                    cosmosQueryExecutionInfo: page.CosmosQueryExecutionInfo,
+                                    distributionPlanSpec: default,
+                                    disallowContinuationTokenMessage: page.DisallowContinuationTokenMessage,
+                                    additionalHeaders: page.AdditionalHeaders,
+                                    state: null,
+                                    streaming: page.Streaming));
+                            this.returnedFinalPage = true;
+                            return true;
+                        }
+                    }
+                    else
+                    {
+                        this.enumerators.Enqueue(uninitializedEnumerator);
+                    }
+
+                    // Just return an empty page with the stats
+                    this.Current = TryCatch<QueryPage>.FromResult(
+                        new QueryPage(
+                            documents: EmptyPage,
+                            requestCharge: page.RequestCharge,
+                            activityId: page.ActivityId,
+                            cosmosQueryExecutionInfo: page.CosmosQueryExecutionInfo,
+                            distributionPlanSpec: default,
+                            disallowContinuationTokenMessage: page.DisallowContinuationTokenMessage,
+                            additionalHeaders: page.AdditionalHeaders,
+                            state: this.state,
+                            page.Streaming));
+                }
+
+                return true;
+            }
+
+            private async ValueTask<bool> MoveNextAsync_Initialize_FilterAsync(
+                OrderByQueryPartitionRangePageAsyncEnumerator uninitializedEnumerator,
+                OrderByContinuationToken token,
+                ITrace trace,
+                CancellationToken cancellationToken)
+            {
+                cancellationToken.ThrowIfCancellationRequested();
+
+                if (uninitializedEnumerator == null)
+                {
+                    throw new ArgumentNullException(nameof(uninitializedEnumerator));
+                }
+
+                if (token == null)
+                {
+                    throw new ArgumentNullException(nameof(token));
+                }
+
+                TryCatch<(bool, int, TryCatch<OrderByQueryPage>)> filterMonad = await FilterNextAsync(
+                    uninitializedEnumerator,
+                    this.sortOrders,
+                    token,
+                    trace,
+                    cancellationToken: default);
+
+                if (filterMonad.Failed)
+                {
+                    if (IsSplitException(filterMonad.Exception))
+                    {
+                        return await this.MoveNextAsync_InitializeAsync_HandleSplitAsync(uninitializedEnumerator, token, trace, cancellationToken);
+                    }
+
+                    this.Current = TryCatch<QueryPage>.FromException(filterMonad.Exception);
+                    return true;
+                }
+
+                (bool doneFiltering, int itemsLeftToSkip, TryCatch<OrderByQueryPage> monadicQueryByPage) = filterMonad.Result;
+                QueryPage page = uninitializedEnumerator.Current.Result.Page;
+                if (doneFiltering)
+                {
+                    if (uninitializedEnumerator.Current.Result.Enumerator.Current != null)
+                    {
+                        this.enumerators.Enqueue(uninitializedEnumerator);
+                    }
+                    else if ((this.uninitializedEnumeratorsAndTokens.Count == 0) && (this.enumerators.Count == 0))
+                    {
+                        // Query did not match any results.
+                        // We need to emit a fake empty page with null continuation
+                        this.Current = TryCatch<QueryPage>.FromResult(
+                            new QueryPage(
+                                documents: EmptyPage,
+                                requestCharge: page.RequestCharge,
+                                activityId: string.IsNullOrEmpty(page.ActivityId) ? Guid.NewGuid().ToString() : page.ActivityId,
+                                cosmosQueryExecutionInfo: page.CosmosQueryExecutionInfo,
+                                distributionPlanSpec: default,
+                                disallowContinuationTokenMessage: page.DisallowContinuationTokenMessage,
+                                additionalHeaders: page.AdditionalHeaders,
+                                state: null,
+                                streaming: page.Streaming));
+                        this.returnedFinalPage = true;
+                        return true;
+                    }
+                }
+                else
+                {
+                    if (monadicQueryByPage.Failed)
+                    {
+                        if (IsSplitException(filterMonad.Exception))
+                        {
+                            return await this.MoveNextAsync_InitializeAsync_HandleSplitAsync(uninitializedEnumerator, token, trace, cancellationToken);
+                        }
+                    }
+
+                    if (uninitializedEnumerator.FeedRangeState.State != default)
+                    {
+                        // We need to update the token 
+                        OrderByContinuationToken modifiedToken = new OrderByContinuationToken(
+                            new ParallelContinuationToken(
+                                ((CosmosString)uninitializedEnumerator.FeedRangeState.State.Value).Value,
+                                ((FeedRangeEpk)uninitializedEnumerator.FeedRangeState.FeedRange).Range),
+                            token.OrderByItems,
+                            token.ResumeValues,
+                            token.Rid,
+                            itemsLeftToSkip,
+                            token.Filter);
+                        this.uninitializedEnumeratorsAndTokens.Enqueue((uninitializedEnumerator, modifiedToken));
+                        CosmosElement cosmosElementOrderByContinuationToken = OrderByContinuationToken.ToCosmosElement(modifiedToken);
+                        CosmosArray continuationTokenList = CosmosArray.Create(new List<CosmosElement>() { cosmosElementOrderByContinuationToken });
+                        this.state = new QueryState(continuationTokenList);
+                    }
+                }
+
+                // Just return an empty page with the stats
+                this.Current = TryCatch<QueryPage>.FromResult(
+                    new QueryPage(
+                        documents: EmptyPage,
+                        requestCharge: page.RequestCharge,
+                        activityId: page.ActivityId,
+                        cosmosQueryExecutionInfo: page.CosmosQueryExecutionInfo,
+                        distributionPlanSpec: default,
+                        disallowContinuationTokenMessage: page.DisallowContinuationTokenMessage,
+                        additionalHeaders: page.AdditionalHeaders,
+                        state: InitializingQueryState,
+                        streaming: page.Streaming));
+
+                return true;
+            }
+
+            private async ValueTask<bool> MoveNextAsync_InitializeAsync_HandleSplitAsync(
+                OrderByQueryPartitionRangePageAsyncEnumerator uninitializedEnumerator,
+                OrderByContinuationToken token,
+                ITrace trace,
+                CancellationToken cancellationToken)
+            {
+                await OrderByCrossPartitionQueryPipelineStage.MoveNextAsync_InitializeAsync_HandleSplitAsync(
+                    this.documentContainer,
+                    this.containerQueryProperties,
+                    this.uninitializedEnumeratorsAndTokens,
+                    uninitializedEnumerator,
+                    token,
+                    trace,
+                    cancellationToken);
+
+                // Recursively retry
+                return await this.MoveNextAsync(trace, cancellationToken);
+            }
+
+            private async ValueTask<bool> MoveNextAsync_InitializeAsync(ITrace trace, CancellationToken cancellationToken)
+            {
+                cancellationToken.ThrowIfCancellationRequested();
+
+                await ParallelPrefetch.PrefetchInParallelAsync(
+                    this.uninitializedEnumeratorsAndTokens.Select(value => value.enumerator),
+                    this.maxConcurrency,
+                    trace,
+                    cancellationToken);
+                (OrderByQueryPartitionRangePageAsyncEnumerator uninitializedEnumerator, OrderByContinuationToken token) = this.uninitializedEnumeratorsAndTokens.Dequeue();
+                bool movedNext = token is null
+                    ? await this.MoveNextAsync_Initialize_FromBeginningAsync(uninitializedEnumerator, trace, cancellationToken)
+                    : await this.MoveNextAsync_Initialize_FilterAsync(uninitializedEnumerator, token, trace, cancellationToken);
+                return movedNext;
+            }
+
+            private ValueTask<bool> MoveNextAsync_DrainPageAsync(ITrace trace, CancellationToken cancellationToken)
+            {
+                cancellationToken.ThrowIfCancellationRequested();
+
+                if (trace == null)
+                {
+                    throw new ArgumentNullException(nameof(trace));
+                }
+
+                OrderByQueryPartitionRangePageAsyncEnumerator currentEnumerator = default;
+                OrderByQueryResult orderByQueryResult = default;
+
+                // Try to form a page with as many items in the sorted order without having to do async work.
+                List<OrderByQueryResult> results = new List<OrderByQueryResult>();
+                while (results.Count < this.queryPaginationOptions.PageSizeLimit.GetValueOrDefault(int.MaxValue))
+                {
+                    currentEnumerator = this.enumerators.Dequeue();
+                    orderByQueryResult = new OrderByQueryResult(currentEnumerator.Current.Result.Enumerator.Current);
+                    results.Add(orderByQueryResult);
+
+                    if (!currentEnumerator.Current.Result.Enumerator.MoveNext())
+                    {
+                        // The order by page ran out of results
+                        if (currentEnumerator.FeedRangeState.State != null)
+                        {
+                            // If the continuation isn't null
+                            // then mark the enumerator as unitialized and it will get requeueed on the next iteration with a fresh page.
+                            this.uninitializedEnumeratorsAndTokens.Enqueue((currentEnumerator, (OrderByContinuationToken)null));
+
+                            // Use the token for the next page, since we fully drained the enumerator.
+                            OrderByContinuationToken orderByContinuationToken = CreateOrderByContinuationToken(
+                                new ParallelContinuationToken(
+                                        token: ((CosmosString)currentEnumerator.FeedRangeState.State.Value).Value,
+                                        range: ((FeedRangeEpk)currentEnumerator.FeedRangeState.FeedRange).Range),
+                                orderByQueryResult,
+                                skipCount: 0,
+                                filter: currentEnumerator.Filter);
+
+                            CosmosElement cosmosElementOrderByContinuationToken = OrderByContinuationToken.ToCosmosElement(orderByContinuationToken);
+                            CosmosArray continuationTokenList = CosmosArray.Create(new List<CosmosElement>() { cosmosElementOrderByContinuationToken });
+
+                            this.state = new QueryState(continuationTokenList);
+
+                            // Return a page of results
+                            // No stats to report, since we already reported it when we moved to this page.
+                            this.Current = TryCatch<QueryPage>.FromResult(
+                                new QueryPage(
+                                    documents: RetrievePayloads(results, this.emitRawOrderByPayload),
+                                    requestCharge: 0,
+                                    activityId: default,
+                                    cosmosQueryExecutionInfo: default,
+                                    distributionPlanSpec: default,
+                                    disallowContinuationTokenMessage: default,
+                                    additionalHeaders: currentEnumerator.Current.Result.Page.AdditionalHeaders,
+                                    state: this.state,
+                                    streaming: true));
+                            return new ValueTask<bool>(true);
+                        }
+
+                        // Todo: we can optimize this by having a special "Done" continuation token 
+                        // so we don't grab a full page and filter it through
+                        // but this would break older clients, so wait for a compute only fork.
+
+                        break;
+                    }
+
+                    this.enumerators.Enqueue(currentEnumerator);
+                }
+
+                // It is possible that we emit multiple documents with the same rid due to JOIN queries.
+                // This means it is not enough to serialize the rid that we left on to resume the query.
+                // We need to also serialize the number of documents with that rid, so we can skip it when resuming
+                int skipCount = results.Where(result => string.Equals(result.Rid, orderByQueryResult.Rid)).Count();
+
+                // Create the continuation token.
+                CosmosElement state;
+                if ((this.enumerators.Count == 0) && (this.uninitializedEnumeratorsAndTokens.Count == 0))
+                {
+                    state = null;
+                }
+                else
+                {
+                    OrderByContinuationToken orderByContinuationToken = CreateOrderByContinuationToken(
+                        new ParallelContinuationToken(
+                                token: currentEnumerator.StartOfPageState != null ? ((CosmosString)currentEnumerator.StartOfPageState.Value).Value : null,
+                                range: ((FeedRangeEpk)currentEnumerator.FeedRangeState.FeedRange).Range),
+                        orderByQueryResult,
+                        skipCount,
+                        currentEnumerator.Filter);
+
+                    CosmosElement cosmosElementOrderByContinuationToken = OrderByContinuationToken.ToCosmosElement(orderByContinuationToken);
+                    CosmosArray continuationTokenList = CosmosArray.Create(new List<CosmosElement>() { cosmosElementOrderByContinuationToken });
+
+                    state = continuationTokenList;
+                }
+
+                this.state = state != null ? new QueryState(state) : null;
+
+                // Return a page of results
+                // No stats to report, since we already reported it when we moved to this page.
+                this.Current = TryCatch<QueryPage>.FromResult(
+                    new QueryPage(
+                        documents: RetrievePayloads(results, this.emitRawOrderByPayload),
+                        requestCharge: 0,
+                        activityId: default,
+                        cosmosQueryExecutionInfo: default,
+                        distributionPlanSpec: default,
+                        disallowContinuationTokenMessage: default,
+                        additionalHeaders: currentEnumerator?.Current.Result.Page.AdditionalHeaders,
+                        state: this.state,
+                        streaming: true));
+
+                if (state == null)
+                {
+                    this.returnedFinalPage = true;
+                }
+
+                return new ValueTask<bool>(true);
+            }
+
+            //// In order to maintain the continuation token for the user we must drain with a few constraints
+            //// 1) We always drain from the partition, which has the highest priority item first
+            //// 2) If multiple partitions have the same priority item then we drain from the left most first
+            ////   otherwise we would need to keep track of how many of each item we drained from each partition
+            ////   (just like parallel queries).
+            //// Visually that look the following case where we have three partitions that are numbered and store letters.
+            //// For teaching purposes I have made each item a tuple of the following form:
+            ////      <item stored in partition, partition number>
+            //// So that duplicates across partitions are distinct, but duplicates within partitions are indistinguishable.
+            ////      |-------|   |-------|   |-------|
+            ////      | <a,1> |   | <a,2> |   | <a,3> |
+            ////      | <a,1> |   | <b,2> |   | <c,3> |
+            ////      | <a,1> |   | <b,2> |   | <c,3> |
+            ////      | <d,1> |   | <c,2> |   | <c,3> |
+            ////      | <d,1> |   | <e,2> |   | <f,3> |
+            ////      | <e,1> |   | <h,2> |   | <j,3> |
+            ////      | <f,1> |   | <i,2> |   | <k,3> |
+            ////      |-------|   |-------|   |-------|
+            //// Now the correct drain order in this case is:
+            ////  <a,1>,<a,1>,<a,1>,<a,2>,<a,3>,<b,2>,<b,2>,<c,2>,<c,3>,<c,3>,<c,3>,
+            ////  <d,1>,<d,1>,<e,1>,<e,2>,<f,1>,<f,3>,<h,2>,<i,2>,<j,3>,<k,3>
+            //// In more mathematical terms
+            ////  1) <x, y> always comes before <z, y> where x < z
+            ////  2) <i, j> always come before <i, k> where j < k
+            public ValueTask<bool> MoveNextAsync(ITrace trace, CancellationToken cancellationToken)
+            {
+                cancellationToken.ThrowIfCancellationRequested();
+
+                if (trace == null)
+                {
+                    throw new ArgumentNullException(nameof(trace));
+                }
+
+                if (this.uninitializedEnumeratorsAndTokens.Count != 0)
+                {
+                    return this.MoveNextAsync_InitializeAsync(trace, cancellationToken);
+                }
+
+                if (this.enumerators.Count == 0)
+                {
+                    if (!this.returnedFinalPage)
+                    {
+                        // return a empty page with null continuation token
+                        this.Current = TryCatch<QueryPage>.FromResult(
+                            new QueryPage(
+                                documents: EmptyPage,
+                                requestCharge: 0,
+                                activityId: Guid.NewGuid().ToString(),
+                                cosmosQueryExecutionInfo: default,
+                                distributionPlanSpec: default,
+                                disallowContinuationTokenMessage: default,
+                                additionalHeaders: default,
+                                state: default,
+                                streaming: true));
+                        this.returnedFinalPage = true;
+                        return new ValueTask<bool>(true);
+                    }
+
+                    // Finished draining.
+                    return new ValueTask<bool>(false);
+                }
+
+                return this.MoveNextAsync_DrainPageAsync(trace, cancellationToken);
+            }
+
+            public static IQueryPipelineStage Create(
+                IDocumentContainer documentContainer,
+                ContainerQueryProperties containerQueryProperties,
+                IReadOnlyList<SortOrder> sortOrders,
+                PriorityQueue<OrderByQueryPartitionRangePageAsyncEnumerator> enumerators,
+                Queue<(OrderByQueryPartitionRangePageAsyncEnumerator enumerator, OrderByContinuationToken token)> uninitializedEnumeratorsAndTokens,
+                QueryExecutionOptions queryPaginationOptions,
+                bool emitRawOrderByPayload,
+                int maxConcurrency)
+            {
+                return new StreamingOrderByCrossPartitionQueryPipelineStage(
+                    documentContainer,
+                    containerQueryProperties,
+                    sortOrders,
+                    enumerators,
+                    uninitializedEnumeratorsAndTokens,
+                    queryPaginationOptions,
+                    emitRawOrderByPayload,
+                    maxConcurrency);
+            }
+
+            public static TryCatch<IQueryPipelineStage> MonadicCreate(
+                IDocumentContainer documentContainer,
+                ContainerQueryProperties containerQueryProperties,
+                SqlQuerySpec sqlQuerySpec,
+                IReadOnlyList<FeedRangeEpk> targetRanges,
+                Cosmos.PartitionKey? partitionKey,
+                IReadOnlyList<OrderByColumn> orderByColumns,
+                QueryExecutionOptions queryPaginationOptions,
+                bool emitRawOrderByPayload,
+                int maxConcurrency,
+                CosmosElement continuationToken)
+            {
+                // TODO (brchon): For now we are not honoring non deterministic ORDER BY queries, since there is a bug in the continuation logic.
+                // We can turn it back on once the bug is fixed.
+                // This shouldn't hurt any query results.
+
+                List<(OrderByQueryPartitionRangePageAsyncEnumerator, OrderByContinuationToken)> enumeratorsAndTokens;
+                if (continuationToken == null)
+                {
+                    // Start off all the partition key ranges with null continuation
+                    SqlQuerySpec rewrittenQueryForOrderBy = new SqlQuerySpec(
+                        sqlQuerySpec.QueryText.Replace(oldValue: FormatPlaceHolder, newValue: TrueFilter),
+                        sqlQuerySpec.Parameters);
+
+                    enumeratorsAndTokens = targetRanges
+                        .Select(range => (OrderByQueryPartitionRangePageAsyncEnumerator.Create(
+                            documentContainer,
+                            containerQueryProperties,
+                            rewrittenQueryForOrderBy,
+                            new FeedRangeState<QueryState>(range, state: default),
+                            partitionKey,
+                            queryPaginationOptions,
+                            TrueFilter,
+                            PrefetchPolicy.PrefetchSinglePage),
+                            (OrderByContinuationToken)null))
+                        .ToList();
+                }
+                else
+                {
+                    TryCatch<PartitionMapper.PartitionMapping<OrderByContinuationToken>> monadicGetOrderByContinuationTokenMapping = MonadicGetOrderByContinuationTokenMapping(
+                        targetRanges,
+                        continuationToken,
+                        orderByColumns.Count);
+                    if (monadicGetOrderByContinuationTokenMapping.Failed)
+                    {
+                        return TryCatch<IQueryPipelineStage>.FromException(monadicGetOrderByContinuationTokenMapping.Exception);
+                    }
+
+                    PartitionMapper.PartitionMapping<OrderByContinuationToken> partitionMapping = monadicGetOrderByContinuationTokenMapping.Result;
+
+                    OrderByContinuationToken targetContinuationToken = partitionMapping.TargetMapping.Values.First();
+
+                    int orderByResumeValueCount = 0;
+                    IReadOnlyList<SqlQueryResumeValue> resumeValues;
+                    IReadOnlyList<CosmosElement> orderByItems;
+                    if (targetContinuationToken.ResumeValues != null)
+                    {
+                        // Use SqlQueryResumeValue for continuation if it is present.
+                        resumeValues = targetContinuationToken.ResumeValues;
+                        orderByItems = null;
+                        orderByResumeValueCount = resumeValues.Count;
+                    }
+                    else
+                    {
+                        // If continuation token has only OrderByItems, check if it can be converted to SqlQueryResumeValue. This will
+                        // help avoid re-writing the query. Conversion will work as long as the order by item type is a supported type. 
+                        orderByResumeValueCount = targetContinuationToken.OrderByItems.Count;
+
+                        if (ContainsSupportedResumeTypes(targetContinuationToken.OrderByItems))
+                        {
+                            // Convert the order by items to SqlQueryResumeValue
+                            List<SqlQueryResumeValue> generatedResumeValues = new List<SqlQueryResumeValue>(targetContinuationToken.OrderByItems.Count);
+                            //foreach (CosmosElement orderByItem in orderByItems)
+                            foreach (OrderByItem orderByItem in targetContinuationToken.OrderByItems)
+                            {
+                                generatedResumeValues.Add(SqlQueryResumeValue.FromOrderByValue(orderByItem.Item));
+                            }
+
+                            resumeValues = generatedResumeValues;
+                            orderByItems = null;
+                        }
+                        else
+                        {
+                            orderByItems = targetContinuationToken.OrderByItems.Select(x => x.Item).ToList();
+                            resumeValues = null;
+                        }
+                    }
+
+                    if (orderByResumeValueCount != orderByColumns.Count)
+                    {
+                        return TryCatch<IQueryPipelineStage>.FromException(
+                            new MalformedContinuationTokenException(
+                                $"Order By Items from continuation token did not match the query text. " +
+                                $"Order by item count: {orderByResumeValueCount} did not match column count {orderByColumns.Count()}. " +
+                                $"Continuation token: {targetContinuationToken}"));
+                    }
+
+                    enumeratorsAndTokens = new List<(OrderByQueryPartitionRangePageAsyncEnumerator, OrderByContinuationToken)>();
+                    if (resumeValues != null)
+                    {
+                        // Continuation contains resume values, so update SqlQuerySpec to include SqlQueryResumeFilter which
+                        // will specify the resume point to the backend. This avoid having to re-write the query. 
+
+                        // Process partitions left of Target. The resume values in these partition have
+                        // already been processed so exclude flag is set to true.
+                        SqlQuerySpec leftQuerySpec = new SqlQuerySpec(
+                            sqlQuerySpec.QueryText.Replace(oldValue: FormatPlaceHolder, newValue: TrueFilter),
+                            sqlQuerySpec.Parameters,
+                            new SqlQueryResumeFilter(resumeValues, null, true));
+
+                        foreach (KeyValuePair<FeedRangeEpk, OrderByContinuationToken> kvp in partitionMapping.MappingLeftOfTarget)
+                        {
+                            FeedRangeEpk range = kvp.Key;
+                            OrderByContinuationToken token = kvp.Value;
+                            OrderByQueryPartitionRangePageAsyncEnumerator remoteEnumerator = OrderByQueryPartitionRangePageAsyncEnumerator.Create(
+                                documentContainer,
+                                containerQueryProperties,
+                                leftQuerySpec,
+                                new FeedRangeState<QueryState>(range, token?.ParallelContinuationToken?.Token != null ? new QueryState(CosmosString.Create(token.ParallelContinuationToken.Token)) : null),
+                                partitionKey,
+                                queryPaginationOptions,
+                                filter: null,
+                                PrefetchPolicy.PrefetchSinglePage);
+
+                            enumeratorsAndTokens.Add((remoteEnumerator, token));
+                        }
+
+                        // Process Target Partitions which is the last partition from which data has been returned. 
+                        // For this partition the Rid value needs to be set if present. Exclude flag is not set as the document
+                        // matching the Rid will be skipped in SDK based on SkipCount value. 
+                        // Backend requests can contains both SqlQueryResumeFilter and ContinuationToken and the backend will pick
+                        // the resume point that is bigger i.e. most restrictive
+                        foreach (KeyValuePair<FeedRangeEpk, OrderByContinuationToken> kvp in partitionMapping.TargetMapping)
+                        {
+                            FeedRangeEpk range = kvp.Key;
+                            OrderByContinuationToken token = kvp.Value;
+
+                            SqlQuerySpec targetQuerySpec = new SqlQuerySpec(
+                                sqlQuerySpec.QueryText.Replace(oldValue: FormatPlaceHolder, newValue: TrueFilter),
+                                sqlQuerySpec.Parameters,
+                                new SqlQueryResumeFilter(resumeValues, token?.Rid, false));
+
+                            OrderByQueryPartitionRangePageAsyncEnumerator remoteEnumerator = OrderByQueryPartitionRangePageAsyncEnumerator.Create(
+                                documentContainer,
+                                containerQueryProperties,
+                                targetQuerySpec,
+                                new FeedRangeState<QueryState>(range, token?.ParallelContinuationToken?.Token != null ? new QueryState(CosmosString.Create(token.ParallelContinuationToken.Token)) : null),
+                                partitionKey,
+                                queryPaginationOptions,
+                                filter: null,
+                                PrefetchPolicy.PrefetchSinglePage);
+
+                            enumeratorsAndTokens.Add((remoteEnumerator, token));
+                        }
+
+                        // Process partitions right of target. The Resume value in these partitions have not been processed so the exclude value is set to false.
+                        SqlQuerySpec rightQuerySpec = new SqlQuerySpec(
+                            sqlQuerySpec.QueryText.Replace(oldValue: FormatPlaceHolder, newValue: TrueFilter),
+                            sqlQuerySpec.Parameters,
+                            new SqlQueryResumeFilter(resumeValues, null, false));
+
+                        foreach (KeyValuePair<FeedRangeEpk, OrderByContinuationToken> kvp in partitionMapping.MappingRightOfTarget)
+                        {
+                            FeedRangeEpk range = kvp.Key;
+                            OrderByContinuationToken token = kvp.Value;
+                            OrderByQueryPartitionRangePageAsyncEnumerator remoteEnumerator = OrderByQueryPartitionRangePageAsyncEnumerator.Create(
+                                documentContainer,
+                                containerQueryProperties,
+                                rightQuerySpec,
+                                new FeedRangeState<QueryState>(range, token?.ParallelContinuationToken?.Token != null ? new QueryState(CosmosString.Create(token.ParallelContinuationToken.Token)) : null),
+                                partitionKey,
+                                queryPaginationOptions,
+                                filter: null,
+                                PrefetchPolicy.PrefetchSinglePage);
+
+                            enumeratorsAndTokens.Add((remoteEnumerator, token));
+                        }
+                    }
+                    else
+                    {
+                        // If continuation token doesn't have resume values or if order by items cannot be converted to resume values then
+                        // rewrite the query filter to get the correct resume point
+                        ReadOnlyMemory<(OrderByColumn, CosmosElement)> columnAndItems = orderByColumns.Zip(orderByItems, (column, item) => (column, item)).ToArray();
+
+                        // For ascending order-by, left of target partition has filter expression > value,
+                        // right of target partition has filter expression >= value, 
+                        // and target partition takes the previous filter from continuation (or true if no continuation)
+                        (string leftFilter, string targetFilter, string rightFilter) = GetFormattedFilters(columnAndItems);
+                        List<(IReadOnlyDictionary<FeedRangeEpk, OrderByContinuationToken>, string)> tokenMappingAndFilters = new List<(IReadOnlyDictionary<FeedRangeEpk, OrderByContinuationToken>, string)>()
+                    {
+                        { (partitionMapping.MappingLeftOfTarget, leftFilter) },
+                        { (partitionMapping.TargetMapping, targetFilter) },
+                        { (partitionMapping.MappingRightOfTarget, rightFilter) },
+                    };
+
+                        foreach ((IReadOnlyDictionary<FeedRangeEpk, OrderByContinuationToken> tokenMapping, string filter) in tokenMappingAndFilters)
+                        {
+                            SqlQuerySpec rewrittenQueryForOrderBy = new SqlQuerySpec(
+                                sqlQuerySpec.QueryText.Replace(oldValue: FormatPlaceHolder, newValue: filter),
+                                sqlQuerySpec.Parameters);
+
+                            foreach (KeyValuePair<FeedRangeEpk, OrderByContinuationToken> kvp in tokenMapping)
+                            {
+                                FeedRangeEpk range = kvp.Key;
+                                OrderByContinuationToken token = kvp.Value;
+                                OrderByQueryPartitionRangePageAsyncEnumerator remoteEnumerator = OrderByQueryPartitionRangePageAsyncEnumerator.Create(
+                                    documentContainer,
+                                    containerQueryProperties,
+                                    rewrittenQueryForOrderBy,
+                                    new FeedRangeState<QueryState>(range, token?.ParallelContinuationToken?.Token != null ? new QueryState(CosmosString.Create(token.ParallelContinuationToken.Token)) : null),
+                                    partitionKey,
+                                    queryPaginationOptions,
+                                    filter,
+                                    PrefetchPolicy.PrefetchSinglePage);
+
+                                enumeratorsAndTokens.Add((remoteEnumerator, token));
+                            }
+                        }
+                    }
+                }
+
+                StreamingOrderByCrossPartitionQueryPipelineStage stage = new StreamingOrderByCrossPartitionQueryPipelineStage(
+                    documentContainer,
+                    containerQueryProperties,
+                    orderByColumns.Select(column => column.SortOrder).ToList(),
+                    queryPaginationOptions,
+                    emitRawOrderByPayload,
+                    maxConcurrency,
+                    enumeratorsAndTokens,
+                    continuationToken == null ? null : new QueryState(continuationToken));
+                return TryCatch<IQueryPipelineStage>.FromResult(stage);
+            }
+
+            private static TryCatch<PartitionMapper.PartitionMapping<OrderByContinuationToken>> MonadicGetOrderByContinuationTokenMapping(
+                IReadOnlyList<FeedRangeEpk> partitionKeyRanges,
+                CosmosElement continuationToken,
+                int numOrderByItems)
+            {
+                if (partitionKeyRanges == null)
+                {
+                    throw new ArgumentOutOfRangeException(nameof(partitionKeyRanges));
+                }
+
+                if (numOrderByItems < 0)
+                {
+                    throw new ArgumentOutOfRangeException(nameof(numOrderByItems));
+                }
+
+                if (continuationToken == null)
+                {
+                    throw new ArgumentNullException(nameof(continuationToken));
+                }
+
+                TryCatch<List<OrderByContinuationToken>> monadicExtractContinuationTokens = MonadicExtractOrderByTokens(continuationToken, numOrderByItems);
+                if (monadicExtractContinuationTokens.Failed)
+                {
+                    return TryCatch<PartitionMapper.PartitionMapping<OrderByContinuationToken>>.FromException(monadicExtractContinuationTokens.Exception);
+                }
+
+                return PartitionMapper.MonadicGetPartitionMapping(
+                    partitionKeyRanges,
+                    monadicExtractContinuationTokens.Result);
+            }
+
+            private static TryCatch<List<OrderByContinuationToken>> MonadicExtractOrderByTokens(
+                CosmosElement continuationToken,
+                int numOrderByColumns)
+            {
+                if (continuationToken == null)
+                {
+                    return TryCatch<List<OrderByContinuationToken>>.FromResult(default);
+                }
+
+                if (!(continuationToken is CosmosArray cosmosArray))
+                {
+                    return TryCatch<List<OrderByContinuationToken>>.FromException(
+                        new MalformedContinuationTokenException(
+                            $"Order by continuation token must be an array: {continuationToken}."));
+                }
+
+                if (cosmosArray.Count == 0)
+                {
+                    return TryCatch<List<OrderByContinuationToken>>.FromException(
+                        new MalformedContinuationTokenException(
+                            $"Order by continuation token cannot be empty: {continuationToken}."));
+                }
+
+                List<OrderByContinuationToken> orderByContinuationTokens = new List<OrderByContinuationToken>();
+                foreach (CosmosElement arrayItem in cosmosArray)
+                {
+                    TryCatch<OrderByContinuationToken> tryCreateOrderByContinuationToken = OrderByContinuationToken.TryCreateFromCosmosElement(arrayItem);
+                    if (!tryCreateOrderByContinuationToken.Succeeded)
+                    {
+                        return TryCatch<List<OrderByContinuationToken>>.FromException(tryCreateOrderByContinuationToken.Exception);
+                    }
+
+                    orderByContinuationTokens.Add(tryCreateOrderByContinuationToken.Result);
+                }
+
+                foreach (OrderByContinuationToken suppliedOrderByContinuationToken in orderByContinuationTokens)
+                {
+                    int orderByCount = GetOrderByItemCount(suppliedOrderByContinuationToken);
+                    if (orderByCount != numOrderByColumns)
+                    {
+                        return TryCatch<List<OrderByContinuationToken>>.FromException(
+                            new MalformedContinuationTokenException(
+                                $"Invalid order-by items in continuation token {continuationToken} for OrderBy~Context."));
+                    }
+                }
+
+                return TryCatch<List<OrderByContinuationToken>>.FromResult(orderByContinuationTokens);
+            }
+
+            private static int GetOrderByItemCount(OrderByContinuationToken orderByContinuationToken)
+            {
+                return orderByContinuationToken.ResumeValues != null ?
+                    orderByContinuationToken.ResumeValues.Count : orderByContinuationToken.OrderByItems.Count;
+            }
+
+            private static void AppendToBuilders((StringBuilder leftFilter, StringBuilder targetFilter, StringBuilder rightFilter) builders, object str)
+            {
+                AppendToBuilders(builders, str, str, str);
+            }
+
+            private static void AppendToBuilders((StringBuilder leftFilter, StringBuilder targetFilter, StringBuilder rightFilter) builders, object left, object target, object right)
+            {
+                builders.leftFilter.Append(left);
+                builders.targetFilter.Append(target);
+                builders.rightFilter.Append(right);
+            }
+
+            private static (string leftFilter, string targetFilter, string rightFilter) GetFormattedFilters(
+                ReadOnlyMemory<(OrderByColumn orderByColumn, CosmosElement orderByItem)> columnAndItems)
+            {
+                // When we run cross partition queries, 
+                // we only serialize the continuation token for the partition that we left off on.
+                // The only problem is that when we resume the order by query, 
+                // we don't have continuation tokens for all other partition.
+                // The saving grace is that the data has a composite sort order(query sort order, partition key range id)
+                // so we can generate range filters which in turn the backend will turn into rid based continuation tokens,
+                // which is enough to get the streams of data flowing from all partitions.
+                // The details of how this is done is described below:
+                int numOrderByItems = columnAndItems.Length;
+                bool isSingleOrderBy = numOrderByItems == 1;
+                StringBuilder left = new StringBuilder();
+                StringBuilder target = new StringBuilder();
+                StringBuilder right = new StringBuilder();
+
+                (StringBuilder, StringBuilder, StringBuilder) builders = (left, target, right);
+
+                if (isSingleOrderBy)
+                {
+                    //For a single order by query we resume the continuations in this manner
+                    //    Suppose the query is SELECT* FROM c ORDER BY c.string ASC
+                    //        And we left off on partition N with the value "B"
+                    //        Then
+                    //            All the partitions to the left will have finished reading "B"
+                    //            Partition N is still reading "B"
+                    //            All the partitions to the right have let to read a "B
+                    //        Therefore the filters should be
+                    //            > "B" , >= "B", and >= "B" respectively
+                    //    Repeat the same logic for DESC and you will get
+                    //            < "B", <= "B", and <= "B" respectively
+                    //    The general rule becomes
+                    //        For ASC
+                    //            > for partitions to the left
+                    //            >= for the partition we left off on
+                    //            >= for the partitions to the right
+                    //        For DESC
+                    //            < for partitions to the left
+                    //            <= for the partition we left off on
+                    //            <= for the partitions to the right
+                    (OrderByColumn orderByColumn, CosmosElement orderByItem) = columnAndItems.Span[0];
+                    (string expression, SortOrder sortOrder) = (orderByColumn.Expression, orderByColumn.SortOrder);
+
+                    AppendToBuilders(builders, "( ");
+
+                    // We need to add the filter for within the same type.
+                    if (orderByItem is not CosmosUndefined)
+                    {
+                        StringBuilder sb = new StringBuilder();
+                        CosmosElementToQueryLiteral cosmosElementToQueryLiteral = new CosmosElementToQueryLiteral(sb);
+                        orderByItem.Accept(cosmosElementToQueryLiteral);
+
+                        string orderByItemToString = sb.ToString();
+
+                        left.Append($"{expression} {(sortOrder == SortOrder.Descending ? Expressions.LessThan : Expressions.GreaterThan)} {orderByItemToString}");
+                        target.Append($"{expression} {(sortOrder == SortOrder.Descending ? Expressions.LessThanOrEqualTo : Expressions.GreaterThanOrEqualTo)} {orderByItemToString}");
+                        right.Append($"{expression} {(sortOrder == SortOrder.Descending ? Expressions.LessThanOrEqualTo : Expressions.GreaterThanOrEqualTo)} {orderByItemToString}");
+                    }
+                    else
+                    {
+                        // User is ordering by undefined, so we need to avoid a null reference exception.
+
+                        // What we really want is to support expression > undefined, 
+                        // but the engine evaluates to undefined instead of true or false,
+                        // so we work around this by using the IS_DEFINED() system function.
+
+                        ComparisionWithUndefinedFilters filters = new ComparisionWithUndefinedFilters(expression);
+                        left.Append($"{(sortOrder == SortOrder.Descending ? filters.LessThan : filters.GreaterThan)}");
+                        target.Append($"{(sortOrder == SortOrder.Descending ? filters.LessThanOrEqualTo : filters.GreaterThanOrEqualTo)}");
+                        right.Append($"{(sortOrder == SortOrder.Descending ? filters.LessThanOrEqualTo : filters.GreaterThanOrEqualTo)}");
+                    }
+
+                    // Now we need to include all the types that match the sort order.
+                    ReadOnlyMemory<string> isDefinedFunctions = orderByItem.Accept(CosmosElementToIsSystemFunctionsVisitor.Singleton, sortOrder == SortOrder.Ascending);
+                    foreach (string isDefinedFunction in isDefinedFunctions.Span)
+                    {
+                        AppendToBuilders(builders, " OR ");
+                        AppendToBuilders(builders, $"{isDefinedFunction}({expression})");
+                    }
+
+                    AppendToBuilders(builders, " )");
+                }
+                else
+                {
+                    //For a multi order by query
+                    //    Suppose the query is SELECT* FROM c ORDER BY c.string ASC, c.number ASC
+                    //        And we left off on partition N with the value("A", 1)
+                    //        Then
+                    //            All the partitions to the left will have finished reading("A", 1)
+                    //            Partition N is still reading("A", 1)
+                    //            All the partitions to the right have let to read a "(A", 1)
+                    //        The filters are harder to derive since their are multiple columns
+                    //        But the problem reduces to "How do you know one document comes after another in a multi order by query"
+                    //        The answer is to just look at it one column at a time.
+                    //        For this particular scenario:
+                    //        If a first column is greater ex. ("B", blah), then the document comes later in the sort order
+                    //            Therefore we want all documents where the first column is greater than "A" which means > "A"
+                    //        Or if the first column is a tie, then you look at the second column ex. ("A", blah).
+                    //            Therefore we also want all documents where the first column was a tie but the second column is greater which means = "A" AND > 1
+                    //        Therefore the filters should be
+                    //            (> "A") OR (= "A" AND > 1), (> "A") OR (= "A" AND >= 1), (> "A") OR (= "A" AND >= 1)
+                    //            Notice that if we repeated the same logic we for single order by we would have gotten
+                    //            > "A" AND > 1, >= "A" AND >= 1, >= "A" AND >= 1
+                    //            which is wrong since we missed some documents
+                    //    Repeat the same logic for ASC, DESC
+                    //            (> "A") OR (= "A" AND < 1), (> "A") OR (= "A" AND <= 1), (> "A") OR (= "A" AND <= 1)
+                    //        Again for DESC, ASC
+                    //            (< "A") OR (= "A" AND > 1), (< "A") OR (= "A" AND >= 1), (< "A") OR (= "A" AND >= 1)
+                    //        And again for DESC DESC
+                    //            (< "A") OR (= "A" AND < 1), (< "A") OR (= "A" AND <= 1), (< "A") OR (= "A" AND <= 1)
+                    //    The general we look at all prefixes of the order by columns to look for tie breakers.
+                    //        Except for the full prefix whose last column follows the rules for single item order by
+                    //        And then you just OR all the possibilities together
+                    for (int prefixLength = 1; prefixLength <= numOrderByItems; prefixLength++)
+                    {
+                        ReadOnlySpan<(OrderByColumn orderByColumn, CosmosElement orderByItem)> columnAndItemPrefix = columnAndItems.Span.Slice(start: 0, length: prefixLength);
+
+                        bool lastPrefix = prefixLength == numOrderByItems;
+
+                        AppendToBuilders(builders, "(");
+
+                        for (int index = 0; index < prefixLength; index++)
+                        {
+                            string expression = columnAndItemPrefix[index].orderByColumn.Expression;
+                            SortOrder sortOrder = columnAndItemPrefix[index].orderByColumn.SortOrder;
+                            CosmosElement orderByItem = columnAndItemPrefix[index].orderByItem;
+                            bool lastItem = index == prefixLength - 1;
+
+                            AppendToBuilders(builders, "(");
+
+                            bool wasInequality;
+                            // We need to add the filter for within the same type.
+                            if (orderByItem is CosmosUndefined)
+                            {
+                                ComparisionWithUndefinedFilters filters = new ComparisionWithUndefinedFilters(expression);
+
+                                // Refer to the logic from single order by for how we are handling order by undefined
+                                if (lastItem)
+                                {
+                                    if (lastPrefix)
+                                    {
+                                        if (sortOrder == SortOrder.Descending)
+                                        {
+                                            // <, <=, <=
+                                            AppendToBuilders(builders, filters.LessThan, filters.LessThanOrEqualTo, filters.LessThanOrEqualTo);
+                                        }
+                                        else
+                                        {
+                                            // >, >=, >=
+                                            AppendToBuilders(builders, filters.GreaterThan, filters.GreaterThanOrEqualTo, filters.GreaterThanOrEqualTo);
+                                        }
+                                    }
+                                    else
+                                    {
+                                        if (sortOrder == SortOrder.Descending)
+                                        {
+                                            // <, <, <
+                                            AppendToBuilders(builders, filters.LessThan, filters.LessThan, filters.LessThan);
+                                        }
+                                        else
+                                        {
+                                            // >, >, >
+                                            StreamingOrderByCrossPartitionQueryPipelineStage.AppendToBuilders(builders, filters.GreaterThan, filters.GreaterThan, filters.GreaterThan);
+                                        }
+                                    }
+
+                                    wasInequality = true;
+                                }
+                                else
+                                {
+                                    // =, =, =
+                                    AppendToBuilders(builders, filters.EqualTo);
+                                    wasInequality = false;
+                                }
+                            }
+                            else
+                            {
+                                // Append Expression
+                                AppendToBuilders(builders, expression);
+                                AppendToBuilders(builders, " ");
+
+                                // Append Binary Operator
+                                if (lastItem)
+                                {
+                                    string inequality = sortOrder == SortOrder.Descending ? Expressions.LessThan : Expressions.GreaterThan;
+                                    AppendToBuilders(builders, inequality);
+                                    if (lastPrefix)
+                                    {
+                                        AppendToBuilders(builders, string.Empty, Expressions.EqualTo, Expressions.EqualTo);
+                                    }
+
+                                    wasInequality = true;
+                                }
+                                else
+                                {
+                                    AppendToBuilders(builders, Expressions.EqualTo);
+                                    wasInequality = false;
+                                }
+
+                                // Append OrderBy Item
+                                StringBuilder sb = new StringBuilder();
+                                CosmosElementToQueryLiteral cosmosElementToQueryLiteral = new CosmosElementToQueryLiteral(sb);
+                                orderByItem.Accept(cosmosElementToQueryLiteral);
+                                string orderByItemToString = sb.ToString();
+                                AppendToBuilders(builders, " ");
+                                AppendToBuilders(builders, orderByItemToString);
+                                AppendToBuilders(builders, " ");
+                            }
+
+                            if (wasInequality)
+                            {
+                                // Now we need to include all the types that match the sort order.
+                                ReadOnlyMemory<string> isDefinedFunctions = orderByItem.Accept(CosmosElementToIsSystemFunctionsVisitor.Singleton, sortOrder == SortOrder.Ascending);
+                                foreach (string isDefinedFunction in isDefinedFunctions.Span)
+                                {
+                                    AppendToBuilders(builders, " OR ");
+                                    AppendToBuilders(builders, $"{isDefinedFunction}({expression}) ");
+                                }
+                            }
+
+                            AppendToBuilders(builders, ")");
+
+                            if (!lastItem)
+                            {
+                                AppendToBuilders(builders, " AND ");
+                            }
+                        }
+
+                        AppendToBuilders(builders, ")");
+                        if (!lastPrefix)
+                        {
+                            AppendToBuilders(builders, " OR ");
+                        }
+                    }
+                }
+
+                return (left.ToString(), target.ToString(), right.ToString());
+            }
+
+            private static async Task<TryCatch<(bool doneFiltering, int itemsLeftToSkip, TryCatch<OrderByQueryPage> monadicQueryByPage)>> FilterNextAsync(
+                OrderByQueryPartitionRangePageAsyncEnumerator enumerator,
+                IReadOnlyList<SortOrder> sortOrders,
+                OrderByContinuationToken continuationToken,
+                ITrace trace,
+                CancellationToken cancellationToken)
+            {
+                cancellationToken.ThrowIfCancellationRequested();
+                // When we resume a query on a partition there is a possibility that we only read a partial page from the backend
+                // meaning that will we repeat some documents if we didn't do anything about it. 
+                // The solution is to filter all the documents that come before in the sort order, since we have already emitted them to the client.
+                // The key is to seek until we get an order by value that matches the order by value we left off on.
+                // Once we do that we need to seek to the correct _rid within the term,
+                // since there might be many documents with the same order by value we left off on.
+                // Finally we need to skip some duplicate _rids, since JOINs emit multiples documents with the same rid and we read a partial page.
+                // You can also think about this as a seek on a composite index where the columns are [sort_order, rid, skip_count]
+
+                int itemsToSkip = continuationToken.SkipCount;
+                if (!ResourceId.TryParse(continuationToken.Rid, out ResourceId continuationRid))
+                {
+                    return TryCatch<(bool, int, TryCatch<OrderByQueryPage>)>.FromException(
+                        new MalformedContinuationTokenException(
+                            $"Invalid Rid in the continuation token {continuationToken.ParallelContinuationToken.Token} for OrderBy~Context."));
+                }
+
+                if (!await enumerator.MoveNextAsync(trace, cancellationToken))
+                {
+                    return TryCatch<(bool, int, TryCatch<OrderByQueryPage>)>.FromResult((true, 0, enumerator.Current));
+                }
+
+                TryCatch<OrderByQueryPage> monadicOrderByQueryPage = enumerator.Current;
+                if (monadicOrderByQueryPage.Failed)
+                {
+                    return TryCatch<(bool, int, TryCatch<OrderByQueryPage>)>.FromException(monadicOrderByQueryPage.Exception);
+                }
+
+                OrderByQueryPage orderByQueryPage = monadicOrderByQueryPage.Result;
+                IEnumerator<CosmosElement> documents = orderByQueryPage.Enumerator;
+
+                while (documents.MoveNext())
+                {
+                    int sortOrderCompare = 0;
+                    // Filter out documents until we find something that matches the sort order.
+                    OrderByQueryResult orderByResult = new OrderByQueryResult(documents.Current);
+                    for (int i = 0; (i < sortOrders.Count) && (sortOrderCompare == 0); ++i)
+                    {
+                        sortOrderCompare = continuationToken.ResumeValues != null
+                            ? continuationToken.ResumeValues[i].CompareTo(orderByResult.OrderByItems[i].Item)
+                            : ItemComparer.Instance.Compare(
+                                continuationToken.OrderByItems[i].Item,
+                                orderByResult.OrderByItems[i].Item);
+
+                        if (sortOrderCompare != 0)
+                        {
+                            sortOrderCompare = sortOrders[i] == SortOrder.Ascending ? sortOrderCompare : -sortOrderCompare;
+                        }
+                    }
+
+                    if (sortOrderCompare < 0)
+                    {
+                        // We might have passed the item due to deletions and filters.
+                        return TryCatch<(bool, int, TryCatch<OrderByQueryPage>)>.FromResult((true, 0, enumerator.Current));
+                    }
+
+                    if (sortOrderCompare > 0)
+                    {
+                        // This document does not match the sort order, so skip it.
+                        continue;
+                    }
+
+                    // Once the item matches the order by items from the continuation tokens
+                    // We still need to remove all the documents that have a lower or same rid in the rid sort order.
+                    // If there is a tie in the sort order the documents should be in _rid order in the same direction as the index (given by the backend)
+                    ResourceId rid = ResourceId.Parse(orderByResult.Rid);
+                    int ridOrderCompare = continuationRid.Document.CompareTo(rid.Document);
+
+                    Lazy<CosmosQueryExecutionInfo> cosmosQueryExecutionInfo = orderByQueryPage.Page.CosmosQueryExecutionInfo;
+                    if ((cosmosQueryExecutionInfo == null) || cosmosQueryExecutionInfo.Value.ReverseRidEnabled)
+                    {
+                        // If reverse rid is enabled on the backend then fallback to the old way of doing it.
+                        if (sortOrders[0] == SortOrder.Descending)
+                        {
+                            ridOrderCompare = -ridOrderCompare;
+                        }
+                    }
+                    else
+                    {
+                        // Go by the whatever order the index wants
+                        if (cosmosQueryExecutionInfo.Value.ReverseIndexScan)
+                        {
+                            ridOrderCompare = -ridOrderCompare;
+                        }
+                    }
+
+                    if (ridOrderCompare < 0)
+                    {
+                        // We might have passed the rid due to deletions and filters.
+                        return TryCatch<(bool, int, TryCatch<OrderByQueryPage>)>.FromResult((true, 0, enumerator.Current));
+                    }
+
+                    if (ridOrderCompare > 0)
+                    {
+                        // This document does not match the rid order, so skip it.
+                        continue;
+                    }
+
+                    // At this point we need to skip due to joins
+                    if (--itemsToSkip < 0)
+                    {
+                        return TryCatch<(bool, int, TryCatch<OrderByQueryPage>)>.FromResult((true, 0, enumerator.Current));
+                    }
+                }
+
+                // If we made it here it means we failed to find the resume order by item which is possible
+                // if the user added documents inbetween continuations, so we need to yield and filter the next page of results also.
+                return TryCatch<(bool, int, TryCatch<OrderByQueryPage>)>.FromResult((false, itemsToSkip, enumerator.Current));
+            }
+
+            private sealed class CosmosElementToIsSystemFunctionsVisitor : ICosmosElementVisitor<bool, ReadOnlyMemory<string>>
+            {
+                public static readonly CosmosElementToIsSystemFunctionsVisitor Singleton = new CosmosElementToIsSystemFunctionsVisitor();
+
+                private static class IsSystemFunctions
+                {
+                    public const string Defined = "IS_DEFINED";
+                    public const string Undefined = "NOT IS_DEFINED";
+                    public const string Null = "IS_NULL";
+                    public const string Boolean = "IS_BOOLEAN";
+                    public const string Number = "IS_NUMBER";
+                    public const string String = "IS_STRING";
+                    public const string Array = "IS_ARRAY";
+                    public const string Object = "IS_OBJECT";
+                }
+
+                private static readonly ReadOnlyMemory<string> SystemFunctionSortOrder = new string[]
+                {
+                IsSystemFunctions.Undefined,
+                IsSystemFunctions.Null,
+                IsSystemFunctions.Boolean,
+                IsSystemFunctions.Number,
+                IsSystemFunctions.String,
+                IsSystemFunctions.Array,
+                IsSystemFunctions.Object,
+                };
+
+                private static readonly ReadOnlyMemory<string> ExtendedTypesSystemFunctionSortOrder = new string[]
+                {
+                IsSystemFunctions.Undefined,
+                IsSystemFunctions.Defined
+                };
+
+                private static class SortOrder
+                {
+                    public const int Undefined = 0;
+                    public const int Null = 1;
+                    public const int Boolean = 2;
+                    public const int Number = 3;
+                    public const int String = 4;
+                    public const int Array = 5;
+                    public const int Object = 6;
+                }
+
+                private static class ExtendedTypesSortOrder
+                {
+                    public const int Undefined = 0;
+                    public const int Defined = 1;
+                }
+
+                private CosmosElementToIsSystemFunctionsVisitor()
+                {
+                }
+
+                public ReadOnlyMemory<string> Visit(CosmosArray cosmosArray, bool isAscending)
+                {
+                    return GetIsDefinedFunctions(SortOrder.Array, isAscending);
+                }
+
+                public ReadOnlyMemory<string> Visit(CosmosBinary cosmosBinary, bool isAscending)
+                {
+                    return GetExtendedTypesIsDefinedFunctions(ExtendedTypesSortOrder.Defined, isAscending);
+                }
+
+                public ReadOnlyMemory<string> Visit(CosmosBoolean cosmosBoolean, bool isAscending)
+                {
+                    return GetIsDefinedFunctions(SortOrder.Boolean, isAscending);
+                }
+
+                public ReadOnlyMemory<string> Visit(CosmosGuid cosmosGuid, bool isAscending)
+                {
+                    return GetExtendedTypesIsDefinedFunctions(ExtendedTypesSortOrder.Defined, isAscending);
+                }
+
+                public ReadOnlyMemory<string> Visit(CosmosNull cosmosNull, bool isAscending)
+                {
+                    return GetIsDefinedFunctions(SortOrder.Null, isAscending);
+                }
+
+                public ReadOnlyMemory<string> Visit(CosmosUndefined cosmosUndefined, bool isAscending)
+                {
+                    return isAscending ? SystemFunctionSortOrder.Slice(start: 1) : ReadOnlyMemory<string>.Empty;
+                }
+
+                public ReadOnlyMemory<string> Visit(CosmosNumber cosmosNumber, bool isAscending)
+                {
+                    return GetIsDefinedFunctions(SortOrder.Number, isAscending);
+                }
+
+                public ReadOnlyMemory<string> Visit(CosmosObject cosmosObject, bool isAscending)
+                {
+                    return GetIsDefinedFunctions(SortOrder.Object, isAscending);
+                }
+
+                public ReadOnlyMemory<string> Visit(CosmosString cosmosString, bool isAscending)
+                {
+                    return GetIsDefinedFunctions(SortOrder.String, isAscending);
+                }
+
+                private static ReadOnlyMemory<string> GetIsDefinedFunctions(int index, bool isAscending)
+                {
+                    return isAscending ? SystemFunctionSortOrder.Slice(index + 1) : SystemFunctionSortOrder.Slice(start: 0, index);
+                }
+
+                private static ReadOnlyMemory<string> GetExtendedTypesIsDefinedFunctions(int index, bool isAscending)
+                {
+                    return isAscending ?
+                        ExtendedTypesSystemFunctionSortOrder.Slice(index + 1) :
+                        ExtendedTypesSystemFunctionSortOrder.Slice(start: 0, index);
+                }
+            }
+
+            private readonly struct ComparisionWithUndefinedFilters
+            {
+                public ComparisionWithUndefinedFilters(
+                    string expression)
+                {
+                    this.LessThan = "false";
+                    this.LessThanOrEqualTo = $"NOT IS_DEFINED({expression})";
+                    this.EqualTo = $"NOT IS_DEFINED({expression})";
+                    this.GreaterThan = $"IS_DEFINED({expression})";
+                    this.GreaterThanOrEqualTo = "true";
+                }
+
+                public string LessThan { get; }
+                public string LessThanOrEqualTo { get; }
+                public string EqualTo { get; }
+                public string GreaterThan { get; }
+                public string GreaterThanOrEqualTo { get; }
+            }
+        }
+
+        private sealed class SupportedResumeTypeVisitor : ICosmosElementVisitor<bool>
+        {
+            public static readonly SupportedResumeTypeVisitor Singleton = new SupportedResumeTypeVisitor();
+
+            private SupportedResumeTypeVisitor()
+            {
+            }
+
+            public bool Visit(CosmosArray cosmosArray)
+            {
+                return true;
+            }
+
+            public bool Visit(CosmosBinary cosmosBinary)
+            {
+                return false;
+            }
+
+            public bool Visit(CosmosBoolean cosmosBoolean)
+            {
+                return true;
+            }
+
+            public bool Visit(CosmosGuid cosmosGuid)
+            {
+                return false;
+            }
+
+            public bool Visit(CosmosNull cosmosNull)
+            {
+                return true;
+            }
+
+            public bool Visit(CosmosNumber cosmosNumber)
+            {
+                return cosmosNumber.Accept(SqlQueryResumeValue.SupportedResumeNumberTypeVisitor.Singleton);
+            }
+
+            public bool Visit(CosmosObject cosmosObject)
+            {
+                return true;
+            }
+
+            public bool Visit(CosmosString cosmosString)
+            {
+                return true;
+            }
+
+            public bool Visit(CosmosUndefined cosmosUndefined)
+            {
+                return true;
+            }
+        }
+
+        private sealed class NonStreamingOrderByPipelineStage : IQueryPipelineStage
+        {
+            private const int FlatHeapSizeLimit = 4096;
+
+            private const int MaximumPageSize = 2048;
+
+            private static readonly QueryState NonStreamingOrderByInProgress = new QueryState(CosmosString.Create("NonStreamingOrderByInProgress"));
+
+            private readonly int pageSize;
+
+            private readonly InitializationParameters parameters;
+
+            private ExecutionState executionState;
+
+            private BufferedOrderByResults bufferedResults;
+
+            public TryCatch<QueryPage> Current { get; private set; }
+
+            private NonStreamingOrderByPipelineStage(InitializationParameters parameters, int pageSize)
+            {
+                this.parameters = parameters ?? throw new ArgumentNullException(nameof(parameters));
+                this.pageSize = pageSize;
+                this.executionState = ExecutionState.Uninitialized;
+            }
+
+            public ValueTask DisposeAsync()
+            {
+                this.bufferedResults?.Enumerator?.Dispose();
+                return default;
+            }
+
+            public async ValueTask<bool> MoveNextAsync(ITrace trace, CancellationToken cancellationToken)
+            {
+                if (this.executionState == ExecutionState.Done)
+                {
+                    return false;
+                }
+
+                cancellationToken.ThrowIfCancellationRequested();
+
+                bool firstPage = false;
+                if (this.executionState == ExecutionState.Uninitialized)
+                {
+                    firstPage = true;
+                    this.bufferedResults = await this.MoveNextAsync_InitializeAsync(trace, cancellationToken);
+                    this.executionState = ExecutionState.Initialized;
+                }
+
+                List<CosmosElement> documents = new List<CosmosElement>(this.pageSize);
+                for (int count = 0; count < this.pageSize && this.bufferedResults.Enumerator.MoveNext(); ++count)
+                {
+                    documents.Add(RetrievePayload(this.bufferedResults.Enumerator.Current, this.parameters.EmitRawOrderByPayload));
+                }
+
+                if (firstPage || documents.Count > 0)
+                {
+                    double requestCharge = firstPage ? this.bufferedResults.TotalRequestCharge : 0;
+                    QueryPage queryPage = new QueryPage(
+                        documents: documents,
+                        requestCharge: requestCharge,
+                        activityId: this.bufferedResults.QueryPageParameters.ActivityId,
+                        cosmosQueryExecutionInfo: this.bufferedResults.QueryPageParameters.CosmosQueryExecutionInfo,
+                        distributionPlanSpec: this.bufferedResults.QueryPageParameters.DistributionPlanSpec,
+                        disallowContinuationTokenMessage: DisallowContinuationTokenMessages.NonStreamingOrderBy,
+                        additionalHeaders: this.bufferedResults.QueryPageParameters.AdditionalHeaders,
+                        state: documents.Count > 0 ? NonStreamingOrderByInProgress : null,
+                        streaming: false);
+
+                    this.Current = TryCatch<QueryPage>.FromResult(queryPage);
+                    return true;
+                }
+                else
+                {
+                    this.executionState = ExecutionState.Done;
+                    return false;
+                }
+            }
+
+            private async Task<BufferedOrderByResults> MoveNextAsync_InitializeAsync(ITrace trace, CancellationToken cancellationToken)
+            {
+                ITracingAsyncEnumerator<TryCatch<OrderByQueryPage>> enumerator = await OrderByCrossPartitionRangePageEnumerator.CreateAsync(
+                    this.parameters.DocumentContainer,
+                    this.parameters.ContainerQueryProperties,
+                    this.parameters.SqlQuerySpec,
+                    this.parameters.TargetRanges,
+                    this.parameters.PartitionKey,
+                    this.parameters.QueryPaginationOptions,
+                    this.parameters.MaxConcurrency,
+                    trace,
+                    cancellationToken);
+
+                IReadOnlyList<SortOrder> sortOrders = this.parameters.OrderByColumns.Select(column => column.SortOrder).ToList();
+
+                OrderByQueryResultComparer comparer = new OrderByQueryResultComparer(sortOrders);
+                BufferedOrderByResults bufferedResults = await OrderByCrossPartitionEnumerator.CreateAsync(
+                    enumerator,
+                    comparer,
+                    FlatHeapSizeLimit,
+                    trace,
+                    cancellationToken);
+
+                return bufferedResults;
+            }
+
+            public static IQueryPipelineStage Create(
+                IDocumentContainer documentContainer,
+                ContainerQueryProperties containerQueryProperties,
+                SqlQuerySpec sqlQuerySpec,
+                IReadOnlyList<FeedRangeEpk> targetRanges,
+                Cosmos.PartitionKey? partitionKey,
+                IReadOnlyList<OrderByColumn> orderByColumns,
+                QueryExecutionOptions queryPaginationOptions,
+                bool emitRawOrderByPayload,
+                int maxConcurrency)
+            {
+                int pageSize = queryPaginationOptions.PageSizeLimit.GetValueOrDefault(MaximumPageSize) > 0 ?
+                    Math.Min(MaximumPageSize, queryPaginationOptions.PageSizeLimit.Value) :
+                    MaximumPageSize;
+
+                InitializationParameters parameters = new InitializationParameters(
+                    documentContainer,
+                    containerQueryProperties,
+                    sqlQuerySpec,
+                    targetRanges,
+                    partitionKey,
+                    orderByColumns,
+                    queryPaginationOptions,
+                    emitRawOrderByPayload,
+                    maxConcurrency);
+
+                return new NonStreamingOrderByPipelineStage(
+                    parameters,
+                    pageSize);
+            }
+        }
+
+        private sealed class OrderByCrossPartitionRangePageEnumerator : ITracingAsyncEnumerator<TryCatch<OrderByQueryPage>>
+        {
+            private readonly IDocumentContainer documentContainer;
+
+            private readonly ContainerQueryProperties containerQueryProperties;
+
+            private readonly Queue<(OrderByQueryPartitionRangePageAsyncEnumerator enumerator, OrderByContinuationToken token)> enumeratorsAndTokens;
+
+            public TryCatch<OrderByQueryPage> Current { get; private set; }
+
+            private OrderByCrossPartitionRangePageEnumerator(
+                IDocumentContainer documentContainer,
+                Queue<(OrderByQueryPartitionRangePageAsyncEnumerator enumerator, OrderByContinuationToken token)> enumeratorsAndTokens,
+                ContainerQueryProperties containerQueryProperties)
+            {
+                this.documentContainer = documentContainer ?? throw new ArgumentNullException(nameof(documentContainer));
+                this.enumeratorsAndTokens = enumeratorsAndTokens ?? throw new ArgumentNullException(nameof(enumeratorsAndTokens));
+                this.containerQueryProperties = containerQueryProperties;
+            }
+
+            public static async Task<ITracingAsyncEnumerator<TryCatch<OrderByQueryPage>>> CreateAsync(
+                IDocumentContainer documentContainer,
+                ContainerQueryProperties containerQueryProperties,
+                SqlQuerySpec sqlQuerySpec,
+                IReadOnlyList<FeedRangeEpk> targetRanges,
+                Cosmos.PartitionKey? partitionKey,
+                QueryExecutionOptions queryPaginationOptions,
+                int maxConcurrency,
+                ITrace trace,
+                CancellationToken cancellationToken)
+            {
+                Queue<(OrderByQueryPartitionRangePageAsyncEnumerator enumerator, OrderByContinuationToken token)> enumeratorsAndTokens =
+                    new Queue<(OrderByQueryPartitionRangePageAsyncEnumerator enumerator, OrderByContinuationToken token)>(targetRanges.Count);
+                foreach (FeedRangeEpk range in targetRanges)
+                {
+                    OrderByQueryPartitionRangePageAsyncEnumerator enumerator = OrderByQueryPartitionRangePageAsyncEnumerator.Create(
+                        documentContainer,
+                        containerQueryProperties,
+                        sqlQuerySpec,
+                        new FeedRangeState<QueryState>(range, state: null),
+                        partitionKey,
+                        queryPaginationOptions,
+                        filter: null,
+                        PrefetchPolicy.PrefetchAll);
+
+                    enumeratorsAndTokens.Enqueue(new (enumerator, null));
+                }
+
+                await ParallelPrefetch.PrefetchInParallelAsync(
+                    enumeratorsAndTokens.Select(x => x.enumerator),
+                    maxConcurrency,
+                    trace,
+                    cancellationToken);
+
+                return new OrderByCrossPartitionRangePageEnumerator(documentContainer, enumeratorsAndTokens, containerQueryProperties);
+            }
+
+            public async ValueTask DisposeAsync()
+            {
+                foreach ((OrderByQueryPartitionRangePageAsyncEnumerator enumerator, OrderByContinuationToken _) in this.enumeratorsAndTokens)
+                {
+                    try
+                    {
+                        await enumerator.DisposeAsync();
+                    }
+                    catch
+                    {
+                    }
+                }
+            }
+
+            public async ValueTask<bool> MoveNextAsync(ITrace trace, CancellationToken cancellationToken)
+            {
+                while (this.enumeratorsAndTokens.Count > 0)
+                {
+                    cancellationToken.ThrowIfCancellationRequested();
+                    (OrderByQueryPartitionRangePageAsyncEnumerator enumerator, OrderByContinuationToken token) = this.enumeratorsAndTokens.Dequeue();
+                    if (await enumerator.MoveNextAsync(trace, cancellationToken))
+                    {
+                        if (enumerator.Current.Succeeded)
+                        {
+                            OrderByContinuationToken continuationToken;
+                            if (enumerator.Current.Result.Page.Documents.Count > 0)
+                            {
+                                // Use the token for the next page, since we fully drained the page.
+                                continuationToken = enumerator.FeedRangeState.State?.Value != null ?
+                                    CreateOrderByContinuationToken(
+                                        new ParallelContinuationToken(
+                                                token: ((CosmosString)enumerator.FeedRangeState.State.Value).Value,
+                                                range: ((FeedRangeEpk)enumerator.FeedRangeState.FeedRange).Range),
+                                        new OrderByQueryResult(enumerator.Current.Result.Page.Documents[enumerator.Current.Result.Page.Documents.Count - 1]),
+                                        skipCount: 0,
+                                        filter: enumerator.Filter) :
+                                    null;
+                            }
+                            else
+                            {
+                                // Empty page, so we cannot create a new resume value: just use the old one.
+                                continuationToken = token;
+                            }
+
+                            this.Current = enumerator.Current;
+                            this.enumeratorsAndTokens.Enqueue((enumerator, continuationToken));
+                            return true;
+                        }
+                        else
+                        {
+                            if (IsSplitException(enumerator.Current.Exception))
+                            {
+                                await MoveNextAsync_InitializeAsync_HandleSplitAsync(
+                                    this.documentContainer,
+                                    this.containerQueryProperties,
+                                    this.enumeratorsAndTokens,
+                                    enumerator,
+                                    token,
+                                    trace,
+                                    cancellationToken);
+                            }
+                            else
+                            {
+                                throw enumerator.Current.Exception;
+                            }
+                        }
+                    }
+                }
+
+                return false;
+            }
+        }
+    }
+}