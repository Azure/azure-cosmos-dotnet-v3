﻿// ------------------------------------------------------------
// Copyright (c) Microsoft Corporation.  All rights reserved.
// ------------------------------------------------------------

namespace Microsoft.Azure.Cosmos.Query.Core.Pipeline.CrossPartition.OrderBy
{
    using System;
    using System.Collections.Generic;
    using System.Linq;
    using System.Net;
    using System.Runtime.CompilerServices;
    using System.Text;
    using System.Threading;
    using System.Threading.Tasks;
    using Microsoft.Azure.Cosmos.CosmosElements;
    using Microsoft.Azure.Cosmos.Pagination;
    using Microsoft.Azure.Cosmos.Query.Core.Collections;
    using Microsoft.Azure.Cosmos.Query.Core.Exceptions;
    using Microsoft.Azure.Cosmos.Query.Core.Monads;
    using Microsoft.Azure.Cosmos.Query.Core.Pipeline.CrossPartition.Parallel;
    using Microsoft.Azure.Documents;
    using ResourceId = Documents.ResourceId;

    /// <summary>
    /// CosmosOrderByItemQueryExecutionContext is a concrete implementation for CrossPartitionQueryExecutionContext.
    /// This class is responsible for draining cross partition queries that have order by conditions.
    /// The way order by queries work is that they are doing a k-way merge of sorted lists from each partition with an added condition.
    /// The added condition is that if 2 or more top documents from different partitions are equivalent then we drain from the left most partition first.
    /// This way we can generate a single continuation token for all n partitions.
    /// This class is able to stop and resume execution by generating continuation tokens and reconstructing an execution context from said token.
    /// </summary>
    internal sealed class OrderByCrossPartitionQueryPipelineStage : IQueryPipelineStage
    {
        /// <summary>
        /// Order by queries are rewritten to allow us to inject a filter.
        /// This placeholder is so that we can just string replace it with the filter we want without having to understand the structure of the query.
        /// </summary>
        private const string FormatPlaceHolder = "{documentdb-formattableorderbyquery-filter}";

        /// <summary>
        /// If query does not need a filter then we replace the FormatPlaceHolder with "true", since
        /// "SELECT * FROM c WHERE blah and true" is the same as "SELECT * FROM c where blah"
        /// </summary>
        private const string TrueFilter = "true";

        private static readonly QueryState InitializingQueryState = new QueryState(CosmosString.Create("ORDER BY NOT INITIALIZED YET!"));
        private static readonly IReadOnlyList<CosmosElement> EmptyPage = new List<CosmosElement>();

        private readonly IDocumentContainer documentContainer;
        private readonly IReadOnlyList<SortOrder> sortOrders;
        private readonly PriorityQueue<OrderByQueryPartitionRangePageAsyncEnumerator> enumerators;
        private readonly Queue<(OrderByQueryPartitionRangePageAsyncEnumerator enumerator, OrderByContinuationToken token)> uninitializedEnumeratorsAndTokens;
        private readonly int pageSize;
        private readonly int maxConcurrency;

        private CancellationToken cancellationToken;
        private QueryState state;
        private bool returnedFinalPage;

        private static class Expressions
        {
            public const string LessThan = "<";
            public const string LessThanOrEqualTo = "<=";
            public const string EqualTo = "=";
            public const string GreaterThan = ">";
            public const string GreaterThanOrEqualTo = ">=";
        }

        private OrderByCrossPartitionQueryPipelineStage(
            IDocumentContainer documentContainer,
            IReadOnlyList<SortOrder> sortOrders,
            int pageSize,
            int maxConcurrency,
            IEnumerable<(OrderByQueryPartitionRangePageAsyncEnumerator, OrderByContinuationToken)> uninitializedEnumeratorsAndTokens,
            QueryState state,
            CancellationToken cancellationToken)
        {
            this.documentContainer = documentContainer ?? throw new ArgumentNullException(nameof(documentContainer));
            this.sortOrders = sortOrders ?? throw new ArgumentNullException(nameof(sortOrders));
            this.enumerators = new PriorityQueue<OrderByQueryPartitionRangePageAsyncEnumerator>(new OrderByEnumeratorComparer(this.sortOrders));
            this.pageSize = pageSize < 0 ? throw new ArgumentOutOfRangeException($"{nameof(pageSize)} must be a non negative number.") : pageSize;
            this.maxConcurrency = maxConcurrency < 0 ? throw new ArgumentOutOfRangeException($"{nameof(maxConcurrency)} must be a non negative number.") : maxConcurrency;
            this.uninitializedEnumeratorsAndTokens = new Queue<(OrderByQueryPartitionRangePageAsyncEnumerator, OrderByContinuationToken)>(uninitializedEnumeratorsAndTokens ?? throw new ArgumentNullException(nameof(uninitializedEnumeratorsAndTokens)));
            this.state = state ?? InitializingQueryState;
            this.cancellationToken = cancellationToken;
        }

        public TryCatch<QueryPage> Current { get; private set; }

        public ValueTask DisposeAsync() => default;

        private async ValueTask<bool> MoveNextAsync_Initialize_FromBeginningAsync(
            OrderByQueryPartitionRangePageAsyncEnumerator uninitializedEnumerator)
        {
            this.cancellationToken.ThrowIfCancellationRequested();

            if (uninitializedEnumerator == null)
            {
                throw new ArgumentNullException(nameof(uninitializedEnumerator));
            }

            // We need to prime the page
            if (!await uninitializedEnumerator.MoveNextAsync())
            {
                // No more documents, so just return an empty page
                this.Current = TryCatch<QueryPage>.FromResult(
                    new QueryPage(
                        documents: EmptyPage,
                        requestCharge: 0,
                        activityId: string.Empty,
                        responseLengthInBytes: 0,
                        cosmosQueryExecutionInfo: default,
                        disallowContinuationTokenMessage: default,
                        state: this.state));
                return true;
            }

            if (uninitializedEnumerator.Current.Failed)
            {
                if (IsSplitException(uninitializedEnumerator.Current.Exception))
                {
                    return await this.MoveNextAsync_InitializeAsync_HandleSplitAsync(uninitializedEnumerator, token: null);
                }

                this.uninitializedEnumeratorsAndTokens.Enqueue((uninitializedEnumerator, token: null));
                this.Current = TryCatch<QueryPage>.FromException(uninitializedEnumerator.Current.Exception);
            }
            else
            {
                if (!uninitializedEnumerator.Current.Result.Enumerator.MoveNext())
                {
                    // Page was empty
                    if (uninitializedEnumerator.State != null)
                    {
                        this.uninitializedEnumeratorsAndTokens.Enqueue((uninitializedEnumerator, token: null));
                    }

                    if ((this.uninitializedEnumeratorsAndTokens.Count == 0) && (this.enumerators.Count == 0))
                    {
                        // Query did not match any results. We need to emit a fake empty page with null continuation
                        this.Current = TryCatch<QueryPage>.FromResult(
                            new QueryPage(
                                documents: EmptyPage,
                                requestCharge: 0,
                                activityId: Guid.NewGuid().ToString(),
                                responseLengthInBytes: 0,
                                cosmosQueryExecutionInfo: default,
                                disallowContinuationTokenMessage: default,
                                state: null));
                        this.returnedFinalPage = true;
                        return true;
                    }
                }
                else
                {
                    this.enumerators.Enqueue(uninitializedEnumerator);
                }

                QueryPage page = uninitializedEnumerator.Current.Result.Page;
                // Just return an empty page with the stats
                this.Current = TryCatch<QueryPage>.FromResult(
                    new QueryPage(
                        documents: EmptyPage,
                        requestCharge: page.RequestCharge,
                        activityId: page.ActivityId,
                        responseLengthInBytes: page.ResponseLengthInBytes,
                        cosmosQueryExecutionInfo: page.CosmosQueryExecutionInfo,
                        disallowContinuationTokenMessage: page.DisallowContinuationTokenMessage,
                        state: this.state));
            }

            return true;
        }

        private async ValueTask<bool> MoveNextAsync_Initialize_FilterAsync(
            OrderByQueryPartitionRangePageAsyncEnumerator uninitializedEnumerator,
            OrderByContinuationToken token)
        {
            this.cancellationToken.ThrowIfCancellationRequested();

            if (uninitializedEnumerator == null)
            {
                throw new ArgumentNullException(nameof(uninitializedEnumerator));
            }

            if (token == null)
            {
                throw new ArgumentNullException(nameof(token));
            }

            TryCatch<(bool, int, TryCatch<OrderByQueryPage>)> filterMonad = await FilterNextAsync(
                uninitializedEnumerator,
                this.sortOrders,
                token,
                cancellationToken: default);

            if (filterMonad.Failed)
            {
                if (IsSplitException(filterMonad.Exception))
                {
                    return await this.MoveNextAsync_InitializeAsync_HandleSplitAsync(uninitializedEnumerator, token);
                }

                this.Current = TryCatch<QueryPage>.FromException(filterMonad.Exception);
                return true;
            }

            (bool doneFiltering, int itemsLeftToSkip, TryCatch<OrderByQueryPage> monadicQueryByPage) = filterMonad.Result;
            if (doneFiltering)
            {
                if (uninitializedEnumerator.Current.Result.Enumerator.Current != null)
                {
                    this.enumerators.Enqueue(uninitializedEnumerator);
                }
                else if ((this.uninitializedEnumeratorsAndTokens.Count == 0) && (this.enumerators.Count == 0))
                {
                    // Query did not match any results.
                    // We need to emit a fake empty page with null continuation
                    this.Current = TryCatch<QueryPage>.FromResult(
                        new QueryPage(
                            documents: EmptyPage,
                            requestCharge: 0,
                            activityId: Guid.NewGuid().ToString(),
                            responseLengthInBytes: 0,
                            cosmosQueryExecutionInfo: default,
                            disallowContinuationTokenMessage: default,
                            state: null));
                    this.returnedFinalPage = true;
                    return true;
                }
            }
            else
            {
                if (monadicQueryByPage.Failed)
                {
                    if (IsSplitException(filterMonad.Exception))
                    {
                        return await this.MoveNextAsync_InitializeAsync_HandleSplitAsync(uninitializedEnumerator, token);
                    }
                }

                if (uninitializedEnumerator.State != default)
                {
                    // We need to update the token 
                    OrderByContinuationToken modifiedToken = new OrderByContinuationToken(
                        new ParallelContinuationToken(
                            ((CosmosString)uninitializedEnumerator.State.Value).Value,
                            ((FeedRangeEpk)uninitializedEnumerator.Range).Range),
                        token.OrderByItems,
                        token.Rid,
                        itemsLeftToSkip,
                        token.Filter);
                    this.uninitializedEnumeratorsAndTokens.Enqueue((uninitializedEnumerator, modifiedToken));
                    CosmosElement cosmosElementOrderByContinuationToken = OrderByContinuationToken.ToCosmosElement(modifiedToken);
                    CosmosArray continuationTokenList = CosmosArray.Create(new List<CosmosElement>() { cosmosElementOrderByContinuationToken });
                    this.state = new QueryState(continuationTokenList);
                }
            }

            QueryPage page = uninitializedEnumerator.Current.Result.Page;
            // Just return an empty page with the stats
            this.Current = TryCatch<QueryPage>.FromResult(
                new QueryPage(
                    documents: EmptyPage,
                    requestCharge: page.RequestCharge,
                    activityId: page.ActivityId,
                    responseLengthInBytes: page.ResponseLengthInBytes,
                    cosmosQueryExecutionInfo: page.CosmosQueryExecutionInfo,
                    disallowContinuationTokenMessage: page.DisallowContinuationTokenMessage,
                    state: InitializingQueryState));

            return true;
        }

        private async ValueTask<bool> MoveNextAsync_InitializeAsync_HandleSplitAsync(
            OrderByQueryPartitionRangePageAsyncEnumerator uninitializedEnumerator,
            OrderByContinuationToken token)
        {
            this.cancellationToken.ThrowIfCancellationRequested();

            IEnumerable<FeedRangeInternal> childRanges = await this.documentContainer.GetChildRangeAsync(
                uninitializedEnumerator.Range,
                cancellationToken: this.cancellationToken);
            foreach (FeedRangeInternal childRange in childRanges)
            {
                this.cancellationToken.ThrowIfCancellationRequested();

                OrderByQueryPartitionRangePageAsyncEnumerator childPaginator = new OrderByQueryPartitionRangePageAsyncEnumerator(
                    this.documentContainer,
                    uninitializedEnumerator.SqlQuerySpec,
                    childRange,
                    partitionKey: null,
                    uninitializedEnumerator.PageSize,
                    uninitializedEnumerator.Filter,
                    this.cancellationToken,
                    state: uninitializedEnumerator.StartOfPageState);
                this.uninitializedEnumeratorsAndTokens.Enqueue((childPaginator, token));
            }

            // Recursively retry
            return await this.MoveNextAsync();
        }

        private async ValueTask<bool> MoveNextAsync_InitializeAsync()
        {
            this.cancellationToken.ThrowIfCancellationRequested();

            await ParallelPrefetch.PrefetchInParallelAsync(
                this.uninitializedEnumeratorsAndTokens.Select(value => value.enumerator),
                this.maxConcurrency,
                this.cancellationToken);
            (OrderByQueryPartitionRangePageAsyncEnumerator uninitializedEnumerator, OrderByContinuationToken token) = this.uninitializedEnumeratorsAndTokens.Dequeue();
            bool movedNext = token is null
                ? await this.MoveNextAsync_Initialize_FromBeginningAsync(uninitializedEnumerator)
                : await this.MoveNextAsync_Initialize_FilterAsync(uninitializedEnumerator, token);
            return movedNext;
        }

        private ValueTask<bool> MoveNextAsync_DrainPageAsync()
        {
            this.cancellationToken.ThrowIfCancellationRequested();

            OrderByQueryPartitionRangePageAsyncEnumerator currentEnumerator = default;
            OrderByQueryResult orderByQueryResult = default;

            // Try to form a page with as many items in the sorted order without having to do async work.
            List<OrderByQueryResult> results = new List<OrderByQueryResult>();
            while (results.Count < this.pageSize)
            {
                currentEnumerator = this.enumerators.Dequeue();
                orderByQueryResult = new OrderByQueryResult(currentEnumerator.Current.Result.Enumerator.Current);
                results.Add(orderByQueryResult);

                if (!currentEnumerator.Current.Result.Enumerator.MoveNext())
                {
                    // The order by page ran out of results
                    if (currentEnumerator.State != null)
                    {
                        // If the continuation isn't null
                        // then mark the enumerator as unitialized and it will get requeueed on the next iteration with a fresh page.
                        this.uninitializedEnumeratorsAndTokens.Enqueue((currentEnumerator, (OrderByContinuationToken)null));

                        // Use the token for the next page, since we fully drained the enumerator.
                        OrderByContinuationToken orderByContinuationToken = new OrderByContinuationToken(
                            new ParallelContinuationToken(
                                token: ((CosmosString)currentEnumerator.State.Value).Value,
                                range: ((FeedRangeEpk)currentEnumerator.Range).Range),
                            orderByQueryResult.OrderByItems,
                            orderByQueryResult.Rid,
                            skipCount: 0,
                            filter: currentEnumerator.Filter);

                        CosmosElement cosmosElementOrderByContinuationToken = OrderByContinuationToken.ToCosmosElement(orderByContinuationToken);
                        CosmosArray continuationTokenList = CosmosArray.Create(new List<CosmosElement>() { cosmosElementOrderByContinuationToken });

                        this.state = new QueryState(continuationTokenList);

                        // Return a page of results
                        // No stats to report, since we already reported it when we moved to this page.
                        this.Current = TryCatch<QueryPage>.FromResult(
                            new QueryPage(
                                documents: results.Select(result => result.Payload).ToList(),
                                requestCharge: 0,
                                activityId: default,
                                responseLengthInBytes: 0,
                                cosmosQueryExecutionInfo: default,
                                disallowContinuationTokenMessage: default,
                                state: this.state));
                        return new ValueTask<bool>(true);
                    }

                    // Todo: we can optimize this by having a special "Done" continuation token 
                    // so we don't grab a full page and filter it through
                    // but this would break older clients, so wait for a compute only fork.

                    break;
                }

                this.enumerators.Enqueue(currentEnumerator);
            }

            // It is possible that we emit multiple documents with the same rid due to JOIN queries.
            // This means it is not enough to serialize the rid that we left on to resume the query.
            // We need to also serialize the number of documents with that rid, so we can skip it when resuming
            int skipCount = results.Where(result => string.Equals(result.Rid, orderByQueryResult.Rid)).Count();

            // Create the continuation token.
            CosmosElement state;
            if ((this.enumerators.Count == 0) && (this.uninitializedEnumeratorsAndTokens.Count == 0))
            {
                state = null;
            }
            else
            {
                OrderByContinuationToken orderByContinuationToken = new OrderByContinuationToken(
                    new ParallelContinuationToken(
                        token: currentEnumerator.StartOfPageState != null ? ((CosmosString)currentEnumerator.StartOfPageState.Value).Value : null,
                        range: ((FeedRangeEpk)currentEnumerator.Range).Range),
                    orderByQueryResult.OrderByItems,
                    orderByQueryResult.Rid,
                    skipCount: skipCount,
                    filter: currentEnumerator.Filter);

                CosmosElement cosmosElementOrderByContinuationToken = OrderByContinuationToken.ToCosmosElement(orderByContinuationToken);
                CosmosArray continuationTokenList = CosmosArray.Create(new List<CosmosElement>() { cosmosElementOrderByContinuationToken });

                state = continuationTokenList;
            }

            this.state = state != null ? new QueryState(state) : null;

            // Return a page of results
            // No stats to report, since we already reported it when we moved to this page.
            this.Current = TryCatch<QueryPage>.FromResult(
                new QueryPage(
                    documents: results.Select(result => result.Payload).ToList(),
                    requestCharge: 0,
                    activityId: default,
                    responseLengthInBytes: 0,
                    cosmosQueryExecutionInfo: default,
                    disallowContinuationTokenMessage: default,
                    state: this.state));

            if (state == null)
            {
                this.returnedFinalPage = true;
            }

            return new ValueTask<bool>(true);
        }

        //// In order to maintain the continuation token for the user we must drain with a few constraints
        //// 1) We always drain from the partition, which has the highest priority item first
        //// 2) If multiple partitions have the same priority item then we drain from the left most first
        ////   otherwise we would need to keep track of how many of each item we drained from each partition
        ////   (just like parallel queries).
        //// Visually that look the following case where we have three partitions that are numbered and store letters.
        //// For teaching purposes I have made each item a tuple of the following form:
        ////      <item stored in partition, partition number>
        //// So that duplicates across partitions are distinct, but duplicates within partitions are indistinguishable.
        ////      |-------|   |-------|   |-------|
        ////      | <a,1> |   | <a,2> |   | <a,3> |
        ////      | <a,1> |   | <b,2> |   | <c,3> |
        ////      | <a,1> |   | <b,2> |   | <c,3> |
        ////      | <d,1> |   | <c,2> |   | <c,3> |
        ////      | <d,1> |   | <e,2> |   | <f,3> |
        ////      | <e,1> |   | <h,2> |   | <j,3> |
        ////      | <f,1> |   | <i,2> |   | <k,3> |
        ////      |-------|   |-------|   |-------|
        //// Now the correct drain order in this case is:
        ////  <a,1>,<a,1>,<a,1>,<a,2>,<a,3>,<b,2>,<b,2>,<c,2>,<c,3>,<c,3>,<c,3>,
        ////  <d,1>,<d,1>,<e,1>,<e,2>,<f,1>,<f,3>,<h,2>,<i,2>,<j,3>,<k,3>
        //// In more mathematical terms
        ////  1) <x, y> always comes before <z, y> where x < z
        ////  2) <i, j> always come before <i, k> where j < k
        public ValueTask<bool> MoveNextAsync()
        {
            this.cancellationToken.ThrowIfCancellationRequested();

            if (this.uninitializedEnumeratorsAndTokens.Count != 0)
            {
                return this.MoveNextAsync_InitializeAsync();
            }

            if (this.enumerators.Count == 0)
            {
                if (!this.returnedFinalPage)
                {
                    // return a empty page with null continuation token
                    this.Current = TryCatch<QueryPage>.FromResult(
                        new QueryPage(
                            documents: EmptyPage,
                            requestCharge: 0,
                            activityId: Guid.NewGuid().ToString(),
                            responseLengthInBytes: 0,
                            cosmosQueryExecutionInfo: default,
                            disallowContinuationTokenMessage: default,
                            state: null));
                    this.returnedFinalPage = true;
                    return new ValueTask<bool>(true);
                }

                // Finished draining.
                return new ValueTask<bool>(false);
            }

            return this.MoveNextAsync_DrainPageAsync();
        }

        public static TryCatch<IQueryPipelineStage> MonadicCreate(
            IDocumentContainer documentContainer,
            SqlQuerySpec sqlQuerySpec,
            IReadOnlyList<FeedRangeEpk> targetRanges,
<<<<<<< HEAD
=======
            Cosmos.PartitionKey? partitionKey,
>>>>>>> 442355bc
            IReadOnlyList<OrderByColumn> orderByColumns,
            int pageSize,
            int maxConcurrency,
            CosmosElement continuationToken,
            CancellationToken cancellationToken)
        {
            // TODO (brchon): For now we are not honoring non deterministic ORDER BY queries, since there is a bug in the continuation logic.
            // We can turn it back on once the bug is fixed.
            // This shouldn't hurt any query results.

            if (documentContainer == null)
            {
                throw new ArgumentNullException(nameof(documentContainer));
            }

            if (sqlQuerySpec == null)
            {
                throw new ArgumentNullException(nameof(sqlQuerySpec));
            }

            if (targetRanges == null)
            {
                throw new ArgumentNullException(nameof(targetRanges));
            }

            if (targetRanges.Count == 0)
            {
                throw new ArgumentException($"{nameof(targetRanges)} must not be empty.");
            }

            if (orderByColumns == null)
            {
                throw new ArgumentNullException(nameof(orderByColumns));
            }

            if (orderByColumns.Count == 0)
            {
                throw new ArgumentException($"{nameof(orderByColumns)} must not be empty.");
            }

            if (pageSize <= 0)
            {
                throw new ArgumentOutOfRangeException(nameof(pageSize));
            }

            List<(OrderByQueryPartitionRangePageAsyncEnumerator, OrderByContinuationToken)> enumeratorsAndTokens;
            if (continuationToken == null)
            {
                // Start off all the partition key ranges with null continuation
                SqlQuerySpec rewrittenQueryForOrderBy = new SqlQuerySpec(
                    sqlQuerySpec.QueryText.Replace(oldValue: FormatPlaceHolder, newValue: TrueFilter),
                    sqlQuerySpec.Parameters);

                enumeratorsAndTokens = targetRanges
                    .Select(range => (new OrderByQueryPartitionRangePageAsyncEnumerator(
                        documentContainer,
                        rewrittenQueryForOrderBy,
                        range,
                        partitionKey,
                        pageSize,
                        TrueFilter,
                        cancellationToken,
                        state: default), (OrderByContinuationToken)null))
                    .ToList();
            }
            else
            {
                TryCatch<PartitionMapper.PartitionMapping<OrderByContinuationToken>> monadicGetOrderByContinuationTokenMapping = MonadicGetOrderByContinuationTokenMapping(
                    targetRanges,
                    continuationToken,
                    orderByColumns.Count);
                if (monadicGetOrderByContinuationTokenMapping.Failed)
                {
                    return TryCatch<IQueryPipelineStage>.FromException(monadicGetOrderByContinuationTokenMapping.Exception);
                }

                PartitionMapper.PartitionMapping<OrderByContinuationToken> partitionMapping = monadicGetOrderByContinuationTokenMapping.Result;
                IReadOnlyList<CosmosElement> orderByItems = partitionMapping
                    .TargetPartition
                    .Values
                    .First()
                    .OrderByItems
                    .Select(x => x.Item)
                    .ToList();

                if (orderByItems.Count != orderByColumns.Count)
                {
                    return TryCatch<IQueryPipelineStage>.FromException(
                        new MalformedContinuationTokenException(
                            $"Order By Items from continuation token did not match the query text. " +
                            $"Order by item count: {orderByItems.Count()} did not match column count {orderByColumns.Count()}. " +
                            $"Continuation token: {continuationToken}"));
                }

                ReadOnlyMemory<(OrderByColumn, CosmosElement)> columnAndItems = orderByColumns.Zip(orderByItems, (column, item) => (column, item)).ToArray();

                // For ascending order-by, left of target partition has filter expression > value,
                // right of target partition has filter expression >= value, 
                // and target partition takes the previous filter from continuation (or true if no continuation)
                (string leftFilter, string targetFilter, string rightFilter) = OrderByCrossPartitionQueryPipelineStage.GetFormattedFilters(columnAndItems);
                List<(IReadOnlyDictionary<FeedRangeEpk, OrderByContinuationToken>, string)> tokenMappingAndFilters = new List<(IReadOnlyDictionary<FeedRangeEpk, OrderByContinuationToken>, string)>()
                {
                    { (partitionMapping.PartitionsLeftOfTarget, leftFilter) },
                    { (partitionMapping.TargetPartition, targetFilter) },
                    { (partitionMapping.PartitionsRightOfTarget, rightFilter) },
                };

                enumeratorsAndTokens = new List<(OrderByQueryPartitionRangePageAsyncEnumerator, OrderByContinuationToken)>();
                foreach ((IReadOnlyDictionary<FeedRangeEpk, OrderByContinuationToken> tokenMapping, string filter) in tokenMappingAndFilters)
                {
                    SqlQuerySpec rewrittenQueryForOrderBy = new SqlQuerySpec(
                        sqlQuerySpec.QueryText.Replace(oldValue: FormatPlaceHolder, newValue: filter),
                        sqlQuerySpec.Parameters);

                    foreach (KeyValuePair<FeedRangeEpk, OrderByContinuationToken> kvp in tokenMapping)
                    {
                        FeedRangeEpk range = kvp.Key;
                        OrderByContinuationToken token = kvp.Value;
                        OrderByQueryPartitionRangePageAsyncEnumerator remoteEnumerator = new OrderByQueryPartitionRangePageAsyncEnumerator(
                            documentContainer,
                            rewrittenQueryForOrderBy,
                            range,
                            partitionKey,
                            pageSize,
                            filter,
                            cancellationToken,
                            state: token?.ParallelContinuationToken?.Token != null ? new QueryState(CosmosString.Create(token.ParallelContinuationToken.Token)) : null);

                        enumeratorsAndTokens.Add((remoteEnumerator, token));
                    }
                }
            }

            OrderByCrossPartitionQueryPipelineStage stage = new OrderByCrossPartitionQueryPipelineStage(
                documentContainer,
                orderByColumns.Select(column => column.SortOrder).ToList(),
                pageSize,
                maxConcurrency,
                enumeratorsAndTokens,
                continuationToken == null ? null : new QueryState(continuationToken),
                cancellationToken);
            return TryCatch<IQueryPipelineStage>.FromResult(stage);
        }

        private static TryCatch<PartitionMapper.PartitionMapping<OrderByContinuationToken>> MonadicGetOrderByContinuationTokenMapping(
            IReadOnlyList<FeedRangeEpk> partitionKeyRanges,
            CosmosElement continuationToken,
            int numOrderByItems)
        {
            if (partitionKeyRanges == null)
            {
                throw new ArgumentOutOfRangeException(nameof(partitionKeyRanges));
            }

            if (numOrderByItems < 0)
            {
                throw new ArgumentOutOfRangeException(nameof(numOrderByItems));
            }

            if (continuationToken == null)
            {
                throw new ArgumentNullException(nameof(continuationToken));
            }

            TryCatch<List<OrderByContinuationToken>> monadicExtractContinuationTokens = MonadicExtractOrderByTokens(continuationToken, numOrderByItems);
            if (monadicExtractContinuationTokens.Failed)
            {
                return TryCatch<PartitionMapper.PartitionMapping<OrderByContinuationToken>>.FromException(monadicExtractContinuationTokens.Exception);
            }

            return PartitionMapper.MonadicGetPartitionMapping(
                partitionKeyRanges,
                monadicExtractContinuationTokens.Result);
        }

        private static TryCatch<List<OrderByContinuationToken>> MonadicExtractOrderByTokens(
            CosmosElement continuationToken,
            int numOrderByColumns)
        {
            if (continuationToken == null)
            {
                return TryCatch<List<OrderByContinuationToken>>.FromResult(default);
            }

            if (!(continuationToken is CosmosArray cosmosArray))
            {
                return TryCatch<List<OrderByContinuationToken>>.FromException(
                    new MalformedContinuationTokenException(
                        $"Order by continuation token must be an array: {continuationToken}."));
            }

            if (cosmosArray.Count == 0)
            {
                return TryCatch<List<OrderByContinuationToken>>.FromException(
                    new MalformedContinuationTokenException(
                        $"Order by continuation token cannot be empty: {continuationToken}."));
            }

            List<OrderByContinuationToken> orderByContinuationTokens = new List<OrderByContinuationToken>();
            foreach (CosmosElement arrayItem in cosmosArray)
            {
                TryCatch<OrderByContinuationToken> tryCreateOrderByContinuationToken = OrderByContinuationToken.TryCreateFromCosmosElement(arrayItem);
                if (!tryCreateOrderByContinuationToken.Succeeded)
                {
                    return TryCatch<List<OrderByContinuationToken>>.FromException(tryCreateOrderByContinuationToken.Exception);
                }

                orderByContinuationTokens.Add(tryCreateOrderByContinuationToken.Result);
            }

            foreach (OrderByContinuationToken suppliedOrderByContinuationToken in orderByContinuationTokens)
            {
                if (suppliedOrderByContinuationToken.OrderByItems.Count != numOrderByColumns)
                {
                    return TryCatch<List<OrderByContinuationToken>>.FromException(
                        new MalformedContinuationTokenException(
                            $"Invalid order-by items in continuation token {continuationToken} for OrderBy~Context."));
                }
            }

            return TryCatch<List<OrderByContinuationToken>>.FromResult(orderByContinuationTokens);
        }

        private static void AppendToBuilders((StringBuilder leftFilter, StringBuilder targetFilter, StringBuilder rightFilter) builders, object str)
        {
            OrderByCrossPartitionQueryPipelineStage.AppendToBuilders(builders, str, str, str);
        }

        private static void AppendToBuilders((StringBuilder leftFilter, StringBuilder targetFilter, StringBuilder rightFilter) builders, object left, object target, object right)
        {
            builders.leftFilter.Append(left);
            builders.targetFilter.Append(target);
            builders.rightFilter.Append(right);
        }

        private static (string leftFilter, string targetFilter, string rightFilter) GetFormattedFilters(
            ReadOnlyMemory<(OrderByColumn orderByColumn, CosmosElement orderByItem)> columnAndItems)
        {
            // When we run cross partition queries, 
            // we only serialize the continuation token for the partition that we left off on.
            // The only problem is that when we resume the order by query, 
            // we don't have continuation tokens for all other partition.
            // The saving grace is that the data has a composite sort order(query sort order, partition key range id)
            // so we can generate range filters which in turn the backend will turn into rid based continuation tokens,
            // which is enough to get the streams of data flowing from all partitions.
            // The details of how this is done is described below:
            int numOrderByItems = columnAndItems.Length;
            bool isSingleOrderBy = numOrderByItems == 1;
            StringBuilder left = new StringBuilder();
            StringBuilder target = new StringBuilder();
            StringBuilder right = new StringBuilder();

            (StringBuilder, StringBuilder, StringBuilder) builders = (left, target, right);

            if (isSingleOrderBy)
            {
                //For a single order by query we resume the continuations in this manner
                //    Suppose the query is SELECT* FROM c ORDER BY c.string ASC
                //        And we left off on partition N with the value "B"
                //        Then
                //            All the partitions to the left will have finished reading "B"
                //            Partition N is still reading "B"
                //            All the partitions to the right have let to read a "B
                //        Therefore the filters should be
                //            > "B" , >= "B", and >= "B" respectively
                //    Repeat the same logic for DESC and you will get
                //            < "B", <= "B", and <= "B" respectively
                //    The general rule becomes
                //        For ASC
                //            > for partitions to the left
                //            >= for the partition we left off on
                //            >= for the partitions to the right
                //        For DESC
                //            < for partitions to the left
                //            <= for the partition we left off on
                //            <= for the partitions to the right
                (OrderByColumn orderByColumn, CosmosElement orderByItem) = columnAndItems.Span[0];
                (string expression, SortOrder sortOrder) = (orderByColumn.Expression, orderByColumn.SortOrder);

                StringBuilder sb = new StringBuilder();
                CosmosElementToQueryLiteral cosmosElementToQueryLiteral = new CosmosElementToQueryLiteral(sb);
                orderByItem.Accept(cosmosElementToQueryLiteral);

                string orderByItemToString = sb.ToString();

                left.Append($"{expression} {(sortOrder == SortOrder.Descending ? Expressions.LessThan : Expressions.GreaterThan)} {orderByItemToString}");
                target.Append($"{expression} {(sortOrder == SortOrder.Descending ? Expressions.LessThanOrEqualTo : Expressions.GreaterThanOrEqualTo)} {orderByItemToString}");
                right.Append($"{expression} {(sortOrder == SortOrder.Descending ? Expressions.LessThanOrEqualTo : Expressions.GreaterThanOrEqualTo)} {orderByItemToString}");
            }
            else
            {
                //For a multi order by query
                //    Suppose the query is SELECT* FROM c ORDER BY c.string ASC, c.number ASC
                //        And we left off on partition N with the value("A", 1)
                //        Then
                //            All the partitions to the left will have finished reading("A", 1)
                //            Partition N is still reading("A", 1)
                //            All the partitions to the right have let to read a "(A", 1)
                //        The filters are harder to derive since their are multiple columns
                //        But the problem reduces to "How do you know one document comes after another in a multi order by query"
                //        The answer is to just look at it one column at a time.
                //        For this particular scenario:
                //        If a first column is greater ex. ("B", blah), then the document comes later in the sort order
                //            Therefore we want all documents where the first column is greater than "A" which means > "A"
                //        Or if the first column is a tie, then you look at the second column ex. ("A", blah).
                //            Therefore we also want all documents where the first column was a tie but the second column is greater which means = "A" AND > 1
                //        Therefore the filters should be
                //            (> "A") OR (= "A" AND > 1), (> "A") OR (= "A" AND >= 1), (> "A") OR (= "A" AND >= 1)
                //            Notice that if we repeated the same logic we for single order by we would have gotten
                //            > "A" AND > 1, >= "A" AND >= 1, >= "A" AND >= 1
                //            which is wrong since we missed some documents
                //    Repeat the same logic for ASC, DESC
                //            (> "A") OR (= "A" AND < 1), (> "A") OR (= "A" AND <= 1), (> "A") OR (= "A" AND <= 1)
                //        Again for DESC, ASC
                //            (< "A") OR (= "A" AND > 1), (< "A") OR (= "A" AND >= 1), (< "A") OR (= "A" AND >= 1)
                //        And again for DESC DESC
                //            (< "A") OR (= "A" AND < 1), (< "A") OR (= "A" AND <= 1), (< "A") OR (= "A" AND <= 1)
                //    The general we look at all prefixes of the order by columns to look for tie breakers.
                //        Except for the full prefix whose last column follows the rules for single item order by
                //        And then you just OR all the possibilities together
                for (int prefixLength = 1; prefixLength <= numOrderByItems; prefixLength++)
                {
                    ReadOnlySpan<(OrderByColumn orderByColumn, CosmosElement orderByItem)> columnAndItemPrefix = columnAndItems.Span.Slice(start: 0, length: prefixLength);

                    bool lastPrefix = prefixLength == numOrderByItems;

                    OrderByCrossPartitionQueryPipelineStage.AppendToBuilders(builders, "(");

                    for (int index = 0; index < prefixLength; index++)
                    {
                        string expression = columnAndItemPrefix[index].orderByColumn.Expression;
                        SortOrder sortOrder = columnAndItemPrefix[index].orderByColumn.SortOrder;
                        CosmosElement orderByItem = columnAndItemPrefix[index].orderByItem;
                        bool lastItem = index == prefixLength - 1;

                        // Append Expression
                        OrderByCrossPartitionQueryPipelineStage.AppendToBuilders(builders, expression);
                        OrderByCrossPartitionQueryPipelineStage.AppendToBuilders(builders, " ");

                        // Append binary operator
                        if (lastItem)
                        {
                            string inequality = sortOrder == SortOrder.Descending ? Expressions.LessThan : Expressions.GreaterThan;
                            OrderByCrossPartitionQueryPipelineStage.AppendToBuilders(builders, inequality);
                            if (lastPrefix)
                            {
                                OrderByCrossPartitionQueryPipelineStage.AppendToBuilders(builders, string.Empty, Expressions.EqualTo, Expressions.EqualTo);
                            }
                        }
                        else
                        {
                            OrderByCrossPartitionQueryPipelineStage.AppendToBuilders(builders, Expressions.EqualTo);
                        }

                        // Append SortOrder
                        StringBuilder sb = new StringBuilder();
                        CosmosElementToQueryLiteral cosmosElementToQueryLiteral = new CosmosElementToQueryLiteral(sb);
                        orderByItem.Accept(cosmosElementToQueryLiteral);
                        string orderByItemToString = sb.ToString();
                        OrderByCrossPartitionQueryPipelineStage.AppendToBuilders(builders, " ");
                        OrderByCrossPartitionQueryPipelineStage.AppendToBuilders(builders, orderByItemToString);
                        OrderByCrossPartitionQueryPipelineStage.AppendToBuilders(builders, " ");

                        if (!lastItem)
                        {
                            OrderByCrossPartitionQueryPipelineStage.AppendToBuilders(builders, "AND ");
                        }
                    }

                    OrderByCrossPartitionQueryPipelineStage.AppendToBuilders(builders, ")");
                    if (!lastPrefix)
                    {
                        OrderByCrossPartitionQueryPipelineStage.AppendToBuilders(builders, " OR ");
                    }
                }
            }

            // For the target filter we can make an optimization to just return "true",
            // since we already have the backend continuation token to resume with.
            return (left.ToString(), TrueFilter, right.ToString());
        }

        /// <summary>
        /// When resuming an order by query we need to filter the document producers.
        /// </summary>
        /// <param name="enumerator">The producer to filter down.</param>
        /// <param name="sortOrders">The sort orders.</param>
        /// <param name="continuationToken">The continuation token.</param>
        /// <param name="cancellationToken">The cancellation token.</param>
        /// <returns>A task to await on.</returns>
        private static async Task<TryCatch<(bool doneFiltering, int itemsLeftToSkip, TryCatch<OrderByQueryPage> monadicQueryByPage)>> FilterNextAsync(
            OrderByQueryPartitionRangePageAsyncEnumerator enumerator,
            IReadOnlyList<SortOrder> sortOrders,
            OrderByContinuationToken continuationToken,
            CancellationToken cancellationToken)
        {
            cancellationToken.ThrowIfCancellationRequested();
            // When we resume a query on a partition there is a possibility that we only read a partial page from the backend
            // meaning that will we repeat some documents if we didn't do anything about it. 
            // The solution is to filter all the documents that come before in the sort order, since we have already emitted them to the client.
            // The key is to seek until we get an order by value that matches the order by value we left off on.
            // Once we do that we need to seek to the correct _rid within the term,
            // since there might be many documents with the same order by value we left off on.
            // Finally we need to skip some duplicate _rids, since JOINs emit multiples documents with the same rid and we read a partial page.
            // You can also think about this as a seek on a composite index where the columns are [sort_order, rid, skip_count]

            int itemsToSkip = continuationToken.SkipCount;
            if (!ResourceId.TryParse(continuationToken.Rid, out ResourceId continuationRid))
            {
                return TryCatch<(bool, int, TryCatch<OrderByQueryPage>)>.FromException(
                    new MalformedContinuationTokenException(
                        $"Invalid Rid in the continuation token {continuationToken.ParallelContinuationToken.Token} for OrderBy~Context."));
            }

            if (!await enumerator.MoveNextAsync())
            {
                return TryCatch<(bool, int, TryCatch<OrderByQueryPage>)>.FromResult((true, 0, enumerator.Current));
            }

            TryCatch<OrderByQueryPage> monadicOrderByQueryPage = enumerator.Current;
            if (monadicOrderByQueryPage.Failed)
            {
                return TryCatch<(bool, int, TryCatch<OrderByQueryPage>)>.FromException(monadicOrderByQueryPage.Exception);
            }

            OrderByQueryPage orderByQueryPage = monadicOrderByQueryPage.Result;
            IEnumerator<CosmosElement> documents = orderByQueryPage.Enumerator;

            while (documents.MoveNext())
            {
                int sortOrderCompare = 0;
                // Filter out documents until we find something that matches the sort order.
                OrderByQueryResult orderByResult = new OrderByQueryResult(documents.Current);
                for (int i = 0; (i < sortOrders.Count) && (sortOrderCompare == 0); ++i)
                {
                    sortOrderCompare = ItemComparer.Instance.Compare(
                        continuationToken.OrderByItems[i].Item,
                        orderByResult.OrderByItems[i].Item);

                    if (sortOrderCompare != 0)
                    {
                        sortOrderCompare = sortOrders[i] == SortOrder.Ascending ? sortOrderCompare : -sortOrderCompare;
                    }
                }

                if (sortOrderCompare < 0)
                {
                    // We might have passed the item due to deletions and filters.
                    return TryCatch<(bool, int, TryCatch<OrderByQueryPage>)>.FromResult((true, 0, enumerator.Current));
                }

                if (sortOrderCompare > 0)
                {
                    // This document does not match the sort order, so skip it.
                    continue;
                }

                // Once the item matches the order by items from the continuation tokens
                // We still need to remove all the documents that have a lower or same rid in the rid sort order.
                // If there is a tie in the sort order the documents should be in _rid order in the same direction as the index (given by the backend)
                ResourceId rid = ResourceId.Parse(orderByResult.Rid);
                int ridOrderCompare = continuationRid.Document.CompareTo(rid.Document);
                if ((orderByQueryPage.Page.CosmosQueryExecutionInfo == null) || orderByQueryPage.Page.CosmosQueryExecutionInfo.ReverseRidEnabled)
                {
                    // If reverse rid is enabled on the backend then fallback to the old way of doing it.
                    if (sortOrders[0] == SortOrder.Descending)
                    {
                        ridOrderCompare = -ridOrderCompare;
                    }
                }
                else
                {
                    // Go by the whatever order the index wants
                    if (orderByQueryPage.Page.CosmosQueryExecutionInfo.ReverseIndexScan)
                    {
                        ridOrderCompare = -ridOrderCompare;
                    }
                }

                if (ridOrderCompare < 0)
                {
                    // We might have passed the rid due to deletions and filters.
                    return TryCatch<(bool, int, TryCatch<OrderByQueryPage>)>.FromResult((true, 0, enumerator.Current));
                }

                if (ridOrderCompare > 0)
                {
                    // This document does not match the rid order, so skip it.
                    continue;
                }

                // At this point we need to skip due to joins
                if (--itemsToSkip < 0)
                {
                    return TryCatch<(bool, int, TryCatch<OrderByQueryPage>)>.FromResult((true, 0, enumerator.Current));
                }
            }

            // If we made it here it means we failed to find the resume order by item which is possible
            // if the user added documents inbetween continuations, so we need to yield and filter the next page of results also.
            return TryCatch<(bool, int, TryCatch<OrderByQueryPage>)>.FromResult((false, itemsToSkip, enumerator.Current));
        }

        private static bool IsSplitException(Exception exception)
        {
            while (exception.InnerException != null)
            {
                exception = exception.InnerException;
            }

            return exception is CosmosException cosmosException
                && (cosmosException.StatusCode == HttpStatusCode.Gone)
                && (cosmosException.SubStatusCode == (int)Documents.SubStatusCodes.PartitionKeyRangeGone);
        }

        public void SetCancellationToken(CancellationToken cancellationToken)
        {
            this.cancellationToken = cancellationToken;
            foreach (OrderByQueryPartitionRangePageAsyncEnumerator enumerator in this.enumerators)
            {
                enumerator.SetCancellationToken(cancellationToken);
            }

            foreach ((OrderByQueryPartitionRangePageAsyncEnumerator, OrderByContinuationToken) enumeratorAndToken in this.uninitializedEnumeratorsAndTokens)
            {
                enumeratorAndToken.Item1.SetCancellationToken(cancellationToken);
            }
        }
    }
}<|MERGE_RESOLUTION|>--- conflicted
+++ resolved
@@ -491,10 +491,7 @@
             IDocumentContainer documentContainer,
             SqlQuerySpec sqlQuerySpec,
             IReadOnlyList<FeedRangeEpk> targetRanges,
-<<<<<<< HEAD
-=======
             Cosmos.PartitionKey? partitionKey,
->>>>>>> 442355bc
             IReadOnlyList<OrderByColumn> orderByColumns,
             int pageSize,
             int maxConcurrency,
