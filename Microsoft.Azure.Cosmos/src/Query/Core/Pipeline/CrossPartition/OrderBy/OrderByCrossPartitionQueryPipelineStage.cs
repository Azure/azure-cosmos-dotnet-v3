--- conflicted
+++ resolved
@@ -284,16 +284,10 @@
         {
             this.cancellationToken.ThrowIfCancellationRequested();
 
-<<<<<<< HEAD
-            await this.documentContainer.RefreshProviderAsync(trace, this.cancellationToken);
-            IEnumerable<FeedRangeInternal> childRanges = await this.documentContainer.GetChildRangeAsync(
+            IReadOnlyList<FeedRangeEpk> childRanges = await this.documentContainer.GetChildRangeAsync(
                 uninitializedEnumerator.Range,
                 trace,
-                cancellationToken: this.cancellationToken);
-=======
-            IReadOnlyList<FeedRangeEpk> childRanges = await this.documentContainer.GetChildRangeAsync(
-                uninitializedEnumerator.Range,
-                cancellationToken: this.cancellationToken); 
+                this.cancellationToken); 
             if (childRanges.Count == 0)
             {
                 throw new InvalidOperationException("Got back no children");
@@ -304,13 +298,13 @@
                 // We optimistically assumed that the cache is not stale.
                 // In the event that it is (where we only get back one child / the partition that we think got split)
                 // Then we need to refresh the cache
-                await this.documentContainer.RefreshProviderAsync(this.cancellationToken);
+                await this.documentContainer.RefreshProviderAsync(trace, this.cancellationToken);
                 childRanges = await this.documentContainer.GetChildRangeAsync(
                     uninitializedEnumerator.Range,
-                    cancellationToken: this.cancellationToken);
-            }
-
->>>>>>> c0f56a1e
+                    trace,
+                    this.cancellationToken);
+            }
+
             if (childRanges.Count() <= 1)
             {
                 throw new InvalidOperationException("Expected more than 1 child");
