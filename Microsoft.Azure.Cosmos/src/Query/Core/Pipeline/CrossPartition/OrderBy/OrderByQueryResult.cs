--- conflicted
+++ resolved
@@ -25,16 +25,12 @@
     /// </para>
     /// </summary>
     internal readonly struct OrderByQueryResult
-    {
-        private readonly CosmosObject cosmosObject;
-
-<<<<<<< HEAD
-        private readonly IReadOnlyList<OrderByItem> orderByItems;
-=======
-        private readonly IReadOnlyList<OrderByItem> orderByItems;
-
+    {
+        private readonly CosmosObject cosmosObject;
+
+        private readonly IReadOnlyList<OrderByItem> orderByItems;
+
         public CosmosObject RawPayload => this.cosmosObject;
->>>>>>> b4a4ac0f
 
         public OrderByQueryResult(CosmosElement cosmosElement)
         {
@@ -48,7 +44,7 @@
                 throw new ArgumentException($"{nameof(cosmosElement)} must not be an object.");
             }
 
-            this.cosmosObject = cosmosObject;
+            this.cosmosObject = cosmosObject;
             this.orderByItems = GetOrderByItems(cosmosObject);
         }
 
@@ -96,10 +92,10 @@
 
                 return cosmosElement;
             }
-        }
-
-        private static IReadOnlyList<OrderByItem> GetOrderByItems(CosmosObject cosmosObject)
-        {
+        }
+
+        private static IReadOnlyList<OrderByItem> GetOrderByItems(CosmosObject cosmosObject)
+        {
             if (!cosmosObject.TryGetValue(FieldNames.OrderByItems, out CosmosElement cosmosElement))
             {
                 throw new InvalidOperationException($"Underlying object does not have an 'orderByItems' field.");
@@ -109,25 +105,25 @@
             {
                 throw new InvalidOperationException($"orderByItems field was not an array.");
             }
-
+
             List<OrderByItem> orderByItems = new List<OrderByItem>(cosmosArray.Count);
             foreach (CosmosElement orderByItem in cosmosArray)
             {
                 orderByItems.Add(new OrderByItem(orderByItem));
             }
 
-            return orderByItems;
-        }
-
-        private static class FieldNames
-        {
-            public const string OrderByItems = "orderByItems";
-
-            public const string Payload = "payload";
-
-            public const string Rid = "_rid";
-
-            public const string CassandraRid = "__sys_rid";
+            return orderByItems;
+        }
+
+        private static class FieldNames
+        {
+            public const string OrderByItems = "orderByItems";
+
+            public const string Payload = "payload";
+
+            public const string Rid = "_rid";
+
+            public const string CassandraRid = "__sys_rid";
         }
     }
 }