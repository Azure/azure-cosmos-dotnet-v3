// ------------------------------------------------------------
// Copyright (c) Microsoft Corporation.  All rights reserved.
// ------------------------------------------------------------

namespace Microsoft.Azure.Cosmos.Query.Core.Pipeline.DCount
{
    using System;
    using System.Collections.Generic;
    using System.Threading;
    using System.Threading.Tasks;
    using Microsoft.Azure.Cosmos.CosmosElements;
    using Microsoft.Azure.Cosmos.CosmosElements.Numbers;
    using Microsoft.Azure.Cosmos.Query.Core.Monads;
    using Microsoft.Azure.Cosmos.Query.Core.Pipeline.Pagination;
    using Microsoft.Azure.Cosmos.Query.Core.QueryPlan;
    using Microsoft.Azure.Cosmos.Tracing;

    /// <summary>
    /// Stage that is able to aggregate COUNT(DISTINCT) from multiple continuations and partitions.
    /// </summary>
    internal class DCountQueryPipelineStage : QueryPipelineStageBase
    {
        /// <summary>
        /// We need to keep track of whether the projection has the 'VALUE' keyword or an alias.
        /// </summary>
        private readonly DCountInfo info;

        /// <summary>
        /// This job of this class is to just keep a count.
        /// </summary>
        private long count;

        protected bool returnedFinalPage;

        /// <summary>
        /// Initializes a new instance of the DCountQueryPipelineStage class.
        /// </summary>
        /// <param name="source">The source component that will supply the local aggregates from multiple continuations and partitions.</param>
        /// <param name="count">The actual dcount that will be reported.</param>
        /// <param name="info">Metadata about the original dcount query that is elided in the rewritten query</param>
        /// <remarks>This constructor is private since there is some async initialization that needs to happen in CreateAsync().</remarks>
        public DCountQueryPipelineStage(
            IQueryPipelineStage source,
            long count,
            DCountInfo info)
            : base(source)
        {
            this.count = count;
            this.info = info;
        }

        public override async ValueTask<bool> MoveNextAsync(ITrace trace, CancellationToken cancellationToken)
        {
            cancellationToken.ThrowIfCancellationRequested();

            if (trace == null)
            {
                throw new ArgumentNullException(nameof(trace));
            }

            if (this.returnedFinalPage)
            {
                return false;
            }

            double requestCharge = 0;
            IReadOnlyDictionary<string, string> additionalHeaders = null;
            while (await this.inputStage.MoveNextAsync(trace, cancellationToken))
            {
                TryCatch<QueryPage> tryGetPageFromSource = this.inputStage.Current;
                if (tryGetPageFromSource.Failed)
                {
                    this.Current = tryGetPageFromSource;
                    return true;
                }

                QueryPage sourcePage = tryGetPageFromSource.Result;

                requestCharge += sourcePage.RequestCharge;
                additionalHeaders = sourcePage.AdditionalHeaders;

                cancellationToken.ThrowIfCancellationRequested();
                this.count += sourcePage.Documents.Count;
            }

            List<CosmosElement> finalResult = new List<CosmosElement>();
            CosmosElement aggregationResult = this.GetFinalResult();
            if (aggregationResult != null)
            {
                finalResult.Add(aggregationResult);
            }

            QueryPage queryPage = new QueryPage(
                documents: finalResult,
                requestCharge: requestCharge,
                activityId: default,
                cosmosQueryExecutionInfo: default,
                distributionPlanSpec: default,
                disallowContinuationTokenMessage: default,
                additionalHeaders: additionalHeaders,
                state: default,
                streaming: default);

            this.Current = TryCatch<QueryPage>.FromResult(queryPage);
            this.returnedFinalPage = true;
            return true;
        }

        public static TryCatch<IQueryPipelineStage> MonadicCreate(
            DCountInfo info,
            CosmosElement continuationToken,
<<<<<<< HEAD
            MonadicCreatePipelineStage monadicCreatePipelineStage) => executionEnvironment switch
            {
                ExecutionEnvironment.Client => ClientDCountQueryPipelineStage.MonadicCreate(
                    info,
                    continuationToken,
                    monadicCreatePipelineStage),
                ExecutionEnvironment.Compute => ComputeDCountQueryPipelineStage.MonadicCreate(
                    info,
                    continuationToken,
                    monadicCreatePipelineStage),
                _ => throw new ArgumentException($"Unknown {nameof(ExecutionEnvironment)}: {executionEnvironment}."),
            };

        protected CosmosElement GetFinalResult() => this.info.IsValueAggregate ?
            CosmosNumber64.Create(this.count) as CosmosElement :
            CosmosObject.Create(new Dictionary<string, CosmosElement>
=======
            MonadicCreatePipelineStage monadicCreatePipelineStage)
        {
            if (monadicCreatePipelineStage == null)
            {
                throw new ArgumentNullException(nameof(monadicCreatePipelineStage));
            }

            TryCatch<IQueryPipelineStage> tryCreateSource = monadicCreatePipelineStage(continuationToken);
            if (tryCreateSource.Failed)
>>>>>>> 43c14a31
            {
                return tryCreateSource;
            }

            DCountQueryPipelineStage stage = new DCountQueryPipelineStage(
                source: tryCreateSource.Result,
                count: 0,
                info: info);

            return TryCatch<IQueryPipelineStage>.FromResult(stage);
        }

        protected CosmosElement GetFinalResult()
        {
            return this.info.IsValueAggregate ?
                CosmosNumber64.Create(this.count) as CosmosElement :
                CosmosObject.Create(new Dictionary<string, CosmosElement>
                {
                    { this.info.DCountAlias, CosmosNumber64.Create(this.count) }
                });
        }
    }
}<|MERGE_RESOLUTION|>--- conflicted
+++ resolved
@@ -19,7 +19,7 @@
     /// Stage that is able to aggregate COUNT(DISTINCT) from multiple continuations and partitions.
     /// </summary>
     internal class DCountQueryPipelineStage : QueryPipelineStageBase
-    {
+    {
         /// <summary>
         /// We need to keep track of whether the projection has the 'VALUE' keyword or an alias.
         /// </summary>
@@ -47,8 +47,8 @@
         {
             this.count = count;
             this.info = info;
-        }
-
+        }
+
         public override async ValueTask<bool> MoveNextAsync(ITrace trace, CancellationToken cancellationToken)
         {
             cancellationToken.ThrowIfCancellationRequested();
@@ -98,7 +98,7 @@
                 distributionPlanSpec: default,
                 disallowContinuationTokenMessage: default,
                 additionalHeaders: additionalHeaders,
-                state: default,
+                state: default,
                 streaming: default);
 
             this.Current = TryCatch<QueryPage>.FromResult(queryPage);
@@ -109,25 +109,7 @@
         public static TryCatch<IQueryPipelineStage> MonadicCreate(
             DCountInfo info,
             CosmosElement continuationToken,
-<<<<<<< HEAD
-            MonadicCreatePipelineStage monadicCreatePipelineStage) => executionEnvironment switch
-            {
-                ExecutionEnvironment.Client => ClientDCountQueryPipelineStage.MonadicCreate(
-                    info,
-                    continuationToken,
-                    monadicCreatePipelineStage),
-                ExecutionEnvironment.Compute => ComputeDCountQueryPipelineStage.MonadicCreate(
-                    info,
-                    continuationToken,
-                    monadicCreatePipelineStage),
-                _ => throw new ArgumentException($"Unknown {nameof(ExecutionEnvironment)}: {executionEnvironment}."),
-            };
-
-        protected CosmosElement GetFinalResult() => this.info.IsValueAggregate ?
-            CosmosNumber64.Create(this.count) as CosmosElement :
-            CosmosObject.Create(new Dictionary<string, CosmosElement>
-=======
-            MonadicCreatePipelineStage monadicCreatePipelineStage)
+            MonadicCreatePipelineStage monadicCreatePipelineStage)
         {
             if (monadicCreatePipelineStage == null)
             {
@@ -136,7 +118,6 @@
 
             TryCatch<IQueryPipelineStage> tryCreateSource = monadicCreatePipelineStage(continuationToken);
             if (tryCreateSource.Failed)
->>>>>>> 43c14a31
             {
                 return tryCreateSource;
             }
@@ -149,14 +130,14 @@
             return TryCatch<IQueryPipelineStage>.FromResult(stage);
         }
 
-        protected CosmosElement GetFinalResult()
-        {
+        protected CosmosElement GetFinalResult()
+        {
             return this.info.IsValueAggregate ?
                 CosmosNumber64.Create(this.count) as CosmosElement :
                 CosmosObject.Create(new Dictionary<string, CosmosElement>
                 {
                     { this.info.DCountAlias, CosmosNumber64.Create(this.count) }
-                });
+                });
         }
     }
 }