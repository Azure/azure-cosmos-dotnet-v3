﻿// ------------------------------------------------------------
// Copyright (c) Microsoft Corporation.  All rights reserved.
// ------------------------------------------------------------

namespace Microsoft.Azure.Cosmos.Query.Core.Pipeline
{
    using System;
    using System.Collections.Generic;
    using System.Linq;
    using System.Threading;
    using Microsoft.Azure.Cosmos.CosmosElements;
    using Microsoft.Azure.Cosmos.Pagination;
    using Microsoft.Azure.Cosmos.Query.Core.Monads;
    using Microsoft.Azure.Cosmos.Query.Core.Pipeline.Aggregate;
    using Microsoft.Azure.Cosmos.Query.Core.Pipeline.CrossPartition.OrderBy;
    using Microsoft.Azure.Cosmos.Query.Core.Pipeline.CrossPartition.Parallel;
    using Microsoft.Azure.Cosmos.Query.Core.Pipeline.DCount;
    using Microsoft.Azure.Cosmos.Query.Core.Pipeline.Distinct;
    using Microsoft.Azure.Cosmos.Query.Core.Pipeline.GroupBy;
    using Microsoft.Azure.Cosmos.Query.Core.Pipeline.Pagination;
    using Microsoft.Azure.Cosmos.Query.Core.Pipeline.Skip;
    using Microsoft.Azure.Cosmos.Query.Core.Pipeline.Take;
    using Microsoft.Azure.Cosmos.Query.Core.QueryClient;
    using Microsoft.Azure.Cosmos.Query.Core.QueryPlan;

    internal static class PipelineFactory
    {
        public static TryCatch<IQueryPipelineStage> MonadicCreate(
            IDocumentContainer documentContainer,
            SqlQuerySpec sqlQuerySpec,
            IReadOnlyList<FeedRangeEpk> targetRanges,
            PartitionKey? partitionKey,
            QueryInfo queryInfo,
<<<<<<< HEAD
            QueryPaginationOptions queryPaginationOptions,
=======
            QueryExecutionOptions queryPaginationOptions,
>>>>>>> 1e150b6f
            ContainerQueryProperties containerQueryProperties,
            int maxConcurrency,
            CosmosElement requestContinuationToken)
        {
            if (documentContainer == null)
            {
                throw new ArgumentNullException(nameof(documentContainer));
            }

            if (sqlQuerySpec == null)
            {
                throw new ArgumentNullException(nameof(sqlQuerySpec));
            }

            if (targetRanges == null)
            {
                throw new ArgumentNullException(nameof(targetRanges));
            }

            if (targetRanges.Count == 0)
            {
                throw new ArgumentException($"{nameof(targetRanges)} must not be empty.");
            }

            if (queryInfo == null)
            {
                throw new ArgumentNullException(nameof(queryInfo));
            }

            sqlQuerySpec = !string.IsNullOrEmpty(queryInfo.RewrittenQuery) ? new SqlQuerySpec(queryInfo.RewrittenQuery, sqlQuerySpec.Parameters) : sqlQuerySpec;

            PrefetchPolicy prefetchPolicy = DeterminePrefetchPolicy(queryInfo);

            MonadicCreatePipelineStage monadicCreatePipelineStage;
            if (queryInfo.HasOrderBy)
            {
                monadicCreatePipelineStage = (continuationToken) => OrderByCrossPartitionQueryPipelineStage.MonadicCreate(
                    documentContainer: documentContainer,
                    sqlQuerySpec: sqlQuerySpec,
                    targetRanges: targetRanges,
                    partitionKey: partitionKey,
                    orderByColumns: queryInfo
                        .OrderByExpressions
                        .Zip(queryInfo.OrderBy, (expression, sortOrder) => new OrderByColumn(expression, sortOrder)).ToList(),
                    queryPaginationOptions: queryPaginationOptions,
                    maxConcurrency: maxConcurrency,
                    nonStreamingOrderBy: queryInfo.HasNonStreamingOrderBy,
<<<<<<< HEAD
                    continuationToken: continuationToken);
=======
                    continuationToken: continuationToken,
                    containerQueryProperties: containerQueryProperties);
>>>>>>> 1e150b6f
            }
            else
            {
                monadicCreatePipelineStage = (continuationToken) => ParallelCrossPartitionQueryPipelineStage.MonadicCreate(
                    documentContainer: documentContainer,
                    sqlQuerySpec: sqlQuerySpec,
                    targetRanges: targetRanges,
                    queryPaginationOptions: queryPaginationOptions,
                    partitionKey: partitionKey,
                    containerQueryProperties: containerQueryProperties,
                    prefetchPolicy: prefetchPolicy,
                    maxConcurrency: maxConcurrency,
                    continuationToken: continuationToken);
            }

            if (queryInfo.HasAggregates && !queryInfo.HasGroupBy)
            {
                MonadicCreatePipelineStage monadicCreateSourceStage = monadicCreatePipelineStage;
                monadicCreatePipelineStage = (continuationToken) => AggregateQueryPipelineStage.MonadicCreate(
<<<<<<< HEAD
                    executionEnvironment,
=======
>>>>>>> 1e150b6f
                    queryInfo.Aggregates,
                    queryInfo.GroupByAliasToAggregateType,
                    queryInfo.GroupByAliases,
                    queryInfo.HasSelectValue,
                    continuationToken,
                    monadicCreateSourceStage);
            }

            if (queryInfo.HasDistinct)
            {
                MonadicCreatePipelineStage monadicCreateSourceStage = monadicCreatePipelineStage;
                monadicCreatePipelineStage = (continuationToken) => DistinctQueryPipelineStage.MonadicCreate(
<<<<<<< HEAD
                    executionEnvironment,
=======
>>>>>>> 1e150b6f
                    continuationToken,
                    monadicCreateSourceStage,
                    queryInfo.DistinctType);
            }

            if (queryInfo.HasGroupBy)
            {
                MonadicCreatePipelineStage monadicCreateSourceStage = monadicCreatePipelineStage;
                monadicCreatePipelineStage = (continuationToken) => GroupByQueryPipelineStage.MonadicCreate(
<<<<<<< HEAD
                    executionEnvironment,
=======
>>>>>>> 1e150b6f
                    continuationToken,
                    monadicCreateSourceStage,
                    queryInfo.Aggregates,
                    queryInfo.GroupByAliasToAggregateType,
                    queryInfo.GroupByAliases,
                    queryInfo.HasSelectValue,
                    (queryPaginationOptions ?? QueryExecutionOptions.Default).PageSizeLimit.GetValueOrDefault(int.MaxValue));
            }

            if (queryInfo.HasOffset)
            {
                MonadicCreatePipelineStage monadicCreateSourceStage = monadicCreatePipelineStage;
                monadicCreatePipelineStage = (continuationToken) => SkipQueryPipelineStage.MonadicCreate(
<<<<<<< HEAD
                    executionEnvironment,
=======
>>>>>>> 1e150b6f
                    queryInfo.Offset.Value,
                    continuationToken,
                    monadicCreateSourceStage);
            }

            if (queryInfo.HasLimit)
            {
                MonadicCreatePipelineStage monadicCreateSourceStage = monadicCreatePipelineStage;
                monadicCreatePipelineStage = (continuationToken) => TakeQueryPipelineStage.MonadicCreateLimitStage(
<<<<<<< HEAD
                    executionEnvironment,
=======
>>>>>>> 1e150b6f
                    queryInfo.Limit.Value,
                    continuationToken,
                    monadicCreateSourceStage);
            }

            if (queryInfo.HasTop)
            {
                MonadicCreatePipelineStage monadicCreateSourceStage = monadicCreatePipelineStage;
                monadicCreatePipelineStage = (continuationToken) => TakeQueryPipelineStage.MonadicCreateTopStage(
<<<<<<< HEAD
                    executionEnvironment,
=======
>>>>>>> 1e150b6f
                    queryInfo.Top.Value,
                    continuationToken,
                    monadicCreateSourceStage);
            }

            if (queryInfo.HasDCount)
            {
                MonadicCreatePipelineStage monadicCreateSourceStage = monadicCreatePipelineStage;
                monadicCreatePipelineStage = (continuationToken) => DCountQueryPipelineStage.MonadicCreate(
<<<<<<< HEAD
                    executionEnvironment,
=======
>>>>>>> 1e150b6f
                    queryInfo.DCountInfo,
                    continuationToken,
                    monadicCreateSourceStage);
            }

            return monadicCreatePipelineStage(requestContinuationToken)
                .Try<IQueryPipelineStage>(onSuccess: stage => new SkipEmptyPageQueryPipelineStage(stage));
        }

        private static PrefetchPolicy DeterminePrefetchPolicy(QueryInfo queryInfo)
        {
            if (queryInfo.HasDCount || queryInfo.HasAggregates || queryInfo.HasGroupBy)
            {
                return PrefetchPolicy.PrefetchAll;
            }

            return PrefetchPolicy.PrefetchSinglePage;
        }
    }
}<|MERGE_RESOLUTION|>--- conflicted
+++ resolved
@@ -31,11 +31,7 @@
             IReadOnlyList<FeedRangeEpk> targetRanges,
             PartitionKey? partitionKey,
             QueryInfo queryInfo,
-<<<<<<< HEAD
-            QueryPaginationOptions queryPaginationOptions,
-=======
             QueryExecutionOptions queryPaginationOptions,
->>>>>>> 1e150b6f
             ContainerQueryProperties containerQueryProperties,
             int maxConcurrency,
             CosmosElement requestContinuationToken)
@@ -81,14 +77,10 @@
                         .OrderByExpressions
                         .Zip(queryInfo.OrderBy, (expression, sortOrder) => new OrderByColumn(expression, sortOrder)).ToList(),
                     queryPaginationOptions: queryPaginationOptions,
-                    maxConcurrency: maxConcurrency,
+                    maxConcurrency: maxConcurrency,
                     nonStreamingOrderBy: queryInfo.HasNonStreamingOrderBy,
-<<<<<<< HEAD
-                    continuationToken: continuationToken);
-=======
-                    continuationToken: continuationToken,
+                    continuationToken: continuationToken,
                     containerQueryProperties: containerQueryProperties);
->>>>>>> 1e150b6f
             }
             else
             {
@@ -108,10 +100,6 @@
             {
                 MonadicCreatePipelineStage monadicCreateSourceStage = monadicCreatePipelineStage;
                 monadicCreatePipelineStage = (continuationToken) => AggregateQueryPipelineStage.MonadicCreate(
-<<<<<<< HEAD
-                    executionEnvironment,
-=======
->>>>>>> 1e150b6f
                     queryInfo.Aggregates,
                     queryInfo.GroupByAliasToAggregateType,
                     queryInfo.GroupByAliases,
@@ -124,10 +112,6 @@
             {
                 MonadicCreatePipelineStage monadicCreateSourceStage = monadicCreatePipelineStage;
                 monadicCreatePipelineStage = (continuationToken) => DistinctQueryPipelineStage.MonadicCreate(
-<<<<<<< HEAD
-                    executionEnvironment,
-=======
->>>>>>> 1e150b6f
                     continuationToken,
                     monadicCreateSourceStage,
                     queryInfo.DistinctType);
@@ -137,10 +121,6 @@
             {
                 MonadicCreatePipelineStage monadicCreateSourceStage = monadicCreatePipelineStage;
                 monadicCreatePipelineStage = (continuationToken) => GroupByQueryPipelineStage.MonadicCreate(
-<<<<<<< HEAD
-                    executionEnvironment,
-=======
->>>>>>> 1e150b6f
                     continuationToken,
                     monadicCreateSourceStage,
                     queryInfo.Aggregates,
@@ -154,10 +134,6 @@
             {
                 MonadicCreatePipelineStage monadicCreateSourceStage = monadicCreatePipelineStage;
                 monadicCreatePipelineStage = (continuationToken) => SkipQueryPipelineStage.MonadicCreate(
-<<<<<<< HEAD
-                    executionEnvironment,
-=======
->>>>>>> 1e150b6f
                     queryInfo.Offset.Value,
                     continuationToken,
                     monadicCreateSourceStage);
@@ -167,10 +143,6 @@
             {
                 MonadicCreatePipelineStage monadicCreateSourceStage = monadicCreatePipelineStage;
                 monadicCreatePipelineStage = (continuationToken) => TakeQueryPipelineStage.MonadicCreateLimitStage(
-<<<<<<< HEAD
-                    executionEnvironment,
-=======
->>>>>>> 1e150b6f
                     queryInfo.Limit.Value,
                     continuationToken,
                     monadicCreateSourceStage);
@@ -180,10 +152,6 @@
             {
                 MonadicCreatePipelineStage monadicCreateSourceStage = monadicCreatePipelineStage;
                 monadicCreatePipelineStage = (continuationToken) => TakeQueryPipelineStage.MonadicCreateTopStage(
-<<<<<<< HEAD
-                    executionEnvironment,
-=======
->>>>>>> 1e150b6f
                     queryInfo.Top.Value,
                     continuationToken,
                     monadicCreateSourceStage);
@@ -193,10 +161,6 @@
             {
                 MonadicCreatePipelineStage monadicCreateSourceStage = monadicCreatePipelineStage;
                 monadicCreatePipelineStage = (continuationToken) => DCountQueryPipelineStage.MonadicCreate(
-<<<<<<< HEAD
-                    executionEnvironment,
-=======
->>>>>>> 1e150b6f
                     queryInfo.DCountInfo,
                     continuationToken,
                     monadicCreateSourceStage);
