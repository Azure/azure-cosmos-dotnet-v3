--- conflicted
+++ resolved
@@ -70,13 +70,13 @@
             if (queryInfo != null && hybridSearchQueryInfo != null)
             {
                 throw new ArgumentException($"{nameof(queryInfo)} and {nameof(hybridSearchQueryInfo)} cannot both be non-null.");
-            }
-
-            if (hybridSearchQueryInfo != null && requestContinuationToken != null)
-            {
-                throw new ArgumentException($"Continuation tokens are not supported for hybrid search.");
-            }
-
+            }
+
+            if (hybridSearchQueryInfo != null && requestContinuationToken != null)
+            {
+                throw new ArgumentException($"Continuation tokens are not supported for hybrid search.");
+            }
+
             if (queryInfo != null)
             {
                 return MonadicCreate(
@@ -94,7 +94,7 @@
                     requestContinuationToken: requestContinuationToken);
             }
             else
-            {
+            {
                 MonadicCreatePipelineStage monadicCreatePipelineStage = (_) => HybridSearchCrossPartitionQueryPipelineStage.MonadicCreate(
                     documentContainer: documentContainer,
                     containerQueryProperties: containerQueryProperties,
@@ -105,13 +105,13 @@
                     allRanges: allRanges,
                     maxItemCount: maxItemCount,
                     isContinuationExpected: isContinuationExpected,
-                    maxConcurrency: maxConcurrency);
-
+                    maxConcurrency: maxConcurrency);
+
                 if (hybridSearchQueryInfo.Skip != null)
-                {
-                    Debug.Assert(hybridSearchQueryInfo.Skip.Value <= int.MaxValue, "PipelineFactory Assert!", "Skip value must be <= int.MaxValue");
-
-                    int skipCount = (int)hybridSearchQueryInfo.Skip.Value;
+                {
+                    Debug.Assert(hybridSearchQueryInfo.Skip.Value <= int.MaxValue, "PipelineFactory Assert!", "Skip value must be <= int.MaxValue");
+
+                    int skipCount = (int)hybridSearchQueryInfo.Skip.Value;
 
                     MonadicCreatePipelineStage monadicCreateSourceStage = monadicCreatePipelineStage;
                     monadicCreatePipelineStage = (continuationToken) => SkipQueryPipelineStage.MonadicCreate(
@@ -121,21 +121,21 @@
                 }
 
                 if (hybridSearchQueryInfo.Take != null)
-                {
-                    Debug.Assert(hybridSearchQueryInfo.Take.Value <= int.MaxValue, "PipelineFactory Assert!", "Take value must be <= int.MaxValue");
-
-                    int takeCount = (int)hybridSearchQueryInfo.Take.Value;
+                {
+                    Debug.Assert(hybridSearchQueryInfo.Take.Value <= int.MaxValue, "PipelineFactory Assert!", "Take value must be <= int.MaxValue");
+
+                    int takeCount = (int)hybridSearchQueryInfo.Take.Value;
 
                     MonadicCreatePipelineStage monadicCreateSourceStage = monadicCreatePipelineStage;
                     monadicCreatePipelineStage = (continuationToken) => TakeQueryPipelineStage.MonadicCreateLimitStage(
                         takeCount,
                         requestContinuationToken,
                         monadicCreateSourceStage);
-                }
-
-                // Allow hybrid search to emit empty pages for now
-                // If we decide to change this in the future, we can wrap the stage in a SkipEmptyPageQueryPipelineStage
-                // similar to how we do for regular queries (see below)
+                }
+
+                // Allow hybrid search to emit empty pages for now
+                // If we decide to change this in the future, we can wrap the stage in a SkipEmptyPageQueryPipelineStage
+                // similar to how we do for regular queries (see below)
                 return monadicCreatePipelineStage(requestContinuationToken);
             }
         }
@@ -165,20 +165,16 @@
                 }
                 else if (queryInfo.HasLimit && (queryInfo.Limit.Value > 0))
                 {
-<<<<<<< HEAD
-                    top = (queryInfo.Offset ?? 0) + queryInfo.Limit.Value;
-=======
                     top = Math.Min((queryInfo.Offset ?? 0) + queryInfo.Limit.Value, int.MaxValue);
->>>>>>> cdd1b1d2
                 }
                 else
                 {
                     top = 0;
-                }
-
-                if (top > int.MaxValue)
-                {
-                    throw new ArgumentOutOfRangeException(nameof(queryInfo.Top.Value));
+                }
+
+                if (top > int.MaxValue)
+                {
+                    throw new ArgumentOutOfRangeException(nameof(queryInfo.Top.Value));
                 }
 
                 if (top > 0)
@@ -274,9 +270,9 @@
 
             if (queryInfo.HasOffset)
             {
-                Debug.Assert(queryInfo.Offset.Value <= int.MaxValue, "PipelineFactory Assert!", "Offset value must be <= int.MaxValue");
-
-                int offsetCount = (int)queryInfo.Offset.Value;
+                Debug.Assert(queryInfo.Offset.Value <= int.MaxValue, "PipelineFactory Assert!", "Offset value must be <= int.MaxValue");
+
+                int offsetCount = (int)queryInfo.Offset.Value;
 
                 MonadicCreatePipelineStage monadicCreateSourceStage = monadicCreatePipelineStage;
                 monadicCreatePipelineStage = (continuationToken) => SkipQueryPipelineStage.MonadicCreate(
@@ -287,9 +283,9 @@
 
             if (queryInfo.HasLimit)
             {
-                Debug.Assert(queryInfo.Limit.Value <= int.MaxValue, "PipelineFactory Assert!", "Limit value must be <= int.MaxValue");
-
-                int limitCount = (int)queryInfo.Limit.Value;
+                Debug.Assert(queryInfo.Limit.Value <= int.MaxValue, "PipelineFactory Assert!", "Limit value must be <= int.MaxValue");
+
+                int limitCount = (int)queryInfo.Limit.Value;
 
                 MonadicCreatePipelineStage monadicCreateSourceStage = monadicCreatePipelineStage;
                 monadicCreatePipelineStage = (continuationToken) => TakeQueryPipelineStage.MonadicCreateLimitStage(
@@ -300,9 +296,9 @@
 
             if (queryInfo.HasTop)
             {
-                Debug.Assert(queryInfo.Top.Value <= int.MaxValue, "PipelineFactory Assert!", "Top value must be <= int.MaxValue");
-
-                int topCount = (int)queryInfo.Top.Value;
+                Debug.Assert(queryInfo.Top.Value <= int.MaxValue, "PipelineFactory Assert!", "Top value must be <= int.MaxValue");
+
+                int topCount = (int)queryInfo.Top.Value;
 
                 MonadicCreatePipelineStage monadicCreateSourceStage = monadicCreatePipelineStage;
                 monadicCreatePipelineStage = (continuationToken) => TakeQueryPipelineStage.MonadicCreateTopStage(
