--- conflicted
+++ resolved
@@ -34,16 +34,11 @@
             IReadOnlyList<FeedRangeEpk> targetRanges,
             PartitionKey? partitionKey,
             QueryInfo queryInfo,
-<<<<<<< HEAD
-            QueryExecutionOptions queryPaginationOptions,
-            ContainerQueryProperties containerQueryProperties,
-=======
             HybridSearchQueryInfo hybridSearchQueryInfo,
             int maxItemCount,
             ContainerQueryProperties containerQueryProperties,
             IReadOnlyList<FeedRangeEpk> allRanges,
             bool isContinuationExpected,
->>>>>>> b4a4ac0f
             int maxConcurrency,
             CosmosElement requestContinuationToken)
         {
@@ -75,13 +70,13 @@
             if (queryInfo != null && hybridSearchQueryInfo != null)
             {
                 throw new ArgumentException($"{nameof(queryInfo)} and {nameof(hybridSearchQueryInfo)} cannot both be non-null.");
-            }
-
-            if (hybridSearchQueryInfo != null && requestContinuationToken != null)
-            {
-                throw new ArgumentException($"Continuation tokens are not supported for hybrid search.");
-            }
-
+            }
+
+            if (hybridSearchQueryInfo != null && requestContinuationToken != null)
+            {
+                throw new ArgumentException($"Continuation tokens are not supported for hybrid search.");
+            }
+
             if (queryInfo != null)
             {
                 return MonadicCreate(
@@ -99,7 +94,7 @@
                     requestContinuationToken: requestContinuationToken);
             }
             else
-            {
+            {
                 MonadicCreatePipelineStage monadicCreatePipelineStage = (_) => HybridSearchCrossPartitionQueryPipelineStage.MonadicCreate(
                     documentContainer: documentContainer,
                     containerQueryProperties: containerQueryProperties,
@@ -110,8 +105,8 @@
                     allRanges: allRanges,
                     maxItemCount: maxItemCount,
                     isContinuationExpected: isContinuationExpected,
-                    maxConcurrency: maxConcurrency);
-
+                    maxConcurrency: maxConcurrency);
+
                 if (hybridSearchQueryInfo.Skip != null)
                 {
                     MonadicCreatePipelineStage monadicCreateSourceStage = monadicCreatePipelineStage;
@@ -128,11 +123,11 @@
                         hybridSearchQueryInfo.Take.Value,
                         requestContinuationToken,
                         monadicCreateSourceStage);
-                }
-
-                // Allow hybrid search to emit empty pages for now
-                // If we decide to change this in the future, we can wrap the stage in a SkipEmptyPageQueryPipelineStage
-                // similar to how we do for regular queries (see below)
+                }
+
+                // Allow hybrid search to emit empty pages for now
+                // If we decide to change this in the future, we can wrap the stage in a SkipEmptyPageQueryPipelineStage
+                // similar to how we do for regular queries (see below)
                 return monadicCreatePipelineStage(requestContinuationToken);
             }
         }
@@ -206,16 +201,10 @@
                         .OrderByExpressions
                         .Zip(queryInfo.OrderBy, (expression, sortOrder) => new OrderByColumn(expression, sortOrder)).ToList(),
                     queryPaginationOptions: queryPaginationOptions,
-<<<<<<< HEAD
-                    maxConcurrency: maxConcurrency,
-                    nonStreamingOrderBy: queryInfo.HasNonStreamingOrderBy,
-                    continuationToken: continuationToken,
-=======
                     maxConcurrency: maxConcurrency,
                     nonStreamingOrderBy: queryInfo.HasNonStreamingOrderBy,
                     emitRawOrderByPayload: emitRawOrderByPayload,
                     continuationToken: continuationToken,
->>>>>>> b4a4ac0f
                     containerQueryProperties: containerQueryProperties);
             }
             else
