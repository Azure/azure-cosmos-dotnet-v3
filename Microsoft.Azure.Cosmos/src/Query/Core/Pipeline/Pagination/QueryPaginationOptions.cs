--- conflicted
+++ resolved
@@ -32,11 +32,7 @@
         public QueryPaginationOptions(
             int? pageSizeHint = null,
             bool optimisticDirectExecute = false,
-<<<<<<< HEAD
-            Dictionary<string, string> additionalHeaders = null)
-=======
             IReadOnlyDictionary<string, string> additionalHeaders = null)
->>>>>>> dee9abae
             : base(pageSizeHint, additionalHeaders)
         {
             this.OptimisticDirectExecute = optimisticDirectExecute;
