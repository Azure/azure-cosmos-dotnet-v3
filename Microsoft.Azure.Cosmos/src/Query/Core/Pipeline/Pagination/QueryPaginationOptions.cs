--- conflicted
+++ resolved
@@ -32,10 +32,6 @@
         public QueryPaginationOptions(
             int? pageSizeHint = null,
             bool optimisticDirectExecute = false,
-<<<<<<< HEAD
-            JsonSerializationFormat? jsonSerializationFormat = null,
-=======
->>>>>>> 5ec7b4bc
             Dictionary<string, string> additionalHeaders = null)
             : base(pageSizeHint, additionalHeaders)
         {
