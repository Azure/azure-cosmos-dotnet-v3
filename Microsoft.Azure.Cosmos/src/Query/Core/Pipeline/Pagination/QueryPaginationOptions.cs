--- conflicted
+++ resolved
@@ -31,11 +31,7 @@
 
         public QueryPaginationOptions(
             int? pageSizeHint = null,
-<<<<<<< HEAD
-=======
             bool optimisticDirectExecute = false,
-            JsonSerializationFormat? jsonSerializationFormat = null,
->>>>>>> d1dbe94e
             Dictionary<string, string> additionalHeaders = null)
             : base(pageSizeHint, additionalHeaders)
         {
