﻿// ------------------------------------------------------------
// Copyright (c) Microsoft Corporation.  All rights reserved.
// ------------------------------------------------------------

namespace Microsoft.Azure.Cosmos.Query.Core.Pipeline.Aggregate
{
    using System;
    using System.Collections.Generic;
    using System.Threading;
    using System.Threading.Tasks;
    using Microsoft.Azure.Cosmos.CosmosElements;
    using Microsoft.Azure.Cosmos.Query.Core.Monads;
    using Microsoft.Azure.Cosmos.Query.Core.Pipeline.Aggregate.Aggregators;
    using Microsoft.Azure.Cosmos.Query.Core.Pipeline.Pagination;
    using Microsoft.Azure.Cosmos.Tracing;
    using static IndexUtilizationHelper;

    internal class AggregateQueryPipelineStage : QueryPipelineStageBase
    {
        /// <summary>
        /// This class does most of the work, since a query like:
        /// 
        /// SELECT VALUE AVG(c.age)
        /// FROM c
        /// 
        /// is really just an aggregation on a single grouping (the whole collection).
        /// </summary>
        private readonly SingleGroupAggregator singleGroupAggregator;

        /// <summary>
        /// We need to keep track of whether the projection has the 'VALUE' keyword.
        /// </summary>
        private readonly bool isValueQuery;

        protected bool returnedFinalPage;

        /// <summary>
        /// Initializes a new instance of the AggregateDocumentQueryExecutionComponent class.
        /// </summary>
        /// <param name="source">The source component that will supply the local aggregates from multiple continuations and partitions.</param>
        /// <param name="singleGroupAggregator">The single group aggregator that we will feed results into.</param>
        /// <param name="isValueQuery">Whether or not the query has the 'VALUE' keyword.</param>
        /// <remarks>This constructor is private since there is some async initialization that needs to happen in CreateAsync().</remarks>
        private AggregateQueryPipelineStage(
            IQueryPipelineStage source,
            SingleGroupAggregator singleGroupAggregator,
            bool isValueQuery)
            : base(source)
        {
            this.singleGroupAggregator = singleGroupAggregator ?? throw new ArgumentNullException(nameof(singleGroupAggregator));
            this.isValueQuery = isValueQuery;
        }

        public override async ValueTask<bool> MoveNextAsync(ITrace trace, CancellationToken cancellationToken)
        {
            cancellationToken.ThrowIfCancellationRequested();

            if (trace == null)
            {
                throw new ArgumentNullException(nameof(trace));
            }

            if (this.returnedFinalPage)
            {
                return false;
            }

            // Note-2016-10-25-felixfan: Given what we support now, we should expect to return only 1 document.
            // Note-2019-07-11-brchon: We can return empty pages until all the documents are drained,
            // but then we will have to design a continuation token.

            double requestCharge = 0;
            IReadOnlyDictionary<string, string> cumulativeAdditionalHeaders = default;

            while (await this.inputStage.MoveNextAsync(trace, cancellationToken))
            {
                TryCatch<QueryPage> tryGetPageFromSource = this.inputStage.Current;
                if (tryGetPageFromSource.Failed)
                {
                    this.Current = tryGetPageFromSource;
                    return true;
                }

                QueryPage sourcePage = tryGetPageFromSource.Result;

                requestCharge += sourcePage.RequestCharge;

                cumulativeAdditionalHeaders = AccumulateIndexUtilization(
                    cumulativeHeaders: cumulativeAdditionalHeaders,
                    currentHeaders: sourcePage.AdditionalHeaders);

                foreach (CosmosElement element in sourcePage.Documents)
                {
                    cancellationToken.ThrowIfCancellationRequested();

                    RewrittenAggregateProjections rewrittenAggregateProjections = new RewrittenAggregateProjections(
                        this.isValueQuery,
                        element);
                    this.singleGroupAggregator.AddValues(rewrittenAggregateProjections.Payload);
                }
            }

            List<CosmosElement> finalResult = new List<CosmosElement>();
            CosmosElement aggregationResult = this.singleGroupAggregator.GetResult();
            if (aggregationResult != null)
            {
                finalResult.Add(aggregationResult);
            }

            QueryPage queryPage = new QueryPage(
                documents: finalResult,
                requestCharge: requestCharge,
                activityId: default,
                cosmosQueryExecutionInfo: default,
                distributionPlanSpec: default,
                disallowContinuationTokenMessage: default,
                additionalHeaders: cumulativeAdditionalHeaders,
                state: default,
                streaming: default);

            this.Current = TryCatch<QueryPage>.FromResult(queryPage);
            this.returnedFinalPage = true;
            return true;
        }

        public static TryCatch<IQueryPipelineStage> MonadicCreate(
            IReadOnlyList<AggregateOperator> aggregates,
            IReadOnlyDictionary<string, AggregateOperator?> aliasToAggregateType,
            IReadOnlyList<string> orderedAliases,
            bool hasSelectValue,
            CosmosElement continuationToken,
<<<<<<< HEAD
            MonadicCreatePipelineStage monadicCreatePipelineStage) => executionEnvironment switch
            {
                ExecutionEnvironment.Client => ClientAggregateQueryPipelineStage.MonadicCreate(
                    aggregates,
                    aliasToAggregateType,
                    orderedAliases,
                    hasSelectValue,
                    continuationToken,
                    monadicCreatePipelineStage),
                ExecutionEnvironment.Compute => ComputeAggregateQueryPipelineStage.MonadicCreate(
                    aggregates,
                    aliasToAggregateType,
                    orderedAliases,
                    hasSelectValue,
                    continuationToken,
                    monadicCreatePipelineStage),
                _ => throw new ArgumentException($"Unknown {nameof(ExecutionEnvironment)}: {executionEnvironment}."),
            };
=======
            MonadicCreatePipelineStage monadicCreatePipelineStage)
        {
            if (monadicCreatePipelineStage == null)
            {
                throw new ArgumentNullException(nameof(monadicCreatePipelineStage));
            }

            TryCatch<SingleGroupAggregator> tryCreateSingleGroupAggregator = SingleGroupAggregator.TryCreate(
                aggregates,
                aliasToAggregateType,
                orderedAliases,
                hasSelectValue,
                continuationToken: null);
            if (tryCreateSingleGroupAggregator.Failed)
            {
                return TryCatch<IQueryPipelineStage>.FromException(tryCreateSingleGroupAggregator.Exception);
            }

            TryCatch<IQueryPipelineStage> tryCreateSource = monadicCreatePipelineStage(continuationToken);
            if (tryCreateSource.Failed)
            {
                return tryCreateSource;
            }

            AggregateQueryPipelineStage stage = new AggregateQueryPipelineStage(
                tryCreateSource.Result,
                tryCreateSingleGroupAggregator.Result,
                hasSelectValue);

            return TryCatch<IQueryPipelineStage>.FromResult(stage);
        }
>>>>>>> 43c14a31

        /// <summary>
        /// Struct for getting the payload out of the rewritten projection.
        /// </summary>
        private readonly struct RewrittenAggregateProjections
        {
            public RewrittenAggregateProjections(bool isValueAggregateQuery, CosmosElement raw)
            {
                if (raw == null)
                {
                    throw new ArgumentNullException(nameof(raw));
                }

                if (isValueAggregateQuery)
                {
                    // SELECT VALUE [{"item": {"sum": SUM(c.blah), "count": COUNT(c.blah)}}]
                    if (!(raw is CosmosArray aggregates))
                    {
                        throw new ArgumentException($"{nameof(RewrittenAggregateProjections)} was not an array for a value aggregate query. Type is: {raw.GetType()}");
                    }

                    this.Payload = aggregates[0];
                }
                else
                {
                    if (!(raw is CosmosObject cosmosObject))
                    {
                        throw new ArgumentException($"{nameof(raw)} must not be an object.");
                    }

                    if (!cosmosObject.TryGetValue("payload", out CosmosElement cosmosPayload))
                    {
                        throw new InvalidOperationException($"Underlying object does not have an 'payload' field.");
                    }

                    this.Payload = cosmosPayload ?? throw new ArgumentException($"{nameof(RewrittenAggregateProjections)} does not have a 'payload' property.");
                }
            }

            public CosmosElement Payload { get; }
        }
    }
}<|MERGE_RESOLUTION|>--- conflicted
+++ resolved
@@ -16,7 +16,7 @@
     using static IndexUtilizationHelper;
 
     internal class AggregateQueryPipelineStage : QueryPipelineStageBase
-    {
+    {
         /// <summary>
         /// This class does most of the work, since a query like:
         /// 
@@ -49,8 +49,8 @@
         {
             this.singleGroupAggregator = singleGroupAggregator ?? throw new ArgumentNullException(nameof(singleGroupAggregator));
             this.isValueQuery = isValueQuery;
-        }
-
+        }
+
         public override async ValueTask<bool> MoveNextAsync(ITrace trace, CancellationToken cancellationToken)
         {
             cancellationToken.ThrowIfCancellationRequested();
@@ -85,8 +85,8 @@
 
                 requestCharge += sourcePage.RequestCharge;
 
-                cumulativeAdditionalHeaders = AccumulateIndexUtilization(
-                    cumulativeHeaders: cumulativeAdditionalHeaders,
+                cumulativeAdditionalHeaders = AccumulateIndexUtilization(
+                    cumulativeHeaders: cumulativeAdditionalHeaders,
                     currentHeaders: sourcePage.AdditionalHeaders);
 
                 foreach (CosmosElement element in sourcePage.Documents)
@@ -115,7 +115,7 @@
                 distributionPlanSpec: default,
                 disallowContinuationTokenMessage: default,
                 additionalHeaders: cumulativeAdditionalHeaders,
-                state: default,
+                state: default,
                 streaming: default);
 
             this.Current = TryCatch<QueryPage>.FromResult(queryPage);
@@ -129,27 +129,7 @@
             IReadOnlyList<string> orderedAliases,
             bool hasSelectValue,
             CosmosElement continuationToken,
-<<<<<<< HEAD
-            MonadicCreatePipelineStage monadicCreatePipelineStage) => executionEnvironment switch
-            {
-                ExecutionEnvironment.Client => ClientAggregateQueryPipelineStage.MonadicCreate(
-                    aggregates,
-                    aliasToAggregateType,
-                    orderedAliases,
-                    hasSelectValue,
-                    continuationToken,
-                    monadicCreatePipelineStage),
-                ExecutionEnvironment.Compute => ComputeAggregateQueryPipelineStage.MonadicCreate(
-                    aggregates,
-                    aliasToAggregateType,
-                    orderedAliases,
-                    hasSelectValue,
-                    continuationToken,
-                    monadicCreatePipelineStage),
-                _ => throw new ArgumentException($"Unknown {nameof(ExecutionEnvironment)}: {executionEnvironment}."),
-            };
-=======
-            MonadicCreatePipelineStage monadicCreatePipelineStage)
+            MonadicCreatePipelineStage monadicCreatePipelineStage)
         {
             if (monadicCreatePipelineStage == null)
             {
@@ -179,8 +159,7 @@
                 hasSelectValue);
 
             return TryCatch<IQueryPipelineStage>.FromResult(stage);
-        }
->>>>>>> 43c14a31
+        }
 
         /// <summary>
         /// Struct for getting the payload out of the rewritten projection.
@@ -221,6 +200,6 @@
             }
 
             public CosmosElement Payload { get; }
-        }
+        }
     }
 }