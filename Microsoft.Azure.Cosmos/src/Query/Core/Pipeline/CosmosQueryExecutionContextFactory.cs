﻿//------------------------------------------------------------
// Copyright (c) Microsoft Corporation.  All rights reserved.
//------------------------------------------------------------
namespace Microsoft.Azure.Cosmos.Query.Core.ExecutionContext
{
    using System;
    using System.Collections.Generic;
    using System.Diagnostics;
    using System.Linq;
    using System.Text.RegularExpressions;
    using System.Threading;
    using System.Threading.Tasks;
    using Microsoft.Azure.Cosmos;
    using Microsoft.Azure.Cosmos.CosmosElements;
    using Microsoft.Azure.Cosmos.Pagination;
    using Microsoft.Azure.Cosmos.Query.Core;
    using Microsoft.Azure.Cosmos.Query.Core.Exceptions;
    using Microsoft.Azure.Cosmos.Query.Core.Monads;
    using Microsoft.Azure.Cosmos.Query.Core.Parser;
    using Microsoft.Azure.Cosmos.Query.Core.Pipeline;
    using Microsoft.Azure.Cosmos.Query.Core.Pipeline.CrossPartition.Parallel;
    using Microsoft.Azure.Cosmos.Query.Core.Pipeline.Distinct;
    using Microsoft.Azure.Cosmos.Query.Core.Pipeline.OptimisticDirectExecutionQuery;
    using Microsoft.Azure.Cosmos.Query.Core.Pipeline.Pagination;
    using Microsoft.Azure.Cosmos.Query.Core.Pipeline.Tokens;
    using Microsoft.Azure.Cosmos.Query.Core.QueryClient;
    using Microsoft.Azure.Cosmos.Query.Core.QueryPlan;
    using Microsoft.Azure.Cosmos.SqlObjects;
    using Microsoft.Azure.Cosmos.SqlObjects.Visitors;
    using Microsoft.Azure.Cosmos.Tracing;
    using Microsoft.Azure.Documents.Routing;

    internal static class CosmosQueryExecutionContextFactory
    {
        private const string InternalPartitionKeyDefinitionProperty = "x-ms-query-partitionkey-definition";
        private const string QueryInspectionPattern = @"\s+(GROUP\s+BY\s+|COUNT\s*\(|MIN\s*\(|MAX\s*\(|AVG\s*\(|SUM\s*\(|DISTINCT\s+)";
        private const string OptimisticDirectExecution = "OptimisticDirectExecution";
        private const string Passthrough = "Passthrough";
        private const string Specialized = "Specialized";
        private const int PageSizeFactorForTop = 5;
        private static readonly Regex QueryInspectionRegex = new Regex(QueryInspectionPattern, RegexOptions.IgnoreCase | RegexOptions.Compiled);

        public static IQueryPipelineStage Create(
            DocumentContainer documentContainer,
            CosmosQueryContext cosmosQueryContext,
            InputParameters inputParameters,
            ITrace trace)
        {
            if (cosmosQueryContext == null)
            {
                throw new ArgumentNullException(nameof(cosmosQueryContext));
            }

            if (inputParameters == null)
            {
                throw new ArgumentNullException(nameof(inputParameters));
            }

            if (trace == null)
            {
                throw new ArgumentNullException(nameof(trace));
            }

            NameCacheStaleRetryQueryPipelineStage nameCacheStaleRetryQueryPipelineStage = new NameCacheStaleRetryQueryPipelineStage(
                cosmosQueryContext: cosmosQueryContext,
                queryPipelineStageFactory: () =>
                {
                    // Query Iterator requires that the creation of the query context is deferred until the user calls ReadNextAsync
                    AsyncLazy<TryCatch<IQueryPipelineStage>> lazyTryCreateStage = new AsyncLazy<TryCatch<IQueryPipelineStage>>(
                        valueFactory: (trace, innerCancellationToken) => CosmosQueryExecutionContextFactory.TryCreateCoreContextAsync(
                            documentContainer,
                            cosmosQueryContext,
                            inputParameters,
                            trace,
                            innerCancellationToken));

                    LazyQueryPipelineStage lazyQueryPipelineStage = new LazyQueryPipelineStage(lazyTryCreateStage: lazyTryCreateStage, cancellationToken: default);
                    return lazyQueryPipelineStage;
                });

            CatchAllQueryPipelineStage catchAllQueryPipelineStage = new CatchAllQueryPipelineStage(nameCacheStaleRetryQueryPipelineStage, cancellationToken: default);
            return catchAllQueryPipelineStage;
        }

        private static async Task<TryCatch<IQueryPipelineStage>> TryCreateCoreContextAsync(
            DocumentContainer documentContainer,
            CosmosQueryContext cosmosQueryContext,
            InputParameters inputParameters,
            ITrace trace,
            CancellationToken cancellationToken)
        {
            // The default
            using (ITrace createQueryPipelineTrace = trace.StartChild("Create Query Pipeline", TraceComponent.Query, Tracing.TraceLevel.Info))
            {
                // Try to parse the continuation token.
                CosmosElement continuationToken = inputParameters.InitialUserContinuationToken;
                PartitionedQueryExecutionInfo queryPlanFromContinuationToken = inputParameters.PartitionedQueryExecutionInfo;
                if (continuationToken != null)
                {
                    if (!PipelineContinuationToken.TryCreateFromCosmosElement(
                        continuationToken,
                        out PipelineContinuationToken pipelineContinuationToken))
                    {
                        return TryCatch<IQueryPipelineStage>.FromException(
                            new MalformedContinuationTokenException(
                                $"Malformed {nameof(PipelineContinuationToken)}: {continuationToken}."));
                    }

                    if (PipelineContinuationToken.IsTokenFromTheFuture(pipelineContinuationToken))
                    {
                        return TryCatch<IQueryPipelineStage>.FromException(
                            new MalformedContinuationTokenException(
                                $"{nameof(PipelineContinuationToken)} Continuation token is from a newer version of the SDK. " +
                                $"Upgrade the SDK to avoid this issue." +
                                $"{continuationToken}."));
                    }

                    if (!PipelineContinuationToken.TryConvertToLatest(
                        pipelineContinuationToken,
                        out PipelineContinuationTokenV1_1 latestVersionPipelineContinuationToken))
                    {
                        return TryCatch<IQueryPipelineStage>.FromException(
                            new MalformedContinuationTokenException(
                                $"{nameof(PipelineContinuationToken)}: '{continuationToken}' is no longer supported."));
                    }

                    continuationToken = latestVersionPipelineContinuationToken.SourceContinuationToken;
                    if (latestVersionPipelineContinuationToken.QueryPlan != null)
                    {
                        queryPlanFromContinuationToken = latestVersionPipelineContinuationToken.QueryPlan;
                    }
                }

                CosmosQueryClient cosmosQueryClient = cosmosQueryContext.QueryClient;

                ContainerQueryProperties containerQueryProperties = await cosmosQueryClient.GetCachedContainerQueryPropertiesAsync(
                    cosmosQueryContext.ResourceLink,
                    inputParameters.PartitionKey,
                    createQueryPipelineTrace,
                    cancellationToken);
                cosmosQueryContext.ContainerResourceId = containerQueryProperties.ResourceId;

                Documents.PartitionKeyRange targetRange = await TryGetTargetRangeOptimisticDirectExecutionAsync(
                    inputParameters,
                    queryPlanFromContinuationToken,
                    cosmosQueryContext,
                    containerQueryProperties,
                    trace);

                if (targetRange != null)
                {
                    return await TryCreateSinglePartitionExecutionContextAsync(
                        documentContainer,
                        partitionedQueryExecutionInfo: null,
                        cosmosQueryContext,
                        containerQueryProperties,
                        inputParameters,
                        targetRange,
                        createQueryPipelineTrace,
                        cancellationToken);
                }

                PartitionedQueryExecutionInfo partitionedQueryExecutionInfo;
                if (queryPlanFromContinuationToken != null)
                {
                    partitionedQueryExecutionInfo = queryPlanFromContinuationToken;
                }
                else
                {
                    // If the query would go to gateway, but we have a partition key,
                    // then try seeing if we can execute as a passthrough using client side only logic.
                    // This is to short circuit the need to go to the gateway to get the query plan.
                    if (cosmosQueryContext.QueryClient.BypassQueryParsing()
                        && inputParameters.PartitionKey.HasValue)
                    {
                        bool parsed;
                        SqlQuery sqlQuery;
                        using (ITrace queryParseTrace = createQueryPipelineTrace.StartChild("Parse Query", TraceComponent.Query, Tracing.TraceLevel.Info))
                        {
                            parsed = SqlQueryParser.TryParse(inputParameters.SqlQuerySpec.QueryText, out sqlQuery);
                        }

                        if (parsed)
                        {
                            bool hasDistinct = sqlQuery.SelectClause.HasDistinct;
                            bool hasGroupBy = sqlQuery.GroupByClause != default;
                            bool hasAggregates = AggregateProjectionDetector.HasAggregate(sqlQuery.SelectClause.SelectSpec);
                            bool createPassthroughQuery = !hasAggregates && !hasDistinct && !hasGroupBy;

                            if (createPassthroughQuery)
                            {
                                SetTestInjectionPipelineType(inputParameters, Passthrough);

                                // Only thing that matters is that we target the correct range.
                                Documents.PartitionKeyDefinition partitionKeyDefinition = GetPartitionKeyDefinition(inputParameters, containerQueryProperties);
                                List<Documents.PartitionKeyRange> targetRanges = await cosmosQueryContext.QueryClient.GetTargetPartitionKeyRangesAsync(
                                    cosmosQueryContext.ResourceLink,
                                    containerQueryProperties.ResourceId,
                                    containerQueryProperties.EffectiveRangesForPartitionKey,
                                    forceRefresh: false,
                                    createQueryPipelineTrace);

                                return CosmosQueryExecutionContextFactory.TryCreatePassthroughQueryExecutionContext(
                                    documentContainer,
                                    inputParameters,
                                    targetRanges,
                                    cancellationToken);
                            }
                        }
                    }

                    partitionedQueryExecutionInfo = await GetPartitionedQueryExecutionInfoAsync(
                        cosmosQueryContext,
                        inputParameters,
                        containerQueryProperties,
                        createQueryPipelineTrace,
                        cancellationToken);
                }

                return await TryCreateFromPartitionedQueryExecutionInfoAsync(
                    documentContainer,
                    partitionedQueryExecutionInfo,
                    containerQueryProperties,
                    cosmosQueryContext,
                    inputParameters,
                    createQueryPipelineTrace,
                    cancellationToken);
            }
        }

        private static async Task<TryCatch<IQueryPipelineStage>> TryCreateFromPartitionedQueryExecutionInfoAsync(
            DocumentContainer documentContainer,
            PartitionedQueryExecutionInfo partitionedQueryExecutionInfo,
            ContainerQueryProperties containerQueryProperties,
            CosmosQueryContext cosmosQueryContext,
            InputParameters inputParameters,
            ITrace trace,
            CancellationToken cancellationToken)
        {
            cancellationToken.ThrowIfCancellationRequested();

            List<Documents.PartitionKeyRange> targetRanges = await CosmosQueryExecutionContextFactory.GetTargetPartitionKeyRangesAsync(
                   cosmosQueryContext.QueryClient,
                   cosmosQueryContext.ResourceLink,
                   partitionedQueryExecutionInfo,
                   containerQueryProperties,
                   inputParameters.Properties,
                   inputParameters.InitialFeedRange,
                   trace);

            TryCatch<IQueryPipelineStage> tryCreatePipelineStage;
<<<<<<< HEAD

=======
>>>>>>> a0f1c305
            Documents.PartitionKeyRange targetRange = await TryGetTargetRangeOptimisticDirectExecutionAsync(
                inputParameters, 
                partitionedQueryExecutionInfo, 
                cosmosQueryContext, 
                containerQueryProperties,
                trace);

            if (targetRange != null)
            {
                tryCreatePipelineStage = await TryCreateSinglePartitionExecutionContextAsync(
                    documentContainer,
                    partitionedQueryExecutionInfo,
                    cosmosQueryContext,
                    containerQueryProperties,
                    inputParameters,
                    targetRange,
                    trace,
                    cancellationToken);
            }
            else
            {
<<<<<<< HEAD
=======
                bool singleLogicalPartitionKeyQuery = inputParameters.PartitionKey.HasValue
                    || ((partitionedQueryExecutionInfo.QueryRanges.Count == 1)
                    && partitionedQueryExecutionInfo.QueryRanges[0].IsSingleValue);
                bool serverStreamingQuery = !partitionedQueryExecutionInfo.QueryInfo.HasAggregates
                    && !partitionedQueryExecutionInfo.QueryInfo.HasDistinct
                    && !partitionedQueryExecutionInfo.QueryInfo.HasGroupBy;
                bool streamingSinglePartitionQuery = singleLogicalPartitionKeyQuery && serverStreamingQuery;

                bool clientStreamingQuery = serverStreamingQuery
                    && !partitionedQueryExecutionInfo.QueryInfo.HasOrderBy
                    && !partitionedQueryExecutionInfo.QueryInfo.HasTop
                    && !partitionedQueryExecutionInfo.QueryInfo.HasLimit
                    && !partitionedQueryExecutionInfo.QueryInfo.HasOffset;
                bool streamingCrossContinuationQuery = !singleLogicalPartitionKeyQuery && clientStreamingQuery;
                bool createPassthroughQuery = streamingSinglePartitionQuery || streamingCrossContinuationQuery;

>>>>>>> a0f1c305
                if (createPassthroughQuery)
                {
                    SetTestInjectionPipelineType(inputParameters, Passthrough);

                    tryCreatePipelineStage = CosmosQueryExecutionContextFactory.TryCreatePassthroughQueryExecutionContext(
                        documentContainer,
                        inputParameters,
                        targetRanges,
                        cancellationToken);
                }
                else
                {
                    tryCreatePipelineStage = TryCreateSpecializedDocumentQueryExecutionContext(documentContainer, cosmosQueryContext, inputParameters, targetRanges, partitionedQueryExecutionInfo, cancellationToken);
                }
            }

            return tryCreatePipelineStage;
        }

        private static async Task<TryCatch<IQueryPipelineStage>> TryCreateSinglePartitionExecutionContextAsync(
            DocumentContainer documentContainer,
            PartitionedQueryExecutionInfo partitionedQueryExecutionInfo,
            CosmosQueryContext cosmosQueryContext,
            ContainerQueryProperties containerQueryProperties,
            InputParameters inputParameters,
            Documents.PartitionKeyRange targetRange,
            ITrace trace,
            CancellationToken cancellationToken)
        {
            // Retrieve the query plan in a subset of cases to ensure the query is valid before creating the Ode pipeline
            if (partitionedQueryExecutionInfo == null && QueryInspectionRegex.IsMatch(inputParameters.SqlQuerySpec.QueryText))
            {
                partitionedQueryExecutionInfo = await GetPartitionedQueryExecutionInfoAsync(
                    cosmosQueryContext,
                    inputParameters,
                    containerQueryProperties,
                    trace,
                    cancellationToken);
            }

            // Test code added to confirm the correct pipeline is being utilized
            SetTestInjectionPipelineType(inputParameters, OptimisticDirectExecution);

            TryCatch<IQueryPipelineStage> tryCreatePipelineStage = CosmosQueryExecutionContextFactory.TryCreateOptimisticDirectExecutionContext(
                documentContainer,
                cosmosQueryContext,
                containerQueryProperties,
                inputParameters,
                targetRange,
                cancellationToken);

            // A malformed continuation token exception would happen for 2 reasons here
            // 1. the token is actually malformed
            // 2. Its a non Ode continuation token
            // In both cases, Ode pipeline delegates the work to the Specialized pipeline
            // as Ode pipeline should not take over execution while some other pipeline is already handling it
            if (tryCreatePipelineStage.Failed && tryCreatePipelineStage.InnerMostException is MalformedContinuationTokenException)
            {
                SetTestInjectionPipelineType(inputParameters, Specialized);

                if (partitionedQueryExecutionInfo != null)
                {
                    List<Documents.PartitionKeyRange> targetRanges = new List<Documents.PartitionKeyRange>
                    {
                        targetRange
                    };

                    tryCreatePipelineStage = TryCreateSpecializedDocumentQueryExecutionContext(
                        documentContainer,
                        cosmosQueryContext,
                        inputParameters,
                        targetRanges,
                        partitionedQueryExecutionInfo,
                        cancellationToken);
                }
                else 
                { 
                    tryCreatePipelineStage = await TryCreateSpecializedDocumentQueryExecutionContextAsync(
                        documentContainer,
                        cosmosQueryContext,
                        containerQueryProperties,
                        inputParameters,
                        trace,
                        cancellationToken);
                }
            }

            return tryCreatePipelineStage;
        }

        private static TryCatch<IQueryPipelineStage> TryCreateSpecializedDocumentQueryExecutionContext(
            DocumentContainer documentContainer,
            CosmosQueryContext cosmosQueryContext,
            InputParameters inputParameters,
            List<Documents.PartitionKeyRange> targetRanges,
            PartitionedQueryExecutionInfo partitionedQueryExecutionInfo,
            CancellationToken cancellationToken)
        {
            SetTestInjectionPipelineType(inputParameters, Specialized);

            if (!string.IsNullOrEmpty(partitionedQueryExecutionInfo.QueryInfo.RewrittenQuery))
            {
                // We need pass down the rewritten query.
                SqlQuerySpec rewrittenQuerySpec = new SqlQuerySpec()
                {
                    QueryText = partitionedQueryExecutionInfo.QueryInfo.RewrittenQuery,
                    Parameters = inputParameters.SqlQuerySpec.Parameters
                };

                inputParameters = new InputParameters(
                    rewrittenQuerySpec,
                    inputParameters.InitialUserContinuationToken,
                    inputParameters.InitialFeedRange,
                    inputParameters.MaxConcurrency,
                    inputParameters.MaxItemCount,
                    inputParameters.MaxBufferedItemCount,
                    inputParameters.PartitionKey,
                    inputParameters.Properties,
                    inputParameters.PartitionedQueryExecutionInfo,
                    inputParameters.ExecutionEnvironment,
                    inputParameters.ReturnResultsInDeterministicOrder,
<<<<<<< HEAD
                    inputParameters.ForcePassthrough,
=======
>>>>>>> a0f1c305
                    inputParameters.EnableOptimisticDirectExecution,
                    inputParameters.TestInjections);
            }

            return CosmosQueryExecutionContextFactory.TryCreateSpecializedDocumentQueryExecutionContext(
                documentContainer,
                cosmosQueryContext,
                inputParameters,
                partitionedQueryExecutionInfo,
                targetRanges,
                cancellationToken);
        }

        private static async Task<TryCatch<IQueryPipelineStage>> TryCreateSpecializedDocumentQueryExecutionContextAsync(
<<<<<<< HEAD
            DocumentContainer documentContainer,
            CosmosQueryContext cosmosQueryContext,
            ContainerQueryProperties containerQueryProperties,
            InputParameters inputParameters,
            ITrace trace,
            CancellationToken cancellationToken) 
        {
            PartitionedQueryExecutionInfo partitionedQueryExecutionInfo = await GetPartitionedQueryExecutionInfoAsync(
               cosmosQueryContext,
               inputParameters,
               containerQueryProperties,
               trace,
               cancellationToken);

            List<Documents.PartitionKeyRange> targetRanges = await CosmosQueryExecutionContextFactory.GetTargetPartitionKeyRangesAsync(
                  cosmosQueryContext.QueryClient,
                  cosmosQueryContext.ResourceLink,
                  partitionedQueryExecutionInfo,
                  containerQueryProperties,
                  inputParameters.Properties,
                  inputParameters.InitialFeedRange,
                  trace);

            return TryCreateSpecializedDocumentQueryExecutionContext(
                documentContainer,
                cosmosQueryContext,
                inputParameters,
                targetRanges,
                partitionedQueryExecutionInfo,
                cancellationToken);
        }

        private static TryCatch<IQueryPipelineStage> TryCreateOptimisticDirectExecutionContext(
            DocumentContainer documentContainer,
            CosmosQueryContext cosmosQueryContext,
            ContainerQueryProperties containerQueryProperties,
=======
            DocumentContainer documentContainer,
            CosmosQueryContext cosmosQueryContext,
            ContainerQueryProperties containerQueryProperties,
            InputParameters inputParameters,
            ITrace trace,
            CancellationToken cancellationToken) 
        {
            PartitionedQueryExecutionInfo partitionedQueryExecutionInfo = await GetPartitionedQueryExecutionInfoAsync(
               cosmosQueryContext,
               inputParameters,
               containerQueryProperties,
               trace,
               cancellationToken);

            List<Documents.PartitionKeyRange> targetRanges = await CosmosQueryExecutionContextFactory.GetTargetPartitionKeyRangesAsync(
                  cosmosQueryContext.QueryClient,
                  cosmosQueryContext.ResourceLink,
                  partitionedQueryExecutionInfo,
                  containerQueryProperties,
                  inputParameters.Properties,
                  inputParameters.InitialFeedRange,
                  trace);

            return TryCreateSpecializedDocumentQueryExecutionContext(
                documentContainer,
                cosmosQueryContext,
                inputParameters,
                targetRanges,
                partitionedQueryExecutionInfo,
                cancellationToken);
        }

        private static TryCatch<IQueryPipelineStage> TryCreateOptimisticDirectExecutionContext(
            DocumentContainer documentContainer,
            CosmosQueryContext cosmosQueryContext,
            ContainerQueryProperties containerQueryProperties,
>>>>>>> a0f1c305
            InputParameters inputParameters,
            Documents.PartitionKeyRange targetRange,
            CancellationToken cancellationToken)
        {
            // Return a OptimisticDirectExecution context
            return OptimisticDirectExecutionQueryPipelineStage.MonadicCreate(
                documentContainer: documentContainer,
                inputParameters: inputParameters,
                targetRange: new FeedRangeEpk(targetRange.ToRange()),
                fallbackQueryPipelineStageFactory: (continuationToken) =>
                {
                    // In fallback scenario, the Specialized pipeline is always invoked
                    Task<TryCatch<IQueryPipelineStage>> tryCreateContext =
                        CosmosQueryExecutionContextFactory.TryCreateSpecializedDocumentQueryExecutionContextAsync(
                            documentContainer,
                            cosmosQueryContext,
                            containerQueryProperties,
                            inputParameters.WithContinuationToken(continuationToken),
                            NoOpTrace.Singleton,
                            default);

                    return tryCreateContext;
                },
                cancellationToken: cancellationToken);
        }

        private static TryCatch<IQueryPipelineStage> TryCreatePassthroughQueryExecutionContext(
            DocumentContainer documentContainer,
            InputParameters inputParameters,
            List<Documents.PartitionKeyRange> targetRanges,
            CancellationToken cancellationToken)
        {
            // Return a parallel context, since we still want to be able to handle splits and concurrency / buffering.
            return ParallelCrossPartitionQueryPipelineStage.MonadicCreate(
                documentContainer: documentContainer,
                sqlQuerySpec: inputParameters.SqlQuerySpec,
                targetRanges: targetRanges
                    .Select(range => new FeedRangeEpk(
                        new Documents.Routing.Range<string>(
                            min: range.MinInclusive,
                            max: range.MaxExclusive,
                            isMinInclusive: true,
                            isMaxInclusive: false)))
                    .ToList(),
                queryPaginationOptions: new QueryPaginationOptions(
                    pageSizeHint: inputParameters.MaxItemCount),
                partitionKey: inputParameters.PartitionKey,
                prefetchPolicy: PrefetchPolicy.PrefetchSinglePage,
                maxConcurrency: inputParameters.MaxConcurrency,
                cancellationToken: cancellationToken,
                continuationToken: inputParameters.InitialUserContinuationToken);
        }

        private static TryCatch<IQueryPipelineStage> TryCreateSpecializedDocumentQueryExecutionContext(
            DocumentContainer documentContainer,
            CosmosQueryContext cosmosQueryContext,
            InputParameters inputParameters,
            PartitionedQueryExecutionInfo partitionedQueryExecutionInfo,
            List<Documents.PartitionKeyRange> targetRanges, 
            CancellationToken cancellationToken)
        {
            QueryInfo queryInfo = partitionedQueryExecutionInfo.QueryInfo;

            // We need to compute the optimal initial page size for order-by queries
            long optimalPageSize = inputParameters.MaxItemCount;
            if (queryInfo.HasOrderBy)
            {
                int top;
                if (queryInfo.HasTop && (partitionedQueryExecutionInfo.QueryInfo.Top.Value > 0))
                {
                    top = partitionedQueryExecutionInfo.QueryInfo.Top.Value;
                }
                else if (queryInfo.HasLimit && (partitionedQueryExecutionInfo.QueryInfo.Limit.Value > 0))
                {
                    top = (partitionedQueryExecutionInfo.QueryInfo.Offset ?? 0) + partitionedQueryExecutionInfo.QueryInfo.Limit.Value;
                }
                else
                {
                    top = 0;
                }

                if (top > 0)
                {
                    // All partitions should initially fetch about 1/nth of the top value.
                    long pageSizeWithTop = (long)Math.Min(
                        Math.Ceiling(top / (double)targetRanges.Count) * CosmosQueryExecutionContextFactory.PageSizeFactorForTop,
                        top);

                    optimalPageSize = Math.Min(pageSizeWithTop, optimalPageSize);
                }
                else if (cosmosQueryContext.IsContinuationExpected)
                {
                    optimalPageSize = (long)Math.Min(
                        Math.Ceiling(optimalPageSize / (double)targetRanges.Count) * CosmosQueryExecutionContextFactory.PageSizeFactorForTop,
                        optimalPageSize);
                }
            }

            Debug.Assert(
                (optimalPageSize > 0) && (optimalPageSize <= int.MaxValue),
                $"Invalid MaxItemCount {optimalPageSize}");

            return PipelineFactory.MonadicCreate(
                executionEnvironment: inputParameters.ExecutionEnvironment,
                documentContainer: documentContainer,
                sqlQuerySpec: inputParameters.SqlQuerySpec,
                targetRanges: targetRanges
                    .Select(range => new FeedRangeEpk(
                        new Documents.Routing.Range<string>(
                            min: range.MinInclusive,
                            max: range.MaxExclusive,
                            isMinInclusive: true,
                            isMaxInclusive: false)))
                    .ToList(),
                partitionKey: inputParameters.PartitionKey,
                queryInfo: partitionedQueryExecutionInfo.QueryInfo,
                queryPaginationOptions: new QueryPaginationOptions(
                    pageSizeHint: (int)optimalPageSize),
                maxConcurrency: inputParameters.MaxConcurrency,
                requestContinuationToken: inputParameters.InitialUserContinuationToken,
                requestCancellationToken: cancellationToken);
        }

        private static async Task<PartitionedQueryExecutionInfo> GetPartitionedQueryExecutionInfoAsync(
           CosmosQueryContext cosmosQueryContext,
           InputParameters inputParameters,
           ContainerQueryProperties containerQueryProperties,
           ITrace trace,
           CancellationToken cancellationToken)
        {
            PartitionedQueryExecutionInfo partitionedQueryExecutionInfo;
            if (cosmosQueryContext.QueryClient.BypassQueryParsing())
            {
                // For non-Windows platforms(like Linux and OSX) in .NET Core SDK, we cannot use ServiceInterop, so need to bypass in that case.
                // We are also now bypassing this for 32 bit host process running even on Windows as there are many 32 bit apps that will not work without this
                partitionedQueryExecutionInfo = await QueryPlanRetriever.GetQueryPlanThroughGatewayAsync(
                    cosmosQueryContext,
                    inputParameters.SqlQuerySpec,
                    cosmosQueryContext.ResourceLink,
                    inputParameters.PartitionKey,
                    trace,
                    cancellationToken);
            }
            else
            {
                Documents.PartitionKeyDefinition partitionKeyDefinition = GetPartitionKeyDefinition(inputParameters, containerQueryProperties);

                partitionedQueryExecutionInfo = await QueryPlanRetriever.GetQueryPlanWithServiceInteropAsync(
                    cosmosQueryContext.QueryClient,
                    inputParameters.SqlQuerySpec,
                    cosmosQueryContext.ResourceTypeEnum,
                    partitionKeyDefinition,
                    inputParameters.PartitionKey != null,
                    containerQueryProperties.GeospatialType,
                    cosmosQueryContext.UseSystemPrefix,
                    trace,
                    cancellationToken);
            }

            return partitionedQueryExecutionInfo;
        }

        /// <summary>
        /// Gets the list of partition key ranges.
        /// 1. Check partition key range id
        /// 2. Check Partition key
        /// 3. Check the effective partition key
        /// 4. Get the range from the FeedToken
        /// 5. Get the range from the PartitionedQueryExecutionInfo
        /// </summary>
        internal static async Task<List<Documents.PartitionKeyRange>> GetTargetPartitionKeyRangesAsync(
            CosmosQueryClient queryClient,
            string resourceLink,
            PartitionedQueryExecutionInfo partitionedQueryExecutionInfo,
            ContainerQueryProperties containerQueryProperties,
            IReadOnlyDictionary<string, object> properties,
            FeedRangeInternal feedRangeInternal,
            ITrace trace)
        {
            List<Documents.PartitionKeyRange> targetRanges;
            if (containerQueryProperties.EffectiveRangesForPartitionKey != null)
            {
                targetRanges = await queryClient.GetTargetPartitionKeyRangesAsync(
                    resourceLink,
                    containerQueryProperties.ResourceId,
                    containerQueryProperties.EffectiveRangesForPartitionKey,
                    forceRefresh: false,
                    trace);
            }
            else if (TryGetEpkProperty(properties, out string effectivePartitionKeyString))
            {
                //Note that here we have no way to consume the EPK string as there is no way to convert
                //the string to the partition key type to evaulate the number of components which needs to be done for the 
                //multihahs methods/classes. This is particually important for queries with prefix partition key. 
                //the EPK sting header is only for internal use but this needs to be fixed in the future.
                List<Range<string>> effectiveRanges = new List<Range<string>>
                    { Range<string>.GetPointRange(effectivePartitionKeyString) };

                targetRanges = await queryClient.GetTargetPartitionKeyRangesAsync(
                    resourceLink,
                    containerQueryProperties.ResourceId,
                    effectiveRanges,
                    forceRefresh: false,
                    trace);
            }
            else if (feedRangeInternal != null)
            {
                targetRanges = await queryClient.GetTargetPartitionKeyRangeByFeedRangeAsync(
                                    resourceLink,
                                    containerQueryProperties.ResourceId,
                                    containerQueryProperties.PartitionKeyDefinition,
                                    feedRangeInternal,
                                    forceRefresh: false,
                                    trace);
            }
            else
            {
                    targetRanges = await queryClient.GetTargetPartitionKeyRangesAsync(
                                    resourceLink,
                                    containerQueryProperties.ResourceId,
                                    partitionedQueryExecutionInfo.QueryRanges,
                                    forceRefresh: false,
                                    trace);
            }

            return targetRanges;
        }

        private static bool TryGetEpkProperty(
            IReadOnlyDictionary<string, object> properties,
            out string effectivePartitionKeyString)
        {
            if (properties != null
                && properties.TryGetValue(
                   Documents.WFConstants.BackendHeaders.EffectivePartitionKeyString,
                   out object effectivePartitionKeyStringObject))
            {
                effectivePartitionKeyString = effectivePartitionKeyStringObject as string;
                if (string.IsNullOrEmpty(effectivePartitionKeyString))
                {
                    throw new ArgumentOutOfRangeException(nameof(effectivePartitionKeyString));
                }

                return true;
            }

            effectivePartitionKeyString = null;
            return false;
        }

        private static void SetTestInjectionPipelineType(InputParameters inputParameters, string pipelineType)
        {
            TestInjections.ResponseStats responseStats = inputParameters?.TestInjections?.Stats;
            if (responseStats != null)
            {
                if (pipelineType == OptimisticDirectExecution)
                {
                    responseStats.PipelineType = TestInjections.PipelineType.OptimisticDirectExecution;
                }
                else if (pipelineType == Specialized)
                {
                    responseStats.PipelineType = TestInjections.PipelineType.Specialized;
                }
<<<<<<< HEAD
                else 
=======
                else
>>>>>>> a0f1c305
                {
                    responseStats.PipelineType = TestInjections.PipelineType.Passthrough;
                }
            }
        }

        private static Documents.PartitionKeyDefinition GetPartitionKeyDefinition(InputParameters inputParameters, ContainerQueryProperties containerQueryProperties)
        {
            //todo:elasticcollections this may rely on information from collection cache which is outdated
            //if collection is deleted/created with same name.
            //need to make it not rely on information from collection cache.

            Documents.PartitionKeyDefinition partitionKeyDefinition;
            if ((inputParameters.Properties != null)
                && inputParameters.Properties.TryGetValue(InternalPartitionKeyDefinitionProperty, out object partitionKeyDefinitionObject))
            {
                if (!(partitionKeyDefinitionObject is Documents.PartitionKeyDefinition definition))
                {
                    throw new ArgumentException(
                        "partitionkeydefinition has invalid type",
                        nameof(partitionKeyDefinitionObject));
                }

                partitionKeyDefinition = definition;
            }
            else
            {
                partitionKeyDefinition = containerQueryProperties.PartitionKeyDefinition;
            }

            return partitionKeyDefinition;
        }

        private static async Task<Documents.PartitionKeyRange> TryGetTargetRangeOptimisticDirectExecutionAsync(
            InputParameters inputParameters,
            PartitionedQueryExecutionInfo partitionedQueryExecutionInfo,
            CosmosQueryContext cosmosQueryContext,
            ContainerQueryProperties containerQueryProperties,
            ITrace trace)
        {
            if (!inputParameters.EnableOptimisticDirectExecution)
            {
                if (inputParameters.InitialUserContinuationToken != null 
                    && OptimisticDirectExecutionContinuationToken.IsOptimisticDirectExecutionContinuationToken(inputParameters.InitialUserContinuationToken))
                {
                    throw new MalformedContinuationTokenException($"The continuation token supplied requires the Optimistic Direct Execution flag to be enabled in QueryRequestOptions for the query execution to resume. " +
                            $"{inputParameters.InitialUserContinuationToken}");
                }

                return null;
            }

            Debug.Assert(containerQueryProperties.ResourceId != null, "CosmosQueryExecutionContextFactory Assert!", "Container ResourceId cannot be null!");

            List<Documents.PartitionKeyRange> targetRanges;
            if (partitionedQueryExecutionInfo != null)
            {
                targetRanges = await CosmosQueryExecutionContextFactory.GetTargetPartitionKeyRangesAsync(
                    cosmosQueryContext.QueryClient,
                    cosmosQueryContext.ResourceLink,
                    partitionedQueryExecutionInfo,
                    containerQueryProperties,
                    inputParameters.Properties,
                    inputParameters.InitialFeedRange,
                    trace);
            }
            else
            {
                Documents.PartitionKeyDefinition partitionKeyDefinition = GetPartitionKeyDefinition(inputParameters, containerQueryProperties);
                if (inputParameters.PartitionKey.HasValue)
                {
                    Debug.Assert(partitionKeyDefinition != null, "CosmosQueryExecutionContextFactory Assert!", "PartitionKeyDefinition cannot be null if partitionKey is defined");
                    targetRanges = await cosmosQueryContext.QueryClient.GetTargetPartitionKeyRangesAsync(
                        cosmosQueryContext.ResourceLink,
                        containerQueryProperties.ResourceId,
                        containerQueryProperties.EffectiveRangesForPartitionKey,
                        forceRefresh: false,
                        trace);
                }
                else
                {
                    targetRanges = await cosmosQueryContext.QueryClient.GetTargetPartitionKeyRangesAsync(
                        cosmosQueryContext.ResourceLink,
                        containerQueryProperties.ResourceId,
                        new List<Documents.Routing.Range<string>> { FeedRangeEpk.FullRange.Range },
                        forceRefresh: false,
                        trace);
                }
            }

            if (targetRanges.Count == 1)
            {
                return targetRanges.Single();
            }

            return null;
        }

        public sealed class InputParameters
        {
            private const int DefaultMaxConcurrency = 0;
            private const int DefaultMaxItemCount = 1000;
            private const int DefaultMaxBufferedItemCount = 1000;
            private const bool DefaultReturnResultsInDeterministicOrder = true;
            private const ExecutionEnvironment DefaultExecutionEnvironment = ExecutionEnvironment.Client;

            public InputParameters(
                SqlQuerySpec sqlQuerySpec,
                CosmosElement initialUserContinuationToken,
                FeedRangeInternal initialFeedRange,
                int? maxConcurrency,
                int? maxItemCount,
                int? maxBufferedItemCount,
                PartitionKey? partitionKey,
                IReadOnlyDictionary<string, object> properties,
                PartitionedQueryExecutionInfo partitionedQueryExecutionInfo,
                ExecutionEnvironment? executionEnvironment,
                bool? returnResultsInDeterministicOrder,
<<<<<<< HEAD
                bool forcePassthrough,
=======
>>>>>>> a0f1c305
                bool enableOptimisticDirectExecution,
                TestInjections testInjections)
            {
                this.SqlQuerySpec = sqlQuerySpec ?? throw new ArgumentNullException(nameof(sqlQuerySpec));
                this.InitialUserContinuationToken = initialUserContinuationToken;
                this.InitialFeedRange = initialFeedRange;

                int resolvedMaxConcurrency = maxConcurrency.GetValueOrDefault(InputParameters.DefaultMaxConcurrency);
                if (resolvedMaxConcurrency < 0)
                {
                    resolvedMaxConcurrency = int.MaxValue;
                }
                this.MaxConcurrency = resolvedMaxConcurrency;

                int resolvedMaxItemCount = maxItemCount.GetValueOrDefault(InputParameters.DefaultMaxItemCount);
                if (resolvedMaxItemCount < 0)
                {
                    resolvedMaxItemCount = int.MaxValue;
                }
                this.MaxItemCount = resolvedMaxItemCount;

                int resolvedMaxBufferedItemCount = maxBufferedItemCount.GetValueOrDefault(InputParameters.DefaultMaxBufferedItemCount);
                if (resolvedMaxBufferedItemCount < 0)
                {
                    resolvedMaxBufferedItemCount = int.MaxValue;
                }
                this.MaxBufferedItemCount = resolvedMaxBufferedItemCount;

                this.PartitionKey = partitionKey;
                this.Properties = properties;
                this.PartitionedQueryExecutionInfo = partitionedQueryExecutionInfo;
                this.ExecutionEnvironment = executionEnvironment.GetValueOrDefault(InputParameters.DefaultExecutionEnvironment);
                this.ReturnResultsInDeterministicOrder = returnResultsInDeterministicOrder.GetValueOrDefault(InputParameters.DefaultReturnResultsInDeterministicOrder);
<<<<<<< HEAD
                this.ForcePassthrough = forcePassthrough;
=======
>>>>>>> a0f1c305
                this.EnableOptimisticDirectExecution = enableOptimisticDirectExecution;
                this.TestInjections = testInjections;
            }

            public SqlQuerySpec SqlQuerySpec { get; }
            public CosmosElement InitialUserContinuationToken { get; }
            public FeedRangeInternal InitialFeedRange { get; }
            public int MaxConcurrency { get; }
            public int MaxItemCount { get; }
            public int MaxBufferedItemCount { get; }
            public PartitionKey? PartitionKey { get; }
            public IReadOnlyDictionary<string, object> Properties { get; }
            public PartitionedQueryExecutionInfo PartitionedQueryExecutionInfo { get; }
            public ExecutionEnvironment ExecutionEnvironment { get; }
            public bool ReturnResultsInDeterministicOrder { get; }
            public TestInjections TestInjections { get; }
<<<<<<< HEAD
            public bool ForcePassthrough { get; }
=======
>>>>>>> a0f1c305
            public bool EnableOptimisticDirectExecution { get; }

            public InputParameters WithContinuationToken(CosmosElement token)
            {
                return new InputParameters(
                    this.SqlQuerySpec,
                    token,
                    this.InitialFeedRange,
                    this.MaxConcurrency,
                    this.MaxItemCount,
                    this.MaxBufferedItemCount,
                    this.PartitionKey,
                    this.Properties,
                    this.PartitionedQueryExecutionInfo,
                    this.ExecutionEnvironment,
                    this.ReturnResultsInDeterministicOrder,
<<<<<<< HEAD
                    this.ForcePassthrough,
=======
>>>>>>> a0f1c305
                    this.EnableOptimisticDirectExecution,
                    this.TestInjections);
            }
        }

        internal sealed class AggregateProjectionDetector
        {
            /// <summary>
            /// Determines whether or not the SqlSelectSpec has an aggregate in the outer most query.
            /// </summary>
            /// <param name="selectSpec">The select spec to traverse.</param>
            /// <returns>Whether or not the SqlSelectSpec has an aggregate in the outer most query.</returns>
            public static bool HasAggregate(SqlSelectSpec selectSpec)
            {
                return selectSpec.Accept(AggregateProjectionDectorVisitor.Singleton);
            }

            private sealed class AggregateProjectionDectorVisitor : SqlSelectSpecVisitor<bool>
            {
                public static readonly AggregateProjectionDectorVisitor Singleton = new AggregateProjectionDectorVisitor();

                public override bool Visit(SqlSelectListSpec selectSpec)
                {
                    bool hasAggregates = false;
                    foreach (SqlSelectItem selectItem in selectSpec.Items)
                    {
                        hasAggregates |= selectItem.Expression.Accept(AggregateScalarExpressionDetector.Singleton);
                    }

                    return hasAggregates;
                }

                public override bool Visit(SqlSelectValueSpec selectSpec)
                {
                    return selectSpec.Expression.Accept(AggregateScalarExpressionDetector.Singleton);
                }

                public override bool Visit(SqlSelectStarSpec selectSpec)
                {
                    return false;
                }

                /// <summary>
                /// Determines if there is an aggregate in a scalar expression.
                /// </summary>
                private sealed class AggregateScalarExpressionDetector : SqlScalarExpressionVisitor<bool>
                {
                    private enum Aggregate
                    {
                        Min,
                        Max,
                        Sum,
                        Count,
                        Avg,
                    }

                    public static readonly AggregateScalarExpressionDetector Singleton = new AggregateScalarExpressionDetector();

                    public override bool Visit(SqlAllScalarExpression sqlAllScalarExpression)
                    {
                        // No need to worry about aggregates within the subquery (they will recursively get rewritten).
                        return false;
                    }

                    public override bool Visit(SqlArrayCreateScalarExpression sqlArrayCreateScalarExpression)
                    {
                        bool hasAggregates = false;
                        foreach (SqlScalarExpression item in sqlArrayCreateScalarExpression.Items)
                        {
                            hasAggregates |= item.Accept(this);
                        }

                        return hasAggregates;
                    }

                    public override bool Visit(SqlArrayScalarExpression sqlArrayScalarExpression)
                    {
                        // No need to worry about aggregates in the subquery (they will recursively get rewritten).
                        return false;
                    }

                    public override bool Visit(SqlBetweenScalarExpression sqlBetweenScalarExpression)
                    {
                        return sqlBetweenScalarExpression.Expression.Accept(this) ||
                            sqlBetweenScalarExpression.StartInclusive.Accept(this) ||
                            sqlBetweenScalarExpression.EndInclusive.Accept(this);
                    }

                    public override bool Visit(SqlBinaryScalarExpression sqlBinaryScalarExpression)
                    {
                        return sqlBinaryScalarExpression.LeftExpression.Accept(this) ||
                            sqlBinaryScalarExpression.RightExpression.Accept(this);
                    }

                    public override bool Visit(SqlCoalesceScalarExpression sqlCoalesceScalarExpression)
                    {
                        return sqlCoalesceScalarExpression.Left.Accept(this) ||
                            sqlCoalesceScalarExpression.Right.Accept(this);
                    }

                    public override bool Visit(SqlConditionalScalarExpression sqlConditionalScalarExpression)
                    {
                        return sqlConditionalScalarExpression.Condition.Accept(this) ||
                            sqlConditionalScalarExpression.Consequent.Accept(this) ||
                            sqlConditionalScalarExpression.Alternative.Accept(this);
                    }

                    public override bool Visit(SqlExistsScalarExpression sqlExistsScalarExpression)
                    {
                        // No need to worry about aggregates within the subquery (they will recursively get rewritten).
                        return false;
                    }

                    public override bool Visit(SqlFirstScalarExpression sqlFirstScalarExpression)
                    {
                        // No need to worry about aggregates within the subquery (they will recursively get rewritten).
                        return false;
                    }

                    public override bool Visit(SqlFunctionCallScalarExpression sqlFunctionCallScalarExpression)
                    {
                        return !sqlFunctionCallScalarExpression.IsUdf &&
                            Enum.TryParse<Aggregate>(value: sqlFunctionCallScalarExpression.Name.Value, ignoreCase: true, result: out _);
                    }

                    public override bool Visit(SqlInScalarExpression sqlInScalarExpression)
                    {
                        bool hasAggregates = false;
                        for (int i = 0; i < sqlInScalarExpression.Haystack.Length; i++)
                        {
                            hasAggregates |= sqlInScalarExpression.Haystack[i].Accept(this);
                        }

                        return hasAggregates;
                    }

                    public override bool Visit(SqlLastScalarExpression sqlLastScalarExpression)
                    {
                        // No need to worry about aggregates within the subquery (they will recursively get rewritten).
                        return false;
                    }

                    public override bool Visit(SqlLiteralScalarExpression sqlLiteralScalarExpression)
                    {
                        return false;
                    }

                    public override bool Visit(SqlMemberIndexerScalarExpression sqlMemberIndexerScalarExpression)
                    {
                        return sqlMemberIndexerScalarExpression.Member.Accept(this) ||
                            sqlMemberIndexerScalarExpression.Indexer.Accept(this);
                    }

                    public override bool Visit(SqlObjectCreateScalarExpression sqlObjectCreateScalarExpression)
                    {
                        bool hasAggregates = false;
                        foreach (SqlObjectProperty property in sqlObjectCreateScalarExpression.Properties)
                        {
                            hasAggregates |= property.Value.Accept(this);
                        }

                        return hasAggregates;
                    }

                    public override bool Visit(SqlPropertyRefScalarExpression sqlPropertyRefScalarExpression)
                    {
                        bool hasAggregates = false;
                        if (sqlPropertyRefScalarExpression.Member != null)
                        {
                            hasAggregates = sqlPropertyRefScalarExpression.Member.Accept(this);
                        }

                        return hasAggregates;
                    }

                    public override bool Visit(SqlSubqueryScalarExpression sqlSubqueryScalarExpression)
                    {
                        // No need to worry about the aggregates within the subquery since they get recursively evaluated.
                        return false;
                    }

                    public override bool Visit(SqlUnaryScalarExpression sqlUnaryScalarExpression)
                    {
                        return sqlUnaryScalarExpression.Expression.Accept(this);
                    }

                    public override bool Visit(SqlParameterRefScalarExpression scalarExpression)
                    {
                        return false;
                    }

                    public override bool Visit(SqlLikeScalarExpression scalarExpression)
                    {
                        return false;
                    }
                }
            }
        }
    }
}<|MERGE_RESOLUTION|>--- conflicted
+++ resolved
@@ -249,10 +249,6 @@
                    trace);
 
             TryCatch<IQueryPipelineStage> tryCreatePipelineStage;
-<<<<<<< HEAD
-
-=======
->>>>>>> a0f1c305
             Documents.PartitionKeyRange targetRange = await TryGetTargetRangeOptimisticDirectExecutionAsync(
                 inputParameters, 
                 partitionedQueryExecutionInfo, 
@@ -274,8 +270,6 @@
             }
             else
             {
-<<<<<<< HEAD
-=======
                 bool singleLogicalPartitionKeyQuery = inputParameters.PartitionKey.HasValue
                     || ((partitionedQueryExecutionInfo.QueryRanges.Count == 1)
                     && partitionedQueryExecutionInfo.QueryRanges[0].IsSingleValue);
@@ -292,7 +286,6 @@
                 bool streamingCrossContinuationQuery = !singleLogicalPartitionKeyQuery && clientStreamingQuery;
                 bool createPassthroughQuery = streamingSinglePartitionQuery || streamingCrossContinuationQuery;
 
->>>>>>> a0f1c305
                 if (createPassthroughQuery)
                 {
                     SetTestInjectionPipelineType(inputParameters, Passthrough);
@@ -414,10 +407,6 @@
                     inputParameters.PartitionedQueryExecutionInfo,
                     inputParameters.ExecutionEnvironment,
                     inputParameters.ReturnResultsInDeterministicOrder,
-<<<<<<< HEAD
-                    inputParameters.ForcePassthrough,
-=======
->>>>>>> a0f1c305
                     inputParameters.EnableOptimisticDirectExecution,
                     inputParameters.TestInjections);
             }
@@ -432,7 +421,6 @@
         }
 
         private static async Task<TryCatch<IQueryPipelineStage>> TryCreateSpecializedDocumentQueryExecutionContextAsync(
-<<<<<<< HEAD
             DocumentContainer documentContainer,
             CosmosQueryContext cosmosQueryContext,
             ContainerQueryProperties containerQueryProperties,
@@ -469,44 +457,6 @@
             DocumentContainer documentContainer,
             CosmosQueryContext cosmosQueryContext,
             ContainerQueryProperties containerQueryProperties,
-=======
-            DocumentContainer documentContainer,
-            CosmosQueryContext cosmosQueryContext,
-            ContainerQueryProperties containerQueryProperties,
-            InputParameters inputParameters,
-            ITrace trace,
-            CancellationToken cancellationToken) 
-        {
-            PartitionedQueryExecutionInfo partitionedQueryExecutionInfo = await GetPartitionedQueryExecutionInfoAsync(
-               cosmosQueryContext,
-               inputParameters,
-               containerQueryProperties,
-               trace,
-               cancellationToken);
-
-            List<Documents.PartitionKeyRange> targetRanges = await CosmosQueryExecutionContextFactory.GetTargetPartitionKeyRangesAsync(
-                  cosmosQueryContext.QueryClient,
-                  cosmosQueryContext.ResourceLink,
-                  partitionedQueryExecutionInfo,
-                  containerQueryProperties,
-                  inputParameters.Properties,
-                  inputParameters.InitialFeedRange,
-                  trace);
-
-            return TryCreateSpecializedDocumentQueryExecutionContext(
-                documentContainer,
-                cosmosQueryContext,
-                inputParameters,
-                targetRanges,
-                partitionedQueryExecutionInfo,
-                cancellationToken);
-        }
-
-        private static TryCatch<IQueryPipelineStage> TryCreateOptimisticDirectExecutionContext(
-            DocumentContainer documentContainer,
-            CosmosQueryContext cosmosQueryContext,
-            ContainerQueryProperties containerQueryProperties,
->>>>>>> a0f1c305
             InputParameters inputParameters,
             Documents.PartitionKeyRange targetRange,
             CancellationToken cancellationToken)
@@ -770,11 +720,7 @@
                 {
                     responseStats.PipelineType = TestInjections.PipelineType.Specialized;
                 }
-<<<<<<< HEAD
-                else 
-=======
                 else
->>>>>>> a0f1c305
                 {
                     responseStats.PipelineType = TestInjections.PipelineType.Passthrough;
                 }
@@ -893,10 +839,6 @@
                 PartitionedQueryExecutionInfo partitionedQueryExecutionInfo,
                 ExecutionEnvironment? executionEnvironment,
                 bool? returnResultsInDeterministicOrder,
-<<<<<<< HEAD
-                bool forcePassthrough,
-=======
->>>>>>> a0f1c305
                 bool enableOptimisticDirectExecution,
                 TestInjections testInjections)
             {
@@ -930,10 +872,6 @@
                 this.PartitionedQueryExecutionInfo = partitionedQueryExecutionInfo;
                 this.ExecutionEnvironment = executionEnvironment.GetValueOrDefault(InputParameters.DefaultExecutionEnvironment);
                 this.ReturnResultsInDeterministicOrder = returnResultsInDeterministicOrder.GetValueOrDefault(InputParameters.DefaultReturnResultsInDeterministicOrder);
-<<<<<<< HEAD
-                this.ForcePassthrough = forcePassthrough;
-=======
->>>>>>> a0f1c305
                 this.EnableOptimisticDirectExecution = enableOptimisticDirectExecution;
                 this.TestInjections = testInjections;
             }
@@ -950,10 +888,6 @@
             public ExecutionEnvironment ExecutionEnvironment { get; }
             public bool ReturnResultsInDeterministicOrder { get; }
             public TestInjections TestInjections { get; }
-<<<<<<< HEAD
-            public bool ForcePassthrough { get; }
-=======
->>>>>>> a0f1c305
             public bool EnableOptimisticDirectExecution { get; }
 
             public InputParameters WithContinuationToken(CosmosElement token)
@@ -970,10 +904,6 @@
                     this.PartitionedQueryExecutionInfo,
                     this.ExecutionEnvironment,
                     this.ReturnResultsInDeterministicOrder,
-<<<<<<< HEAD
-                    this.ForcePassthrough,
-=======
->>>>>>> a0f1c305
                     this.EnableOptimisticDirectExecution,
                     this.TestInjections);
             }
