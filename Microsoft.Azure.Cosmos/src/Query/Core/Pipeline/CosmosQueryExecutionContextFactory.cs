﻿//------------------------------------------------------------
// Copyright (c) Microsoft Corporation.  All rights reserved.
//------------------------------------------------------------
namespace Microsoft.Azure.Cosmos.Query.Core.ExecutionContext
{
    using System;
    using System.Collections.Generic;
    using System.Diagnostics;
    using System.Linq;
    using System.Text.RegularExpressions;
    using System.Threading;
    using System.Threading.Tasks;
    using Microsoft.Azure.Cosmos;
    using Microsoft.Azure.Cosmos.CosmosElements;
    using Microsoft.Azure.Cosmos.Pagination;
    using Microsoft.Azure.Cosmos.Query.Core;
    using Microsoft.Azure.Cosmos.Query.Core.Exceptions;
    using Microsoft.Azure.Cosmos.Query.Core.Monads;
    using Microsoft.Azure.Cosmos.Query.Core.Parser;
    using Microsoft.Azure.Cosmos.Query.Core.Pipeline;
    using Microsoft.Azure.Cosmos.Query.Core.Pipeline.CrossPartition.Parallel;
    using Microsoft.Azure.Cosmos.Query.Core.Pipeline.Distinct;
    using Microsoft.Azure.Cosmos.Query.Core.Pipeline.OptimisticDirectExecutionQuery;
    using Microsoft.Azure.Cosmos.Query.Core.Pipeline.Pagination;
    using Microsoft.Azure.Cosmos.Query.Core.Pipeline.Tokens;
    using Microsoft.Azure.Cosmos.Query.Core.QueryClient;
    using Microsoft.Azure.Cosmos.Query.Core.QueryPlan;
    using Microsoft.Azure.Cosmos.SqlObjects;
    using Microsoft.Azure.Cosmos.SqlObjects.Visitors;
    using Microsoft.Azure.Cosmos.Tracing;
    using Microsoft.Azure.Documents.Routing;

    internal static class CosmosQueryExecutionContextFactory
    {
        private const string InternalPartitionKeyDefinitionProperty = "x-ms-query-partitionkey-definition";
        private const string QueryInspectionPattern = @"\s+(GROUP\s+BY\s+|COUNT\s*\(|MIN\s*\(|MAX\s*\(|AVG\s*\(|SUM\s*\(|DISTINCT\s+)";
        private const string OptimisticDirectExecution = "OptimisticDirectExecution";
        private const string Passthrough = "Passthrough";
        private const string Specialized = "Specialized";
        private const int PageSizeFactorForTop = 5;
        private static readonly Regex QueryInspectionRegex = new Regex(QueryInspectionPattern, RegexOptions.IgnoreCase | RegexOptions.Compiled);

        public static IQueryPipelineStage Create(
            DocumentContainer documentContainer,
            CosmosQueryContext cosmosQueryContext,
            InputParameters inputParameters,
            ITrace trace)
        {
            if (cosmosQueryContext == null)
            {
                throw new ArgumentNullException(nameof(cosmosQueryContext));
            }

            if (inputParameters == null)
            {
                throw new ArgumentNullException(nameof(inputParameters));
            }

            if (trace == null)
            {
                throw new ArgumentNullException(nameof(trace));
            }

            NameCacheStaleRetryQueryPipelineStage nameCacheStaleRetryQueryPipelineStage = new NameCacheStaleRetryQueryPipelineStage(
                cosmosQueryContext: cosmosQueryContext,
                queryPipelineStageFactory: () =>
                {
                    // Query Iterator requires that the creation of the query context is deferred until the user calls ReadNextAsync
                    AsyncLazy<TryCatch<IQueryPipelineStage>> lazyTryCreateStage = new AsyncLazy<TryCatch<IQueryPipelineStage>>(
                        valueFactory: (trace, innerCancellationToken) => CosmosQueryExecutionContextFactory.TryCreateCoreContextAsync(
                            documentContainer,
                            cosmosQueryContext,
                            inputParameters,
                            trace,
                            innerCancellationToken));

                    LazyQueryPipelineStage lazyQueryPipelineStage = new LazyQueryPipelineStage(lazyTryCreateStage: lazyTryCreateStage, cancellationToken: default);
                    return lazyQueryPipelineStage;
                });

            CatchAllQueryPipelineStage catchAllQueryPipelineStage = new CatchAllQueryPipelineStage(nameCacheStaleRetryQueryPipelineStage, cancellationToken: default);
            return catchAllQueryPipelineStage;
        }

        private static async Task<TryCatch<IQueryPipelineStage>> TryCreateCoreContextAsync(
            DocumentContainer documentContainer,
            CosmosQueryContext cosmosQueryContext,
            InputParameters inputParameters,
            ITrace trace,
            CancellationToken cancellationToken)
        {
            // The default
            using (ITrace createQueryPipelineTrace = trace.StartChild("Create Query Pipeline", TraceComponent.Query, Tracing.TraceLevel.Info))
            {
                // Try to parse the continuation token.
                CosmosElement continuationToken = inputParameters.InitialUserContinuationToken;
                PartitionedQueryExecutionInfo queryPlanFromContinuationToken = inputParameters.PartitionedQueryExecutionInfo;
                if (continuationToken != null)
                {
                    if (!PipelineContinuationToken.TryCreateFromCosmosElement(
                        continuationToken,
                        out PipelineContinuationToken pipelineContinuationToken))
                    {
                        return TryCatch<IQueryPipelineStage>.FromException(
                            new MalformedContinuationTokenException(
                                $"Malformed {nameof(PipelineContinuationToken)}: {continuationToken}."));
                    }

                    if (PipelineContinuationToken.IsTokenFromTheFuture(pipelineContinuationToken))
                    {
                        return TryCatch<IQueryPipelineStage>.FromException(
                            new MalformedContinuationTokenException(
                                $"{nameof(PipelineContinuationToken)} Continuation token is from a newer version of the SDK. " +
                                $"Upgrade the SDK to avoid this issue." +
                                $"{continuationToken}."));
                    }

                    if (!PipelineContinuationToken.TryConvertToLatest(
                        pipelineContinuationToken,
                        out PipelineContinuationTokenV1_1 latestVersionPipelineContinuationToken))
                    {
                        return TryCatch<IQueryPipelineStage>.FromException(
                            new MalformedContinuationTokenException(
                                $"{nameof(PipelineContinuationToken)}: '{continuationToken}' is no longer supported."));
                    }

                    continuationToken = latestVersionPipelineContinuationToken.SourceContinuationToken;
                    if (latestVersionPipelineContinuationToken.QueryPlan != null)
                    {
                        queryPlanFromContinuationToken = latestVersionPipelineContinuationToken.QueryPlan;
                    }
                }

                CosmosQueryClient cosmosQueryClient = cosmosQueryContext.QueryClient;

                ContainerQueryProperties containerQueryProperties = await cosmosQueryClient.GetCachedContainerQueryPropertiesAsync(
                    cosmosQueryContext.ResourceLink,
                    inputParameters.PartitionKey,
                    createQueryPipelineTrace,
                    cancellationToken);
                cosmosQueryContext.ContainerResourceId = containerQueryProperties.ResourceId;

                Documents.PartitionKeyRange targetRange = await TryGetTargetRangeOptimisticDirectExecutionAsync(
                    inputParameters,
                    queryPlanFromContinuationToken,
                    cosmosQueryContext,
                    containerQueryProperties,
                    trace);

                if (targetRange != null)
                {
<<<<<<< HEAD
                    return await TryCreateExecutionContextAsync(
=======
                    return await TryCreateSinglePartitionExecutionContextAsync(
>>>>>>> e2ce570b
                        documentContainer,
                        partitionedQueryExecutionInfo: null,
                        cosmosQueryContext,
                        containerQueryProperties,
                        inputParameters,
                        targetRange,
<<<<<<< HEAD
                        trace,
=======
                        createQueryPipelineTrace,
>>>>>>> e2ce570b
                        cancellationToken);
                }

                PartitionedQueryExecutionInfo partitionedQueryExecutionInfo;
                if (inputParameters.ForcePassthrough)
                {
                    partitionedQueryExecutionInfo = new PartitionedQueryExecutionInfo()
                    {
                        QueryInfo = new QueryInfo()
                        {
                            Aggregates = null,
                            DistinctType = DistinctQueryType.None,
                            GroupByAliases = null,
                            GroupByAliasToAggregateType = null,
                            GroupByExpressions = null,
                            HasSelectValue = false,
                            Limit = null,
                            Offset = null,
                            OrderBy = null,
                            OrderByExpressions = null,
                            RewrittenQuery = null,
                            Top = null,
                        },
                        QueryRanges = new List<Documents.Routing.Range<string>>(),
                    };
                }
                else if (queryPlanFromContinuationToken != null)
                {
                    partitionedQueryExecutionInfo = queryPlanFromContinuationToken;
                }
                else
                {
                    // If the query would go to gateway, but we have a partition key,
                    // then try seeing if we can execute as a passthrough using client side only logic.
                    // This is to short circuit the need to go to the gateway to get the query plan.
                    if (cosmosQueryContext.QueryClient.BypassQueryParsing()
                        && inputParameters.PartitionKey.HasValue)
                    {
                        bool parsed;
                        SqlQuery sqlQuery;
                        using (ITrace queryParseTrace = createQueryPipelineTrace.StartChild("Parse Query", TraceComponent.Query, Tracing.TraceLevel.Info))
                        {
                            parsed = SqlQueryParser.TryParse(inputParameters.SqlQuerySpec.QueryText, out sqlQuery);
                        }

                        if (parsed)
                        {
                            bool hasDistinct = sqlQuery.SelectClause.HasDistinct;
                            bool hasGroupBy = sqlQuery.GroupByClause != default;
                            bool hasAggregates = AggregateProjectionDetector.HasAggregate(sqlQuery.SelectClause.SelectSpec);
                            bool createPassthroughQuery = !hasAggregates && !hasDistinct && !hasGroupBy;

                            if (createPassthroughQuery)
                            {
                                SetTestInjectionPipelineType(inputParameters, Passthrough);

                                // Only thing that matters is that we target the correct range.
                                Documents.PartitionKeyDefinition partitionKeyDefinition = GetPartitionKeyDefinition(inputParameters, containerQueryProperties);
                                List<Documents.PartitionKeyRange> targetRanges = await cosmosQueryContext.QueryClient.GetTargetPartitionKeyRangesAsync(
                                    cosmosQueryContext.ResourceLink,
                                    containerQueryProperties.ResourceId,
<<<<<<< HEAD
                                    containerQueryProperties.EffectivePartitionKeyString,
=======
                                    containerQueryProperties.EffectiveRangesForPartitionKey,
>>>>>>> e2ce570b
                                    forceRefresh: false,
                                    createQueryPipelineTrace);

                                return CosmosQueryExecutionContextFactory.TryCreatePassthroughQueryExecutionContext(
                                    documentContainer,
                                    inputParameters,
                                    targetRanges,
                                    cancellationToken);
                            }
                        }
                    }

                    partitionedQueryExecutionInfo = await GetPartitionedQueryExecutionInfoAsync(
                        cosmosQueryContext,
                        inputParameters,
                        containerQueryProperties,
                        createQueryPipelineTrace,
                        cancellationToken);
                }

                return await TryCreateFromPartitionedQueryExecutionInfoAsync(
                    documentContainer,
                    partitionedQueryExecutionInfo,
                    containerQueryProperties,
                    cosmosQueryContext,
                    inputParameters,
                    createQueryPipelineTrace,
                    cancellationToken);
            }
        }

        private static async Task<TryCatch<IQueryPipelineStage>> TryCreateFromPartitionedQueryExecutionInfoAsync(
            DocumentContainer documentContainer,
            PartitionedQueryExecutionInfo partitionedQueryExecutionInfo,
            ContainerQueryProperties containerQueryProperties,
            CosmosQueryContext cosmosQueryContext,
            InputParameters inputParameters,
            ITrace trace,
            CancellationToken cancellationToken)
        {
            cancellationToken.ThrowIfCancellationRequested();

            List<Documents.PartitionKeyRange> targetRanges = await CosmosQueryExecutionContextFactory.GetTargetPartitionKeyRangesAsync(
                   cosmosQueryContext.QueryClient,
                   cosmosQueryContext.ResourceLink,
                   partitionedQueryExecutionInfo,
                   containerQueryProperties,
                   inputParameters.Properties,
                   inputParameters.InitialFeedRange,
                   trace);

            bool singleLogicalPartitionKeyQuery = inputParameters.PartitionKey.HasValue
                || ((partitionedQueryExecutionInfo.QueryRanges.Count == 1)
                && partitionedQueryExecutionInfo.QueryRanges[0].IsSingleValue);
            bool serverStreamingQuery = !partitionedQueryExecutionInfo.QueryInfo.HasAggregates
                && !partitionedQueryExecutionInfo.QueryInfo.HasDistinct
                && !partitionedQueryExecutionInfo.QueryInfo.HasGroupBy;
            bool streamingSinglePartitionQuery = singleLogicalPartitionKeyQuery && serverStreamingQuery;

            bool clientStreamingQuery =
                serverStreamingQuery
                && !partitionedQueryExecutionInfo.QueryInfo.HasOrderBy
                && !partitionedQueryExecutionInfo.QueryInfo.HasTop
                && !partitionedQueryExecutionInfo.QueryInfo.HasLimit
                && !partitionedQueryExecutionInfo.QueryInfo.HasOffset;
            bool streamingCrossContinuationQuery = !singleLogicalPartitionKeyQuery && clientStreamingQuery;

            bool createPassthroughQuery = streamingSinglePartitionQuery || streamingCrossContinuationQuery;
            
            TryCatch<IQueryPipelineStage> tryCreatePipelineStage;

            Documents.PartitionKeyRange targetRange = await TryGetTargetRangeOptimisticDirectExecutionAsync(
                inputParameters, 
                partitionedQueryExecutionInfo, 
                cosmosQueryContext, 
                containerQueryProperties,
                trace);

            if (targetRange != null)
            {
<<<<<<< HEAD
                tryCreatePipelineStage = await TryCreateExecutionContextAsync(
=======
                tryCreatePipelineStage = await TryCreateSinglePartitionExecutionContextAsync(
>>>>>>> e2ce570b
                    documentContainer,
                    partitionedQueryExecutionInfo,
                    cosmosQueryContext,
                    containerQueryProperties,
                    inputParameters,
                    targetRange,
                    trace,
                    cancellationToken);
            }
            else
            {
                if (createPassthroughQuery)
                {
                    SetTestInjectionPipelineType(inputParameters, Passthrough);

                    tryCreatePipelineStage = CosmosQueryExecutionContextFactory.TryCreatePassthroughQueryExecutionContext(
                        documentContainer,
                        inputParameters,
                        targetRanges,
                        cancellationToken);
                }
                else
                {
                    tryCreatePipelineStage = TryCreateSpecializedDocumentQueryExecutionContext(documentContainer, cosmosQueryContext, inputParameters, targetRanges, partitionedQueryExecutionInfo, cancellationToken);
                }
<<<<<<< HEAD
            }

            return tryCreatePipelineStage;
        }

        private static async Task<TryCatch<IQueryPipelineStage>> TryCreateExecutionContextAsync(
            DocumentContainer documentContainer,
            PartitionedQueryExecutionInfo partitionedQueryExecutionInfo,
            CosmosQueryContext cosmosQueryContext,
            ContainerQueryProperties containerQueryProperties,
            InputParameters inputParameters,
            Documents.PartitionKeyRange targetRange,
            ITrace trace,
            CancellationToken cancellationToken)
        {
=======
            }

            return tryCreatePipelineStage;
        }

        private static async Task<TryCatch<IQueryPipelineStage>> TryCreateSinglePartitionExecutionContextAsync(
            DocumentContainer documentContainer,
            PartitionedQueryExecutionInfo partitionedQueryExecutionInfo,
            CosmosQueryContext cosmosQueryContext,
            ContainerQueryProperties containerQueryProperties,
            InputParameters inputParameters,
            Documents.PartitionKeyRange targetRange,
            ITrace trace,
            CancellationToken cancellationToken)
        {
            // Retrieve the query plan in a subset of cases to ensure the query is valid before creating the Ode pipeline
            if (partitionedQueryExecutionInfo == null && QueryInspectionRegex.IsMatch(inputParameters.SqlQuerySpec.QueryText))
            {
                partitionedQueryExecutionInfo = await GetPartitionedQueryExecutionInfoAsync(
                    cosmosQueryContext,
                    inputParameters,
                    containerQueryProperties,
                    trace,
                    cancellationToken);
            }

>>>>>>> e2ce570b
            // Test code added to confirm the correct pipeline is being utilized
            SetTestInjectionPipelineType(inputParameters, OptimisticDirectExecution);

            TryCatch<IQueryPipelineStage> tryCreatePipelineStage = CosmosQueryExecutionContextFactory.TryCreateOptimisticDirectExecutionContext(
                documentContainer,
                cosmosQueryContext,
                containerQueryProperties,
                inputParameters,
                targetRange,
                cancellationToken);

            // A malformed continuation token exception would happen for 2 reasons here
            // 1. the token is actually malformed
            // 2. Its a non Ode continuation token
            // In both cases, Ode pipeline delegates the work to the Specialized pipeline
            // as Ode pipeline should not take over execution while some other pipeline is already handling it
            if (tryCreatePipelineStage.Failed && tryCreatePipelineStage.InnerMostException is MalformedContinuationTokenException)
            {
                SetTestInjectionPipelineType(inputParameters, Specialized);

                if (partitionedQueryExecutionInfo != null)
                {
                    List<Documents.PartitionKeyRange> targetRanges = new List<Documents.PartitionKeyRange>
                    {
                        targetRange
                    };

                    tryCreatePipelineStage = TryCreateSpecializedDocumentQueryExecutionContext(
                        documentContainer,
                        cosmosQueryContext,
                        inputParameters,
                        targetRanges,
                        partitionedQueryExecutionInfo,
                        cancellationToken);
                }
                else 
                { 
                    tryCreatePipelineStage = await TryCreateSpecializedDocumentQueryExecutionContextAsync(
                        documentContainer,
                        cosmosQueryContext,
                        containerQueryProperties,
                        inputParameters,
                        trace,
                        cancellationToken);
                }
            }

            return tryCreatePipelineStage;
        }

        private static TryCatch<IQueryPipelineStage> TryCreateSpecializedDocumentQueryExecutionContext(
            DocumentContainer documentContainer,
            CosmosQueryContext cosmosQueryContext,
            InputParameters inputParameters,
            List<Documents.PartitionKeyRange> targetRanges,
            PartitionedQueryExecutionInfo partitionedQueryExecutionInfo,
            CancellationToken cancellationToken)
        {
            SetTestInjectionPipelineType(inputParameters, Specialized);

            if (!string.IsNullOrEmpty(partitionedQueryExecutionInfo.QueryInfo.RewrittenQuery))
            {
                // We need pass down the rewritten query.
                SqlQuerySpec rewrittenQuerySpec = new SqlQuerySpec()
                {
                    QueryText = partitionedQueryExecutionInfo.QueryInfo.RewrittenQuery,
                    Parameters = inputParameters.SqlQuerySpec.Parameters
                };

                inputParameters = new InputParameters(
                    rewrittenQuerySpec,
                    inputParameters.InitialUserContinuationToken,
                    inputParameters.InitialFeedRange,
                    inputParameters.MaxConcurrency,
                    inputParameters.MaxItemCount,
                    inputParameters.MaxBufferedItemCount,
                    inputParameters.PartitionKey,
                    inputParameters.Properties,
                    inputParameters.PartitionedQueryExecutionInfo,
                    inputParameters.ExecutionEnvironment,
                    inputParameters.ReturnResultsInDeterministicOrder,
                    inputParameters.ForcePassthrough,
                    inputParameters.EnableOptimisticDirectExecution,
                    inputParameters.TestInjections);
            }

            return CosmosQueryExecutionContextFactory.TryCreateSpecializedDocumentQueryExecutionContext(
                documentContainer,
                cosmosQueryContext,
                inputParameters,
                partitionedQueryExecutionInfo,
                targetRanges,
                cancellationToken);
        }

        private static async Task<TryCatch<IQueryPipelineStage>> TryCreateSpecializedDocumentQueryExecutionContextAsync(
            DocumentContainer documentContainer,
            CosmosQueryContext cosmosQueryContext,
            ContainerQueryProperties containerQueryProperties,
            InputParameters inputParameters,
            ITrace trace,
            CancellationToken cancellationToken) 
        {
            PartitionedQueryExecutionInfo partitionedQueryExecutionInfo = await GetPartitionedQueryExecutionInfoAsync(
               cosmosQueryContext,
               inputParameters,
               containerQueryProperties,
               trace,
               cancellationToken);

            List<Documents.PartitionKeyRange> targetRanges = await CosmosQueryExecutionContextFactory.GetTargetPartitionKeyRangesAsync(
                  cosmosQueryContext.QueryClient,
                  cosmosQueryContext.ResourceLink,
                  partitionedQueryExecutionInfo,
                  containerQueryProperties,
                  inputParameters.Properties,
                  inputParameters.InitialFeedRange,
                  trace);

            return TryCreateSpecializedDocumentQueryExecutionContext(
                documentContainer,
                cosmosQueryContext,
                inputParameters,
                targetRanges,
                partitionedQueryExecutionInfo,
                cancellationToken);
        }

        private static TryCatch<IQueryPipelineStage> TryCreateOptimisticDirectExecutionContext(
            DocumentContainer documentContainer,
            CosmosQueryContext cosmosQueryContext,
            ContainerQueryProperties containerQueryProperties,
            InputParameters inputParameters,
            Documents.PartitionKeyRange targetRange,
            CancellationToken cancellationToken)
        {
            // Return a OptimisticDirectExecution context
            return OptimisticDirectExecutionQueryPipelineStage.MonadicCreate(
                documentContainer: documentContainer,
                inputParameters: inputParameters,
                targetRange: new FeedRangeEpk(targetRange.ToRange()),
                fallbackQueryPipelineStageFactory: (continuationToken) =>
                {
                    // In fallback scenario, the Specialized pipeline is always invoked
                    Task<TryCatch<IQueryPipelineStage>> tryCreateContext =
                        CosmosQueryExecutionContextFactory.TryCreateSpecializedDocumentQueryExecutionContextAsync(
                            documentContainer,
                            cosmosQueryContext,
                            containerQueryProperties,
                            inputParameters.WithContinuationToken(continuationToken),
                            NoOpTrace.Singleton,
                            default);

                    return tryCreateContext;
                },
                cancellationToken: cancellationToken);
        }

        private static TryCatch<IQueryPipelineStage> TryCreatePassthroughQueryExecutionContext(
            DocumentContainer documentContainer,
            InputParameters inputParameters,
            List<Documents.PartitionKeyRange> targetRanges,
            CancellationToken cancellationToken)
        {
            // Return a parallel context, since we still want to be able to handle splits and concurrency / buffering.
            return ParallelCrossPartitionQueryPipelineStage.MonadicCreate(
                documentContainer: documentContainer,
                sqlQuerySpec: inputParameters.SqlQuerySpec,
                targetRanges: targetRanges
                    .Select(range => new FeedRangeEpk(
                        new Documents.Routing.Range<string>(
                            min: range.MinInclusive,
                            max: range.MaxExclusive,
                            isMinInclusive: true,
                            isMaxInclusive: false)))
                    .ToList(),
                queryPaginationOptions: new QueryPaginationOptions(
                    pageSizeHint: inputParameters.MaxItemCount),
                partitionKey: inputParameters.PartitionKey,
                prefetchPolicy: PrefetchPolicy.PrefetchSinglePage,
                maxConcurrency: inputParameters.MaxConcurrency,
                cancellationToken: cancellationToken,
                continuationToken: inputParameters.InitialUserContinuationToken);
        }

        private static TryCatch<IQueryPipelineStage> TryCreateSpecializedDocumentQueryExecutionContext(
            DocumentContainer documentContainer,
            CosmosQueryContext cosmosQueryContext,
            InputParameters inputParameters,
            PartitionedQueryExecutionInfo partitionedQueryExecutionInfo,
            List<Documents.PartitionKeyRange> targetRanges, 
            CancellationToken cancellationToken)
        {
            QueryInfo queryInfo = partitionedQueryExecutionInfo.QueryInfo;

            // We need to compute the optimal initial page size for order-by queries
            long optimalPageSize = inputParameters.MaxItemCount;
            if (queryInfo.HasOrderBy)
            {
                int top;
                if (queryInfo.HasTop && (top = partitionedQueryExecutionInfo.QueryInfo.Top.Value) > 0)
                {
                    // All partitions should initially fetch about 1/nth of the top value.
                    long pageSizeWithTop = (long)Math.Min(
                        Math.Ceiling(top / (double)targetRanges.Count) * CosmosQueryExecutionContextFactory.PageSizeFactorForTop,
                        top);

                    optimalPageSize = Math.Min(pageSizeWithTop, optimalPageSize);
                }
                else if (cosmosQueryContext.IsContinuationExpected)
                {
                    optimalPageSize = (long)Math.Min(
                        Math.Ceiling(optimalPageSize / (double)targetRanges.Count) * CosmosQueryExecutionContextFactory.PageSizeFactorForTop,
                        optimalPageSize);
                }
            }

            Debug.Assert(
                (optimalPageSize > 0) && (optimalPageSize <= int.MaxValue),
                $"Invalid MaxItemCount {optimalPageSize}");

            return PipelineFactory.MonadicCreate(
                executionEnvironment: inputParameters.ExecutionEnvironment,
                documentContainer: documentContainer,
                sqlQuerySpec: inputParameters.SqlQuerySpec,
                targetRanges: targetRanges
                    .Select(range => new FeedRangeEpk(
                        new Documents.Routing.Range<string>(
                            min: range.MinInclusive,
                            max: range.MaxExclusive,
                            isMinInclusive: true,
                            isMaxInclusive: false)))
                    .ToList(),
                partitionKey: inputParameters.PartitionKey,
                queryInfo: partitionedQueryExecutionInfo.QueryInfo,
                queryPaginationOptions: new QueryPaginationOptions(
                    pageSizeHint: (int)optimalPageSize),
                maxConcurrency: inputParameters.MaxConcurrency,
                requestContinuationToken: inputParameters.InitialUserContinuationToken,
                requestCancellationToken: cancellationToken);
        }

        private static async Task<PartitionedQueryExecutionInfo> GetPartitionedQueryExecutionInfoAsync(
           CosmosQueryContext cosmosQueryContext,
           InputParameters inputParameters,
           ContainerQueryProperties containerQueryProperties,
           ITrace trace,
           CancellationToken cancellationToken)
        {
            PartitionedQueryExecutionInfo partitionedQueryExecutionInfo;
            if (cosmosQueryContext.QueryClient.BypassQueryParsing())
            {
                // For non-Windows platforms(like Linux and OSX) in .NET Core SDK, we cannot use ServiceInterop, so need to bypass in that case.
                // We are also now bypassing this for 32 bit host process running even on Windows as there are many 32 bit apps that will not work without this
                partitionedQueryExecutionInfo = await QueryPlanRetriever.GetQueryPlanThroughGatewayAsync(
                    cosmosQueryContext,
                    inputParameters.SqlQuerySpec,
                    cosmosQueryContext.ResourceLink,
                    inputParameters.PartitionKey,
                    trace,
                    cancellationToken);
            }
            else
            {
                Documents.PartitionKeyDefinition partitionKeyDefinition = GetPartitionKeyDefinition(inputParameters, containerQueryProperties);

                partitionedQueryExecutionInfo = await QueryPlanRetriever.GetQueryPlanWithServiceInteropAsync(
                    cosmosQueryContext.QueryClient,
                    inputParameters.SqlQuerySpec,
                    cosmosQueryContext.ResourceTypeEnum,
                    partitionKeyDefinition,
                    inputParameters.PartitionKey != null,
                    containerQueryProperties.GeospatialType,
                    cosmosQueryContext.UseSystemPrefix,
                    trace,
                    cancellationToken);
            }

            return partitionedQueryExecutionInfo;
        }

        /// <summary>
        /// Gets the list of partition key ranges.
        /// 1. Check partition key range id
        /// 2. Check Partition key
        /// 3. Check the effective partition key
        /// 4. Get the range from the FeedToken
        /// 5. Get the range from the PartitionedQueryExecutionInfo
        /// </summary>
        internal static async Task<List<Documents.PartitionKeyRange>> GetTargetPartitionKeyRangesAsync(
            CosmosQueryClient queryClient,
            string resourceLink,
            PartitionedQueryExecutionInfo partitionedQueryExecutionInfo,
            ContainerQueryProperties containerQueryProperties,
            IReadOnlyDictionary<string, object> properties,
            FeedRangeInternal feedRangeInternal,
            ITrace trace)
        {
            List<Documents.PartitionKeyRange> targetRanges;
            if (containerQueryProperties.EffectiveRangesForPartitionKey != null)
            {
                targetRanges = await queryClient.GetTargetPartitionKeyRangesAsync(
                    resourceLink,
                    containerQueryProperties.ResourceId,
                    containerQueryProperties.EffectiveRangesForPartitionKey,
                    forceRefresh: false,
                    trace);
            }
            else if (TryGetEpkProperty(properties, out string effectivePartitionKeyString))
            {
                //Note that here we have no way to consume the EPK string as there is no way to convert
                //the string to the partition key type to evaulate the number of components which needs to be done for the 
                //multihahs methods/classes. This is particually important for queries with prefix partition key. 
                //the EPK sting header is only for internal use but this needs to be fixed in the future.
                List<Range<string>> effectiveRanges = new List<Range<string>>
                    { Range<string>.GetPointRange(effectivePartitionKeyString) };

                targetRanges = await queryClient.GetTargetPartitionKeyRangesAsync(
                    resourceLink,
                    containerQueryProperties.ResourceId,
                    effectiveRanges,
                    forceRefresh: false,
                    trace);
            }
            else if (feedRangeInternal != null)
            {
                targetRanges = await queryClient.GetTargetPartitionKeyRangeByFeedRangeAsync(
                                    resourceLink,
                                    containerQueryProperties.ResourceId,
                                    containerQueryProperties.PartitionKeyDefinition,
                                    feedRangeInternal,
                                    forceRefresh: false,
                                    trace);
            }
            else
            {
                    targetRanges = await queryClient.GetTargetPartitionKeyRangesAsync(
                                    resourceLink,
                                    containerQueryProperties.ResourceId,
                                    partitionedQueryExecutionInfo.QueryRanges,
                                    forceRefresh: false,
                                    trace);
            }

            return targetRanges;
        }

<<<<<<< HEAD
        private static void SetTestInjectionPipelineType(InputParameters inputParameters, string pipelineType)
        {
            TestInjections.ResponseStats responseStats = inputParameters?.TestInjections?.Stats;
            if (responseStats != null)
            {
                if (pipelineType == OptimisticDirectExecution)
                {
                    responseStats.PipelineType = TestInjections.PipelineType.OptimisticDirectExecution;
                }
                else if (pipelineType == Specialized)
                {
                    responseStats.PipelineType = TestInjections.PipelineType.Specialized;
                }
                else 
                {
                    responseStats.PipelineType = TestInjections.PipelineType.Passthrough;
                }
            }
        }

=======
>>>>>>> e2ce570b
        private static bool TryGetEpkProperty(
            IReadOnlyDictionary<string, object> properties,
            out string effectivePartitionKeyString)
        {
            if (properties != null
                && properties.TryGetValue(
                   Documents.WFConstants.BackendHeaders.EffectivePartitionKeyString,
                   out object effectivePartitionKeyStringObject))
            {
                effectivePartitionKeyString = effectivePartitionKeyStringObject as string;
                if (string.IsNullOrEmpty(effectivePartitionKeyString))
                {
                    throw new ArgumentOutOfRangeException(nameof(effectivePartitionKeyString));
                }

                return true;
            }

            effectivePartitionKeyString = null;
            return false;
        }

        private static void SetTestInjectionPipelineType(InputParameters inputParameters, string pipelineType)
        {
            TestInjections.ResponseStats responseStats = inputParameters?.TestInjections?.Stats;
            if (responseStats != null)
            {
                if (pipelineType == OptimisticDirectExecution)
                {
                    responseStats.PipelineType = TestInjections.PipelineType.OptimisticDirectExecution;
                }
                else if (pipelineType == Specialized)
                {
                    responseStats.PipelineType = TestInjections.PipelineType.Specialized;
                }
                else 
                {
                    responseStats.PipelineType = TestInjections.PipelineType.Passthrough;
                }
            }
        }

        private static Documents.PartitionKeyDefinition GetPartitionKeyDefinition(InputParameters inputParameters, ContainerQueryProperties containerQueryProperties)
        {
            //todo:elasticcollections this may rely on information from collection cache which is outdated
            //if collection is deleted/created with same name.
            //need to make it not rely on information from collection cache.

            Documents.PartitionKeyDefinition partitionKeyDefinition;
            if ((inputParameters.Properties != null)
                && inputParameters.Properties.TryGetValue(InternalPartitionKeyDefinitionProperty, out object partitionKeyDefinitionObject))
            {
                if (!(partitionKeyDefinitionObject is Documents.PartitionKeyDefinition definition))
                {
                    throw new ArgumentException(
                        "partitionkeydefinition has invalid type",
                        nameof(partitionKeyDefinitionObject));
                }

                partitionKeyDefinition = definition;
            }
            else
            {
                partitionKeyDefinition = containerQueryProperties.PartitionKeyDefinition;
            }

            return partitionKeyDefinition;
        }

        private static async Task<Documents.PartitionKeyRange> TryGetTargetRangeOptimisticDirectExecutionAsync(
            InputParameters inputParameters,
            PartitionedQueryExecutionInfo partitionedQueryExecutionInfo,
            CosmosQueryContext cosmosQueryContext,
            ContainerQueryProperties containerQueryProperties,
            ITrace trace)
        {
<<<<<<< HEAD
            if (!inputParameters.EnableOptimisticDirectExecution) return null;

=======
            if (!inputParameters.EnableOptimisticDirectExecution)
            {
                if (inputParameters.InitialUserContinuationToken != null 
                    && OptimisticDirectExecutionContinuationToken.IsOptimisticDirectExecutionContinuationToken(inputParameters.InitialUserContinuationToken))
                {
                    throw new MalformedContinuationTokenException($"The continuation token supplied requires the Optimistic Direct Execution flag to be enabled in QueryRequestOptions for the query execution to resume. " +
                            $"{inputParameters.InitialUserContinuationToken}");
                }

                return null;
            }

>>>>>>> e2ce570b
            Debug.Assert(containerQueryProperties.ResourceId != null, "CosmosQueryExecutionContextFactory Assert!", "Container ResourceId cannot be null!");

            List<Documents.PartitionKeyRange> targetRanges;
            if (partitionedQueryExecutionInfo != null)
            {
                targetRanges = await CosmosQueryExecutionContextFactory.GetTargetPartitionKeyRangesAsync(
                    cosmosQueryContext.QueryClient,
                    cosmosQueryContext.ResourceLink,
                    partitionedQueryExecutionInfo,
                    containerQueryProperties,
                    inputParameters.Properties,
                    inputParameters.InitialFeedRange,
                    trace);
            }
            else
            {
                Documents.PartitionKeyDefinition partitionKeyDefinition = GetPartitionKeyDefinition(inputParameters, containerQueryProperties);
<<<<<<< HEAD
                if (inputParameters.PartitionKey != null)
                {
                    Debug.Assert(partitionKeyDefinition != null, "CosmosQueryExecutionContextFactory Assert!", "PartitionKeyDefinition cannot be null if partitionKey is defined");

                    targetRanges = await cosmosQueryContext.QueryClient.GetTargetPartitionKeyRangesByEpkStringAsync(
                        cosmosQueryContext.ResourceLink,
                        containerQueryProperties.ResourceId,
                        containerQueryProperties.EffectivePartitionKeyString,
=======
                if (inputParameters.PartitionKey.HasValue)
                {
                    Debug.Assert(partitionKeyDefinition != null, "CosmosQueryExecutionContextFactory Assert!", "PartitionKeyDefinition cannot be null if partitionKey is defined");
                    targetRanges = await cosmosQueryContext.QueryClient.GetTargetPartitionKeyRangesAsync(
                        cosmosQueryContext.ResourceLink,
                        containerQueryProperties.ResourceId,
                        containerQueryProperties.EffectiveRangesForPartitionKey,
>>>>>>> e2ce570b
                        forceRefresh: false,
                        trace);
                }
                else
                {
                    targetRanges = await cosmosQueryContext.QueryClient.GetTargetPartitionKeyRangesAsync(
                        cosmosQueryContext.ResourceLink,
                        containerQueryProperties.ResourceId,
                        new List<Documents.Routing.Range<string>> { FeedRangeEpk.FullRange.Range },
                        forceRefresh: false,
                        trace);
                }
            }

            if (targetRanges.Count == 1)
            {
                return targetRanges.Single();
            }

            return null;
        }

        public sealed class InputParameters
        {
            private const int DefaultMaxConcurrency = 0;
            private const int DefaultMaxItemCount = 1000;
            private const int DefaultMaxBufferedItemCount = 1000;
            private const bool DefaultReturnResultsInDeterministicOrder = true;
            private const ExecutionEnvironment DefaultExecutionEnvironment = ExecutionEnvironment.Client;

            public InputParameters(
                SqlQuerySpec sqlQuerySpec,
                CosmosElement initialUserContinuationToken,
                FeedRangeInternal initialFeedRange,
                int? maxConcurrency,
                int? maxItemCount,
                int? maxBufferedItemCount,
                PartitionKey? partitionKey,
                IReadOnlyDictionary<string, object> properties,
                PartitionedQueryExecutionInfo partitionedQueryExecutionInfo,
                ExecutionEnvironment? executionEnvironment,
                bool? returnResultsInDeterministicOrder,
                bool forcePassthrough,
                bool enableOptimisticDirectExecution,
                TestInjections testInjections)
            {
                this.SqlQuerySpec = sqlQuerySpec ?? throw new ArgumentNullException(nameof(sqlQuerySpec));
                this.InitialUserContinuationToken = initialUserContinuationToken;
                this.InitialFeedRange = initialFeedRange;

                int resolvedMaxConcurrency = maxConcurrency.GetValueOrDefault(InputParameters.DefaultMaxConcurrency);
                if (resolvedMaxConcurrency < 0)
                {
                    resolvedMaxConcurrency = int.MaxValue;
                }
                this.MaxConcurrency = resolvedMaxConcurrency;

                int resolvedMaxItemCount = maxItemCount.GetValueOrDefault(InputParameters.DefaultMaxItemCount);
                if (resolvedMaxItemCount < 0)
                {
                    resolvedMaxItemCount = int.MaxValue;
                }
                this.MaxItemCount = resolvedMaxItemCount;

                int resolvedMaxBufferedItemCount = maxBufferedItemCount.GetValueOrDefault(InputParameters.DefaultMaxBufferedItemCount);
                if (resolvedMaxBufferedItemCount < 0)
                {
                    resolvedMaxBufferedItemCount = int.MaxValue;
                }
                this.MaxBufferedItemCount = resolvedMaxBufferedItemCount;

                this.PartitionKey = partitionKey;
                this.Properties = properties;
                this.PartitionedQueryExecutionInfo = partitionedQueryExecutionInfo;
                this.ExecutionEnvironment = executionEnvironment.GetValueOrDefault(InputParameters.DefaultExecutionEnvironment);
                this.ReturnResultsInDeterministicOrder = returnResultsInDeterministicOrder.GetValueOrDefault(InputParameters.DefaultReturnResultsInDeterministicOrder);
                this.ForcePassthrough = forcePassthrough;
                this.EnableOptimisticDirectExecution = enableOptimisticDirectExecution;
                this.TestInjections = testInjections;
            }

            public SqlQuerySpec SqlQuerySpec { get; }
            public CosmosElement InitialUserContinuationToken { get; }
            public FeedRangeInternal InitialFeedRange { get; }
            public int MaxConcurrency { get; }
            public int MaxItemCount { get; }
            public int MaxBufferedItemCount { get; }
            public PartitionKey? PartitionKey { get; }
            public IReadOnlyDictionary<string, object> Properties { get; }
            public PartitionedQueryExecutionInfo PartitionedQueryExecutionInfo { get; }
            public ExecutionEnvironment ExecutionEnvironment { get; }
            public bool ReturnResultsInDeterministicOrder { get; }
            public TestInjections TestInjections { get; }
            public bool ForcePassthrough { get; }
            public bool EnableOptimisticDirectExecution { get; }

            public InputParameters WithContinuationToken(CosmosElement token)
            {
                return new InputParameters(
                    this.SqlQuerySpec,
                    token,
                    this.InitialFeedRange,
                    this.MaxConcurrency,
                    this.MaxItemCount,
                    this.MaxBufferedItemCount,
                    this.PartitionKey,
                    this.Properties,
                    this.PartitionedQueryExecutionInfo,
                    this.ExecutionEnvironment,
                    this.ReturnResultsInDeterministicOrder,
                    this.ForcePassthrough,
                    this.EnableOptimisticDirectExecution,
                    this.TestInjections);
            }
        }

        internal sealed class AggregateProjectionDetector
        {
            /// <summary>
            /// Determines whether or not the SqlSelectSpec has an aggregate in the outer most query.
            /// </summary>
            /// <param name="selectSpec">The select spec to traverse.</param>
            /// <returns>Whether or not the SqlSelectSpec has an aggregate in the outer most query.</returns>
            public static bool HasAggregate(SqlSelectSpec selectSpec)
            {
                return selectSpec.Accept(AggregateProjectionDectorVisitor.Singleton);
            }

            private sealed class AggregateProjectionDectorVisitor : SqlSelectSpecVisitor<bool>
            {
                public static readonly AggregateProjectionDectorVisitor Singleton = new AggregateProjectionDectorVisitor();

                public override bool Visit(SqlSelectListSpec selectSpec)
                {
                    bool hasAggregates = false;
                    foreach (SqlSelectItem selectItem in selectSpec.Items)
                    {
                        hasAggregates |= selectItem.Expression.Accept(AggregateScalarExpressionDetector.Singleton);
                    }

                    return hasAggregates;
                }

                public override bool Visit(SqlSelectValueSpec selectSpec)
                {
                    return selectSpec.Expression.Accept(AggregateScalarExpressionDetector.Singleton);
                }

                public override bool Visit(SqlSelectStarSpec selectSpec)
                {
                    return false;
                }

                /// <summary>
                /// Determines if there is an aggregate in a scalar expression.
                /// </summary>
                private sealed class AggregateScalarExpressionDetector : SqlScalarExpressionVisitor<bool>
                {
                    private enum Aggregate
                    {
                        Min,
                        Max,
                        Sum,
                        Count,
                        Avg,
                    }

                    public static readonly AggregateScalarExpressionDetector Singleton = new AggregateScalarExpressionDetector();

                    public override bool Visit(SqlAllScalarExpression sqlAllScalarExpression)
                    {
                        // No need to worry about aggregates within the subquery (they will recursively get rewritten).
                        return false;
                    }

                    public override bool Visit(SqlArrayCreateScalarExpression sqlArrayCreateScalarExpression)
                    {
                        bool hasAggregates = false;
                        foreach (SqlScalarExpression item in sqlArrayCreateScalarExpression.Items)
                        {
                            hasAggregates |= item.Accept(this);
                        }

                        return hasAggregates;
                    }

                    public override bool Visit(SqlArrayScalarExpression sqlArrayScalarExpression)
                    {
                        // No need to worry about aggregates in the subquery (they will recursively get rewritten).
                        return false;
                    }

                    public override bool Visit(SqlBetweenScalarExpression sqlBetweenScalarExpression)
                    {
                        return sqlBetweenScalarExpression.Expression.Accept(this) ||
                            sqlBetweenScalarExpression.StartInclusive.Accept(this) ||
                            sqlBetweenScalarExpression.EndInclusive.Accept(this);
                    }

                    public override bool Visit(SqlBinaryScalarExpression sqlBinaryScalarExpression)
                    {
                        return sqlBinaryScalarExpression.LeftExpression.Accept(this) ||
                            sqlBinaryScalarExpression.RightExpression.Accept(this);
                    }

                    public override bool Visit(SqlCoalesceScalarExpression sqlCoalesceScalarExpression)
                    {
                        return sqlCoalesceScalarExpression.Left.Accept(this) ||
                            sqlCoalesceScalarExpression.Right.Accept(this);
                    }

                    public override bool Visit(SqlConditionalScalarExpression sqlConditionalScalarExpression)
                    {
                        return sqlConditionalScalarExpression.Condition.Accept(this) ||
                            sqlConditionalScalarExpression.Consequent.Accept(this) ||
                            sqlConditionalScalarExpression.Alternative.Accept(this);
                    }

                    public override bool Visit(SqlExistsScalarExpression sqlExistsScalarExpression)
                    {
                        // No need to worry about aggregates within the subquery (they will recursively get rewritten).
                        return false;
                    }

                    public override bool Visit(SqlFirstScalarExpression sqlFirstScalarExpression)
                    {
                        // No need to worry about aggregates within the subquery (they will recursively get rewritten).
                        return false;
                    }

                    public override bool Visit(SqlFunctionCallScalarExpression sqlFunctionCallScalarExpression)
                    {
                        return !sqlFunctionCallScalarExpression.IsUdf &&
                            Enum.TryParse<Aggregate>(value: sqlFunctionCallScalarExpression.Name.Value, ignoreCase: true, result: out _);
                    }

                    public override bool Visit(SqlInScalarExpression sqlInScalarExpression)
                    {
                        bool hasAggregates = false;
                        for (int i = 0; i < sqlInScalarExpression.Haystack.Length; i++)
                        {
                            hasAggregates |= sqlInScalarExpression.Haystack[i].Accept(this);
                        }

                        return hasAggregates;
                    }

                    public override bool Visit(SqlLastScalarExpression sqlLastScalarExpression)
                    {
                        // No need to worry about aggregates within the subquery (they will recursively get rewritten).
                        return false;
                    }

                    public override bool Visit(SqlLiteralScalarExpression sqlLiteralScalarExpression)
                    {
                        return false;
                    }

                    public override bool Visit(SqlMemberIndexerScalarExpression sqlMemberIndexerScalarExpression)
                    {
                        return sqlMemberIndexerScalarExpression.Member.Accept(this) ||
                            sqlMemberIndexerScalarExpression.Indexer.Accept(this);
                    }

                    public override bool Visit(SqlObjectCreateScalarExpression sqlObjectCreateScalarExpression)
                    {
                        bool hasAggregates = false;
                        foreach (SqlObjectProperty property in sqlObjectCreateScalarExpression.Properties)
                        {
                            hasAggregates |= property.Value.Accept(this);
                        }

                        return hasAggregates;
                    }

                    public override bool Visit(SqlPropertyRefScalarExpression sqlPropertyRefScalarExpression)
                    {
                        bool hasAggregates = false;
                        if (sqlPropertyRefScalarExpression.Member != null)
                        {
                            hasAggregates = sqlPropertyRefScalarExpression.Member.Accept(this);
                        }

                        return hasAggregates;
                    }

                    public override bool Visit(SqlSubqueryScalarExpression sqlSubqueryScalarExpression)
                    {
                        // No need to worry about the aggregates within the subquery since they get recursively evaluated.
                        return false;
                    }

                    public override bool Visit(SqlUnaryScalarExpression sqlUnaryScalarExpression)
                    {
                        return sqlUnaryScalarExpression.Expression.Accept(this);
                    }

                    public override bool Visit(SqlParameterRefScalarExpression scalarExpression)
                    {
                        return false;
                    }

                    public override bool Visit(SqlLikeScalarExpression scalarExpression)
                    {
                        return false;
                    }
                }
            }
        }
    }
}<|MERGE_RESOLUTION|>--- conflicted
+++ resolved
@@ -149,22 +149,14 @@
 
                 if (targetRange != null)
                 {
-<<<<<<< HEAD
-                    return await TryCreateExecutionContextAsync(
-=======
                     return await TryCreateSinglePartitionExecutionContextAsync(
->>>>>>> e2ce570b
                         documentContainer,
                         partitionedQueryExecutionInfo: null,
                         cosmosQueryContext,
                         containerQueryProperties,
                         inputParameters,
                         targetRange,
-<<<<<<< HEAD
-                        trace,
-=======
                         createQueryPipelineTrace,
->>>>>>> e2ce570b
                         cancellationToken);
                 }
 
@@ -226,11 +218,7 @@
                                 List<Documents.PartitionKeyRange> targetRanges = await cosmosQueryContext.QueryClient.GetTargetPartitionKeyRangesAsync(
                                     cosmosQueryContext.ResourceLink,
                                     containerQueryProperties.ResourceId,
-<<<<<<< HEAD
-                                    containerQueryProperties.EffectivePartitionKeyString,
-=======
                                     containerQueryProperties.EffectiveRangesForPartitionKey,
->>>>>>> e2ce570b
                                     forceRefresh: false,
                                     createQueryPipelineTrace);
 
@@ -311,11 +299,7 @@
 
             if (targetRange != null)
             {
-<<<<<<< HEAD
-                tryCreatePipelineStage = await TryCreateExecutionContextAsync(
-=======
                 tryCreatePipelineStage = await TryCreateSinglePartitionExecutionContextAsync(
->>>>>>> e2ce570b
                     documentContainer,
                     partitionedQueryExecutionInfo,
                     cosmosQueryContext,
@@ -341,23 +325,6 @@
                 {
                     tryCreatePipelineStage = TryCreateSpecializedDocumentQueryExecutionContext(documentContainer, cosmosQueryContext, inputParameters, targetRanges, partitionedQueryExecutionInfo, cancellationToken);
                 }
-<<<<<<< HEAD
-            }
-
-            return tryCreatePipelineStage;
-        }
-
-        private static async Task<TryCatch<IQueryPipelineStage>> TryCreateExecutionContextAsync(
-            DocumentContainer documentContainer,
-            PartitionedQueryExecutionInfo partitionedQueryExecutionInfo,
-            CosmosQueryContext cosmosQueryContext,
-            ContainerQueryProperties containerQueryProperties,
-            InputParameters inputParameters,
-            Documents.PartitionKeyRange targetRange,
-            ITrace trace,
-            CancellationToken cancellationToken)
-        {
-=======
             }
 
             return tryCreatePipelineStage;
@@ -384,7 +351,6 @@
                     cancellationToken);
             }
 
->>>>>>> e2ce570b
             // Test code added to confirm the correct pipeline is being utilized
             SetTestInjectionPipelineType(inputParameters, OptimisticDirectExecution);
 
@@ -732,29 +698,6 @@
             return targetRanges;
         }
 
-<<<<<<< HEAD
-        private static void SetTestInjectionPipelineType(InputParameters inputParameters, string pipelineType)
-        {
-            TestInjections.ResponseStats responseStats = inputParameters?.TestInjections?.Stats;
-            if (responseStats != null)
-            {
-                if (pipelineType == OptimisticDirectExecution)
-                {
-                    responseStats.PipelineType = TestInjections.PipelineType.OptimisticDirectExecution;
-                }
-                else if (pipelineType == Specialized)
-                {
-                    responseStats.PipelineType = TestInjections.PipelineType.Specialized;
-                }
-                else 
-                {
-                    responseStats.PipelineType = TestInjections.PipelineType.Passthrough;
-                }
-            }
-        }
-
-=======
->>>>>>> e2ce570b
         private static bool TryGetEpkProperty(
             IReadOnlyDictionary<string, object> properties,
             out string effectivePartitionKeyString)
@@ -831,10 +774,6 @@
             ContainerQueryProperties containerQueryProperties,
             ITrace trace)
         {
-<<<<<<< HEAD
-            if (!inputParameters.EnableOptimisticDirectExecution) return null;
-
-=======
             if (!inputParameters.EnableOptimisticDirectExecution)
             {
                 if (inputParameters.InitialUserContinuationToken != null 
@@ -847,7 +786,6 @@
                 return null;
             }
 
->>>>>>> e2ce570b
             Debug.Assert(containerQueryProperties.ResourceId != null, "CosmosQueryExecutionContextFactory Assert!", "Container ResourceId cannot be null!");
 
             List<Documents.PartitionKeyRange> targetRanges;
@@ -865,16 +803,6 @@
             else
             {
                 Documents.PartitionKeyDefinition partitionKeyDefinition = GetPartitionKeyDefinition(inputParameters, containerQueryProperties);
-<<<<<<< HEAD
-                if (inputParameters.PartitionKey != null)
-                {
-                    Debug.Assert(partitionKeyDefinition != null, "CosmosQueryExecutionContextFactory Assert!", "PartitionKeyDefinition cannot be null if partitionKey is defined");
-
-                    targetRanges = await cosmosQueryContext.QueryClient.GetTargetPartitionKeyRangesByEpkStringAsync(
-                        cosmosQueryContext.ResourceLink,
-                        containerQueryProperties.ResourceId,
-                        containerQueryProperties.EffectivePartitionKeyString,
-=======
                 if (inputParameters.PartitionKey.HasValue)
                 {
                     Debug.Assert(partitionKeyDefinition != null, "CosmosQueryExecutionContextFactory Assert!", "PartitionKeyDefinition cannot be null if partitionKey is defined");
@@ -882,7 +810,6 @@
                         cosmosQueryContext.ResourceLink,
                         containerQueryProperties.ResourceId,
                         containerQueryProperties.EffectiveRangesForPartitionKey,
->>>>>>> e2ce570b
                         forceRefresh: false,
                         trace);
                 }
