﻿// ------------------------------------------------------------
// Copyright (c) Microsoft Corporation.  All rights reserved.
// ------------------------------------------------------------

namespace Microsoft.Azure.Cosmos.Query.Core.Pipeline.Take
{
    using System;
    using System.Threading;
    using Microsoft.Azure.Cosmos.CosmosElements;
    using Microsoft.Azure.Cosmos.Query.Core.Monads;

    internal abstract partial class TakeQueryPipelineStage : QueryPipelineStageBase
    {
        private int takeCount;

        private bool ReturnedFinalPage => this.takeCount <= 0;

        protected TakeQueryPipelineStage(
            IQueryPipelineStage source,
            int takeCount)
            : base(source)
        {
            this.takeCount = takeCount;
        }

        public static TryCatch<IQueryPipelineStage> MonadicCreateLimitStage(
            int limitCount,
            CosmosElement requestContinuationToken,
<<<<<<< HEAD
            MonadicCreatePipelineStage monadicCreatePipelineStage) => executionEnvironment switch
            {
                ExecutionEnvironment.Client => ClientTakeQueryPipelineStage.MonadicCreateLimitStage(
                    limitCount,
                    requestContinuationToken,
                    monadicCreatePipelineStage),
                ExecutionEnvironment.Compute => ComputeTakeQueryPipelineStage.MonadicCreateLimitStage(
                    limitCount,
                    requestContinuationToken,
                    monadicCreatePipelineStage),
                _ => throw new ArgumentOutOfRangeException($"Unknown {nameof(ExecutionEnvironment)}: {executionEnvironment}."),
            };
=======
            MonadicCreatePipelineStage monadicCreatePipelineStage)
        {
            return ClientTakeQueryPipelineStage.MonadicCreateLimitStage(
                limitCount,
                requestContinuationToken,
                monadicCreatePipelineStage);
        }
>>>>>>> 1e150b6f

        public static TryCatch<IQueryPipelineStage> MonadicCreateTopStage(
            int limitCount,
            CosmosElement requestContinuationToken,
<<<<<<< HEAD
            MonadicCreatePipelineStage monadicCreatePipelineStage) => executionEnvironment switch
            {
                ExecutionEnvironment.Client => ClientTakeQueryPipelineStage.MonadicCreateTopStage(
                    limitCount,
                    requestContinuationToken,
                    monadicCreatePipelineStage),
                ExecutionEnvironment.Compute => ComputeTakeQueryPipelineStage.MonadicCreateTopStage(
                    limitCount,
                    requestContinuationToken,
                    monadicCreatePipelineStage),
                _ => throw new ArgumentOutOfRangeException($"Unknown {nameof(ExecutionEnvironment)}: {executionEnvironment}."),
            };
=======
            MonadicCreatePipelineStage monadicCreatePipelineStage)
        {
            return ClientTakeQueryPipelineStage.MonadicCreateTopStage(
                limitCount,
                requestContinuationToken,
                monadicCreatePipelineStage);
        }
>>>>>>> 1e150b6f
    }
}<|MERGE_RESOLUTION|>--- conflicted
+++ resolved
@@ -26,20 +26,6 @@
         public static TryCatch<IQueryPipelineStage> MonadicCreateLimitStage(
             int limitCount,
             CosmosElement requestContinuationToken,
-<<<<<<< HEAD
-            MonadicCreatePipelineStage monadicCreatePipelineStage) => executionEnvironment switch
-            {
-                ExecutionEnvironment.Client => ClientTakeQueryPipelineStage.MonadicCreateLimitStage(
-                    limitCount,
-                    requestContinuationToken,
-                    monadicCreatePipelineStage),
-                ExecutionEnvironment.Compute => ComputeTakeQueryPipelineStage.MonadicCreateLimitStage(
-                    limitCount,
-                    requestContinuationToken,
-                    monadicCreatePipelineStage),
-                _ => throw new ArgumentOutOfRangeException($"Unknown {nameof(ExecutionEnvironment)}: {executionEnvironment}."),
-            };
-=======
             MonadicCreatePipelineStage monadicCreatePipelineStage)
         {
             return ClientTakeQueryPipelineStage.MonadicCreateLimitStage(
@@ -47,25 +33,10 @@
                 requestContinuationToken,
                 monadicCreatePipelineStage);
         }
->>>>>>> 1e150b6f
 
         public static TryCatch<IQueryPipelineStage> MonadicCreateTopStage(
             int limitCount,
             CosmosElement requestContinuationToken,
-<<<<<<< HEAD
-            MonadicCreatePipelineStage monadicCreatePipelineStage) => executionEnvironment switch
-            {
-                ExecutionEnvironment.Client => ClientTakeQueryPipelineStage.MonadicCreateTopStage(
-                    limitCount,
-                    requestContinuationToken,
-                    monadicCreatePipelineStage),
-                ExecutionEnvironment.Compute => ComputeTakeQueryPipelineStage.MonadicCreateTopStage(
-                    limitCount,
-                    requestContinuationToken,
-                    monadicCreatePipelineStage),
-                _ => throw new ArgumentOutOfRangeException($"Unknown {nameof(ExecutionEnvironment)}: {executionEnvironment}."),
-            };
-=======
             MonadicCreatePipelineStage monadicCreatePipelineStage)
         {
             return ClientTakeQueryPipelineStage.MonadicCreateTopStage(
@@ -73,6 +44,5 @@
                 requestContinuationToken,
                 monadicCreatePipelineStage);
         }
->>>>>>> 1e150b6f
     }
 }