--- conflicted
+++ resolved
@@ -19,34 +19,30 @@
             IQueryPipelineStage source,
             int takeCount)
             : base(source)
-<<<<<<< HEAD
-        {
-=======
-        {
->>>>>>> 11e2c347
+        {
             this.takeCount = takeCount;
         }
 
         public static TryCatch<IQueryPipelineStage> MonadicCreateLimitStage(
             int limitCount,
             CosmosElement requestContinuationToken,
-            MonadicCreatePipelineStage monadicCreatePipelineStage)
-        {
+            MonadicCreatePipelineStage monadicCreatePipelineStage)
+        {
             return ClientTakeQueryPipelineStage.MonadicCreateLimitStage(
                 limitCount,
                 requestContinuationToken,
-                monadicCreatePipelineStage);
+                monadicCreatePipelineStage);
         }
 
         public static TryCatch<IQueryPipelineStage> MonadicCreateTopStage(
             int limitCount,
             CosmosElement requestContinuationToken,
-            MonadicCreatePipelineStage monadicCreatePipelineStage)
-        {
+            MonadicCreatePipelineStage monadicCreatePipelineStage)
+        {
             return ClientTakeQueryPipelineStage.MonadicCreateTopStage(
                 limitCount,
                 requestContinuationToken,
-                monadicCreatePipelineStage);
+                monadicCreatePipelineStage);
         }
     }
 }