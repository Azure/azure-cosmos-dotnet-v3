﻿//------------------------------------------------------------
// Copyright (c) Microsoft Corporation.  All rights reserved.
//------------------------------------------------------------

namespace Microsoft.Azure.Cosmos.Query.Core.Pipeline.Distinct
{
    using System;
<<<<<<< HEAD
    using Microsoft.Azure.Cosmos.CosmosElements;
=======
    using System.Collections.Generic;
    using System.Threading;
    using System.Threading.Tasks;
    using Microsoft.Azure.Cosmos.CosmosElements;
    using Microsoft.Azure.Cosmos.Query.Core.Exceptions;
>>>>>>> 43c14a31
    using Microsoft.Azure.Cosmos.Query.Core.Monads;
    using Microsoft.Azure.Cosmos.Query.Core.Pipeline;
    using Microsoft.Azure.Cosmos.Query.Core.Pipeline.Pagination;
    using Microsoft.Azure.Cosmos.Tracing;
    using Newtonsoft.Json;

    internal class DistinctQueryPipelineStage : QueryPipelineStageBase
    {
        private static readonly string DisallowContinuationTokenMessage = "DISTINCT queries only return continuation tokens when there is a matching ORDER BY clause." +
            "For example if your query is 'SELECT DISTINCT VALUE c.name FROM c', then rewrite it as 'SELECT DISTINCT VALUE c.name FROM c ORDER BY c.name'.";

        private readonly DistinctQueryType distinctQueryType;

        /// <summary>
        /// An DistinctMap that efficiently stores the documents that we have already seen.
        /// </summary>
        private readonly DistinctMap distinctMap;

        private DistinctQueryPipelineStage(
            DistinctQueryType distinctQueryType,
            DistinctMap distinctMap,
            IQueryPipelineStage source)
            : base(source)
        {
            if ((distinctQueryType != DistinctQueryType.Unordered) && (distinctQueryType != DistinctQueryType.Ordered))
            {
                throw new ArgumentException($"Unknown {nameof(DistinctQueryType)}: {distinctQueryType}.");
            }

            this.distinctQueryType = distinctQueryType;
            this.distinctMap = distinctMap ?? throw new ArgumentNullException(nameof(distinctMap));
        }

        public override async ValueTask<bool> MoveNextAsync(ITrace trace, CancellationToken cancellationToken)
        {
            cancellationToken.ThrowIfCancellationRequested();

            if (trace == null)
            {
                throw new ArgumentNullException(nameof(trace));
            }

            if (!await this.inputStage.MoveNextAsync(trace, cancellationToken))
            {
                this.Current = default;
                return false;
            }

            TryCatch<QueryPage> tryGetSourcePage = this.inputStage.Current;
            if (tryGetSourcePage.Failed)
            {
                this.Current = tryGetSourcePage;
                return true;
            }

            QueryPage sourcePage = tryGetSourcePage.Result;

            List<CosmosElement> distinctResults = new List<CosmosElement>();
            foreach (CosmosElement document in sourcePage.Documents)
            {
                cancellationToken.ThrowIfCancellationRequested();

                if (this.distinctMap.Add(document, out UInt128 _))
                {
                    distinctResults.Add(document);
                }
            }

            // For clients we write out the continuation token if it's a streaming query.
            QueryPage queryPage;
            if (this.distinctQueryType == DistinctQueryType.Ordered)
            {
                QueryState state;
                if (sourcePage.State != null)
                {
                    string updatedContinuationToken = new DistinctContinuationToken(
                        sourceToken: sourcePage.State.Value.ToString(),
                        distinctMapToken: this.distinctMap.GetContinuationToken()).ToString();
                    state = new QueryState(CosmosElement.Parse(updatedContinuationToken));
                }
                else
                {
                    state = null;
                }

                queryPage = new QueryPage(
                    documents: distinctResults,
                    requestCharge: sourcePage.RequestCharge,
                    activityId: sourcePage.ActivityId,
                    cosmosQueryExecutionInfo: sourcePage.CosmosQueryExecutionInfo,
                    distributionPlanSpec: default,
                    disallowContinuationTokenMessage: sourcePage.DisallowContinuationTokenMessage,
                    additionalHeaders: sourcePage.AdditionalHeaders,
                    state: state,
                    streaming: sourcePage.Streaming);
            }
            else
            {
                queryPage = new QueryPage(
                    documents: distinctResults,
                    requestCharge: sourcePage.RequestCharge,
                    activityId: sourcePage.ActivityId,
                    cosmosQueryExecutionInfo: sourcePage.CosmosQueryExecutionInfo,
                    distributionPlanSpec: default,
                    disallowContinuationTokenMessage: DistinctQueryPipelineStage.DisallowContinuationTokenMessage,
                    additionalHeaders: sourcePage.AdditionalHeaders,
                    state: null,
                    streaming: sourcePage.Streaming);
            }

            this.Current = TryCatch<QueryPage>.FromResult(queryPage);
            return true;
        }

        public static TryCatch<IQueryPipelineStage> MonadicCreate(
            CosmosElement requestContinuation,
            MonadicCreatePipelineStage monadicCreatePipelineStage,
<<<<<<< HEAD
            DistinctQueryType distinctQueryType) => executionEnvironment switch
            {
                ExecutionEnvironment.Client => ClientDistinctQueryPipelineStage.MonadicCreate(
                    requestContinuation,
                    monadicCreatePipelineStage,
                    distinctQueryType),
                ExecutionEnvironment.Compute => ComputeDistinctQueryPipelineStage.MonadicCreate(
                    requestContinuation,
                    monadicCreatePipelineStage,
                    distinctQueryType),
                _ => throw new ArgumentException($"Unknown {nameof(ExecutionEnvironment)}: {executionEnvironment}."),
            };
=======
            DistinctQueryType distinctQueryType)
        {
            if (monadicCreatePipelineStage == null)
            {
                throw new ArgumentNullException(nameof(monadicCreatePipelineStage));
            }

            DistinctContinuationToken distinctContinuationToken;
            if (requestContinuation != null)
            {
                if (!DistinctContinuationToken.TryParse(requestContinuation, out distinctContinuationToken))
                {
                    return TryCatch<IQueryPipelineStage>.FromException(
                        new MalformedContinuationTokenException(
                            $"Invalid {nameof(DistinctContinuationToken)}: {requestContinuation}"));
                }
            }
            else
            {
                distinctContinuationToken = new DistinctContinuationToken(
                    sourceToken: null,
                    distinctMapToken: null);
            }

            CosmosElement distinctMapToken = distinctContinuationToken.DistinctMapToken != null
                ? CosmosString.Create(distinctContinuationToken.DistinctMapToken)
                : null;
            TryCatch<DistinctMap> tryCreateDistinctMap = DistinctMap.TryCreate(
                distinctQueryType,
                distinctMapToken);
            if (!tryCreateDistinctMap.Succeeded)
            {
                return TryCatch<IQueryPipelineStage>.FromException(tryCreateDistinctMap.Exception);
            }

            CosmosElement sourceToken;
            if (distinctContinuationToken.SourceToken != null)
            {
                TryCatch<CosmosElement> tryParse = CosmosElement.Monadic.Parse(distinctContinuationToken.SourceToken);
                if (tryParse.Failed)
                {
                    return TryCatch<IQueryPipelineStage>.FromException(
                        new MalformedContinuationTokenException(
                            message: $"Invalid Source Token: {distinctContinuationToken.SourceToken}",
                            innerException: tryParse.Exception));
                }

                sourceToken = tryParse.Result;
            }
            else
            {
                sourceToken = null;
            }

            TryCatch<IQueryPipelineStage> tryCreateSource = monadicCreatePipelineStage(sourceToken);
            if (!tryCreateSource.Succeeded)
            {
                return TryCatch<IQueryPipelineStage>.FromException(tryCreateSource.Exception);
            }

            return TryCatch<IQueryPipelineStage>.FromResult(
                new DistinctQueryPipelineStage(
                    distinctQueryType,
                    tryCreateDistinctMap.Result,
                    tryCreateSource.Result));
        }

        /// <summary>
        /// Continuation token for distinct queries.
        /// </summary>
        private sealed class DistinctContinuationToken
        {
            private static class PropertyNames
            {
                public const string SourceToken = "SourceToken";
                public const string DistinctMapToken = "DistinctMapToken";
            }

            public DistinctContinuationToken(string sourceToken, string distinctMapToken)
            {
                this.SourceToken = sourceToken;
                this.DistinctMapToken = distinctMapToken;
            }

            public string SourceToken { get; }

            public string DistinctMapToken { get; }

            /// <summary>
            /// Tries to parse a DistinctContinuationToken from a string.
            /// </summary>
            /// <param name="cosmosElement">The value to parse.</param>
            /// <param name="distinctContinuationToken">The output DistinctContinuationToken.</param>
            /// <returns>True if we successfully parsed the DistinctContinuationToken, else false.</returns>
            public static bool TryParse(
                CosmosElement cosmosElement,
                out DistinctContinuationToken distinctContinuationToken)
            {
                if (!(cosmosElement is CosmosObject cosmosObject))
                {
                    distinctContinuationToken = default;
                    return false;
                }

                if (!cosmosObject.TryGetValue(
                    DistinctContinuationToken.PropertyNames.SourceToken,
                    out CosmosString sourceToken))
                {
                    distinctContinuationToken = default;
                    return false;
                }

                if (!cosmosObject.TryGetValue(
                    DistinctContinuationToken.PropertyNames.DistinctMapToken,
                    out CosmosString distinctMapToken))
                {
                    distinctContinuationToken = default;
                    return false;
                }

                distinctContinuationToken = new DistinctContinuationToken(sourceToken.Value, distinctMapToken.Value);
                return true;
            }

            /// <summary>
            /// Gets the serialized form of DistinctContinuationToken
            /// </summary>
            /// <returns>The serialized form of DistinctContinuationToken</returns>
            public override string ToString()
            {
                return JsonConvert.SerializeObject(this);
            }
        }
>>>>>>> 43c14a31
    }
}<|MERGE_RESOLUTION|>--- conflicted
+++ resolved
@@ -5,15 +5,11 @@
 namespace Microsoft.Azure.Cosmos.Query.Core.Pipeline.Distinct
 {
     using System;
-<<<<<<< HEAD
-    using Microsoft.Azure.Cosmos.CosmosElements;
-=======
     using System.Collections.Generic;
     using System.Threading;
     using System.Threading.Tasks;
     using Microsoft.Azure.Cosmos.CosmosElements;
     using Microsoft.Azure.Cosmos.Query.Core.Exceptions;
->>>>>>> 43c14a31
     using Microsoft.Azure.Cosmos.Query.Core.Monads;
     using Microsoft.Azure.Cosmos.Query.Core.Pipeline;
     using Microsoft.Azure.Cosmos.Query.Core.Pipeline.Pagination;
@@ -21,12 +17,12 @@
     using Newtonsoft.Json;
 
     internal class DistinctQueryPipelineStage : QueryPipelineStageBase
-    {
+    {
         private static readonly string DisallowContinuationTokenMessage = "DISTINCT queries only return continuation tokens when there is a matching ORDER BY clause." +
             "For example if your query is 'SELECT DISTINCT VALUE c.name FROM c', then rewrite it as 'SELECT DISTINCT VALUE c.name FROM c ORDER BY c.name'.";
 
-        private readonly DistinctQueryType distinctQueryType;
-
+        private readonly DistinctQueryType distinctQueryType;
+
         /// <summary>
         /// An DistinctMap that efficiently stores the documents that we have already seen.
         /// </summary>
@@ -43,7 +39,7 @@
                 throw new ArgumentException($"Unknown {nameof(DistinctQueryType)}: {distinctQueryType}.");
             }
 
-            this.distinctQueryType = distinctQueryType;
+            this.distinctQueryType = distinctQueryType;
             this.distinctMap = distinctMap ?? throw new ArgumentNullException(nameof(distinctMap));
         }
 
@@ -107,7 +103,7 @@
                     distributionPlanSpec: default,
                     disallowContinuationTokenMessage: sourcePage.DisallowContinuationTokenMessage,
                     additionalHeaders: sourcePage.AdditionalHeaders,
-                    state: state,
+                    state: state,
                     streaming: sourcePage.Streaming);
             }
             else
@@ -120,7 +116,7 @@
                     distributionPlanSpec: default,
                     disallowContinuationTokenMessage: DistinctQueryPipelineStage.DisallowContinuationTokenMessage,
                     additionalHeaders: sourcePage.AdditionalHeaders,
-                    state: null,
+                    state: null,
                     streaming: sourcePage.Streaming);
             }
 
@@ -131,21 +127,7 @@
         public static TryCatch<IQueryPipelineStage> MonadicCreate(
             CosmosElement requestContinuation,
             MonadicCreatePipelineStage monadicCreatePipelineStage,
-<<<<<<< HEAD
-            DistinctQueryType distinctQueryType) => executionEnvironment switch
-            {
-                ExecutionEnvironment.Client => ClientDistinctQueryPipelineStage.MonadicCreate(
-                    requestContinuation,
-                    monadicCreatePipelineStage,
-                    distinctQueryType),
-                ExecutionEnvironment.Compute => ComputeDistinctQueryPipelineStage.MonadicCreate(
-                    requestContinuation,
-                    monadicCreatePipelineStage,
-                    distinctQueryType),
-                _ => throw new ArgumentException($"Unknown {nameof(ExecutionEnvironment)}: {executionEnvironment}."),
-            };
-=======
-            DistinctQueryType distinctQueryType)
+            DistinctQueryType distinctQueryType)
         {
             if (monadicCreatePipelineStage == null)
             {
@@ -278,6 +260,5 @@
                 return JsonConvert.SerializeObject(this);
             }
         }
->>>>>>> 43c14a31
     }
 }