﻿//------------------------------------------------------------
// Copyright (c) Microsoft Corporation.  All rights reserved.
//------------------------------------------------------------

namespace Microsoft.Azure.Cosmos.Query.Core.Pipeline.Distinct
{
    using System;
<<<<<<< HEAD
    using Microsoft.Azure.Cosmos.CosmosElements;
=======
    using System.Collections.Generic;
    using System.Threading;
    using System.Threading.Tasks;
    using Microsoft.Azure.Cosmos.CosmosElements;
    using Microsoft.Azure.Cosmos.Query.Core.Exceptions;
>>>>>>> 1e150b6f
    using Microsoft.Azure.Cosmos.Query.Core.Monads;
    using Microsoft.Azure.Cosmos.Query.Core.Pipeline;
    using Microsoft.Azure.Cosmos.Query.Core.Pipeline.Pagination;
    using Microsoft.Azure.Cosmos.Tracing;
    using Newtonsoft.Json;

    internal class DistinctQueryPipelineStage : QueryPipelineStageBase
    {
        private static readonly string DisallowContinuationTokenMessage = "DISTINCT queries only return continuation tokens when there is a matching ORDER BY clause." +
            "For example if your query is 'SELECT DISTINCT VALUE c.name FROM c', then rewrite it as 'SELECT DISTINCT VALUE c.name FROM c ORDER BY c.name'.";

        private readonly DistinctQueryType distinctQueryType;

        /// <summary>
        /// An DistinctMap that efficiently stores the documents that we have already seen.
        /// </summary>
        private readonly DistinctMap distinctMap;

        private DistinctQueryPipelineStage(
            DistinctQueryType distinctQueryType,
            DistinctMap distinctMap,
            IQueryPipelineStage source)
            : base(source)
        {
            if ((distinctQueryType != DistinctQueryType.Unordered) && (distinctQueryType != DistinctQueryType.Ordered))
            {
                throw new ArgumentException($"Unknown {nameof(DistinctQueryType)}: {distinctQueryType}.");
            }

            this.distinctQueryType = distinctQueryType;
            this.distinctMap = distinctMap ?? throw new ArgumentNullException(nameof(distinctMap));
        }

        public override async ValueTask<bool> MoveNextAsync(ITrace trace, CancellationToken cancellationToken)
        {
            cancellationToken.ThrowIfCancellationRequested();

            if (trace == null)
            {
                throw new ArgumentNullException(nameof(trace));
            }

            if (!await this.inputStage.MoveNextAsync(trace, cancellationToken))
            {
                this.Current = default;
                return false;
            }

            TryCatch<QueryPage> tryGetSourcePage = this.inputStage.Current;
            if (tryGetSourcePage.Failed)
            {
                this.Current = tryGetSourcePage;
                return true;
            }

            QueryPage sourcePage = tryGetSourcePage.Result;

            List<CosmosElement> distinctResults = new List<CosmosElement>();
            foreach (CosmosElement document in sourcePage.Documents)
            {
                cancellationToken.ThrowIfCancellationRequested();

                if (this.distinctMap.Add(document, out UInt128 _))
                {
                    distinctResults.Add(document);
                }
            }

            // For clients we write out the continuation token if it's a streaming query.
            QueryPage queryPage;
            if (this.distinctQueryType == DistinctQueryType.Ordered)
            {
                QueryState state;
                if (sourcePage.State != null)
                {
                    string updatedContinuationToken = new DistinctContinuationToken(
                        sourceToken: sourcePage.State.Value.ToString(),
                        distinctMapToken: this.distinctMap.GetContinuationToken()).ToString();
                    state = new QueryState(CosmosElement.Parse(updatedContinuationToken));
                }
                else
                {
                    state = null;
                }

                queryPage = new QueryPage(
                    documents: distinctResults,
                    requestCharge: sourcePage.RequestCharge,
                    activityId: sourcePage.ActivityId,
                    cosmosQueryExecutionInfo: sourcePage.CosmosQueryExecutionInfo,
                    distributionPlanSpec: default,
                    disallowContinuationTokenMessage: sourcePage.DisallowContinuationTokenMessage,
                    additionalHeaders: sourcePage.AdditionalHeaders,
                    state: state,
                    streaming: sourcePage.Streaming);
            }
            else
            {
                queryPage = new QueryPage(
                    documents: distinctResults,
                    requestCharge: sourcePage.RequestCharge,
                    activityId: sourcePage.ActivityId,
                    cosmosQueryExecutionInfo: sourcePage.CosmosQueryExecutionInfo,
                    distributionPlanSpec: default,
                    disallowContinuationTokenMessage: DistinctQueryPipelineStage.DisallowContinuationTokenMessage,
                    additionalHeaders: sourcePage.AdditionalHeaders,
                    state: null,
                    streaming: sourcePage.Streaming);
            }

            this.Current = TryCatch<QueryPage>.FromResult(queryPage);
            return true;
        }

        public static TryCatch<IQueryPipelineStage> MonadicCreate(
            CosmosElement requestContinuation,
            MonadicCreatePipelineStage monadicCreatePipelineStage,
<<<<<<< HEAD
            DistinctQueryType distinctQueryType) => executionEnvironment switch
            {
                ExecutionEnvironment.Client => ClientDistinctQueryPipelineStage.MonadicCreate(
                    requestContinuation,
                    monadicCreatePipelineStage,
                    distinctQueryType),
                ExecutionEnvironment.Compute => ComputeDistinctQueryPipelineStage.MonadicCreate(
                    requestContinuation,
                    monadicCreatePipelineStage,
                    distinctQueryType),
                _ => throw new ArgumentException($"Unknown {nameof(ExecutionEnvironment)}: {executionEnvironment}."),
            };
=======
            DistinctQueryType distinctQueryType)
        {
            if (monadicCreatePipelineStage == null)
            {
                throw new ArgumentNullException(nameof(monadicCreatePipelineStage));
            }

            DistinctContinuationToken distinctContinuationToken;
            if (requestContinuation != null)
            {
                if (!DistinctContinuationToken.TryParse(requestContinuation, out distinctContinuationToken))
                {
                    return TryCatch<IQueryPipelineStage>.FromException(
                        new MalformedContinuationTokenException(
                            $"Invalid {nameof(DistinctContinuationToken)}: {requestContinuation}"));
                }
            }
            else
            {
                distinctContinuationToken = new DistinctContinuationToken(
                    sourceToken: null,
                    distinctMapToken: null);
            }

            CosmosElement distinctMapToken = distinctContinuationToken.DistinctMapToken != null
                ? CosmosString.Create(distinctContinuationToken.DistinctMapToken)
                : null;
            TryCatch<DistinctMap> tryCreateDistinctMap = DistinctMap.TryCreate(
                distinctQueryType,
                distinctMapToken);
            if (!tryCreateDistinctMap.Succeeded)
            {
                return TryCatch<IQueryPipelineStage>.FromException(tryCreateDistinctMap.Exception);
            }

            CosmosElement sourceToken;
            if (distinctContinuationToken.SourceToken != null)
            {
                TryCatch<CosmosElement> tryParse = CosmosElement.Monadic.Parse(distinctContinuationToken.SourceToken);
                if (tryParse.Failed)
                {
                    return TryCatch<IQueryPipelineStage>.FromException(
                        new MalformedContinuationTokenException(
                            message: $"Invalid Source Token: {distinctContinuationToken.SourceToken}",
                            innerException: tryParse.Exception));
                }

                sourceToken = tryParse.Result;
            }
            else
            {
                sourceToken = null;
            }

            TryCatch<IQueryPipelineStage> tryCreateSource = monadicCreatePipelineStage(sourceToken);
            if (!tryCreateSource.Succeeded)
            {
                return TryCatch<IQueryPipelineStage>.FromException(tryCreateSource.Exception);
            }

            return TryCatch<IQueryPipelineStage>.FromResult(
                new DistinctQueryPipelineStage(
                    distinctQueryType,
                    tryCreateDistinctMap.Result,
                    tryCreateSource.Result));
        }

        /// <summary>
        /// Continuation token for distinct queries.
        /// </summary>
        private sealed class DistinctContinuationToken
        {
            private static class PropertyNames
            {
                public const string SourceToken = "SourceToken";
                public const string DistinctMapToken = "DistinctMapToken";
            }

            public DistinctContinuationToken(string sourceToken, string distinctMapToken)
            {
                this.SourceToken = sourceToken;
                this.DistinctMapToken = distinctMapToken;
            }

            public string SourceToken { get; }

            public string DistinctMapToken { get; }

            /// <summary>
            /// Tries to parse a DistinctContinuationToken from a string.
            /// </summary>
            /// <param name="cosmosElement">The value to parse.</param>
            /// <param name="distinctContinuationToken">The output DistinctContinuationToken.</param>
            /// <returns>True if we successfully parsed the DistinctContinuationToken, else false.</returns>
            public static bool TryParse(
                CosmosElement cosmosElement,
                out DistinctContinuationToken distinctContinuationToken)
            {
                if (!(cosmosElement is CosmosObject cosmosObject))
                {
                    distinctContinuationToken = default;
                    return false;
                }

                if (!cosmosObject.TryGetValue(
                    DistinctContinuationToken.PropertyNames.SourceToken,
                    out CosmosString sourceToken))
                {
                    distinctContinuationToken = default;
                    return false;
                }

                if (!cosmosObject.TryGetValue(
                    DistinctContinuationToken.PropertyNames.DistinctMapToken,
                    out CosmosString distinctMapToken))
                {
                    distinctContinuationToken = default;
                    return false;
                }

                distinctContinuationToken = new DistinctContinuationToken(sourceToken.Value, distinctMapToken.Value);
                return true;
            }

            /// <summary>
            /// Gets the serialized form of DistinctContinuationToken
            /// </summary>
            /// <returns>The serialized form of DistinctContinuationToken</returns>
            public override string ToString()
            {
                return JsonConvert.SerializeObject(this);
            }
        }
>>>>>>> 1e150b6f
    }
}<|MERGE_RESOLUTION|>--- conflicted
+++ resolved
@@ -5,15 +5,11 @@
 namespace Microsoft.Azure.Cosmos.Query.Core.Pipeline.Distinct
 {
     using System;
-<<<<<<< HEAD
-    using Microsoft.Azure.Cosmos.CosmosElements;
-=======
     using System.Collections.Generic;
     using System.Threading;
     using System.Threading.Tasks;
     using Microsoft.Azure.Cosmos.CosmosElements;
     using Microsoft.Azure.Cosmos.Query.Core.Exceptions;
->>>>>>> 1e150b6f
     using Microsoft.Azure.Cosmos.Query.Core.Monads;
     using Microsoft.Azure.Cosmos.Query.Core.Pipeline;
     using Microsoft.Azure.Cosmos.Query.Core.Pipeline.Pagination;
@@ -131,20 +127,6 @@
         public static TryCatch<IQueryPipelineStage> MonadicCreate(
             CosmosElement requestContinuation,
             MonadicCreatePipelineStage monadicCreatePipelineStage,
-<<<<<<< HEAD
-            DistinctQueryType distinctQueryType) => executionEnvironment switch
-            {
-                ExecutionEnvironment.Client => ClientDistinctQueryPipelineStage.MonadicCreate(
-                    requestContinuation,
-                    monadicCreatePipelineStage,
-                    distinctQueryType),
-                ExecutionEnvironment.Compute => ComputeDistinctQueryPipelineStage.MonadicCreate(
-                    requestContinuation,
-                    monadicCreatePipelineStage,
-                    distinctQueryType),
-                _ => throw new ArgumentException($"Unknown {nameof(ExecutionEnvironment)}: {executionEnvironment}."),
-            };
-=======
             DistinctQueryType distinctQueryType)
         {
             if (monadicCreatePipelineStage == null)
@@ -278,6 +260,5 @@
                 return JsonConvert.SerializeObject(this);
             }
         }
->>>>>>> 1e150b6f
     }
 }