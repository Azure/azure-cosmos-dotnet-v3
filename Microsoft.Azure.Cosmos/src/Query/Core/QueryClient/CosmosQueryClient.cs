--- conflicted
+++ resolved
@@ -48,10 +48,7 @@
             bool hasLogicalPartitionKey,
             bool allowDCount,
             bool useSystemPrefix,
-<<<<<<< HEAD
-=======
             bool isHybridSearchQueryPlanOptimizationDisabled,
->>>>>>> f20c685e
             Cosmos.GeospatialType geospatialType,
             CancellationToken cancellationToken);
 
