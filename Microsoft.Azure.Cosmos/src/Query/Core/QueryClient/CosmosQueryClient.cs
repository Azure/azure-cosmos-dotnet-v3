﻿//------------------------------------------------------------
// Copyright (c) Microsoft Corporation.  All rights reserved.
//------------------------------------------------------------

namespace Microsoft.Azure.Cosmos.Query.Core.QueryClient
{
    using System;
    using System.Collections.Generic;
    using System.Linq;
    using System.Threading;
    using System.Threading.Tasks;
    using Microsoft.Azure.Cosmos.Diagnostics;
    using Microsoft.Azure.Cosmos.Query.Core.Monads;
    using Microsoft.Azure.Cosmos.Query.Core.Pipeline.Pagination;
    using Microsoft.Azure.Cosmos.Query.Core.QueryPlan;
    using Microsoft.Azure.Cosmos.Tracing;

    internal abstract class CosmosQueryClient
    {
        public abstract Action<IQueryable> OnExecuteScalarQueryCallback { get; }

        public abstract Task<ContainerQueryProperties> GetCachedContainerQueryPropertiesAsync(
            string containerLink,
            PartitionKey? partitionKey,
            ITrace trace,
            CancellationToken cancellationToken);

        /// <summary>
        /// Returns list of effective partition key ranges for a collection.
        /// </summary>
        /// <param name="collectionResourceId">Collection for which to retrieve routing map.</param>
        /// <param name="range">This method will return all ranges which overlap this range.</param>
        /// <param name="forceRefresh">Whether forcefully refreshing the routing map is necessary</param>
        /// <returns>List of effective partition key ranges for a collection or null if collection doesn't exist.</returns>
        public abstract Task<IReadOnlyList<Documents.PartitionKeyRange>> TryGetOverlappingRangesAsync(
            string collectionResourceId,
            Documents.Routing.Range<string> range,
            bool forceRefresh = false);

        public abstract Task<TryCatch<PartitionedQueryExecutionInfo>> TryGetPartitionedQueryExecutionInfoAsync(
            SqlQuerySpec sqlQuerySpec,
            Documents.ResourceType resourceType,
            Documents.PartitionKeyDefinition partitionKeyDefinition,
            Cosmos.VectorEmbeddingPolicy vectorEmbeddingPolicy,
            bool requireFormattableOrderByQuery,
            bool isContinuationExpected,
            bool allowNonValueAggregateQuery,
            bool hasLogicalPartitionKey,
            bool allowDCount,
            bool useSystemPrefix,
<<<<<<< HEAD
=======
            bool isHybridSearchQueryPlanOptimizationDisabled,
>>>>>>> cdd1b1d2
            Cosmos.GeospatialType geospatialType,
            CancellationToken cancellationToken);

        public abstract Task<TryCatch<QueryPage>> ExecuteItemQueryAsync(
            string resourceUri,
            Documents.ResourceType resourceType,
            Documents.OperationType operationType,
            FeedRange feedRange,
            QueryRequestOptions requestOptions,
            AdditionalRequestHeaders additionalRequestHeaders,
            SqlQuerySpec sqlQuerySpec,
            string continuationToken,
            int pageSize,
            ITrace trace,
            CancellationToken cancellationToken);

        public abstract Task<bool> GetClientDisableOptimisticDirectExecutionAsync();

        public abstract Task<PartitionedQueryExecutionInfo> ExecuteQueryPlanRequestAsync(
            string resourceUri,
            Documents.ResourceType resourceType,
            Documents.OperationType operationType,
            SqlQuerySpec sqlQuerySpec,
            PartitionKey? partitionKey,
            string supportedQueryFeatures,
            Guid clientQueryCorrelationId,
            ITrace trace,
            CancellationToken cancellationToken);

        public abstract void ClearSessionTokenCache(string collectionFullName);

        public abstract Task<List<Documents.PartitionKeyRange>> GetTargetPartitionKeyRangeByFeedRangeAsync(
            string resourceLink,
            string collectionResourceId,
            Documents.PartitionKeyDefinition partitionKeyDefinition,
            FeedRangeInternal feedRangeInternal,
            bool forceRefresh,
            ITrace trace);

        public abstract Task<List<Documents.PartitionKeyRange>> GetTargetPartitionKeyRangesAsync(
            string resourceLink,
            string collectionResourceId,
            IReadOnlyList<Documents.Routing.Range<string>> providedRanges,
            bool forceRefresh,
            ITrace trace);

        public abstract bool BypassQueryParsing();

        public abstract Task ForceRefreshCollectionCacheAsync(
            string collectionLink,
            CancellationToken cancellationToken);
    }
}<|MERGE_RESOLUTION|>--- conflicted
+++ resolved
@@ -40,7 +40,7 @@
         public abstract Task<TryCatch<PartitionedQueryExecutionInfo>> TryGetPartitionedQueryExecutionInfoAsync(
             SqlQuerySpec sqlQuerySpec,
             Documents.ResourceType resourceType,
-            Documents.PartitionKeyDefinition partitionKeyDefinition,
+            Documents.PartitionKeyDefinition partitionKeyDefinition,
             Cosmos.VectorEmbeddingPolicy vectorEmbeddingPolicy,
             bool requireFormattableOrderByQuery,
             bool isContinuationExpected,
@@ -48,10 +48,7 @@
             bool hasLogicalPartitionKey,
             bool allowDCount,
             bool useSystemPrefix,
-<<<<<<< HEAD
-=======
             bool isHybridSearchQueryPlanOptimizationDisabled,
->>>>>>> cdd1b1d2
             Cosmos.GeospatialType geospatialType,
             CancellationToken cancellationToken);
 
