--- conflicted
+++ resolved
@@ -5,7 +5,6 @@
 namespace Microsoft.Azure.Cosmos.Query.Core.Metrics
 {
     using System;
-    using System.Text;
     using Newtonsoft.Json;
 
     internal sealed class QueryPageDiagnostics : CosmosDiagnosticWriter
@@ -34,26 +33,6 @@
 
         internal SchedulingTimeSpan SchedulingTimeSpan { get; }
 
-<<<<<<< HEAD
-        public void AppendToBuilder(JsonWriter jsonWriter)
-        {
-            if (jsonWriter == null)
-            {
-                throw new ArgumentNullException(nameof(jsonWriter));
-            }
-
-            jsonWriter.WriteStartObject();
-            jsonWriter.WritePropertyName("PartitionKeyRangeId");
-            jsonWriter.WriteValue(this.PartitionKeyRangeId);
-            jsonWriter.WritePropertyName("QueryMetricText");
-            jsonWriter.WriteValue(this.QueryMetricText);
-            jsonWriter.WritePropertyName("IndexUtilizationText");
-            jsonWriter.WriteValue(this.IndexUtilizationText);
-            jsonWriter.WritePropertyName("RequestDiagnostics");
-            jsonWriter.WriteValue(this.RequestDiagnostics != null ? this.RequestDiagnostics.ToString() : string.Empty);
-            jsonWriter.WritePropertyName("SchedulingTimeSpan");
-            this.SchedulingTimeSpan.AppendJsonToBuilder(jsonWriter);
-=======
         internal override void WriteJsonObject(JsonWriter jsonWriter)
         {
             jsonWriter.WriteStartObject();
@@ -76,7 +55,6 @@
             jsonWriter.WriteEndArray();
 
             jsonWriter.WriteEndObject();
->>>>>>> 63f4799b
         }
     }
 }