--- conflicted
+++ resolved
@@ -32,13 +32,9 @@
             CosmosQueryClient queryClient,
             AggregateOperator[] aggregates,
             IReadOnlyDictionary<string, AggregateOperator?> aggregateAliasToAggregateType,
-<<<<<<< HEAD
             IReadOnlyList<string> orderedAliases,
-            bool hasSelectValue)
-=======
             bool hasSelectValue,
             string continuationToken)
->>>>>>> 932beb92
         {
             SingleGroupAggregator aggregateValues;
             if (hasSelectValue)
@@ -51,16 +47,12 @@
                 else
                 {
                     // SELECT VALUE <NON AGGREGATE>
-                    aggregateValues = SelectValueAggregateValues.Create(aggregateOperator: null, continuationToken: null);
+                    aggregateValues = SelectValueAggregateValues.Create(aggregateOperator: null, continuationToken: continuationToken);
                 }
             }
             else
             {
-<<<<<<< HEAD
-                aggregateValues = SelectListAggregateValues.Create(aggregateAliasToAggregateType, orderedAliases);
-=======
-                aggregateValues = SelectListAggregateValues.Create(queryClient, aggregateAliasToAggregateType, continuationToken);
->>>>>>> 932beb92
+                aggregateValues = SelectListAggregateValues.Create(queryClient, aggregateAliasToAggregateType, orderedAliases, continuationToken);
             }
 
             return aggregateValues;
@@ -155,11 +147,6 @@
                 return CosmosObject.Create(aliasToElement);
             }
 
-<<<<<<< HEAD
-            public static SelectListAggregateValues Create(
-                IReadOnlyDictionary<string, AggregateOperator?> aggregateAliasToAggregateType,
-                IReadOnlyList<string> orderedAliases)
-=======
             public override string GetContinuationToken()
             {
                 Dictionary<string, CosmosElement> aliasToContinuationToken = new Dictionary<string, CosmosElement>();
@@ -175,13 +162,13 @@
             public static SelectListAggregateValues Create(
                 CosmosQueryClient cosmosQueryClient,
                 IReadOnlyDictionary<string, AggregateOperator?> aggregateAliasToAggregateType,
+                IReadOnlyList<string> orderedAliases,
                 string continuationToken)
->>>>>>> 932beb92
             {
                 CosmosObject aliasToContinuationToken;
                 if (continuationToken != null)
                 {
-                    if (!CosmosElement.TryParse<CosmosObject>(continuationToken, out aliasToContinuationToken))
+                    if (!CosmosElement.TryParse(continuationToken, out aliasToContinuationToken))
                     {
                         throw cosmosQueryClient.CreateBadRequestException(
                             $"{nameof(SelectListAggregateValues)} continuation token is malformed: {continuationToken}.");
