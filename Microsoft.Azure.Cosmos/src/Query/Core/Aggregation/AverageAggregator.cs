--- conflicted
+++ resolved
@@ -60,11 +60,7 @@
                 if (!AverageInfo.TryParse(continuationToken, out averageInfo))
                 {
                     return TryCatch<IAggregator>.FromException(
-<<<<<<< HEAD
-                        new ArgumentException($"Invalid continuation token: {continuationToken}"));
-=======
                         new MalformedContinuationTokenException($"Invalid continuation token: {continuationToken}"));
->>>>>>> ded8eebc
                 }
             }
             else
