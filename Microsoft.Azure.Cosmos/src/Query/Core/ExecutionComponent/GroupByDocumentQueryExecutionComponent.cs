--- conflicted
+++ resolved
@@ -122,14 +122,9 @@
                             this.cosmosQueryClient,
                             EmptyAggregateOperators,
                             this.groupByAliasToAggregateType,
-<<<<<<< HEAD
                             this.hasSelectValue,
                             continuationToken: null);
-                        this.groupingTable[groupByKeysHash.Value] = singleGroupAggregator;
-=======
-                            this.hasSelectValue);
                         this.groupingTable[groupByKeysHash] = singleGroupAggregator;
->>>>>>> bc954f1c
                     }
 
                     CosmosElement payload = groupByItem.Payload;
@@ -143,7 +138,7 @@
                     disallowContinuationTokenMessage: GroupByDocumentQueryExecutionComponent.ContinuationTokenNotSupportedWithGroupBy,
                     activityId: sourceResponse.ActivityId,
                     requestCharge: sourceResponse.RequestCharge,
-                    diagnostics: sourceResponse.diagnostics,
+                    diagnostics: sourceResponse.Diagnostics,
                     responseLengthBytes: sourceResponse.ResponseLengthBytes);
 
                 this.isDone = false;
