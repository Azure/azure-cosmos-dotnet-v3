﻿//------------------------------------------------------------
// Copyright (c) Microsoft Corporation.  All rights reserved.
//------------------------------------------------------------
namespace Microsoft.Azure.Cosmos.Query.Core.ExecutionComponent
{
    using System;
    using System.Collections.Generic;
    using System.Linq;
    using System.Threading;
    using System.Threading.Tasks;
    using Microsoft.Azure.Cosmos.CosmosElements;
    using Microsoft.Azure.Cosmos.Query.Core.ExecutionContext;

    /// <summary>
    /// Execution component that is able to aggregate local aggregates from multiple continuations and partitions.
    /// At a high level aggregates queries only return a "partial" aggregate.
    /// "partial" means that the result is only valid for that one continuation (and one partition).
    /// For example suppose you have the query "SELECT COUNT(1) FROM c" and you have a single partition collection, 
    /// then you will get one count for each continuation of the query.
    /// If you wanted the true result for this query, then you will have to take the sum of all continuations.
    /// The reason why we have multiple continuations is because for a long running query we have to break up the results into multiple continuations.
    /// Fortunately all the aggregates can be aggregated across continuations and partitions.
    /// </summary>
    internal abstract partial class AggregateDocumentQueryExecutionComponent : DocumentQueryExecutionComponentBase
    {
        /// <summary>
        /// This class does most of the work, since a query like:
        /// 
        /// SELECT VALUE AVG(c.age)
        /// FROM c
        /// 
        /// is really just an aggregation on a single grouping (the whole collection).
        /// </summary>
        private readonly SingleGroupAggregator singleGroupAggregator;

        /// <summary>
        /// We need to keep track of whether the projection has the 'VALUE' keyword.
        /// </summary>
        private readonly bool isValueAggregateQuery;

        /// <summary>
        /// Initializes a new instance of the AggregateDocumentQueryExecutionComponent class.
        /// </summary>
        /// <param name="source">The source component that will supply the local aggregates from multiple continuations and partitions.</param>
        /// <param name="singleGroupAggregator">The single group aggregator that we will feed results into.</param>
        /// <param name="isValueAggregateQuery">Whether or not the query has the 'VALUE' keyword.</param>
        /// <remarks>This constructor is private since there is some async initialization that needs to happen in CreateAsync().</remarks>
        protected AggregateDocumentQueryExecutionComponent(
            IDocumentQueryExecutionComponent source,
            SingleGroupAggregator singleGroupAggregator,
            bool isValueAggregateQuery)
            : base(source)
        {
            if (singleGroupAggregator == null)
            {
                throw new ArgumentNullException(nameof(singleGroupAggregator));
            }

            this.singleGroupAggregator = singleGroupAggregator;
            this.isValueAggregateQuery = isValueAggregateQuery;
        }

        /// <summary>
        /// Creates a AggregateDocumentQueryExecutionComponent.
        /// </summary>
        /// <param name="executionEnvironment">The environment to execute on.</param>
        /// <param name="queryClient">The query client.</param>
        /// <param name="aggregates">The aggregates.</param>
        /// <param name="aliasToAggregateType">The alias to aggregate type.</param>
        /// <param name="orderedAliases">The ordering of the aliases.</param>
        /// <param name="hasSelectValue">Whether or not the query has the 'VALUE' keyword.</param>
        /// <param name="requestContinuation">The continuation token to resume from.</param>
        /// <param name="createSourceCallback">The callback to create the source component that supplies the local aggregates.</param>
        /// <returns>The AggregateDocumentQueryExecutionComponent.</returns>
        public static async Task<IDocumentQueryExecutionComponent> CreateAsync(
            ExecutionEnvironment executionEnvironment,
            CosmosQueryClient queryClient,
            AggregateOperator[] aggregates,
            IReadOnlyDictionary<string, AggregateOperator?> aliasToAggregateType,
            IReadOnlyList<string> orderedAliases,
            bool hasSelectValue,
            string requestContinuation,
            Func<string, Task<IDocumentQueryExecutionComponent>> createSourceCallback)
        {
<<<<<<< HEAD
            return new AggregateDocumentQueryExecutionComponent(
                await createSourceCallback(requestContinuation),
                SingleGroupAggregator.Create(aggregates, aliasToAggregateType, orderedAliases, hasSelectValue),
                aggregates != null && aggregates.Count() == 1);
        }

        /// <summary>
        /// Drains at most 'maxElements' documents from the AggregateDocumentQueryExecutionComponent.
        /// </summary>
        /// <param name="maxElements">This value is ignored, since the aggregates are aggregated for you.</param>
        /// <param name="token">The cancellation token.</param>
        /// <returns>The aggregate result after all the continuations have been followed.</returns>
        /// <remarks>
        /// Note that this functions follows all continuations meaning that it won't return until all continuations are drained.
        /// This means that if you have a long running query this function will take a very long time to return.
        /// </remarks>
        public override async Task<QueryResponseCore> DrainAsync(int maxElements, CancellationToken token)
        {
            // Note-2016-10-25-felixfan: Given what we support now, we should expect to return only 1 document.
            // Note-2019-07-11-brchon: We can return empty pages until all the documents are drained,
            // but then we will have to design a continuation token.

            double requestCharge = 0;
            long responseLengthBytes = 0;
            List<QueryPageDiagnostics> diagnosticsPages = new List<QueryPageDiagnostics>();
            while (!this.IsDone)
            {
                QueryResponseCore result = await base.DrainAsync(int.MaxValue, token);
                if (!result.IsSuccess)
                {
                    return result;
                }

                requestCharge += result.RequestCharge;
                responseLengthBytes += result.ResponseLengthBytes;
                // DEVNOTE: Add when query metrics is supported
                // partitionedQueryMetrics += new PartitionedQueryMetrics(results.QueryMetrics);
                if (result.diagnostics != null)
                {
                    diagnosticsPages.AddRange(result.diagnostics);
                }

                foreach (CosmosElement element in result.CosmosElements)
                {
                    RewrittenAggregateProjections rewrittenAggregateProjections = new RewrittenAggregateProjections(
                        this.isValueAggregateQuery,
                        element);
                    this.singleGroupAggregator.AddValues(rewrittenAggregateProjections.Payload);
                }
            }

            List<CosmosElement> finalResult = new List<CosmosElement>();
            CosmosElement aggregationResult = this.singleGroupAggregator.GetResult();
            if (aggregationResult != null)
=======
            IDocumentQueryExecutionComponent aggregateDocumentQueryExecutionComponent;
            switch (executionEnvironment)
>>>>>>> 932beb92
            {
                case ExecutionEnvironment.Client:
                    aggregateDocumentQueryExecutionComponent = await ClientAggregateDocumentQueryExecutionComponent.CreateAsync(
                        queryClient,
                        aggregates,
                        aliasToAggregateType,
                        hasSelectValue,
                        requestContinuation,
                        createSourceCallback);
                    break;

                case ExecutionEnvironment.Compute:
                    aggregateDocumentQueryExecutionComponent = await ComputeAggregateDocumentQueryExecutionComponent.CreateAsync(
                        queryClient,
                        aggregates,
                        aliasToAggregateType,
                        hasSelectValue,
                        requestContinuation,
                        createSourceCallback);
                    break;

                default:
                    throw new ArgumentException($"Unknown {nameof(ExecutionEnvironment)}: {executionEnvironment}.");
            }

            return aggregateDocumentQueryExecutionComponent;
        }

        /// <summary>
        /// Struct for getting the payload out of the rewritten projection.
        /// </summary>
        private struct RewrittenAggregateProjections
        {
            public RewrittenAggregateProjections(bool isValueAggregateQuery, CosmosElement raw)
            {
                if (raw == null)
                {
                    throw new ArgumentNullException(nameof(raw));
                }

                if (isValueAggregateQuery)
                {
                    // SELECT VALUE [{"item": {"sum": SUM(c.blah), "count": COUNT(c.blah)}}]
                    if (!(raw is CosmosArray aggregates))
                    {
                        throw new ArgumentException($"{nameof(RewrittenAggregateProjections)} was not an array for a value aggregate query. Type is: {raw.Type}");
                    }

                    this.Payload = aggregates[0];
                }
                else
                {
                    if (!(raw is CosmosObject cosmosObject))
                    {
                        throw new ArgumentException($"{nameof(raw)} must not be an object.");
                    }

                    if (!cosmosObject.TryGetValue("payload", out CosmosElement cosmosPayload))
                    {
                        throw new InvalidOperationException($"Underlying object does not have an 'payload' field.");
                    }

                    // SELECT {"$1": {"item": {"sum": SUM(c.blah), "count": COUNT(c.blah)}}} AS payload
                    if (cosmosPayload == null)
                    {
                        throw new ArgumentException($"{nameof(RewrittenAggregateProjections)} does not have a 'payload' property.");
                    }

                    this.Payload = cosmosPayload;
                }
            }

            public CosmosElement Payload
            {
                get;
            }
        }
    }
}<|MERGE_RESOLUTION|>--- conflicted
+++ resolved
@@ -82,71 +82,15 @@
             string requestContinuation,
             Func<string, Task<IDocumentQueryExecutionComponent>> createSourceCallback)
         {
-<<<<<<< HEAD
-            return new AggregateDocumentQueryExecutionComponent(
-                await createSourceCallback(requestContinuation),
-                SingleGroupAggregator.Create(aggregates, aliasToAggregateType, orderedAliases, hasSelectValue),
-                aggregates != null && aggregates.Count() == 1);
-        }
-
-        /// <summary>
-        /// Drains at most 'maxElements' documents from the AggregateDocumentQueryExecutionComponent.
-        /// </summary>
-        /// <param name="maxElements">This value is ignored, since the aggregates are aggregated for you.</param>
-        /// <param name="token">The cancellation token.</param>
-        /// <returns>The aggregate result after all the continuations have been followed.</returns>
-        /// <remarks>
-        /// Note that this functions follows all continuations meaning that it won't return until all continuations are drained.
-        /// This means that if you have a long running query this function will take a very long time to return.
-        /// </remarks>
-        public override async Task<QueryResponseCore> DrainAsync(int maxElements, CancellationToken token)
-        {
-            // Note-2016-10-25-felixfan: Given what we support now, we should expect to return only 1 document.
-            // Note-2019-07-11-brchon: We can return empty pages until all the documents are drained,
-            // but then we will have to design a continuation token.
-
-            double requestCharge = 0;
-            long responseLengthBytes = 0;
-            List<QueryPageDiagnostics> diagnosticsPages = new List<QueryPageDiagnostics>();
-            while (!this.IsDone)
-            {
-                QueryResponseCore result = await base.DrainAsync(int.MaxValue, token);
-                if (!result.IsSuccess)
-                {
-                    return result;
-                }
-
-                requestCharge += result.RequestCharge;
-                responseLengthBytes += result.ResponseLengthBytes;
-                // DEVNOTE: Add when query metrics is supported
-                // partitionedQueryMetrics += new PartitionedQueryMetrics(results.QueryMetrics);
-                if (result.diagnostics != null)
-                {
-                    diagnosticsPages.AddRange(result.diagnostics);
-                }
-
-                foreach (CosmosElement element in result.CosmosElements)
-                {
-                    RewrittenAggregateProjections rewrittenAggregateProjections = new RewrittenAggregateProjections(
-                        this.isValueAggregateQuery,
-                        element);
-                    this.singleGroupAggregator.AddValues(rewrittenAggregateProjections.Payload);
-                }
-            }
-
-            List<CosmosElement> finalResult = new List<CosmosElement>();
-            CosmosElement aggregationResult = this.singleGroupAggregator.GetResult();
-            if (aggregationResult != null)
-=======
             IDocumentQueryExecutionComponent aggregateDocumentQueryExecutionComponent;
             switch (executionEnvironment)
->>>>>>> 932beb92
             {
                 case ExecutionEnvironment.Client:
                     aggregateDocumentQueryExecutionComponent = await ClientAggregateDocumentQueryExecutionComponent.CreateAsync(
                         queryClient,
                         aggregates,
                         aliasToAggregateType,
+                        orderedAliases,
                         hasSelectValue,
                         requestContinuation,
                         createSourceCallback);
@@ -157,6 +101,7 @@
                         queryClient,
                         aggregates,
                         aliasToAggregateType,
+                        orderedAliases,
                         hasSelectValue,
                         requestContinuation,
                         createSourceCallback);
