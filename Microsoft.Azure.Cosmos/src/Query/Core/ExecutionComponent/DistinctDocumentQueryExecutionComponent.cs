﻿//------------------------------------------------------------
// Copyright (c) Microsoft Corporation.  All rights reserved.
//------------------------------------------------------------
namespace Microsoft.Azure.Cosmos.Query.Core.ExecutionComponent
{
    using System;
    using System.Globalization;
    using System.Threading.Tasks;
    using Microsoft.Azure.Cosmos.Core.Trace;
<<<<<<< HEAD
    using Microsoft.Azure.Cosmos.CosmosElements;
    using Microsoft.Azure.Cosmos.Query.Core.Monads;
=======
    using Microsoft.Azure.Cosmos.Query.Core.ExecutionContext;
>>>>>>> adf6f816
    using Newtonsoft.Json;

    /// <summary>
    /// Distinct queries return documents that are distinct with a page.
    /// This means that documents are not guaranteed to be distinct across continuations and partitions.
    /// The reasoning for this is because the backend treats each continuation of a query as a separate request
    /// and partitions are not aware of each other.
    /// The solution is that the client keeps a running hash set of all the documents it has already seen,
    /// so that when it encounters a duplicate document from another continuation it will not be emitted to the user.
    /// The only problem is that if the user chooses to go through the continuation token API for DocumentQuery instead
    /// of while(HasMoreResults) ExecuteNextAsync, then will see duplicates across continuations.
    /// There is no workaround for that use case, since the continuation token will have to include all the documents seen.
    /// </summary>
    internal abstract partial class DistinctDocumentQueryExecutionComponent : DocumentQueryExecutionComponentBase
    {
        /// <summary>
        /// An DistinctMap that efficiently stores the documents that we have already seen.
        /// </summary>
        private readonly DistinctMap distinctMap;

<<<<<<< HEAD
        /// <summary>
        /// The type of distinct query this component is serving.
        /// </summary>
        private readonly DistinctQueryType distinctQueryType;

        /// <summary>
        /// The hash of the last value added to the distinct map.
        /// </summary>
        private UInt192? lastHash;

        /// <summary>
        /// Initializes a new instance of the DistinctDocumentQueryExecutionComponent class.
        /// </summary>
        /// <param name="distinctQueryType">The type of distinct query.</param>
        /// <param name="previousHash">The previous that distinct map saw.</param>
        /// <param name="source">The source to drain from.</param>
        private DistinctDocumentQueryExecutionComponent(
            DistinctQueryType distinctQueryType,
            UInt192? previousHash,
=======
        protected DistinctDocumentQueryExecutionComponent(
            DistinctMap distinctMap,
>>>>>>> adf6f816
            IDocumentQueryExecutionComponent source)
            : base(source)
        {
            if (distinctMap == null)
            {
                throw new ArgumentNullException(nameof(distinctMap));
            }

<<<<<<< HEAD
            this.distinctQueryType = distinctQueryType;
            this.distinctMap = DistinctMap.Create(distinctQueryType, previousHash);
        }

        public static async Task<TryCatch<IDocumentQueryExecutionComponent>> TryCreateAsync(
            string continuationToken,
            Func<string, Task<TryCatch<IDocumentQueryExecutionComponent>>> tryCreateSourceAsync,
            DistinctQueryType distinctQueryType)
        {
            if (tryCreateSourceAsync == null)
            {
                throw new ArgumentNullException(nameof(tryCreateSourceAsync));
            }

            DistinctContinuationToken distinctContinuationToken;
            if (continuationToken == null)
            {
                distinctContinuationToken = new DistinctContinuationToken(null, null);
            }
            else
            {
                if (!DistinctContinuationToken.TryParse(continuationToken, out distinctContinuationToken))
                {
                    return TryCatch<IDocumentQueryExecutionComponent>.FromException(
                        new Exception($"Invalid {nameof(DistinctContinuationToken)}: {continuationToken}"));
                }

                if ((distinctQueryType != DistinctQueryType.Ordered) && (distinctContinuationToken.LastHash != null))
                {
                    return TryCatch<IDocumentQueryExecutionComponent>.FromException(
                        new Exception(
                            $"{nameof(DistinctContinuationToken)} is malformed: {distinctContinuationToken}. " +
                            $"{nameof(DistinctContinuationToken)} can not have a '{nameof(DistinctContinuationToken.LastHash)}', when the query type is not ordered (ex SELECT DISTINCT VALUE c.blah FROM c ORDER BY c.blah)."));
                }
            }

            return (await tryCreateSourceAsync(distinctContinuationToken.SourceToken))
                .Try<IDocumentQueryExecutionComponent>((sourceComponent) =>
                {
                    return new DistinctDocumentQueryExecutionComponent(
                        distinctQueryType,
                        distinctContinuationToken.LastHash,
                        sourceComponent);
                });
        }

        /// <summary>
        /// Drains a page of results returning only distinct elements.
        /// </summary>
        /// <param name="maxElements">The maximum number of items to drain.</param>
        /// <param name="cancellationToken">The cancellation token.</param>
        /// <returns>A page of distinct results.</returns>
        public override async Task<QueryResponseCore> DrainAsync(int maxElements, CancellationToken cancellationToken)
        {
            List<CosmosElement> distinctResults = new List<CosmosElement>();
            QueryResponseCore cosmosQueryResponse = await base.DrainAsync(maxElements, cancellationToken);
            if (!cosmosQueryResponse.IsSuccess)
            {
                return cosmosQueryResponse;
            }

            foreach (CosmosElement document in cosmosQueryResponse.CosmosElements)
            {
                if (this.distinctMap.Add(document, out this.lastHash))
                {
                    distinctResults.Add(document);
                }
            }

            string updatedContinuationToken;
            if (!this.IsDone)
            {
                updatedContinuationToken = new DistinctContinuationToken(
                    this.lastHash,
                    cosmosQueryResponse.ContinuationToken).ToString();
            }
            else
            {
                this.Source.Stop();
                updatedContinuationToken = null;
            }

            string disallowContinuationTokenMessage = this.distinctQueryType == DistinctQueryType.Ordered ? null : Documents.RMResources.UnorderedDistinctQueryContinuationToken;
            return QueryResponseCore.CreateSuccess(
                result: distinctResults,
                continuationToken: updatedContinuationToken,
                disallowContinuationTokenMessage: disallowContinuationTokenMessage,
                activityId: cosmosQueryResponse.ActivityId,
                requestCharge: cosmosQueryResponse.RequestCharge,
                diagnostics: cosmosQueryResponse.Diagnostics,
                responseLengthBytes: cosmosQueryResponse.ResponseLengthBytes);
        }

        public override bool TryGetContinuationToken(out string state)
        {
            state = null;
            return false;
        }

        /// <summary>
        /// Efficiently casts a object to a JToken.
        /// </summary>
        /// <param name="document">The document to cast.</param>
        /// <returns>The JToken from the object.</returns>
        private static JToken GetJTokenFromObject(object document)
        {
            QueryResult queryResult = document as QueryResult;
            if (queryResult != null)
            {
                // We wrap objects in QueryResults inorder to support other requests
                // But we didn't create a nice way to turn it back into a flat object
                return queryResult.Payload;
            }

            JToken jToken = document as JToken;
            if (jToken != null)
=======
            this.distinctMap = distinctMap;
        }

        /// <summary>
        /// Creates an DistinctDocumentQueryExecutionComponent
        /// </summary>
        /// <param name="executionEnvironment">The environment to execute on.</param>
        /// <param name="queryClient">The query client</param>
        /// <param name="requestContinuation">The continuation token.</param>
        /// <param name="createSourceCallback">The callback to create the source to drain from.</param>
        /// <param name="distinctQueryType">The type of distinct query.</param>
        /// <returns>A task to await on and in return </returns>
        public static async Task<IDocumentQueryExecutionComponent> CreateAsync(
            ExecutionEnvironment executionEnvironment,
            CosmosQueryClient queryClient,
            string requestContinuation,
            Func<string, Task<IDocumentQueryExecutionComponent>> createSourceCallback,
            DistinctQueryType distinctQueryType)
        {
            IDocumentQueryExecutionComponent distinctDocumentQueryExecutionComponent;
            switch (executionEnvironment)
>>>>>>> adf6f816
            {
                case ExecutionEnvironment.Client:
                    distinctDocumentQueryExecutionComponent = await ClientDistinctDocumentQueryExecutionComponent.CreateAsync(
                        queryClient,
                        requestContinuation,
                        createSourceCallback,
                        distinctQueryType);
                    break;

                case ExecutionEnvironment.Compute:
                    distinctDocumentQueryExecutionComponent = await ComputeDistinctDocumentQueryExecutionComponent.CreateAsync(
                        queryClient,
                        requestContinuation,
                        createSourceCallback,
                        distinctQueryType);
                    break;

                default:
                    throw new ArgumentException($"Unknown {nameof(ExecutionEnvironment)}: {executionEnvironment}.");
            }

            return distinctDocumentQueryExecutionComponent;
        }

        /// <summary>
        /// Continuation token for distinct queries.
        /// </summary>
        private sealed class DistinctContinuationToken
        {
            public DistinctContinuationToken(string sourceToken, string distinctMapToken)
            {
                this.SourceToken = sourceToken;
                this.DistinctMapToken = distinctMapToken;
            }

            public string SourceToken { get; }

<<<<<<< HEAD
=======
            public string DistinctMapToken { get; }

>>>>>>> adf6f816
            /// <summary>
            /// Tries to parse a DistinctContinuationToken from a string.
            /// </summary>
            /// <param name="value">The value to parse.</param>
            /// <param name="distinctContinuationToken">The output DistinctContinuationToken.</param>
            /// <returns>True if we successfully parsed the DistinctContinuationToken, else false.</returns>
            public static bool TryParse(
                string value,
                out DistinctContinuationToken distinctContinuationToken)
            {
                distinctContinuationToken = default(DistinctContinuationToken);
                if (string.IsNullOrWhiteSpace(value))
                {
                    return false;
                }

                try
                {
                    distinctContinuationToken = JsonConvert.DeserializeObject<DistinctContinuationToken>(value);
                    return true;
                }
                catch (JsonException)
                {
                    return false;
                }
            }

            /// <summary>
            /// Gets the serialized form of DistinctContinuationToken
            /// </summary>
            /// <returns>The serialized form of DistinctContinuationToken</returns>
            public override string ToString()
            {
                return JsonConvert.SerializeObject(this);
            }
        }
    }
}<|MERGE_RESOLUTION|>--- conflicted
+++ resolved
@@ -4,15 +4,9 @@
 namespace Microsoft.Azure.Cosmos.Query.Core.ExecutionComponent
 {
     using System;
-    using System.Globalization;
     using System.Threading.Tasks;
-    using Microsoft.Azure.Cosmos.Core.Trace;
-<<<<<<< HEAD
-    using Microsoft.Azure.Cosmos.CosmosElements;
+    using Microsoft.Azure.Cosmos.Query.Core.ExecutionContext;
     using Microsoft.Azure.Cosmos.Query.Core.Monads;
-=======
-    using Microsoft.Azure.Cosmos.Query.Core.ExecutionContext;
->>>>>>> adf6f816
     using Newtonsoft.Json;
 
     /// <summary>
@@ -33,30 +27,8 @@
         /// </summary>
         private readonly DistinctMap distinctMap;
 
-<<<<<<< HEAD
-        /// <summary>
-        /// The type of distinct query this component is serving.
-        /// </summary>
-        private readonly DistinctQueryType distinctQueryType;
-
-        /// <summary>
-        /// The hash of the last value added to the distinct map.
-        /// </summary>
-        private UInt192? lastHash;
-
-        /// <summary>
-        /// Initializes a new instance of the DistinctDocumentQueryExecutionComponent class.
-        /// </summary>
-        /// <param name="distinctQueryType">The type of distinct query.</param>
-        /// <param name="previousHash">The previous that distinct map saw.</param>
-        /// <param name="source">The source to drain from.</param>
-        private DistinctDocumentQueryExecutionComponent(
-            DistinctQueryType distinctQueryType,
-            UInt192? previousHash,
-=======
         protected DistinctDocumentQueryExecutionComponent(
             DistinctMap distinctMap,
->>>>>>> adf6f816
             IDocumentQueryExecutionComponent source)
             : base(source)
         {
@@ -65,13 +37,12 @@
                 throw new ArgumentNullException(nameof(distinctMap));
             }
 
-<<<<<<< HEAD
-            this.distinctQueryType = distinctQueryType;
-            this.distinctMap = DistinctMap.Create(distinctQueryType, previousHash);
+            this.distinctMap = distinctMap;
         }
 
         public static async Task<TryCatch<IDocumentQueryExecutionComponent>> TryCreateAsync(
-            string continuationToken,
+            ExecutionEnvironment executionEnvironment,
+            string requestContinuation,
             Func<string, Task<TryCatch<IDocumentQueryExecutionComponent>>> tryCreateSourceAsync,
             DistinctQueryType distinctQueryType)
         {
@@ -80,145 +51,20 @@
                 throw new ArgumentNullException(nameof(tryCreateSourceAsync));
             }
 
-            DistinctContinuationToken distinctContinuationToken;
-            if (continuationToken == null)
-            {
-                distinctContinuationToken = new DistinctContinuationToken(null, null);
-            }
-            else
-            {
-                if (!DistinctContinuationToken.TryParse(continuationToken, out distinctContinuationToken))
-                {
-                    return TryCatch<IDocumentQueryExecutionComponent>.FromException(
-                        new Exception($"Invalid {nameof(DistinctContinuationToken)}: {continuationToken}"));
-                }
-
-                if ((distinctQueryType != DistinctQueryType.Ordered) && (distinctContinuationToken.LastHash != null))
-                {
-                    return TryCatch<IDocumentQueryExecutionComponent>.FromException(
-                        new Exception(
-                            $"{nameof(DistinctContinuationToken)} is malformed: {distinctContinuationToken}. " +
-                            $"{nameof(DistinctContinuationToken)} can not have a '{nameof(DistinctContinuationToken.LastHash)}', when the query type is not ordered (ex SELECT DISTINCT VALUE c.blah FROM c ORDER BY c.blah)."));
-                }
-            }
-
-            return (await tryCreateSourceAsync(distinctContinuationToken.SourceToken))
-                .Try<IDocumentQueryExecutionComponent>((sourceComponent) =>
-                {
-                    return new DistinctDocumentQueryExecutionComponent(
-                        distinctQueryType,
-                        distinctContinuationToken.LastHash,
-                        sourceComponent);
-                });
-        }
-
-        /// <summary>
-        /// Drains a page of results returning only distinct elements.
-        /// </summary>
-        /// <param name="maxElements">The maximum number of items to drain.</param>
-        /// <param name="cancellationToken">The cancellation token.</param>
-        /// <returns>A page of distinct results.</returns>
-        public override async Task<QueryResponseCore> DrainAsync(int maxElements, CancellationToken cancellationToken)
-        {
-            List<CosmosElement> distinctResults = new List<CosmosElement>();
-            QueryResponseCore cosmosQueryResponse = await base.DrainAsync(maxElements, cancellationToken);
-            if (!cosmosQueryResponse.IsSuccess)
-            {
-                return cosmosQueryResponse;
-            }
-
-            foreach (CosmosElement document in cosmosQueryResponse.CosmosElements)
-            {
-                if (this.distinctMap.Add(document, out this.lastHash))
-                {
-                    distinctResults.Add(document);
-                }
-            }
-
-            string updatedContinuationToken;
-            if (!this.IsDone)
-            {
-                updatedContinuationToken = new DistinctContinuationToken(
-                    this.lastHash,
-                    cosmosQueryResponse.ContinuationToken).ToString();
-            }
-            else
-            {
-                this.Source.Stop();
-                updatedContinuationToken = null;
-            }
-
-            string disallowContinuationTokenMessage = this.distinctQueryType == DistinctQueryType.Ordered ? null : Documents.RMResources.UnorderedDistinctQueryContinuationToken;
-            return QueryResponseCore.CreateSuccess(
-                result: distinctResults,
-                continuationToken: updatedContinuationToken,
-                disallowContinuationTokenMessage: disallowContinuationTokenMessage,
-                activityId: cosmosQueryResponse.ActivityId,
-                requestCharge: cosmosQueryResponse.RequestCharge,
-                diagnostics: cosmosQueryResponse.Diagnostics,
-                responseLengthBytes: cosmosQueryResponse.ResponseLengthBytes);
-        }
-
-        public override bool TryGetContinuationToken(out string state)
-        {
-            state = null;
-            return false;
-        }
-
-        /// <summary>
-        /// Efficiently casts a object to a JToken.
-        /// </summary>
-        /// <param name="document">The document to cast.</param>
-        /// <returns>The JToken from the object.</returns>
-        private static JToken GetJTokenFromObject(object document)
-        {
-            QueryResult queryResult = document as QueryResult;
-            if (queryResult != null)
-            {
-                // We wrap objects in QueryResults inorder to support other requests
-                // But we didn't create a nice way to turn it back into a flat object
-                return queryResult.Payload;
-            }
-
-            JToken jToken = document as JToken;
-            if (jToken != null)
-=======
-            this.distinctMap = distinctMap;
-        }
-
-        /// <summary>
-        /// Creates an DistinctDocumentQueryExecutionComponent
-        /// </summary>
-        /// <param name="executionEnvironment">The environment to execute on.</param>
-        /// <param name="queryClient">The query client</param>
-        /// <param name="requestContinuation">The continuation token.</param>
-        /// <param name="createSourceCallback">The callback to create the source to drain from.</param>
-        /// <param name="distinctQueryType">The type of distinct query.</param>
-        /// <returns>A task to await on and in return </returns>
-        public static async Task<IDocumentQueryExecutionComponent> CreateAsync(
-            ExecutionEnvironment executionEnvironment,
-            CosmosQueryClient queryClient,
-            string requestContinuation,
-            Func<string, Task<IDocumentQueryExecutionComponent>> createSourceCallback,
-            DistinctQueryType distinctQueryType)
-        {
-            IDocumentQueryExecutionComponent distinctDocumentQueryExecutionComponent;
+            TryCatch<IDocumentQueryExecutionComponent> tryCreateDistinctDocumentQueryExecutionComponent;
             switch (executionEnvironment)
->>>>>>> adf6f816
             {
                 case ExecutionEnvironment.Client:
-                    distinctDocumentQueryExecutionComponent = await ClientDistinctDocumentQueryExecutionComponent.CreateAsync(
-                        queryClient,
+                    tryCreateDistinctDocumentQueryExecutionComponent = await ClientDistinctDocumentQueryExecutionComponent.TryCreateAsync(
                         requestContinuation,
-                        createSourceCallback,
+                        tryCreateSourceAsync,
                         distinctQueryType);
                     break;
 
                 case ExecutionEnvironment.Compute:
-                    distinctDocumentQueryExecutionComponent = await ComputeDistinctDocumentQueryExecutionComponent.CreateAsync(
-                        queryClient,
+                    tryCreateDistinctDocumentQueryExecutionComponent = await ComputeDistinctDocumentQueryExecutionComponent.TryCreateAsync(
                         requestContinuation,
-                        createSourceCallback,
+                        tryCreateSourceAsync,
                         distinctQueryType);
                     break;
 
@@ -226,7 +72,7 @@
                     throw new ArgumentException($"Unknown {nameof(ExecutionEnvironment)}: {executionEnvironment}.");
             }
 
-            return distinctDocumentQueryExecutionComponent;
+            return tryCreateDistinctDocumentQueryExecutionComponent;
         }
 
         /// <summary>
@@ -242,11 +88,8 @@
 
             public string SourceToken { get; }
 
-<<<<<<< HEAD
-=======
             public string DistinctMapToken { get; }
 
->>>>>>> adf6f816
             /// <summary>
             /// Tries to parse a DistinctContinuationToken from a string.
             /// </summary>
