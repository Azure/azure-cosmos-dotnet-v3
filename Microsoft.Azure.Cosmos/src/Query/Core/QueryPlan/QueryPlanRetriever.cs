--- conflicted
+++ resolved
@@ -28,35 +28,31 @@
             | QueryFeatures.OrderBy
             | QueryFeatures.Top
             | QueryFeatures.NonValueAggregate
-            | QueryFeatures.DCount
-<<<<<<< HEAD
-            | QueryFeatures.NonStreamingOrderBy;
-=======
-            | QueryFeatures.NonStreamingOrderBy
-            | QueryFeatures.CountIf
-            | QueryFeatures.HybridSearch;
->>>>>>> 11e2c347
-
+            | QueryFeatures.DCount
+            | QueryFeatures.NonStreamingOrderBy
+            | QueryFeatures.CountIf
+            | QueryFeatures.HybridSearch;
+
         private static readonly QueryFeatures SupportedQueryFeaturesWithoutNonStreamingOrderBy =
             SupportedQueryFeatures & (~QueryFeatures.NonStreamingOrderBy);
 
-        private static readonly string SupportedQueryFeaturesString = SupportedQueryFeatures.ToString();
-
-        private static readonly string SupportedQueryFeaturesWithoutNonStreamingOrderByString =
-            SupportedQueryFeaturesWithoutNonStreamingOrderBy.ToString();
-
-        private static string GetSupportedQueryFeaturesString(bool isNonStreamingOrderByQueryFeatureDisabled)
-        {
-            return isNonStreamingOrderByQueryFeatureDisabled ?
-                SupportedQueryFeaturesWithoutNonStreamingOrderByString :
-                SupportedQueryFeaturesString;
+        private static readonly string SupportedQueryFeaturesString = SupportedQueryFeatures.ToString();
+
+        private static readonly string SupportedQueryFeaturesWithoutNonStreamingOrderByString =
+            SupportedQueryFeaturesWithoutNonStreamingOrderBy.ToString();
+
+        private static string GetSupportedQueryFeaturesString(bool isNonStreamingOrderByQueryFeatureDisabled)
+        {
+            return isNonStreamingOrderByQueryFeatureDisabled ?
+                SupportedQueryFeaturesWithoutNonStreamingOrderByString :
+                SupportedQueryFeaturesString;
         }
 
         public static async Task<PartitionedQueryExecutionInfo> GetQueryPlanWithServiceInteropAsync(
             CosmosQueryClient queryClient,
             SqlQuerySpec sqlQuerySpec,
             Documents.ResourceType resourceType,
-            PartitionKeyDefinition partitionKeyDefinition,
+            PartitionKeyDefinition partitionKeyDefinition,
             VectorEmbeddingPolicy vectorEmbeddingPolicy,
             bool hasLogicalPartitionKey,
             GeospatialType geospatialType,
@@ -88,12 +84,8 @@
                 TryCatch<PartitionedQueryExecutionInfo> tryGetQueryPlan = await queryPlanHandler.TryGetQueryPlanAsync(
                     sqlQuerySpec,
                     resourceType,
-                    partitionKeyDefinition,
+                    partitionKeyDefinition,
                     vectorEmbeddingPolicy,
-<<<<<<< HEAD
-                    QueryPlanRetriever.SupportedQueryFeatures,
-=======
->>>>>>> 11e2c347
                     hasLogicalPartitionKey,
                     useSystemPrefix,
                     geospatialType,
@@ -119,7 +111,7 @@
             CosmosQueryContext queryContext,
             SqlQuerySpec sqlQuerySpec,
             string resourceLink,
-            PartitionKey? partitionKey,
+            PartitionKey? partitionKey,
             bool isNonStreamingOrderByQueryFeatureDisabled,
             ITrace trace,
             CancellationToken cancellationToken = default)
