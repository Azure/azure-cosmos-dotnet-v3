﻿//------------------------------------------------------------
// Copyright (c) Microsoft Corporation.  All rights reserved.
//------------------------------------------------------------

namespace Microsoft.Azure.Cosmos.Query.Core.QueryPlan
{
    using System;
    using System.Runtime.InteropServices;
    using System.Threading;
    using System.Threading.Tasks;
    using Microsoft.Azure.Cosmos.Query.Core.Monads;
    using Microsoft.Azure.Cosmos.Query.Core.QueryClient;
    using Microsoft.Azure.Cosmos.Resource.CosmosExceptions;
    using Microsoft.Azure.Cosmos.Tracing;
    using OperationType = Documents.OperationType;
    using PartitionKeyDefinition = Documents.PartitionKeyDefinition;
    using ResourceType = Documents.ResourceType;

    internal static class QueryPlanRetriever
    {
        private static readonly QueryFeatures SupportedQueryFeatures =
            QueryFeatures.Aggregate
            | QueryFeatures.Distinct
            | QueryFeatures.GroupBy
            | QueryFeatures.MultipleOrderBy
            | QueryFeatures.MultipleAggregates
            | QueryFeatures.OffsetAndLimit
            | QueryFeatures.OrderBy
            | QueryFeatures.Top
            | QueryFeatures.NonValueAggregate
<<<<<<< HEAD
            | QueryFeatures.DCount
            | QueryFeatures.NonStreamingOrderBy
            | QueryFeatures.CountIf
            | QueryFeatures.HybridSearch;

        private static readonly QueryFeatures SupportedQueryFeaturesWithoutNonStreamingOrderBy =
            SupportedQueryFeatures & (~QueryFeatures.NonStreamingOrderBy);

        private static readonly string SupportedQueryFeaturesString = SupportedQueryFeatures.ToString();

        private static readonly string SupportedQueryFeaturesWithoutNonStreamingOrderByString =
            SupportedQueryFeaturesWithoutNonStreamingOrderBy.ToString();

        private static string GetSupportedQueryFeaturesString(bool isNonStreamingOrderByQueryFeatureDisabled)
        {
            return isNonStreamingOrderByQueryFeatureDisabled ?
                SupportedQueryFeaturesWithoutNonStreamingOrderByString :
                SupportedQueryFeaturesString;
        }
=======
            | QueryFeatures.DCount
            | QueryFeatures.NonStreamingOrderBy
            | QueryFeatures.CountIf
            | QueryFeatures.HybridSearch
            | QueryFeatures.WeightedRankFusion
            | QueryFeatures.HybridSearchSkipOrderByRewrite;

        private static readonly QueryFeatures SupportedQueryFeaturesWithHybridSearchQueryPlanOptimizationDisabled =
            SupportedQueryFeatures & (~QueryFeatures.HybridSearchSkipOrderByRewrite);

        private static readonly string SupportedQueryFeaturesString = SupportedQueryFeatures.ToString();
>>>>>>> f20c685e

        private static readonly string SupportedQueryFeaturesWithHybridSearchQueryPlanOptimizationDisabledString =
            SupportedQueryFeaturesWithHybridSearchQueryPlanOptimizationDisabled.ToString();

        private static string GetSupportedQueryFeaturesString(bool isHybridSearchQueryPlanOptimizationDisabled)
        {
            return isHybridSearchQueryPlanOptimizationDisabled ?
                SupportedQueryFeaturesWithHybridSearchQueryPlanOptimizationDisabledString :
                SupportedQueryFeaturesString;
        }

        public static async Task<PartitionedQueryExecutionInfo> GetQueryPlanWithServiceInteropAsync(
            CosmosQueryClient queryClient,
            SqlQuerySpec sqlQuerySpec,
            Documents.ResourceType resourceType,
<<<<<<< HEAD
            PartitionKeyDefinition partitionKeyDefinition,
=======
            PartitionKeyDefinition partitionKeyDefinition,
>>>>>>> f20c685e
            VectorEmbeddingPolicy vectorEmbeddingPolicy,
            bool hasLogicalPartitionKey,
            GeospatialType geospatialType,
            bool useSystemPrefix,
            bool isHybridSearchQueryPlanOptimizationDisabled,
            ITrace trace,
            CancellationToken cancellationToken = default)
        {
            if (queryClient == null)
            {
                throw new ArgumentNullException(nameof(queryClient));
            }

            if (sqlQuerySpec == null)
            {
                throw new ArgumentNullException(nameof(sqlQuerySpec));
            }

            if (partitionKeyDefinition == null)
            {
                throw new ArgumentNullException(nameof(partitionKeyDefinition));
            }

            cancellationToken.ThrowIfCancellationRequested();

            using (ITrace serviceInteropTrace = trace.StartChild("Service Interop Query Plan", TraceComponent.Query, TraceLevel.Info))
            {
                QueryPlanHandler queryPlanHandler = new QueryPlanHandler(queryClient);

                TryCatch<PartitionedQueryExecutionInfo> tryGetQueryPlan = await queryPlanHandler.TryGetQueryPlanAsync(
                    sqlQuerySpec,
                    resourceType,
<<<<<<< HEAD
                    partitionKeyDefinition,
                    vectorEmbeddingPolicy,
                    hasLogicalPartitionKey,
                    useSystemPrefix,
=======
                    partitionKeyDefinition,
                    vectorEmbeddingPolicy,
                    hasLogicalPartitionKey,
                    useSystemPrefix,
                    isHybridSearchQueryPlanOptimizationDisabled,
>>>>>>> f20c685e
                    geospatialType,
                    cancellationToken);

                if (!tryGetQueryPlan.Succeeded)
                {
                    if (ExceptionToCosmosException.TryCreateFromException(tryGetQueryPlan.Exception, serviceInteropTrace, out CosmosException cosmosException))
                    {
                        throw cosmosException;
                    }
                    else
                    {
                        throw ExceptionWithStackTraceException.UnWrapMonadExcepion(tryGetQueryPlan.Exception, serviceInteropTrace);
                    }
                }

                return tryGetQueryPlan.Result;
            }
        }

        public static Task<PartitionedQueryExecutionInfo> GetQueryPlanThroughGatewayAsync(
            CosmosQueryContext queryContext,
            SqlQuerySpec sqlQuerySpec,
            string resourceLink,
<<<<<<< HEAD
            PartitionKey? partitionKey,
            bool isNonStreamingOrderByQueryFeatureDisabled,
=======
            PartitionKey? partitionKey,
            bool isHybridSearchQueryPlanOptimizationDisabled,
>>>>>>> f20c685e
            ITrace trace,
            CancellationToken cancellationToken = default)
        {
            if (queryContext == null)
            {
                throw new ArgumentNullException(nameof(queryContext));
            }

            if (sqlQuerySpec == null)
            {
                throw new ArgumentNullException(nameof(sqlQuerySpec));
            }

            if (resourceLink == null)
            {
                throw new ArgumentNullException(nameof(resourceLink));
            }

            cancellationToken.ThrowIfCancellationRequested();

            using (ITrace gatewayQueryPlanTrace = trace.StartChild("Gateway QueryPlan", TraceComponent.Query, TraceLevel.Info))
            {
                if (RuntimeInformation.IsOSPlatform(OSPlatform.Windows)
                            && Documents.ServiceInteropWrapper.Is64BitProcess)
                {
                    // It's Windows and x64, should have loaded the DLL
                    gatewayQueryPlanTrace.AddDatum("ServiceInterop unavailable", true);
                }
                
                return queryContext.ExecuteQueryPlanRequestAsync(
                    resourceLink,
                    ResourceType.Document,
                    OperationType.QueryPlan,
                    sqlQuerySpec,
                    partitionKey,
<<<<<<< HEAD
                    GetSupportedQueryFeaturesString(isNonStreamingOrderByQueryFeatureDisabled),
=======
                    GetSupportedQueryFeaturesString(isHybridSearchQueryPlanOptimizationDisabled),
>>>>>>> f20c685e
                    trace,
                    cancellationToken);
            }
        }
    }
}<|MERGE_RESOLUTION|>--- conflicted
+++ resolved
@@ -28,14 +28,15 @@
             | QueryFeatures.OrderBy
             | QueryFeatures.Top
             | QueryFeatures.NonValueAggregate
-<<<<<<< HEAD
             | QueryFeatures.DCount
             | QueryFeatures.NonStreamingOrderBy
             | QueryFeatures.CountIf
-            | QueryFeatures.HybridSearch;
+            | QueryFeatures.HybridSearch
+            | QueryFeatures.WeightedRankFusion
+            | QueryFeatures.HybridSearchSkipOrderByRewrite;
 
-        private static readonly QueryFeatures SupportedQueryFeaturesWithoutNonStreamingOrderBy =
-            SupportedQueryFeatures & (~QueryFeatures.NonStreamingOrderBy);
+        private static readonly QueryFeatures SupportedQueryFeaturesWithHybridSearchQueryPlanOptimizationDisabled =
+            SupportedQueryFeatures & (~QueryFeatures.HybridSearchSkipOrderByRewrite);
 
         private static readonly string SupportedQueryFeaturesString = SupportedQueryFeatures.ToString();
 
@@ -48,19 +49,6 @@
                 SupportedQueryFeaturesWithoutNonStreamingOrderByString :
                 SupportedQueryFeaturesString;
         }
-=======
-            | QueryFeatures.DCount
-            | QueryFeatures.NonStreamingOrderBy
-            | QueryFeatures.CountIf
-            | QueryFeatures.HybridSearch
-            | QueryFeatures.WeightedRankFusion
-            | QueryFeatures.HybridSearchSkipOrderByRewrite;
-
-        private static readonly QueryFeatures SupportedQueryFeaturesWithHybridSearchQueryPlanOptimizationDisabled =
-            SupportedQueryFeatures & (~QueryFeatures.HybridSearchSkipOrderByRewrite);
-
-        private static readonly string SupportedQueryFeaturesString = SupportedQueryFeatures.ToString();
->>>>>>> f20c685e
 
         private static readonly string SupportedQueryFeaturesWithHybridSearchQueryPlanOptimizationDisabledString =
             SupportedQueryFeaturesWithHybridSearchQueryPlanOptimizationDisabled.ToString();
@@ -76,11 +64,7 @@
             CosmosQueryClient queryClient,
             SqlQuerySpec sqlQuerySpec,
             Documents.ResourceType resourceType,
-<<<<<<< HEAD
             PartitionKeyDefinition partitionKeyDefinition,
-=======
-            PartitionKeyDefinition partitionKeyDefinition,
->>>>>>> f20c685e
             VectorEmbeddingPolicy vectorEmbeddingPolicy,
             bool hasLogicalPartitionKey,
             GeospatialType geospatialType,
@@ -113,18 +97,11 @@
                 TryCatch<PartitionedQueryExecutionInfo> tryGetQueryPlan = await queryPlanHandler.TryGetQueryPlanAsync(
                     sqlQuerySpec,
                     resourceType,
-<<<<<<< HEAD
-                    partitionKeyDefinition,
-                    vectorEmbeddingPolicy,
-                    hasLogicalPartitionKey,
-                    useSystemPrefix,
-=======
                     partitionKeyDefinition,
                     vectorEmbeddingPolicy,
                     hasLogicalPartitionKey,
                     useSystemPrefix,
                     isHybridSearchQueryPlanOptimizationDisabled,
->>>>>>> f20c685e
                     geospatialType,
                     cancellationToken);
 
@@ -148,13 +125,8 @@
             CosmosQueryContext queryContext,
             SqlQuerySpec sqlQuerySpec,
             string resourceLink,
-<<<<<<< HEAD
-            PartitionKey? partitionKey,
-            bool isNonStreamingOrderByQueryFeatureDisabled,
-=======
             PartitionKey? partitionKey,
             bool isHybridSearchQueryPlanOptimizationDisabled,
->>>>>>> f20c685e
             ITrace trace,
             CancellationToken cancellationToken = default)
         {
@@ -190,11 +162,7 @@
                     OperationType.QueryPlan,
                     sqlQuerySpec,
                     partitionKey,
-<<<<<<< HEAD
-                    GetSupportedQueryFeaturesString(isNonStreamingOrderByQueryFeatureDisabled),
-=======
                     GetSupportedQueryFeaturesString(isHybridSearchQueryPlanOptimizationDisabled),
->>>>>>> f20c685e
                     trace,
                     cancellationToken);
             }
