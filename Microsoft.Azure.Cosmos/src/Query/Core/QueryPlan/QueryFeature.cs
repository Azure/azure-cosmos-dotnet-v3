--- conflicted
+++ resolved
@@ -27,15 +27,11 @@
         OrderBy = 1 << 7,
         Top = 1 << 8,
         NonValueAggregate = 1 << 9,
-        DCount = 1 << 10,
-        NonStreamingOrderBy = 1 << 11,
-        ListAndSetAggregate = 1 << 12,
-        CountIf = 1 << 13,
-<<<<<<< HEAD
-        HybridSearch = 1 << 14,
-=======
-        HybridSearch = 1 << 14,
+        DCount = 1 << 10,
+        NonStreamingOrderBy = 1 << 11,
+        ListAndSetAggregate = 1 << 12,
+        CountIf = 1 << 13,
+        HybridSearch = 1 << 14,
         WeightedRankFusion = 1 << 15,
->>>>>>> 11e2c347
     }
 }