--- conflicted
+++ resolved
@@ -27,16 +27,12 @@
         OrderBy = 1 << 7,
         Top = 1 << 8,
         NonValueAggregate = 1 << 9,
-        DCount = 1 << 10,
-        NonStreamingOrderBy = 1 << 11,
-        ListAndSetAggregate = 1 << 12,
-        CountIf = 1 << 13,
-        HybridSearch = 1 << 14,
-<<<<<<< HEAD
-        WeightedRankFusion = 1 << 15,
-=======
-        WeightedRankFusion = 1 << 15,
+        DCount = 1 << 10,
+        NonStreamingOrderBy = 1 << 11,
+        ListAndSetAggregate = 1 << 12,
+        CountIf = 1 << 13,
+        HybridSearch = 1 << 14,
+        WeightedRankFusion = 1 << 15,
         HybridSearchSkipOrderByRewrite = 1 << 16,
->>>>>>> cdd1b1d2
     }
 }