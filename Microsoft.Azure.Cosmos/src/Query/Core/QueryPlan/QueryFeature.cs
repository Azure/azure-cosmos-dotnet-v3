﻿//------------------------------------------------------------
// Copyright (c) Microsoft Corporation.  All rights reserved.
//------------------------------------------------------------
namespace Microsoft.Azure.Cosmos.Query.Core.QueryPlan
{
    using System;

    [Flags]
#if INTERNAL
#pragma warning disable CS1591 // Missing XML comment for publicly visible type or member
#pragma warning disable SA1600 // Elements should be documented
#pragma warning disable SA1602 // Enumeration items should be documented
    public
#else
    internal
#endif
    enum QueryFeatures : ulong
    {
        None = 0,
        Aggregate = 1 << 0,
        CompositeAggregate = 1 << 1,
        Distinct = 1 << 2,
        GroupBy = 1 << 3,
        MultipleAggregates = 1 << 4,
        MultipleOrderBy = 1 << 5,
        OffsetAndLimit = 1 << 6,
        OrderBy = 1 << 7,
        Top = 1 << 8,
        NonValueAggregate = 1 << 9,
        DCount = 1 << 10,
        NonStreamingOrderBy = 1 << 11,
        ListAndSetAggregate = 1 << 12,
        CountIf = 1 << 13,
        HybridSearch = 1 << 14,
<<<<<<< HEAD
        WeightedRankFusion = 1 << 15,
=======
        WeightedRankFusion = 1 << 15,
        HybridSearchSkipOrderByRewrite = 1 << 16,
>>>>>>> f20c685e
    }
}<|MERGE_RESOLUTION|>--- conflicted
+++ resolved
@@ -32,11 +32,7 @@
         ListAndSetAggregate = 1 << 12,
         CountIf = 1 << 13,
         HybridSearch = 1 << 14,
-<<<<<<< HEAD
-        WeightedRankFusion = 1 << 15,
-=======
         WeightedRankFusion = 1 << 15,
         HybridSearchSkipOrderByRewrite = 1 << 16,
->>>>>>> f20c685e
     }
 }