--- conflicted
+++ resolved
@@ -27,14 +27,10 @@
         OrderBy = 1 << 7,
         Top = 1 << 8,
         NonValueAggregate = 1 << 9,
-        DCount = 1 << 10,
-<<<<<<< HEAD
-        NonStreamingOrderBy = 1 << 11,
-=======
-        NonStreamingOrderBy = 1 << 11,
-        ListAndSetAggregate = 1 << 12,
-        CountIf = 1 << 13,
+        DCount = 1 << 10,
+        NonStreamingOrderBy = 1 << 11,
+        ListAndSetAggregate = 1 << 12,
+        CountIf = 1 << 13,
         HybridSearch = 1 << 14,
->>>>>>> 43c14a31
     }
 }