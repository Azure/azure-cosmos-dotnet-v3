﻿//------------------------------------------------------------
// Copyright (c) Microsoft Corporation.  All rights reserved.
//------------------------------------------------------------
namespace Microsoft.Azure.Cosmos.Query.Core.QueryPlan
{
    using System;
    using System.Collections.Generic;
    using System.Collections.ObjectModel;
    using System.Linq;
    using System.Threading;
    using System.Threading.Tasks;
    using Microsoft.Azure.Cosmos.Query.Core.Monads;
    using Microsoft.Azure.Cosmos.Query.Core.QueryClient;
    using PartitionKeyDefinition = Documents.PartitionKeyDefinition;

    internal sealed class QueryPlanHandler
    {
        private readonly CosmosQueryClient queryClient;

        public QueryPlanHandler(CosmosQueryClient queryClient)
        {
            this.queryClient = queryClient ?? throw new ArgumentNullException($"{nameof(queryClient)}");
        }

        public async Task<TryCatch<PartitionedQueryExecutionInfo>> TryGetQueryPlanAsync(
            SqlQuerySpec sqlQuerySpec,
            Documents.ResourceType resourceType,
            PartitionKeyDefinition partitionKeyDefinition,
            VectorEmbeddingPolicy vectorEmbeddingPolicy,
<<<<<<< HEAD
            QueryFeatures supportedQueryFeatures,
=======
>>>>>>> 4d9da410
            bool hasLogicalPartitionKey,
            bool useSystemPrefix,
            GeospatialType geospatialType,
            CancellationToken cancellationToken)
        {
            cancellationToken.ThrowIfCancellationRequested();

            if (sqlQuerySpec == null)
            {
                throw new ArgumentNullException($"{nameof(sqlQuerySpec)}");
            }

            if (partitionKeyDefinition == null)
            {
                throw new ArgumentNullException($"{nameof(partitionKeyDefinition)}");
            }

            TryCatch<PartitionedQueryExecutionInfo> tryGetQueryInfo = await this.TryGetQueryInfoAsync(
                sqlQuerySpec,
                resourceType,
                partitionKeyDefinition,
                vectorEmbeddingPolicy,
                hasLogicalPartitionKey,
                useSystemPrefix,
                geospatialType,
                cancellationToken);
            if (!tryGetQueryInfo.Succeeded)
            {
                return tryGetQueryInfo;
            }

            return tryGetQueryInfo;
        }

<<<<<<< HEAD
        /// <summary>
        /// Used in the compute gateway to support legacy gateways query execution pattern.
        /// </summary>
        public async Task<TryCatch<(PartitionedQueryExecutionInfo queryPlan, bool supported)>> TryGetQueryInfoAndIfSupportedAsync(
            QueryFeatures supportedQueryFeatures,
            SqlQuerySpec sqlQuerySpec,
            Documents.ResourceType resourceType,
            PartitionKeyDefinition partitionKeyDefinition,
            VectorEmbeddingPolicy vectorEmbeddingPolicy,
            bool hasLogicalPartitionKey,
            bool useSystemPrefix,
            GeospatialType geospatialType,
            CancellationToken cancellationToken = default)
        {
            if (sqlQuerySpec == null)
            {
                throw new ArgumentNullException(nameof(sqlQuerySpec));
            }

            if (partitionKeyDefinition == null)
            {
                throw new ArgumentNullException(nameof(partitionKeyDefinition));
            }

            cancellationToken.ThrowIfCancellationRequested();

            TryCatch<PartitionedQueryExecutionInfo> tryGetQueryInfo = await this.TryGetQueryInfoAsync(
                sqlQuerySpec,
                resourceType,
                partitionKeyDefinition,
                vectorEmbeddingPolicy,
                hasLogicalPartitionKey,
                useSystemPrefix,
                geospatialType,
                cancellationToken);
            if (tryGetQueryInfo.Failed)
            {
                return TryCatch<(PartitionedQueryExecutionInfo, bool)>.FromException(tryGetQueryInfo.Exception);
            }

            QueryFeatures neededQueryFeatures = QueryPlanSupportChecker.GetNeededQueryFeatures(
                tryGetQueryInfo.Result.QueryInfo,
                supportedQueryFeatures);
            return TryCatch<(PartitionedQueryExecutionInfo, bool)>.FromResult((tryGetQueryInfo.Result, neededQueryFeatures == QueryFeatures.None));
        }

=======
>>>>>>> 4d9da410
        private Task<TryCatch<PartitionedQueryExecutionInfo>> TryGetQueryInfoAsync(
            SqlQuerySpec sqlQuerySpec,
            Documents.ResourceType resourceType,
            PartitionKeyDefinition partitionKeyDefinition,
            VectorEmbeddingPolicy vectorEmbeddingPolicy,
            bool hasLogicalPartitionKey,
            bool useSystemPrefix,
            Cosmos.GeospatialType geospatialType,
            CancellationToken cancellationToken = default)
        {
            cancellationToken.ThrowIfCancellationRequested();

            return this.queryClient.TryGetPartitionedQueryExecutionInfoAsync(
                sqlQuerySpec: sqlQuerySpec,
                resourceType: resourceType,
                partitionKeyDefinition: partitionKeyDefinition,
                vectorEmbeddingPolicy: vectorEmbeddingPolicy,
                requireFormattableOrderByQuery: true,
                isContinuationExpected: false,
                allowNonValueAggregateQuery: true,
                hasLogicalPartitionKey: hasLogicalPartitionKey,
                allowDCount: true,
                useSystemPrefix: useSystemPrefix,
                geospatialType: geospatialType,
                cancellationToken: cancellationToken);
        }
    }
}<|MERGE_RESOLUTION|>--- conflicted
+++ resolved
@@ -25,12 +25,8 @@
         public async Task<TryCatch<PartitionedQueryExecutionInfo>> TryGetQueryPlanAsync(
             SqlQuerySpec sqlQuerySpec,
             Documents.ResourceType resourceType,
-            PartitionKeyDefinition partitionKeyDefinition,
+            PartitionKeyDefinition partitionKeyDefinition,
             VectorEmbeddingPolicy vectorEmbeddingPolicy,
-<<<<<<< HEAD
-            QueryFeatures supportedQueryFeatures,
-=======
->>>>>>> 4d9da410
             bool hasLogicalPartitionKey,
             bool useSystemPrefix,
             GeospatialType geospatialType,
@@ -51,7 +47,7 @@
             TryCatch<PartitionedQueryExecutionInfo> tryGetQueryInfo = await this.TryGetQueryInfoAsync(
                 sqlQuerySpec,
                 resourceType,
-                partitionKeyDefinition,
+                partitionKeyDefinition,
                 vectorEmbeddingPolicy,
                 hasLogicalPartitionKey,
                 useSystemPrefix,
@@ -65,59 +61,10 @@
             return tryGetQueryInfo;
         }
 
-<<<<<<< HEAD
-        /// <summary>
-        /// Used in the compute gateway to support legacy gateways query execution pattern.
-        /// </summary>
-        public async Task<TryCatch<(PartitionedQueryExecutionInfo queryPlan, bool supported)>> TryGetQueryInfoAndIfSupportedAsync(
-            QueryFeatures supportedQueryFeatures,
-            SqlQuerySpec sqlQuerySpec,
-            Documents.ResourceType resourceType,
-            PartitionKeyDefinition partitionKeyDefinition,
-            VectorEmbeddingPolicy vectorEmbeddingPolicy,
-            bool hasLogicalPartitionKey,
-            bool useSystemPrefix,
-            GeospatialType geospatialType,
-            CancellationToken cancellationToken = default)
-        {
-            if (sqlQuerySpec == null)
-            {
-                throw new ArgumentNullException(nameof(sqlQuerySpec));
-            }
-
-            if (partitionKeyDefinition == null)
-            {
-                throw new ArgumentNullException(nameof(partitionKeyDefinition));
-            }
-
-            cancellationToken.ThrowIfCancellationRequested();
-
-            TryCatch<PartitionedQueryExecutionInfo> tryGetQueryInfo = await this.TryGetQueryInfoAsync(
-                sqlQuerySpec,
-                resourceType,
-                partitionKeyDefinition,
-                vectorEmbeddingPolicy,
-                hasLogicalPartitionKey,
-                useSystemPrefix,
-                geospatialType,
-                cancellationToken);
-            if (tryGetQueryInfo.Failed)
-            {
-                return TryCatch<(PartitionedQueryExecutionInfo, bool)>.FromException(tryGetQueryInfo.Exception);
-            }
-
-            QueryFeatures neededQueryFeatures = QueryPlanSupportChecker.GetNeededQueryFeatures(
-                tryGetQueryInfo.Result.QueryInfo,
-                supportedQueryFeatures);
-            return TryCatch<(PartitionedQueryExecutionInfo, bool)>.FromResult((tryGetQueryInfo.Result, neededQueryFeatures == QueryFeatures.None));
-        }
-
-=======
->>>>>>> 4d9da410
         private Task<TryCatch<PartitionedQueryExecutionInfo>> TryGetQueryInfoAsync(
             SqlQuerySpec sqlQuerySpec,
             Documents.ResourceType resourceType,
-            PartitionKeyDefinition partitionKeyDefinition,
+            PartitionKeyDefinition partitionKeyDefinition,
             VectorEmbeddingPolicy vectorEmbeddingPolicy,
             bool hasLogicalPartitionKey,
             bool useSystemPrefix,
@@ -129,7 +76,7 @@
             return this.queryClient.TryGetPartitionedQueryExecutionInfoAsync(
                 sqlQuerySpec: sqlQuerySpec,
                 resourceType: resourceType,
-                partitionKeyDefinition: partitionKeyDefinition,
+                partitionKeyDefinition: partitionKeyDefinition,
                 vectorEmbeddingPolicy: vectorEmbeddingPolicy,
                 requireFormattableOrderByQuery: true,
                 isContinuationExpected: false,
