﻿//------------------------------------------------------------
// Copyright (c) Microsoft Corporation.  All rights reserved.
//------------------------------------------------------------
namespace Microsoft.Azure.Cosmos.Query.Core.QueryPlan
{
    using System;
    using System.Collections.Generic;
    using System.Collections.ObjectModel;
    using System.Linq;
    using System.Threading;
    using System.Threading.Tasks;
    using Microsoft.Azure.Cosmos.Query.Core.Monads;
    using Microsoft.Azure.Cosmos.Query.Core.QueryClient;
    using PartitionKeyDefinition = Documents.PartitionKeyDefinition;

    internal sealed class QueryPlanHandler
    {
        private readonly CosmosQueryClient queryClient;

        public QueryPlanHandler(CosmosQueryClient queryClient)
        {
            this.queryClient = queryClient ?? throw new ArgumentNullException($"{nameof(queryClient)}");
        }

        public async Task<TryCatch<PartitionedQueryExecutionInfo>> TryGetQueryPlanAsync(
            SqlQuerySpec sqlQuerySpec,
            Documents.ResourceType resourceType,
            PartitionKeyDefinition partitionKeyDefinition,
            VectorEmbeddingPolicy vectorEmbeddingPolicy,
            bool hasLogicalPartitionKey,
            bool useSystemPrefix,
<<<<<<< HEAD
=======
            bool isHybridSearchQueryPlanOptimizationDisabled,
>>>>>>> f20c685e
            GeospatialType geospatialType,
            CancellationToken cancellationToken)
        {
            cancellationToken.ThrowIfCancellationRequested();

            if (sqlQuerySpec == null)
            {
                throw new ArgumentNullException($"{nameof(sqlQuerySpec)}");
            }

            if (partitionKeyDefinition == null)
            {
                throw new ArgumentNullException($"{nameof(partitionKeyDefinition)}");
            }

            TryCatch<PartitionedQueryExecutionInfo> tryGetQueryInfo = await this.TryGetQueryInfoAsync(
                sqlQuerySpec,
                resourceType,
                partitionKeyDefinition,
                vectorEmbeddingPolicy,
                hasLogicalPartitionKey,
                useSystemPrefix,
<<<<<<< HEAD
=======
                isHybridSearchQueryPlanOptimizationDisabled,
>>>>>>> f20c685e
                geospatialType,
                cancellationToken);
            if (!tryGetQueryInfo.Succeeded)
            {
                return tryGetQueryInfo;
            }

            return tryGetQueryInfo;
        }

        private Task<TryCatch<PartitionedQueryExecutionInfo>> TryGetQueryInfoAsync(
            SqlQuerySpec sqlQuerySpec,
            Documents.ResourceType resourceType,
            PartitionKeyDefinition partitionKeyDefinition,
            VectorEmbeddingPolicy vectorEmbeddingPolicy,
            bool hasLogicalPartitionKey,
            bool useSystemPrefix,
<<<<<<< HEAD
=======
            bool isHybridSearchQueryPlanOptimizationDisabled,
>>>>>>> f20c685e
            Cosmos.GeospatialType geospatialType,
            CancellationToken cancellationToken = default)
        {
            cancellationToken.ThrowIfCancellationRequested();

            return this.queryClient.TryGetPartitionedQueryExecutionInfoAsync(
                sqlQuerySpec: sqlQuerySpec,
                resourceType: resourceType,
                partitionKeyDefinition: partitionKeyDefinition,
                vectorEmbeddingPolicy: vectorEmbeddingPolicy,
                requireFormattableOrderByQuery: true,
                isContinuationExpected: false,
                allowNonValueAggregateQuery: true,
                hasLogicalPartitionKey: hasLogicalPartitionKey,
                allowDCount: true,
<<<<<<< HEAD
                useSystemPrefix: useSystemPrefix,
=======
                useSystemPrefix: useSystemPrefix,
                isHybridSearchQueryPlanOptimizationDisabled: isHybridSearchQueryPlanOptimizationDisabled,
>>>>>>> f20c685e
                geospatialType: geospatialType,
                cancellationToken: cancellationToken);
        }
    }
}<|MERGE_RESOLUTION|>--- conflicted
+++ resolved
@@ -29,10 +29,7 @@
             VectorEmbeddingPolicy vectorEmbeddingPolicy,
             bool hasLogicalPartitionKey,
             bool useSystemPrefix,
-<<<<<<< HEAD
-=======
             bool isHybridSearchQueryPlanOptimizationDisabled,
->>>>>>> f20c685e
             GeospatialType geospatialType,
             CancellationToken cancellationToken)
         {
@@ -55,10 +52,7 @@
                 vectorEmbeddingPolicy,
                 hasLogicalPartitionKey,
                 useSystemPrefix,
-<<<<<<< HEAD
-=======
                 isHybridSearchQueryPlanOptimizationDisabled,
->>>>>>> f20c685e
                 geospatialType,
                 cancellationToken);
             if (!tryGetQueryInfo.Succeeded)
@@ -76,10 +70,7 @@
             VectorEmbeddingPolicy vectorEmbeddingPolicy,
             bool hasLogicalPartitionKey,
             bool useSystemPrefix,
-<<<<<<< HEAD
-=======
             bool isHybridSearchQueryPlanOptimizationDisabled,
->>>>>>> f20c685e
             Cosmos.GeospatialType geospatialType,
             CancellationToken cancellationToken = default)
         {
@@ -95,12 +86,8 @@
                 allowNonValueAggregateQuery: true,
                 hasLogicalPartitionKey: hasLogicalPartitionKey,
                 allowDCount: true,
-<<<<<<< HEAD
-                useSystemPrefix: useSystemPrefix,
-=======
                 useSystemPrefix: useSystemPrefix,
                 isHybridSearchQueryPlanOptimizationDisabled: isHybridSearchQueryPlanOptimizationDisabled,
->>>>>>> f20c685e
                 geospatialType: geospatialType,
                 cancellationToken: cancellationToken);
         }
