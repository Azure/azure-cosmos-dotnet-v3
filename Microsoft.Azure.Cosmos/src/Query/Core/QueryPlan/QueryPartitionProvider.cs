﻿//------------------------------------------------------------
// Copyright (c) Microsoft Corporation.  All rights reserved.
//------------------------------------------------------------

namespace Microsoft.Azure.Cosmos.Query.Core.QueryPlan
{
    using System;
    using System.Collections.Generic;
    using System.Diagnostics;
    using System.Linq;
    using System.Runtime.InteropServices;
    using System.Text;
    using Microsoft.Azure.Cosmos.Core.Trace;
    using Microsoft.Azure.Cosmos.Query.Core.Exceptions;
    using Microsoft.Azure.Cosmos.Query.Core.ExecutionContext;
    using Microsoft.Azure.Cosmos.Query.Core.Monads;
    using Microsoft.Azure.Cosmos.Routing;
    using Microsoft.Azure.Cosmos.Tracing;
    using Newtonsoft.Json;
    using PartitionKeyDefinition = Documents.PartitionKeyDefinition;
    using PartitionKeyInternal = Documents.Routing.PartitionKeyInternal;
    using PartitionKind = Documents.PartitionKind;
    using ServiceInteropWrapper = Documents.ServiceInteropWrapper;

    internal sealed class QueryPartitionProvider : IDisposable
    {
        private static readonly int InitialBufferSize = 1024;
#pragma warning disable SA1310 // Field names should not contain underscore
        private static readonly uint DISP_E_BUFFERTOOSMALL = 0x80020013;
#pragma warning restore SA1310 // Field names should not contain underscore
        private static readonly PartitionedQueryExecutionInfoInternal DefaultInfoInternal = new PartitionedQueryExecutionInfoInternal
        {
            QueryInfo = new QueryInfo(),
            QueryRanges = new List<Documents.Routing.Range<PartitionKeyInternal>>
                    {
                        new Documents.Routing.Range<PartitionKeyInternal>(
                            PartitionKeyInternal.InclusiveMinimum,
                            PartitionKeyInternal.ExclusiveMaximum,
                            true,
                            false)
                    }
        };

        private readonly object serviceProviderStateLock;

        private IntPtr serviceProvider;
        private bool disposed;
        private string queryengineConfiguration;

        // TODO: Move this into a config class of its own
        public bool ClientDisableOptimisticDirectExecution { get; private set; }

        public QueryPartitionProvider(IDictionary<string, object> queryengineConfiguration)
        {
            if (queryengineConfiguration == null)
            {
                throw new ArgumentNullException("queryengineConfiguration");
            }

            if (queryengineConfiguration.Count == 0)
            {
                throw new ArgumentException("queryengineConfiguration cannot be empty!");
            }

            this.disposed = false;
            this.queryengineConfiguration = JsonConvert.SerializeObject(queryengineConfiguration);
            this.ClientDisableOptimisticDirectExecution = GetClientDisableOptimisticDirectExecution((IReadOnlyDictionary<string, object>)queryengineConfiguration);
            this.serviceProvider = IntPtr.Zero;

            this.serviceProviderStateLock = new object();
        }

        public void Dispose()
        {
            this.Dispose(true);
            GC.SuppressFinalize(this);
        }

        public void Update(IDictionary<string, object> queryengineConfiguration)
        {
            if (queryengineConfiguration == null)
            {
                throw new ArgumentNullException("queryengineConfiguration");
            }

            if (queryengineConfiguration.Count == 0)
            {
                throw new ArgumentException("queryengineConfiguration cannot be empty!");
            }

            if (!this.disposed)
            {
                lock (this.serviceProviderStateLock)
                {
                    string newConfiguration = JsonConvert.SerializeObject(queryengineConfiguration);

                    if (!string.Equals(this.queryengineConfiguration, newConfiguration))
                    {
                        this.queryengineConfiguration = newConfiguration;
                        this.ClientDisableOptimisticDirectExecution = GetClientDisableOptimisticDirectExecution((IReadOnlyDictionary<string, object>)queryengineConfiguration);

                        if (!this.disposed && this.serviceProvider != IntPtr.Zero)
                        {
                            uint errorCode = ServiceInteropWrapper.UpdateServiceProvider(
                                this.serviceProvider,
                                this.queryengineConfiguration);

                            Exception exception = Marshal.GetExceptionForHR((int)errorCode);
                            if (exception != null) throw exception;
                        }
                    }
                }
            }
            else
            {
                throw new ObjectDisposedException(typeof(QueryPartitionProvider).Name);
            }
        }

        public TryCatch<PartitionedQueryExecutionInfo> TryGetPartitionedQueryExecutionInfo(
            string querySpecJsonString,
            PartitionKeyDefinition partitionKeyDefinition,
            bool requireFormattableOrderByQuery,
            bool isContinuationExpected,
            bool allowNonValueAggregateQuery,
            bool hasLogicalPartitionKey,
            bool allowDCount,
            bool useSystemPrefix,
            GeospatialType geospatialType)
        {
            TryCatch<PartitionedQueryExecutionInfoInternal> tryGetInternalQueryInfo = this.TryGetPartitionedQueryExecutionInfoInternal(
                querySpecJsonString: querySpecJsonString,
                partitionKeyDefinition: partitionKeyDefinition,
                requireFormattableOrderByQuery: requireFormattableOrderByQuery,
                isContinuationExpected: isContinuationExpected,
                allowNonValueAggregateQuery: allowNonValueAggregateQuery,
                hasLogicalPartitionKey: hasLogicalPartitionKey,
                allowDCount: allowDCount,
                useSystemPrefix: useSystemPrefix,
                geospatialType: geospatialType);
<<<<<<< HEAD
=======

>>>>>>> dee9abae
            if (!tryGetInternalQueryInfo.Succeeded)
            {
                return TryCatch<PartitionedQueryExecutionInfo>.FromException(tryGetInternalQueryInfo.Exception);
            }

            PartitionedQueryExecutionInfo queryInfo = this.ConvertPartitionedQueryExecutionInfo(tryGetInternalQueryInfo.Result, partitionKeyDefinition);
            return TryCatch<PartitionedQueryExecutionInfo>.FromResult(queryInfo);
        }

        private static bool GetClientDisableOptimisticDirectExecution(IReadOnlyDictionary<string, object> queryengineConfiguration)
        {
            if (queryengineConfiguration.TryGetValue(CosmosQueryExecutionContextFactory.ClientDisableOptimisticDirectExecution, out object queryConfigProperty))
            {
                return (bool)queryConfigProperty;
            }

            return false;
        }

        internal PartitionedQueryExecutionInfo ConvertPartitionedQueryExecutionInfo(
            PartitionedQueryExecutionInfoInternal queryInfoInternal,
            PartitionKeyDefinition partitionKeyDefinition)
        {
            List<Documents.Routing.Range<string>> effectiveRanges = new List<Documents.Routing.Range<string>>(queryInfoInternal.QueryRanges.Count);
            foreach (Documents.Routing.Range<PartitionKeyInternal> internalRange in queryInfoInternal.QueryRanges)
            {
                effectiveRanges.Add(PartitionKeyInternal.GetEffectivePartitionKeyRange(partitionKeyDefinition, internalRange));
            }

            effectiveRanges.Sort(Documents.Routing.Range<string>.MinComparer.Instance);

            return new PartitionedQueryExecutionInfo()
            {
                QueryInfo = queryInfoInternal.QueryInfo,
                QueryRanges = effectiveRanges,
            };
        }

        internal TryCatch<PartitionedQueryExecutionInfoInternal> TryGetPartitionedQueryExecutionInfoInternal(
            string querySpecJsonString,
            PartitionKeyDefinition partitionKeyDefinition,
            bool requireFormattableOrderByQuery,
            bool isContinuationExpected,
            bool allowNonValueAggregateQuery,
            bool hasLogicalPartitionKey,
            bool allowDCount,
            bool useSystemPrefix,
            GeospatialType geospatialType)
        {
            if (querySpecJsonString == null || partitionKeyDefinition == null)
            {
                return TryCatch<PartitionedQueryExecutionInfoInternal>.FromResult(DefaultInfoInternal);
            }

            List<string> paths = new List<string>(partitionKeyDefinition.Paths);
            List<IReadOnlyList<string>> pathPartsList = new List<IReadOnlyList<string>>(paths.Count);
            uint[] partsLengths = new uint[paths.Count];
            int allPartsLength = 0;

            for (int i = 0; i < paths.Count; i++)
            {
                IReadOnlyList<string> pathParts = PathParser.GetPathParts(paths[i]);
                partsLengths[i] = (uint)pathParts.Count;
                pathPartsList.Add(pathParts);
                allPartsLength += pathParts.Count;
            }

            string[] allParts = new string[allPartsLength];
            int allPartsIndex = 0;
            foreach (IReadOnlyList<string> pathParts in pathPartsList)
            {
                foreach (string part in pathParts)
                {
                    allParts[allPartsIndex++] = part;
                }
            }

            PartitionKind partitionKind = partitionKeyDefinition.Kind;

            this.Initialize();

            Span<byte> buffer = stackalloc byte[QueryPartitionProvider.InitialBufferSize];
            uint errorCode;
            uint serializedQueryExecutionInfoResultLength;

            unsafe
            {
                ServiceInteropWrapper.PartitionKeyRangesApiOptions partitionKeyRangesApiOptions =
                    new ServiceInteropWrapper.PartitionKeyRangesApiOptions()
                    {
                        bAllowDCount = Convert.ToInt32(allowDCount),
                        bAllowNonValueAggregateQuery = Convert.ToInt32(allowNonValueAggregateQuery),
                        bHasLogicalPartitionKey = Convert.ToInt32(hasLogicalPartitionKey),
                        bIsContinuationExpected = Convert.ToInt32(isContinuationExpected),
                        bRequireFormattableOrderByQuery = Convert.ToInt32(requireFormattableOrderByQuery),
                        bUseSystemPrefix = Convert.ToInt32(useSystemPrefix),
                        eGeospatialType = Convert.ToInt32(geospatialType),
                        ePartitionKind = Convert.ToInt32(partitionKind)
                    };

                fixed (byte* bytePtr = buffer)
                {
                    errorCode = ServiceInteropWrapper.GetPartitionKeyRangesFromQuery3(
                        this.serviceProvider,
                        querySpecJsonString,
                        partitionKeyRangesApiOptions,
                        allParts,
                        partsLengths,
                        (uint)partitionKeyDefinition.Paths.Count,
                        new IntPtr(bytePtr),
                        (uint)buffer.Length,
                        out serializedQueryExecutionInfoResultLength);

                    if (errorCode == DISP_E_BUFFERTOOSMALL)
                    {
                        // Allocate on stack for smaller arrays, otherwise use heap.
                        buffer = serializedQueryExecutionInfoResultLength < 4096
                            ? stackalloc byte[(int)serializedQueryExecutionInfoResultLength]
                            : new byte[serializedQueryExecutionInfoResultLength];

                        fixed (byte* bytePtr2 = buffer)
                        {
                            errorCode = ServiceInteropWrapper.GetPartitionKeyRangesFromQuery3(
                                this.serviceProvider,
                                querySpecJsonString,
                                partitionKeyRangesApiOptions,
                                allParts,
                                partsLengths,
                                (uint)partitionKeyDefinition.Paths.Count,
                                new IntPtr(bytePtr2),
                                (uint)buffer.Length,
                                out serializedQueryExecutionInfoResultLength);
                        }
                    }
                }
            }

            string serializedQueryExecutionInfo = Encoding.UTF8.GetString(buffer.Slice(0, (int)serializedQueryExecutionInfoResultLength));

            Exception exception = Marshal.GetExceptionForHR((int)errorCode);
            if (exception != null)
            {
                QueryPartitionProviderException queryPartitionProviderException;
                if (string.IsNullOrEmpty(serializedQueryExecutionInfo))
                {
                    queryPartitionProviderException = new UnexpectedQueryPartitionProviderException(
                        "Query service interop parsing hit an unexpected exception",
                        exception);
                }
                else
                {
                    queryPartitionProviderException = new ExpectedQueryPartitionProviderException(
                        serializedQueryExecutionInfo,
                        exception);
                }

                return TryCatch<PartitionedQueryExecutionInfoInternal>.FromException(
                    queryPartitionProviderException);
            }

            PartitionedQueryExecutionInfoInternal queryInfoInternal =
               JsonConvert.DeserializeObject<PartitionedQueryExecutionInfoInternal>(
                   serializedQueryExecutionInfo,
                   new JsonSerializerSettings
                   {
                       DateParseHandling = DateParseHandling.None,
                       MaxDepth = 64, // https://github.com/advisories/GHSA-5crp-9r3c-p9vr
                   });

            Debug.Assert(!(queryInfoInternal.QueryInfo.HasTop && queryInfoInternal.QueryInfo.HasLimit));

            return TryCatch<PartitionedQueryExecutionInfoInternal>.FromResult(queryInfoInternal);
        }

        internal static TryCatch<IntPtr> TryCreateServiceProvider(string queryEngineConfiguration)
        {
            try
            {
                IntPtr serviceProvider = IntPtr.Zero;
                uint errorCode = ServiceInteropWrapper.CreateServiceProvider(
                                queryEngineConfiguration,
                                out serviceProvider);
                Exception exception = Marshal.GetExceptionForHR((int)errorCode);
                if (exception != null)
                {
                    DefaultTrace.TraceWarning("QueryPartitionProvider.TryCreateServiceProvider failed with exception {0}", exception);
                    return TryCatch<IntPtr>.FromException(exception);
                }
                
                return TryCatch<IntPtr>.FromResult(serviceProvider);
            }
            catch (Exception ex)
            {
                DefaultTrace.TraceWarning("QueryPartitionProvider.TryCreateServiceProvider failed with exception {0}", ex);
                return TryCatch<IntPtr>.FromException(ex);
            }
        }

        ~QueryPartitionProvider()
        {
            this.Dispose(false);
        }

        private void Initialize()
        {
            if (!this.disposed)
            {
                if (this.serviceProvider == IntPtr.Zero)
                {
                    lock (this.serviceProviderStateLock)
                    {
                        if (!this.disposed && this.serviceProvider == IntPtr.Zero)
                        {
                            TryCatch<IntPtr> tryCreateServiceProvider = QueryPartitionProvider.TryCreateServiceProvider(this.queryengineConfiguration);
                            if (tryCreateServiceProvider.Failed)
                            {
                                throw ExceptionWithStackTraceException.UnWrapMonadExcepion(tryCreateServiceProvider.Exception, NoOpTrace.Singleton);
                            }

                            this.serviceProvider = tryCreateServiceProvider.Result;
                        }
                    }
                }
            }
            else
            {
                throw new ObjectDisposedException(typeof(QueryPartitionProvider).Name);
            }
        }

        private void Dispose(bool disposing)
        {
            if (this.disposed)
            {
                return;
            }

            if (disposing)
            {
                // Free managed objects
            }

            lock (this.serviceProviderStateLock)
            {
                if (this.serviceProvider != IntPtr.Zero)
                {
                    Marshal.Release(this.serviceProvider);
                    this.serviceProvider = IntPtr.Zero;
                }

                this.disposed = true;
            }
        }
    }
}<|MERGE_RESOLUTION|>--- conflicted
+++ resolved
@@ -138,10 +138,7 @@
                 allowDCount: allowDCount,
                 useSystemPrefix: useSystemPrefix,
                 geospatialType: geospatialType);
-<<<<<<< HEAD
-=======
-
->>>>>>> dee9abae
+
             if (!tryGetInternalQueryInfo.Succeeded)
             {
                 return TryCatch<PartitionedQueryExecutionInfo>.FromException(tryGetInternalQueryInfo.Exception);
