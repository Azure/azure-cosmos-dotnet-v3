--- conflicted
+++ resolved
@@ -26,13 +26,7 @@
             set;
         }
 
-<<<<<<< HEAD
-        // Change to the below after Direct package upgrade
-        // [JsonProperty(Constants.Properties.HybridSearchQueryInfo)]
-        [JsonProperty("hybridSearchQueryInfo")]
-=======
         [JsonProperty(Constants.Properties.HybridSearchQueryInfo)]
->>>>>>> f20c685e
         public HybridSearchQueryInfo HybridSearchQueryInfo
         {
             get;
