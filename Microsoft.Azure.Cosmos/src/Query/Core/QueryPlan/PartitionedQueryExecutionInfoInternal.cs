//------------------------------------------------------------
// Copyright (c) Microsoft Corporation.  All rights reserved.
//------------------------------------------------------------

namespace Microsoft.Azure.Cosmos.Query.Core.QueryPlan
{
    using System.Collections.Generic;
    using Newtonsoft.Json;
    using Constants = Documents.Constants;
    using PartitionKeyInternal = Documents.Routing.PartitionKeyInternal;

    // Note: We also return this to client when query execution is disallowed by Gateway
    internal sealed class PartitionedQueryExecutionInfoInternal
    {
        [JsonProperty(Constants.Properties.QueryInfo)]
        public QueryInfo QueryInfo
        {
            get;
            set;
        }

        [JsonProperty(Constants.Properties.QueryRanges)]
        public List<Documents.Routing.Range<PartitionKeyInternal>> QueryRanges
        {
            get;
            set;
        }

<<<<<<< HEAD
        // Change to the below after Direct package upgrade
        // [JsonProperty(Constants.Properties.HybridSearchQueryInfo)]
        [JsonProperty("hybridSearchQueryInfo")]
=======
        [JsonProperty(Constants.Properties.HybridSearchQueryInfo)]
>>>>>>> cdd1b1d2
        public HybridSearchQueryInfo HybridSearchQueryInfo
        {
            get;
            set;
        }
    }
}<|MERGE_RESOLUTION|>--- conflicted
+++ resolved
@@ -24,19 +24,13 @@
         {
             get;
             set;
-        }
-
-<<<<<<< HEAD
-        // Change to the below after Direct package upgrade
-        // [JsonProperty(Constants.Properties.HybridSearchQueryInfo)]
-        [JsonProperty("hybridSearchQueryInfo")]
-=======
-        [JsonProperty(Constants.Properties.HybridSearchQueryInfo)]
->>>>>>> cdd1b1d2
-        public HybridSearchQueryInfo HybridSearchQueryInfo
-        {
-            get;
-            set;
+        }
+
+        [JsonProperty(Constants.Properties.HybridSearchQueryInfo)]
+        public HybridSearchQueryInfo HybridSearchQueryInfo
+        {
+            get;
+            set;
         }
     }
 }