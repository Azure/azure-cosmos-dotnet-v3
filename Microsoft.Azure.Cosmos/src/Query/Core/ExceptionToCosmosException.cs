﻿// ------------------------------------------------------------
// Copyright (c) Microsoft Corporation.  All rights reserved.
// ------------------------------------------------------------

namespace Microsoft.Azure.Cosmos.Query.Core
{
    using System;
    using Microsoft.Azure.Cosmos.ChangeFeed;
    using Microsoft.Azure.Cosmos.Query.Core.Exceptions;
    using Microsoft.Azure.Cosmos.Query.Core.Monads;
    using Microsoft.Azure.Cosmos.Resource.CosmosExceptions;
    using Microsoft.Azure.Cosmos.Tracing;

    internal sealed class ExceptionToCosmosException
    {
        public static bool TryCreateFromException(
            Exception exception, 
            ITrace trace,
            out CosmosException cosmosException)
        {
            if (exception is CosmosException ce)
            {
                cosmosException = ce;
                return true;
            }

            if (exception is Microsoft.Azure.Documents.DocumentClientException documentClientException)
            {
                cosmosException = CreateFromDocumentClientException(documentClientException, trace);
                return true;
            }

            if (exception is QueryException queryException)
            {
                cosmosException = queryException.Accept(QueryExceptionConverter.Singleton, trace);
                return true;
            }

            if (exception is ChangeFeedException changeFeedException)
            {
                cosmosException = changeFeedException.Accept(ChangeFeedExceptionConverter.Singleton, trace);
                return true;
            }

            if (exception is ExceptionWithStackTraceException exceptionWithStackTrace)
            {
                return TryCreateFromExceptionWithStackTrace(exceptionWithStackTrace, trace, out cosmosException);
            }

            if (exception.InnerException != null)
            {
                // retry with the inner exception
                return ExceptionToCosmosException.TryCreateFromException(
                    exception.InnerException,
                    trace,
                    out cosmosException);
            }

            cosmosException = default;
            return false;
        }

        private static CosmosException CreateFromDocumentClientException(
            Microsoft.Azure.Documents.DocumentClientException documentClientException,
            ITrace trace)
        {
            CosmosException cosmosException = CosmosExceptionFactory.Create(
                documentClientException,
                trace);

            return cosmosException;
        }

        private static bool TryCreateFromExceptionWithStackTrace(
            ExceptionWithStackTraceException exceptionWithStackTrace,
            ITrace trace,
            out CosmosException cosmosException)
        {
            Exception innerException = ExceptionWithStackTraceException.UnWrapMonadExcepion(exceptionWithStackTrace, trace);

            if (!ExceptionToCosmosException.TryCreateFromException(
                innerException,
                trace,
                out cosmosException))
            {
                return false;
            }

            if (innerException is not CosmosException && innerException is not Documents.DocumentClientException)
            {
<<<<<<< HEAD
=======
#pragma warning disable CDX1002 // DontUseExceptionStackTrace
>>>>>>> f20c685e
                cosmosException = CosmosExceptionFactory.Create(
                    cosmosException.StatusCode,
                    cosmosException.Message,
                    exceptionWithStackTrace.StackTrace,
                    headers: cosmosException.Headers,
                    cosmosException.Trace,
                    cosmosException.Error,
                    cosmosException.InnerException);
<<<<<<< HEAD
=======
#pragma warning restore CDX1002 // DontUseExceptionStackTrace
>>>>>>> f20c685e
            }

            return true;
        }

        private sealed class QueryExceptionConverter : QueryExceptionVisitor<CosmosException>
        {
            public static readonly QueryExceptionConverter Singleton = new QueryExceptionConverter();

            private QueryExceptionConverter()
            {
            }

            public override CosmosException Visit(MalformedContinuationTokenException malformedContinuationTokenException, ITrace trace)
            {
                Headers headers = new Headers()
                {
                    SubStatusCode = Documents.SubStatusCodes.MalformedContinuationToken
                };
#pragma warning disable CDX1002 // DontUseExceptionStackTrace
                return CosmosExceptionFactory.CreateBadRequestException(
                    message: malformedContinuationTokenException.Message,
                    headers: headers,
                    stackTrace: malformedContinuationTokenException.StackTrace,
                    innerException: malformedContinuationTokenException,
                    trace: trace);
#pragma warning restore CDX1002 // DontUseExceptionStackTrace
            }

            public override CosmosException Visit(UnexpectedQueryPartitionProviderException unexpectedQueryPartitionProviderException, ITrace trace)
            {
                return CosmosExceptionFactory.CreateInternalServerErrorException(
                    message: $"{nameof(CosmosException)} due to {nameof(UnexpectedQueryPartitionProviderException)}",
                    headers: new Headers(),
                    innerException: unexpectedQueryPartitionProviderException,
                    trace: trace);
            }

            public override CosmosException Visit(ExpectedQueryPartitionProviderException expectedQueryPartitionProviderException, ITrace trace)
            {
#pragma warning disable CDX1002 // DontUseExceptionStackTrace
                return CosmosExceptionFactory.CreateBadRequestException(
                    message: expectedQueryPartitionProviderException.Message,
                    headers: new Headers(),
                    stackTrace: expectedQueryPartitionProviderException.StackTrace,
                    innerException: expectedQueryPartitionProviderException,
                    trace: trace);
#pragma warning restore CDX1002 // DontUseExceptionStackTrace
            }
        }

        private sealed class ChangeFeedExceptionConverter : ChangeFeedExceptionVisitor<CosmosException>
        {
            public static readonly ChangeFeedExceptionConverter Singleton = new ChangeFeedExceptionConverter();

            private ChangeFeedExceptionConverter()
            {
            }

            internal override CosmosException Visit(
                MalformedChangeFeedContinuationTokenException malformedChangeFeedContinuationTokenException,
                ITrace trace)
            {
#pragma warning disable CDX1002 // DontUseExceptionStackTrace
                return CosmosExceptionFactory.CreateBadRequestException(
                    message: malformedChangeFeedContinuationTokenException.Message,
                    headers: new Headers()
                    {
                        SubStatusCode = Documents.SubStatusCodes.MalformedContinuationToken
                    },
                    stackTrace: malformedChangeFeedContinuationTokenException.StackTrace,
                    innerException: malformedChangeFeedContinuationTokenException,
                    trace: trace);
#pragma warning restore CDX1002 // DontUseExceptionStackTrace
            }
        }
    }
}<|MERGE_RESOLUTION|>--- conflicted
+++ resolved
@@ -88,10 +88,7 @@
 
             if (innerException is not CosmosException && innerException is not Documents.DocumentClientException)
             {
-<<<<<<< HEAD
-=======
 #pragma warning disable CDX1002 // DontUseExceptionStackTrace
->>>>>>> f20c685e
                 cosmosException = CosmosExceptionFactory.Create(
                     cosmosException.StatusCode,
                     cosmosException.Message,
@@ -100,10 +97,7 @@
                     cosmosException.Trace,
                     cosmosException.Error,
                     cosmosException.InnerException);
-<<<<<<< HEAD
-=======
 #pragma warning restore CDX1002 // DontUseExceptionStackTrace
->>>>>>> f20c685e
             }
 
             return true;
