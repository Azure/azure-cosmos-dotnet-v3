﻿grammar sql;

program
    : sql_query EOF
    ;

sql_query : select_clause from_clause? where_clause? group_by_clause? order_by_clause? offset_limit_clause? ;

/*--------------------------------------------------------------------------------*/
/* SELECT */
/*--------------------------------------------------------------------------------*/
select_clause : K_SELECT K_DISTINCT? top_spec? selection ;
top_spec : K_TOP (NUMERIC_LITERAL | PARAMETER);
selection
    : select_star_spec
    | select_value_spec 
    | select_list_spec
    ;
select_star_spec : '*' ;
select_value_spec : K_VALUE scalar_expression ;
select_list_spec : select_item ( ',' select_item )* ;
select_item : scalar_expression (K_AS identifier)? ;
/*--------------------------------------------------------------------------------*/

/*--------------------------------------------------------------------------------*/
/* FROM */
/*--------------------------------------------------------------------------------*/
from_clause : K_FROM collection_expression ;
collection_expression
    : collection (K_AS? identifier)? #AliasedCollectionExpression
    | identifier K_IN collection #ArrayIteratorCollectionExpression 
    | collection_expression K_JOIN collection_expression #JoinCollectionExpression
    ;
collection
    : identifier path_expression?  #InputPathCollection
    | '(' sql_query ')' #SubqueryCollection
    ;
path_expression
    : path_expression'.'identifier #IdentifierPathExpression
    | path_expression'[' NUMERIC_LITERAL ']' #NumberPathExpression
    | path_expression'[' STRING_LITERAL ']' #StringPathExpression
    | /*epsilon*/ #EpsilonPathExpression
    ;
/*--------------------------------------------------------------------------------*/

/*--------------------------------------------------------------------------------*/
/* WHERE */
/*--------------------------------------------------------------------------------*/
where_clause : K_WHERE scalar_expression ;
/*--------------------------------------------------------------------------------*/

/*--------------------------------------------------------------------------------*/
/* GROUP BY */
/*--------------------------------------------------------------------------------*/
group_by_clause : K_GROUP K_BY scalar_expression_list ;
/*--------------------------------------------------------------------------------*/

/*--------------------------------------------------------------------------------*/
/* ORDER BY */
/*--------------------------------------------------------------------------------*/
order_by_clause : K_ORDER K_BY order_by_items ;
order_by_items : order_by_item (',' order_by_item)* ;
order_by_item : scalar_expression sort_order? ;
sort_order
    : K_ASC
    | K_DESC
    ;
/*--------------------------------------------------------------------------------*/

/*--------------------------------------------------------------------------------*/
/* OFFSET LIMIT */
/*--------------------------------------------------------------------------------*/
offset_limit_clause : K_OFFSET offset_count K_LIMIT limit_count;
offset_count : NUMERIC_LITERAL | PARAMETER;
limit_count : NUMERIC_LITERAL | PARAMETER;
/*--------------------------------------------------------------------------------*/

/*--------------------------------------------------------------------------------*/
/* SCALAR EXPRESSIONs */
/*--------------------------------------------------------------------------------*/
scalar_expression
    : scalar_expression '?' scalar_expression ':' scalar_expression #ConditionalScalarExpression
    | scalar_expression '??' scalar_expression #CoalesceScalarExpression
    | logical_scalar_expression #LogicalScalarExpression
    | binary_scalar_expression K_NOT? K_BETWEEN binary_scalar_expression K_AND binary_scalar_expression #BetweenScalarExpression
    ;

logical_scalar_expression
    : binary_scalar_expression
    | in_scalar_expression
    | like_scalar_expression
    | logical_scalar_expression K_AND logical_scalar_expression
    | logical_scalar_expression K_OR logical_scalar_expression
    ;

in_scalar_expression
    : binary_scalar_expression K_NOT? K_IN '(' scalar_expression_list ')'
    ;

like_scalar_expression
    : binary_scalar_expression K_NOT? K_LIKE binary_scalar_expression escape_expression?
    ;

escape_expression
    : K_ESCAPE STRING_LITERAL
    ;

binary_scalar_expression
    : unary_scalar_expression
    | binary_scalar_expression multiplicative_operator binary_scalar_expression
    | binary_scalar_expression additive_operator binary_scalar_expression
    | binary_scalar_expression relational_operator binary_scalar_expression
    | binary_scalar_expression equality_operator binary_scalar_expression
    | binary_scalar_expression bitwise_and_operator binary_scalar_expression
    | binary_scalar_expression bitwise_exclusive_or_operator binary_scalar_expression
    | binary_scalar_expression bitwise_inclusive_or_operator binary_scalar_expression
    | binary_scalar_expression string_concat_operator binary_scalar_expression
    ;

multiplicative_operator
    : '*' 
    | '/' 
    | '%' 
    ;

additive_operator
    : '+' 
    | '-'
    ;

relational_operator
    : '<'
    | '>' 
    | '>=' 
    | '<='
    ;

equality_operator
    : '=' 
    | '!=' 
    ;

bitwise_and_operator : '&' ;

bitwise_exclusive_or_operator : '^';

bitwise_inclusive_or_operator : '|';

string_concat_operator : '||';

unary_scalar_expression
    : primary_expression
    | unary_operator unary_scalar_expression
    ;

unary_operator
    : '-' 
    | '+' 
    | '~' 
    | K_NOT
    ;

primary_expression
    : identifier #PropertyRefScalarExpressionBase
    | PARAMETER #ParameterRefScalarExpression
    | literal #LiteralScalarExpression
    | '[' scalar_expression_list? ']' #ArrayCreateScalarExpression
    | '{' object_property_list? '}' #ObjectCreateScalarExpression
    | '(' scalar_expression ')' #ParenthesizedScalarExperession
    | '(' sql_query ')' #SubqueryScalarExpression
    | primary_expression '.' identifier #PropertyRefScalarExpressionRecursive
    | primary_expression '[' scalar_expression  ']' #MemberIndexerScalarExpression
    | K_EXISTS '(' sql_query ')' #ExistsScalarExpression
    | K_ARRAY '(' sql_query ')' #ArrayScalarExpression
    | K_ALL '(' sql_query ')' #AllScalarExpression
<<<<<<< HEAD
=======
    | K_FIRST '(' sql_query ')' #FirstScalarExpression
    | K_LAST '(' sql_query ')' #LastScalarExpression
>>>>>>> 4ab62933
    | function_call_scalar_expression #FunctionCallScalarExpression
    ;

function_call_scalar_expression
    : (K_UDF '.')? identifier '(' scalar_expression_list? ')'
    | K_LEFT '(' scalar_expression_list? ')'
    | K_RIGHT '(' scalar_expression_list? ')' 
    ;

scalar_expression_list : scalar_expression (',' scalar_expression)*;

object_property_list : object_property (',' object_property)* ;

object_property : STRING_LITERAL ':' scalar_expression ;

identifier
    : LEX_IDENTIFIER
    | K_ALL
<<<<<<< HEAD
=======
    | K_FIRST
    | K_LAST
>>>>>>> 4ab62933
    ;
/*--------------------------------------------------------------------------------*/

/*--------------------------------------------------------------------------------*/
/* KEYWORDS */
/*--------------------------------------------------------------------------------*/
K_ALL : A L L;
K_AND : A N D;
K_ARRAY : A R R A Y;
K_AS : A S;
K_ASC : A S C;
K_BETWEEN : B E T W E E N;
K_BY : B Y;
K_DESC : D E S C;
K_DISTINCT : D I S T I N C T;
K_ESCAPE: E S C A P E;
K_EXISTS : E X I S T S;
K_FIRST : F I R S T;
K_FALSE : 'false';
K_FROM : F R O M;
K_GROUP : G R O U P;
K_IN : I N ;
K_JOIN : J O I N;
<<<<<<< HEAD
=======
K_LAST : L A S T;
>>>>>>> 4ab62933
K_LEFT : L E F T;
K_LIKE : L I K E;
K_LIMIT : L I M I T;
K_NOT : N O T;
K_NULL : 'null';
K_OFFSET : O F F S E T;
K_OR : O R;
K_ORDER : O R D E R;
K_RIGHT : R I G H T;
K_SELECT : S E L E C T;
K_TOP : T O P;
K_TRUE : 'true';
K_UDF : 'udf';
K_UNDEFINED : 'undefined';
K_VALUE : V A L U E;
K_WHERE : W H E R E;
/*--------------------------------------------------------------------------------*/

WS
   : [ \r\n\t] + -> skip
   ;

/*--------------------------------------------------------------------------------*/
/* LITERALS */
/*--------------------------------------------------------------------------------*/
literal
    : STRING_LITERAL
    | NUMERIC_LITERAL
    | K_TRUE
    | K_FALSE
    | K_NULL
    | K_UNDEFINED
    ;

NUMERIC_LITERAL
    : ( '+' | '-' )? DIGIT+ ( '.' DIGIT* )? ( E [-+]? DIGIT+ )?
    | ( '+' | '-' )? '.' DIGIT+ ( E [-+]? DIGIT+ )?
    ;

STRING_LITERAL
    : '"' (ESC | SAFECODEPOINTWITHDOUBLEQUOTATION)* '"'
    | '\'' (ESC | SAFECODEPOINTWITHSINGLEQUOTATION)* '\''
    ;

fragment ESC
    : '\\' (["\\/bfnrt] | UNICODE)
    ;

fragment UNICODE
   : 'u' HEX HEX HEX HEX
   ;

fragment HEX
   : [0-9a-fA-F]
   ;

fragment SAFECODEPOINTWITHSINGLEQUOTATION
    : ~ ['\\\u0000-\u001F]
    ;

fragment SAFECODEPOINTWITHDOUBLEQUOTATION
    : ~ ["\\\u0000-\u001F]
    ;

LEX_IDENTIFIER
    :
    | [a-zA-Z_]([a-zA-Z_]|DIGIT)*
    ;

PARAMETER
    : '@'LEX_IDENTIFIER
    ;
/*--------------------------------------------------------------------------------*/

/*--------------------------------------------------------------------------------*/
/* FRAGMENTS */
/*--------------------------------------------------------------------------------*/
fragment DIGIT : [0-9];

fragment A : [aA];
fragment B : [bB];
fragment C : [cC];
fragment D : [dD];
fragment E : [eE];
fragment F : [fF];
fragment G : [gG];
fragment H : [hH];
fragment I : [iI];
fragment J : [jJ];
fragment K : [kK];
fragment L : [lL];
fragment M : [mM];
fragment N : [nN];
fragment O : [oO];
fragment P : [pP];
fragment Q : [qQ];
fragment R : [rR];
fragment S : [sS];
fragment T : [tT];
fragment U : [uU];
fragment V : [vV];
fragment W : [wW];
fragment X : [xX];
fragment Y : [yY];
fragment Z : [zZ];
/*--------------------------------------------------------------------------------*/<|MERGE_RESOLUTION|>--- conflicted
+++ resolved
@@ -173,11 +173,8 @@
     | K_EXISTS '(' sql_query ')' #ExistsScalarExpression
     | K_ARRAY '(' sql_query ')' #ArrayScalarExpression
     | K_ALL '(' sql_query ')' #AllScalarExpression
-<<<<<<< HEAD
-=======
     | K_FIRST '(' sql_query ')' #FirstScalarExpression
     | K_LAST '(' sql_query ')' #LastScalarExpression
->>>>>>> 4ab62933
     | function_call_scalar_expression #FunctionCallScalarExpression
     ;
 
@@ -196,11 +193,8 @@
 identifier
     : LEX_IDENTIFIER
     | K_ALL
-<<<<<<< HEAD
-=======
     | K_FIRST
     | K_LAST
->>>>>>> 4ab62933
     ;
 /*--------------------------------------------------------------------------------*/
 
@@ -224,10 +218,7 @@
 K_GROUP : G R O U P;
 K_IN : I N ;
 K_JOIN : J O I N;
-<<<<<<< HEAD
-=======
 K_LAST : L A S T;
->>>>>>> 4ab62933
 K_LEFT : L E F T;
 K_LIKE : L I K E;
 K_LIMIT : L I M I T;
