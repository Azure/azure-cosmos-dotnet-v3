--- conflicted
+++ resolved
@@ -356,49 +356,26 @@
         {
             Contract.Requires(context != null);
 
-<<<<<<< HEAD
-            if (context.K_RANK != null)
-            {
-                List<SqlScoreExpressionOrderByItem> orderByItems = new List<SqlScoreExpressionOrderByItem>();
-                foreach (sqlParser.Score_expression_order_by_itemContext orderByItemContext in context.score_expression_order_by_items().score_expression_order_by_item())
-                {
-                    SqlScoreExpressionOrderByItem orderByItem = (SqlScoreExpressionOrderByItem)this.VisitScore_expression_order_by_item(orderByItemContext);
-                    orderByItems.Add(orderByItem);
-                }
-
-                return SqlOrderByClause.Create(orderByItems.ToImmutableArray());
-            }
-            else
-            {
-                List<SqlOrderByItem> orderByItems = new List<SqlOrderByItem>();
-=======
-            bool rank = context.K_RANK() != null;
-            List<SqlOrderByItem> orderByItems = new List<SqlOrderByItem>();
-            if (rank)
-            {
-                foreach (sqlParser.Score_expression_order_by_itemContext scoreOrderByItemContext in context.score_expression_order_by_items().score_expression_order_by_item())
-                {
-                    SqlOrderByItem orderByItem = (SqlOrderByItem)this.VisitScore_expression_order_by_item(scoreOrderByItemContext);
-                    orderByItems.Add(orderByItem);
-                }
-            }
-            else
-            {
->>>>>>> b42d1174
-                foreach (sqlParser.Order_by_itemContext orderByItemContext in context.order_by_items().order_by_item())
-                {
-                    SqlOrderByItem orderByItem = (SqlOrderByItem)this.VisitOrder_by_item(orderByItemContext);
-                    orderByItems.Add(orderByItem);
-                }
-<<<<<<< HEAD
-
-                return SqlOrderByClause.Create(orderByItems.ToImmutableArray());
-            }
-=======
-            }
+            bool rank = context.K_RANK() != null;
+            List<SqlOrderByItem> orderByItems = new List<SqlOrderByItem>();
+            if (rank)
+            {
+                foreach (sqlParser.Score_expression_order_by_itemContext scoreOrderByItemContext in context.score_expression_order_by_items().score_expression_order_by_item())
+                {
+                    SqlOrderByItem orderByItem = (SqlOrderByItem)this.VisitScore_expression_order_by_item(scoreOrderByItemContext);
+                    orderByItems.Add(orderByItem);
+                }
+            }
+            else
+            {
+                foreach (sqlParser.Order_by_itemContext orderByItemContext in context.order_by_items().order_by_item())
+                {
+                    SqlOrderByItem orderByItem = (SqlOrderByItem)this.VisitOrder_by_item(orderByItemContext);
+                    orderByItems.Add(orderByItem);
+                }
+            }
 
             return SqlOrderByClause.Create(rank, orderByItems.ToImmutableArray());
->>>>>>> b42d1174
         }
 
         public override SqlObject VisitOrder_by_item([NotNull] sqlParser.Order_by_itemContext context)
@@ -448,11 +425,7 @@
                 }
             }
 
-<<<<<<< HEAD
-            return SqlScoreExpressionOrderByItem.Create(expression, isDescending);
-=======
             return SqlOrderByItem.Create(expression, isDescending);
->>>>>>> b42d1174
         }
 
         #endregion
