--- conflicted
+++ resolved
@@ -128,11 +128,7 @@
         }
 
         #region SELECT
-<<<<<<< HEAD
-        public override SqlObject VisitSelect_clause(sqlParser.Select_clauseContext context)
-=======
         public override SqlObject VisitSelect_clause([NotNull] sqlParser.Select_clauseContext context)
->>>>>>> 4a405881
         {
             SqlSelectSpec sqlSelectSpec = (SqlSelectSpec)this.Visit(context.selection());
             SqlTopSpec sqlTopSpec;
@@ -221,11 +217,7 @@
         }
         #endregion
         #region FROM
-<<<<<<< HEAD
-        public override SqlObject VisitFrom_clause(sqlParser.From_clauseContext context)
-=======
         public override SqlObject VisitFrom_clause([NotNull] sqlParser.From_clauseContext context)
->>>>>>> 4a405881
         {
             Contract.Requires(context != null);
 
@@ -335,11 +327,7 @@
         }
         #endregion
         #region WHERE
-<<<<<<< HEAD
-        public override SqlObject VisitWhere_clause(sqlParser.Where_clauseContext context)
-=======
         public override SqlObject VisitWhere_clause([NotNull] sqlParser.Where_clauseContext context)
->>>>>>> 4a405881
         {
             Contract.Requires(context != null);
             SqlScalarExpression sqlScalarExpression = (SqlScalarExpression)this.Visit(context.scalar_expression());
@@ -347,11 +335,7 @@
         }
         #endregion
         #region GROUP BY
-<<<<<<< HEAD
-        public override SqlObject VisitGroup_by_clause(sqlParser.Group_by_clauseContext context)
-=======
         public override SqlObject VisitGroup_by_clause([NotNull] sqlParser.Group_by_clauseContext context)
->>>>>>> 4a405881
         {
             Contract.Requires(context != null);
 
@@ -365,11 +349,7 @@
         }
         #endregion
         #region ORDER BY
-<<<<<<< HEAD
-        public override SqlObject VisitOrder_by_clause(sqlParser.Order_by_clauseContext context)
-=======
         public override SqlObject VisitOrder_by_clause([NotNull] sqlParser.Order_by_clauseContext context)
->>>>>>> 4a405881
         {
             Contract.Requires(context != null);
 
@@ -382,14 +362,8 @@
 
             return SqlOrderbyClause.Create(orderByItems);
         }
-<<<<<<< HEAD
-        #endregion
-        #region OFFSET LIMIT
-        public override SqlObject VisitOffset_limit_clause(sqlParser.Offset_limit_clauseContext context)
-=======
 
         public override SqlObject VisitOrder_by_item([NotNull] sqlParser.Order_by_itemContext context)
->>>>>>> 4a405881
         {
             Contract.Requires(context != null);
 
@@ -427,11 +401,6 @@
 
             return SqlOffsetLimitClause.Create(sqlOffsetSpec, sqlLimitSpec);
         }
-<<<<<<< HEAD
-        #endregion
-        #region ScalarExpressions
-        public override SqlObject VisitArrayCreateScalarExpression(sqlParser.ArrayCreateScalarExpressionContext context)
-=======
 
         public override SqlObject VisitOffset_count([NotNull] sqlParser.Offset_countContext context)
         {
@@ -489,7 +458,6 @@
         #region ScalarExpressions
 
         public override SqlObject VisitArrayCreateScalarExpression([NotNull] sqlParser.ArrayCreateScalarExpressionContext context)
->>>>>>> 4a405881
         {
             Contract.Requires(context != null);
             Contract.Requires(context.ChildCount >= 2); // start array and end array tokens
@@ -777,11 +745,6 @@
             return SqlUnaryScalarExpression.Create(unaryOperator, expression);
         }
         #endregion
-<<<<<<< HEAD
-
-        #region NOT IMPLEMENTED ON PURPOSE
-        public override SqlObject VisitBinary_operator(sqlParser.Binary_operatorContext context)
-=======
         #region ArtificalScalarExpressions
         public override SqlObject VisitParenthesizedScalarExperession([NotNull] sqlParser.ParenthesizedScalarExperessionContext context)
         {
@@ -830,7 +793,6 @@
         }
 
         public override SqlObject VisitBitwise_inclusive_or_operator([NotNull] sqlParser.Bitwise_inclusive_or_operatorContext context)
->>>>>>> 4a405881
         {
             throw new NotSupportedException();
         }
