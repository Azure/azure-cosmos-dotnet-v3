--- conflicted
+++ resolved
@@ -127,11 +127,7 @@
         }
 
         #region SELECT
-<<<<<<< HEAD
-        public override SqlObject VisitSelect_clause(sqlParser.Select_clauseContext context)
-=======
         public override SqlObject VisitSelect_clause(AntlrSqlParser.Select_clauseContext context)
->>>>>>> 7e2ccd9d
         {
             SqlSelectSpec sqlSelectSpec = (SqlSelectSpec)this.Visit(context.selection());
             SqlTopSpec sqlTopSpec;
@@ -206,11 +202,7 @@
         }
         #endregion
         #region FROM
-<<<<<<< HEAD
-        public override SqlObject VisitFrom_clause(sqlParser.From_clauseContext context)
-=======
         public override SqlObject VisitFrom_clause(AntlrSqlParser.From_clauseContext context)
->>>>>>> 7e2ccd9d
         {
             Contract.Requires(context != null);
 
@@ -320,11 +312,7 @@
         }
         #endregion
         #region WHERE
-<<<<<<< HEAD
-        public override SqlObject VisitWhere_clause(sqlParser.Where_clauseContext context)
-=======
         public override SqlObject VisitWhere_clause(AntlrSqlParser.Where_clauseContext context)
->>>>>>> 7e2ccd9d
         {
             Contract.Requires(context != null);
             SqlScalarExpression sqlScalarExpression = (SqlScalarExpression)this.Visit(context.scalar_expression());
@@ -332,11 +320,7 @@
         }
         #endregion
         #region GROUP BY
-<<<<<<< HEAD
-        public override SqlObject VisitGroup_by_clause(sqlParser.Group_by_clauseContext context)
-=======
         public override SqlObject VisitGroup_by_clause(AntlrSqlParser.Group_by_clauseContext context)
->>>>>>> 7e2ccd9d
         {
             Contract.Requires(context != null);
 
@@ -350,11 +334,7 @@
         }
         #endregion
         #region ORDER BY
-<<<<<<< HEAD
-        public override SqlObject VisitOrder_by_clause(sqlParser.Order_by_clauseContext context)
-=======
         public override SqlObject VisitOrder_by_clause(AntlrSqlParser.Order_by_clauseContext context)
->>>>>>> 7e2ccd9d
         {
             Contract.Requires(context != null);
 
@@ -387,11 +367,7 @@
         }
         #endregion
         #region OFFSET LIMIT
-<<<<<<< HEAD
-        public override SqlObject VisitOffset_limit_clause(sqlParser.Offset_limit_clauseContext context)
-=======
         public override SqlObject VisitOffset_limit_clause(AntlrSqlParser.Offset_limit_clauseContext context)
->>>>>>> 7e2ccd9d
         {
             Contract.Requires(context != null);
 
@@ -409,11 +385,7 @@
         }
         #endregion
         #region ScalarExpressions
-<<<<<<< HEAD
-        public override SqlObject VisitArrayCreateScalarExpression(sqlParser.ArrayCreateScalarExpressionContext context)
-=======
         public override SqlObject VisitArrayCreateScalarExpression(AntlrSqlParser.ArrayCreateScalarExpressionContext context)
->>>>>>> 7e2ccd9d
         {
             Contract.Requires(context != null);
             Contract.Requires(context.ChildCount >= 2); // start array and end array tokens
@@ -668,11 +640,7 @@
         #endregion
 
         #region NOT IMPLEMENTED ON PURPOSE
-<<<<<<< HEAD
-        public override SqlObject VisitBinary_operator(sqlParser.Binary_operatorContext context)
-=======
         public override SqlObject VisitBinary_operator(AntlrSqlParser.Binary_operatorContext context)
->>>>>>> 7e2ccd9d
         {
             throw new NotSupportedException();
         }
