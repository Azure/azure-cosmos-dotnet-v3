--- conflicted
+++ resolved
@@ -9,10 +9,7 @@
     using System.Collections.Immutable;
     using System.Diagnostics.Contracts;
     using System.Globalization;
-<<<<<<< HEAD
-=======
     using System.Text;
->>>>>>> e2ce570b
     using Antlr4.Runtime.Misc;
     using Antlr4.Runtime.Tree;
     using Microsoft.Azure.Cosmos.SqlObjects;
