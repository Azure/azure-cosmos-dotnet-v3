--- conflicted
+++ resolved
@@ -59,13 +59,7 @@
         private const int SqlPropertyNameHashCode = 1262661966;
         private const int SqlPropertyRefScalarExpressionHashCode = -1586896865;
         private const int SqlQueryHashCode = 1968642960;
-<<<<<<< HEAD
-        private const int SqlScoreExpressionOrderbyItemHashCode = 46457293;
-        private const int SqlScoreExpressionOrderbyItemAscendingHashCode = -5155123;
-        private const int SqlScoreExpressionOrderbyItemDescendingHashCode = 10615937;
-=======
         private const int SqlRankHashCode = 46457293;
->>>>>>> b42d1174
         private const int SqlSelectClauseHashCode = 19731870;
         private const int SqlSelectClauseDistinctHashCode = 1467616881;
         private const int SqlSelectItemHashCode = -611151157;
@@ -428,29 +422,15 @@
         public override int Visit(SqlOrderByClause sqlOrderByClause)
         {
             int hashCode = SqlOrderbyClauseHashCode;
-            if (sqlOrderByClause.Rank)
-            {
-<<<<<<< HEAD
-                for (int i = 0; i < sqlOrderByClause.ScoreExpressionOrderByItems.Length; i++)
-                {
-                    hashCode = CombineHashes(hashCode, sqlOrderByClause.ScoreExpressionOrderByItems[i].Accept(this));
-                }
-            }
-            else
-            {
-                for (int i = 0; i < sqlOrderByClause.OrderByItems.Length; i++)
-                {
-                    hashCode = CombineHashes(hashCode, sqlOrderByClause.OrderByItems[i].Accept(this));
-                }
-=======
-                hashCode = CombineHashes(hashCode, SqlRankHashCode);
-            }
-
-            for (int i = 0; i < sqlOrderByClause.OrderByItems.Length; i++)
-            {
-                hashCode = CombineHashes(hashCode, sqlOrderByClause.OrderByItems[i].Accept(this));
->>>>>>> b42d1174
-            }
+            if (sqlOrderByClause.Rank)
+            {
+                hashCode = CombineHashes(hashCode, SqlRankHashCode);
+            }
+
+            for (int i = 0; i < sqlOrderByClause.OrderByItems.Length; i++)
+            {
+                hashCode = CombineHashes(hashCode, sqlOrderByClause.OrderByItems[i].Accept(this));
+            }
 
             return hashCode;
         }
@@ -459,12 +439,9 @@
         {
             int hashCode = SqlOrderbyItemHashCode;
             hashCode = CombineHashes(hashCode, sqlOrderByItem.Expression.Accept(this));
-            hashCode = sqlOrderByItem.IsDescending.HasValue && sqlOrderByItem.IsDescending.Value
-                ? CombineHashes(hashCode, SqlOrderbyItemDescendingHashCode)
+            hashCode = sqlOrderByItem.IsDescending.HasValue && sqlOrderByItem.IsDescending.Value
+                ? CombineHashes(hashCode, SqlOrderbyItemDescendingHashCode)
                 : CombineHashes(hashCode, SqlOrderbyItemAscendingHashCode);
-
-            return hashCode;
-        }
 
         public override int Visit(SqlOrderByRankClause sqlOrderByRankClause)
         {
@@ -546,23 +523,20 @@
 
             return hashCode;
         }
-<<<<<<< HEAD
 
         public override int Visit(SqlScoreExpressionOrderByItem sqlOrderByItem)
         {
             int hashCode = SqlScoreExpressionOrderbyItemHashCode;
-            hashCode = CombineHashes(hashCode, sqlOrderByItem.Expression.Accept(this));
-            if (sqlOrderByItem.IsDescending.HasValue)
-            {
-                hashCode = sqlOrderByItem.IsDescending.Value
-                    ? CombineHashes(hashCode, SqlScoreExpressionOrderbyItemDescendingHashCode)
-                    : CombineHashes(hashCode, SqlScoreExpressionOrderbyItemAscendingHashCode);
-            }
-
-            return hashCode;
-        }
-=======
->>>>>>> b42d1174
+            hashCode = CombineHashes(hashCode, sqlOrderByItem.Expression.Accept(this));
+            if (sqlOrderByItem.IsDescending.HasValue)
+            {
+                hashCode = sqlOrderByItem.IsDescending.Value
+                    ? CombineHashes(hashCode, SqlScoreExpressionOrderbyItemDescendingHashCode)
+                    : CombineHashes(hashCode, SqlScoreExpressionOrderbyItemAscendingHashCode);
+            }
+
+            return hashCode;
+        }
 
         public override int Visit(SqlSelectClause sqlSelectClause)
         {
