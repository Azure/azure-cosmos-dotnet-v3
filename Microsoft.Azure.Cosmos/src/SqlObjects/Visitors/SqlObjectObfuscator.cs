--- conflicted
+++ resolved
@@ -46,11 +46,7 @@
 
         public override SqlObject Visit(SqlAllScalarExpression sqlAllScalarExpression)
         {
-<<<<<<< HEAD
-            return SqlExistsScalarExpression.Create(sqlAllScalarExpression.Subquery.Accept(this) as SqlQuery);
-=======
             return SqlAllScalarExpression.Create(sqlAllScalarExpression.Subquery.Accept(this) as SqlQuery);
->>>>>>> 4ab62933
         }
 
         public override SqlObject Visit(SqlArrayCreateScalarExpression sqlArrayCreateScalarExpression)
