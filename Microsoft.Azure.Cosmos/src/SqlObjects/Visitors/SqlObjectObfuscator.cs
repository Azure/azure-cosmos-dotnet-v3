--- conflicted
+++ resolved
@@ -277,36 +277,25 @@
 
         public override SqlObject Visit(SqlOrderByClause sqlOrderByClause)
         {
-<<<<<<< HEAD
-            if (sqlOrderByClause.Rank)
-            {
-                SqlScoreExpressionOrderByItem[] items = new SqlScoreExpressionOrderByItem[sqlOrderByClause.ScoreExpressionOrderByItems.Length];
-                for (int i = 0; i < sqlOrderByClause.ScoreExpressionOrderByItems.Length; i++)
-                {
-                    items[i] = sqlOrderByClause.ScoreExpressionOrderByItems[i].Accept(this) as SqlScoreExpressionOrderByItem;
-                }
-
-                return SqlOrderByClause.Create(items);
-            }
-            else
-            {
-                SqlOrderByItem[] items = new SqlOrderByItem[sqlOrderByClause.OrderByItems.Length];
-                for (int i = 0; i < sqlOrderByClause.OrderByItems.Length; i++)
-                {
-                    items[i] = sqlOrderByClause.OrderByItems[i].Accept(this) as SqlOrderByItem;
-                }
-
-                return SqlOrderByClause.Create(items);
-            }
-=======
-            SqlOrderByItem[] items = new SqlOrderByItem[sqlOrderByClause.OrderByItems.Length];
-            for (int i = 0; i < sqlOrderByClause.OrderByItems.Length; i++)
-            {
-                items[i] = sqlOrderByClause.OrderByItems[i].Accept(this) as SqlOrderByItem;
-            }
+            if (sqlOrderByClause.Rank)
+            {
+                SqlScoreExpressionOrderByItem[] items = new SqlScoreExpressionOrderByItem[sqlOrderByClause.ScoreExpressionOrderByItems.Length];
+                for (int i = 0; i < sqlOrderByClause.ScoreExpressionOrderByItems.Length; i++)
+                {
+                    items[i] = sqlOrderByClause.ScoreExpressionOrderByItems[i].Accept(this) as SqlScoreExpressionOrderByItem;
+                }
+
+                return SqlOrderByClause.Create(items);
+            }
+            else
+            {
+                SqlOrderByItem[] items = new SqlOrderByItem[sqlOrderByClause.OrderByItems.Length];
+                for (int i = 0; i < sqlOrderByClause.OrderByItems.Length; i++)
+                {
+                    items[i] = sqlOrderByClause.OrderByItems[i].Accept(this) as SqlOrderByItem;
+                }
 
             return SqlOrderByClause.Create(sqlOrderByClause.Rank, items);
->>>>>>> b42d1174
         }
 
         public override SqlObject Visit(SqlOrderByItem sqlOrderByItem)
@@ -319,7 +308,7 @@
         public override SqlObject Visit(SqlOrderByRankClause sqlOrderByRankClause)
         {
             return SqlOrderByRankClause.Create(sqlOrderByRankClause.ScoringFunction.Accept(this) as SqlScalarExpression);
-        }
+        }
 
         public override SqlObject Visit(SqlParameter sqlParameter)
         {
@@ -367,16 +356,13 @@
                 sqlQuery.OrderByRankClause?.Accept(this) as SqlOrderByRankClause,
                 sqlQuery.OffsetLimitClause?.Accept(this) as SqlOffsetLimitClause);
         }
-<<<<<<< HEAD
-
-        public override SqlObject Visit(SqlScoreExpressionOrderByItem sqlScoreOrderByItem)
-        {
-            return SqlScoreExpressionOrderByItem.Create(
+
+        public override SqlObject Visit(SqlScoreExpressionOrderByItem sqlScoreOrderByItem)
+        {
+            return SqlScoreExpressionOrderByItem.Create(
                 sqlScoreOrderByItem.Expression.Accept(this) as SqlFunctionCallScalarExpression,
-                sqlScoreOrderByItem.IsDescending);
-        }
-=======
->>>>>>> b42d1174
+                sqlScoreOrderByItem.IsDescending);
+        }
 
         public override SqlObject Visit(SqlSelectClause sqlSelectClause)
         {
