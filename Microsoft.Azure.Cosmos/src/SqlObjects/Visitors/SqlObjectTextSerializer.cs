--- conflicted
+++ resolved
@@ -1,1727 +1,876 @@
-<<<<<<< HEAD
-﻿//------------------------------------------------------------
-// Copyright (c) Microsoft Corporation.  All rights reserved.
-//------------------------------------------------------------
-namespace Microsoft.Azure.Cosmos.SqlObjects.Visitors
-{
-    using System;
-    using System.Buffers;
-    using System.Buffers.Text;
-    using System.Globalization;
-    using System.IO;
-    using System.Linq;
-    using System.Text;
-    using Linq;
-
-    internal sealed class SqlObjectTextSerializer : SqlObjectVisitor
-    {
-        private const string Tab = "    ";
-        private static readonly char[] CharactersThatNeedEscaping = Enumerable
-            .Range(0, ' ')
-            .Select(x => (char)x)
-            .Concat(new char[] { '"', '\\' })
-            .ToArray();
-        private readonly StringWriter writer;
-        private readonly bool prettyPrint;
-        private int indentLevel;
-
-        public SqlObjectTextSerializer(bool prettyPrint)
-        {
-            this.writer = new StringWriter(CultureInfo.InvariantCulture);
-            this.prettyPrint = prettyPrint;
-        }
-
-        public override void Visit(SqlAliasedCollectionExpression sqlAliasedCollectionExpression)
-        {
-            sqlAliasedCollectionExpression.Collection.Accept(this);
-            if (sqlAliasedCollectionExpression.Alias != null)
-            {
-                this.writer.Write(" AS ");
-                sqlAliasedCollectionExpression.Alias.Accept(this);
-            }
-        }
-
-        public override void Visit(SqlAllScalarExpression sqlAllScalarExpression)
-        {
-            this.writer.Write("ALL");
-            this.WriteStartContext("(");
-            sqlAllScalarExpression.Subquery.Accept(this);
-            this.WriteEndContext(")");
-        }
-
-        public override void Visit(SqlArrayCreateScalarExpression sqlArrayCreateScalarExpression)
-        {
-            int numberOfItems = sqlArrayCreateScalarExpression.Items.Count();
-            if (numberOfItems == 0)
-            {
-                this.writer.Write("[]");
-            }
-            else if (numberOfItems == 1)
-            {
-                this.writer.Write("[");
-                sqlArrayCreateScalarExpression.Items[0].Accept(this);
-                this.writer.Write("]");
-            }
-            else
-            {
-                this.WriteStartContext("[");
-
-                for (int i = 0; i < sqlArrayCreateScalarExpression.Items.Length; i++)
-                {
-                    if (i > 0)
-                    {
-                        this.WriteDelimiter(",");
-                    }
-
-                    sqlArrayCreateScalarExpression.Items[i].Accept(this);
-                }
-
-                this.WriteEndContext("]");
-            }
-        }
-
-        public override void Visit(SqlArrayIteratorCollectionExpression sqlArrayIteratorCollectionExpression)
-        {
-            sqlArrayIteratorCollectionExpression.Identifier.Accept(this);
-            this.writer.Write(" IN ");
-            sqlArrayIteratorCollectionExpression.Collection.Accept(this);
-        }
-
-        public override void Visit(SqlArrayScalarExpression sqlArrayScalarExpression)
-        {
-            this.writer.Write("ARRAY");
-            this.WriteStartContext("(");
-            sqlArrayScalarExpression.SqlQuery.Accept(this);
-            this.WriteEndContext(")");
-        }
-
-        public override void Visit(SqlBetweenScalarExpression sqlBetweenScalarExpression)
-        {
-            this.writer.Write("(");
-            sqlBetweenScalarExpression.Expression.Accept(this);
-
-            if (sqlBetweenScalarExpression.Not)
-            {
-                this.writer.Write(" NOT");
-            }
-
-            this.writer.Write(" BETWEEN ");
-            sqlBetweenScalarExpression.StartInclusive.Accept(this);
-            this.writer.Write(" AND ");
-            sqlBetweenScalarExpression.EndInclusive.Accept(this);
-            this.writer.Write(")");
-        }
-
-        public override void Visit(SqlBinaryScalarExpression sqlBinaryScalarExpression)
-        {
-            this.writer.Write("(");
-            sqlBinaryScalarExpression.LeftExpression.Accept(this);
-            this.writer.Write(" ");
-            this.writer.Write(SqlObjectTextSerializer.SqlBinaryScalarOperatorKindToString(sqlBinaryScalarExpression.OperatorKind));
-            this.writer.Write(" ");
-            sqlBinaryScalarExpression.RightExpression.Accept(this);
-            this.writer.Write(")");
-        }
-
-        public override void Visit(SqlBooleanLiteral sqlBooleanLiteral)
-        {
-            this.writer.Write(sqlBooleanLiteral.Value ? "true" : "false");
-        }
-
-        public override void Visit(SqlCoalesceScalarExpression sqlCoalesceScalarExpression)
-        {
-            this.writer.Write("(");
-            sqlCoalesceScalarExpression.Left.Accept(this);
-            this.writer.Write(" ?? ");
-            sqlCoalesceScalarExpression.Right.Accept(this);
-            this.writer.Write(")");
-        }
-
-        public override void Visit(SqlConditionalScalarExpression sqlConditionalScalarExpression)
-        {
-            this.writer.Write('(');
-            sqlConditionalScalarExpression.Condition.Accept(this);
-            this.writer.Write(" ? ");
-            sqlConditionalScalarExpression.Consequent.Accept(this);
-            this.writer.Write(" : ");
-            sqlConditionalScalarExpression.Alternative.Accept(this);
-            this.writer.Write(')');
-        }
-
-        public override void Visit(SqlExistsScalarExpression sqlExistsScalarExpression)
-        {
-            this.writer.Write("EXISTS");
-            this.WriteStartContext("(");
-            sqlExistsScalarExpression.Subquery.Accept(this);
-            this.WriteEndContext(")");
-        }
-
-        public override void Visit(SqlFromClause sqlFromClause)
-        {
-            this.writer.Write("FROM ");
-            sqlFromClause.Expression.Accept(this);
-        }
-
-        public override void Visit(SqlFunctionCallScalarExpression sqlFunctionCallScalarExpression)
-        {
-            if (sqlFunctionCallScalarExpression.IsUdf)
-            {
-                this.writer.Write("udf.");
-            }
-
-            sqlFunctionCallScalarExpression.Name.Accept(this);
-            int numberOfArguments = sqlFunctionCallScalarExpression.Arguments.Count();
-            if (numberOfArguments == 0)
-            {
-                this.writer.Write("()");
-            }
-            else if (numberOfArguments == 1)
-            {
-                this.writer.Write("(");
-                sqlFunctionCallScalarExpression.Arguments[0].Accept(this);
-                this.writer.Write(")");
-            }
-            else
-            {
-                this.WriteStartContext("(");
-
-                for (int i = 0; i < sqlFunctionCallScalarExpression.Arguments.Length; i++)
-                {
-                    if (i > 0)
-                    {
-                        this.WriteDelimiter(",");
-                    }
-
-                    sqlFunctionCallScalarExpression.Arguments[i].Accept(this);
-                }
-
-                this.WriteEndContext(")");
-            }
-        }
-
-        public override void Visit(SqlGroupByClause sqlGroupByClause)
-        {
-            this.writer.Write("GROUP BY ");
-            sqlGroupByClause.Expressions[0].Accept(this);
-            for (int i = 1; i < sqlGroupByClause.Expressions.Length; i++)
-            {
-                this.writer.Write(", ");
-                sqlGroupByClause.Expressions[i].Accept(this);
-            }
-        }
-
-        public override void Visit(SqlIdentifier sqlIdentifier)
-        {
-            this.writer.Write(sqlIdentifier.Value);
-        }
-
-        public override void Visit(SqlIdentifierPathExpression sqlIdentifierPathExpression)
-        {
-            if (sqlIdentifierPathExpression.ParentPath != null)
-            {
-                sqlIdentifierPathExpression.ParentPath.Accept(this);
-            }
-
-            this.writer.Write(".");
-
-            sqlIdentifierPathExpression.Value.Accept(this);
-        }
-
-        public override void Visit(SqlInputPathCollection sqlInputPathCollection)
-        {
-            sqlInputPathCollection.Input.Accept(this);
-            if (sqlInputPathCollection.RelativePath != null)
-            {
-                sqlInputPathCollection.RelativePath.Accept(this);
-            }
-        }
-
-        public override void Visit(SqlInScalarExpression sqlInScalarExpression)
-        {
-            this.writer.Write("(");
-            sqlInScalarExpression.Needle.Accept(this);
-            if (sqlInScalarExpression.Not)
-            {
-                this.writer.Write(" NOT");
-            }
-
-            this.writer.Write(" IN ");
-
-            int numberOfItems = sqlInScalarExpression.Haystack.Count();
-            if (numberOfItems == 0)
-            {
-                this.writer.Write("()");
-            }
-            else if (numberOfItems == 1)
-            {
-                this.writer.Write("(");
-                sqlInScalarExpression.Haystack[0].Accept(this);
-                this.writer.Write(")");
-            }
-            else
-            {
-                this.WriteStartContext("(");
-
-                for (int i = 0; i < sqlInScalarExpression.Haystack.Length; i++)
-                {
-                    if (i > 0)
-                    {
-                        this.WriteDelimiter(",");
-                    }
-
-                    sqlInScalarExpression.Haystack[i].Accept(this);
-                }
-
-                this.WriteEndContext(")");
-            }
-            this.writer.Write(")");
-        }
-
-        public override void Visit(SqlJoinCollectionExpression sqlJoinCollectionExpression)
-        {
-            sqlJoinCollectionExpression.Left.Accept(this);
-            this.WriteNewline();
-            this.WriteTab();
-            this.writer.Write(" JOIN ");
-            sqlJoinCollectionExpression.Right.Accept(this);
-        }
-
-        public override void Visit(SqlLimitSpec sqlObject)
-        {
-            this.writer.Write("LIMIT ");
-            sqlObject.LimitExpression.Accept(this);
-        }
-
-        public override void Visit(SqlLikeScalarExpression sqlObject)
-        {
-            this.writer.Write("("); 
-
-            sqlObject.Expression.Accept(this);
-
-            if (sqlObject.Not)
-            {
-                this.writer.Write(" NOT ");
-            }
-
-            this.writer.Write(" LIKE ");
-
-            sqlObject.Pattern.Accept(this);
-
-            if (sqlObject.EscapeSequence != null)
-            {
-                this.writer.Write(" ESCAPE ");
-
-                sqlObject.EscapeSequence.Accept(this);
-            }
-
-            this.writer.Write(")");
-        }
-
-        public override void Visit(SqlLiteralScalarExpression sqlLiteralScalarExpression)
-        {
-            sqlLiteralScalarExpression.Literal.Accept(this);
-        }
-
-        public override void Visit(SqlMemberIndexerScalarExpression sqlMemberIndexerScalarExpression)
-        {
-            sqlMemberIndexerScalarExpression.Member.Accept(this);
-            this.writer.Write("[");
-            sqlMemberIndexerScalarExpression.Indexer.Accept(this);
-            this.writer.Write("]");
-        }
-
-        public override void Visit(SqlNullLiteral sqlNullLiteral)
-        {
-            this.writer.Write("null");
-        }
-
-        public override void Visit(SqlNumberLiteral sqlNumberLiteral)
-        {
-            SqlObjectTextSerializer.WriteNumber64(this.writer.GetStringBuilder(), sqlNumberLiteral.Value);
-        }
-
-        public override void Visit(SqlNumberPathExpression sqlNumberPathExpression)
-        {
-            if (sqlNumberPathExpression.ParentPath != null)
-            {
-                sqlNumberPathExpression.ParentPath.Accept(this);
-            }
-
-            this.writer.Write("[");
-            sqlNumberPathExpression.Value.Accept(this);
-            this.writer.Write("]");
-        }
-
-        public override void Visit(SqlObjectCreateScalarExpression sqlObjectCreateScalarExpression)
-        {
-            int numberOfProperties = sqlObjectCreateScalarExpression.Properties.Count();
-            if (numberOfProperties == 0)
-            {
-                this.writer.Write("{}");
-            }
-            else if (numberOfProperties == 1)
-            {
-                this.writer.Write("{");
-                sqlObjectCreateScalarExpression.Properties.First().Accept(this);
-                this.writer.Write("}");
-            }
-            else
-            {
-                this.WriteStartContext("{");
-                bool firstItemProcessed = false;
-
-                foreach (SqlObjectProperty property in sqlObjectCreateScalarExpression.Properties)
-                {
-                    if (firstItemProcessed)
-                    {
-                        this.WriteDelimiter(",");
-                    }
-
-                    property.Accept(this);
-                    firstItemProcessed = true;
-                }
-
-                this.WriteEndContext("}");
-            }
-        }
-
-        public override void Visit(SqlObjectProperty sqlObjectProperty)
-        {
-            sqlObjectProperty.Name.Accept(this);
-            this.writer.Write(": ");
-            sqlObjectProperty.Value.Accept(this);
-        }
-
-        public override void Visit(SqlOffsetLimitClause sqlObject)
-        {
-            sqlObject.OffsetSpec.Accept(this);
-            this.writer.Write(" ");
-            sqlObject.LimitSpec.Accept(this);
-        }
-
-        public override void Visit(SqlOffsetSpec sqlObject)
-        {
-            this.writer.Write("OFFSET ");
-            sqlObject.OffsetExpression.Accept(this);
-        }
-
-        public override void Visit(SqlOrderByClause sqlOrderByClause)
-        {
-            this.writer.Write("ORDER BY ");
-            sqlOrderByClause.OrderByItems[0].Accept(this);
-
-            for (int i = 1; i < sqlOrderByClause.OrderByItems.Length; i++)
-            {
-                this.writer.Write(", ");
-                sqlOrderByClause.OrderByItems[i].Accept(this);
-            }
-        }
-
-        public override void Visit(SqlOrderByItem sqlOrderByItem)
-        {
-            sqlOrderByItem.Expression.Accept(this);
-            if (sqlOrderByItem.IsDescending)
-            {
-                this.writer.Write(" DESC");
-            }
-            else
-            {
-                this.writer.Write(" ASC");
-            }
-        }
-
-        public override void Visit(SqlParameter sqlParameter)
-        {
-            this.writer.Write(sqlParameter.Name);
-        }
-
-        public override void Visit(SqlParameterRefScalarExpression sqlParameterRefScalarExpression)
-        {
-            sqlParameterRefScalarExpression.Parameter.Accept(this);
-        }
-
-        public override void Visit(SqlProgram sqlProgram)
-        {
-            sqlProgram.Query.Accept(this);
-        }
-
-        public override void Visit(SqlPropertyName sqlPropertyName)
-        {
-            this.writer.Write('"');
-            this.writer.Write(sqlPropertyName.Value);
-            this.writer.Write('"');
-        }
-
-        public override void Visit(SqlPropertyRefScalarExpression sqlPropertyRefScalarExpression)
-        {
-            if (sqlPropertyRefScalarExpression.Member != null)
-            {
-                sqlPropertyRefScalarExpression.Member.Accept(this);
-                this.writer.Write(".");
-            }
-
-            sqlPropertyRefScalarExpression.Identifier.Accept(this);
-        }
-
-        public override void Visit(SqlQuery sqlQuery)
-        {
-            sqlQuery.SelectClause.Accept(this);
-
-            if (sqlQuery.FromClause != null)
-            {
-                this.WriteDelimiter(string.Empty);
-                sqlQuery.FromClause.Accept(this);
-            }
-
-            if (sqlQuery.WhereClause != null)
-            {
-                this.WriteDelimiter(string.Empty);
-                sqlQuery.WhereClause.Accept(this);
-            }
-
-            if (sqlQuery.GroupByClause != null)
-            {
-                sqlQuery.GroupByClause.Accept(this);
-                this.writer.Write(" ");
-            }
-
-            if (sqlQuery.OrderByClause != null)
-            {
-                this.WriteDelimiter(string.Empty);
-                sqlQuery.OrderByClause.Accept(this);
-            }
-
-            if (sqlQuery.OffsetLimitClause != null)
-            {
-                this.WriteDelimiter(string.Empty);
-                sqlQuery.OffsetLimitClause.Accept(this);
-            }
-        }
-
-        public override void Visit(SqlSelectClause sqlSelectClause)
-        {
-            this.writer.Write("SELECT ");
-
-            if (sqlSelectClause.HasDistinct)
-            {
-                this.writer.Write("DISTINCT ");
-            }
-
-            if (sqlSelectClause.TopSpec != null)
-            {
-                sqlSelectClause.TopSpec.Accept(this);
-                this.writer.Write(" ");
-            }
-
-            sqlSelectClause.SelectSpec.Accept(this);
-        }
-
-        public override void Visit(SqlSelectItem sqlSelectItem)
-        {
-            sqlSelectItem.Expression.Accept(this);
-            if (sqlSelectItem.Alias != null)
-            {
-                this.writer.Write(" AS ");
-                sqlSelectItem.Alias.Accept(this);
-            }
-        }
-
-        public override void Visit(SqlSelectListSpec sqlSelectListSpec)
-        {
-            int numberOfSelectSpecs = sqlSelectListSpec.Items.Count();
-            if (numberOfSelectSpecs == 0)
-            {
-                throw new ArgumentException($"Expected {nameof(sqlSelectListSpec)} to have atleast 1 item.");
-            }
-            else if (numberOfSelectSpecs == 1)
-            {
-                sqlSelectListSpec.Items[0].Accept(this);
-            }
-            else
-            {
-                bool processedFirstItem = false;
-                this.indentLevel++;
-                this.WriteNewline();
-                this.WriteTab();
-
-                foreach (SqlSelectItem item in sqlSelectListSpec.Items)
-                {
-                    if (processedFirstItem)
-                    {
-                        this.WriteDelimiter(",");
-                    }
-
-                    item.Accept(this);
-                    processedFirstItem = true;
-                }
-
-                this.indentLevel--;
-            }
-        }
-
-        public override void Visit(SqlSelectStarSpec sqlSelectStarSpec)
-        {
-            this.writer.Write("*");
-        }
-
-        public override void Visit(SqlSelectValueSpec sqlSelectValueSpec)
-        {
-            this.writer.Write("VALUE ");
-            sqlSelectValueSpec.Expression.Accept(this);
-        }
-
-        public override void Visit(SqlStringLiteral sqlStringLiteral)
-        {
-            this.writer.Write("\"");
-            SqlObjectTextSerializer.WriteEscapedString(this.writer.GetStringBuilder(), sqlStringLiteral.Value.AsSpan());
-            this.writer.Write("\"");
-        }
-
-        public override void Visit(SqlStringPathExpression sqlStringPathExpression)
-        {
-            if (sqlStringPathExpression.ParentPath != null)
-            {
-                sqlStringPathExpression.ParentPath.Accept(this);
-            }
-
-            this.writer.Write("[");
-            sqlStringPathExpression.Value.Accept(this);
-            this.writer.Write("]");
-        }
-
-        public override void Visit(SqlSubqueryCollection sqlSubqueryCollection)
-        {
-            this.WriteStartContext("(");
-            sqlSubqueryCollection.Query.Accept(this);
-            this.WriteEndContext(")");
-        }
-
-        public override void Visit(SqlSubqueryScalarExpression sqlSubqueryScalarExpression)
-        {
-            this.WriteStartContext("(");
-            sqlSubqueryScalarExpression.Query.Accept(this);
-            this.WriteEndContext(")");
-        }
-
-        public override void Visit(SqlTagsMatchExpression sqlObject)
-        {
-            string tagsProp = sqlObject.TagsProperty;
-            string[] tags = sqlObject.Tags.ToArray();
-            TagsQueryOptions queryOptions = sqlObject.QueryOptions;
-            string udfName = sqlObject.UdfName;
-
-            this.writer.Write(CosmosTags.Condition(tagsProp, tags, queryOptions, udfName));
-        }
-
-        public override void Visit(SqlTopSpec sqlTopSpec)
-        {
-            this.writer.Write("TOP ");
-            sqlTopSpec.TopExpresion.Accept(this);
-        }
-
-        public override void Visit(SqlUnaryScalarExpression sqlUnaryScalarExpression)
-        {
-            this.writer.Write("(");
-            this.writer.Write(SqlObjectTextSerializer.SqlUnaryScalarOperatorKindToString(sqlUnaryScalarExpression.OperatorKind));
-            this.writer.Write(" ");
-            sqlUnaryScalarExpression.Expression.Accept(this);
-            this.writer.Write(")");
-        }
-
-        public override void Visit(SqlUndefinedLiteral sqlUndefinedLiteral)
-        {
-            this.writer.Write("undefined");
-        }
-
-        public override void Visit(SqlWhereClause sqlWhereClause)
-        {
-            this.writer.Write("WHERE ");
-            sqlWhereClause.FilterExpression.Accept(this);
-        }
-
-        public override string ToString()
-        {
-            return this.writer.ToString();
-        }
-
-        private void WriteStartContext(string startCharacter)
-        {
-            this.indentLevel++;
-            this.writer.Write(startCharacter);
-            this.WriteNewline();
-            this.WriteTab();
-        }
-
-        private void WriteDelimiter(string delimiter)
-        {
-            this.writer.Write(delimiter);
-            this.writer.Write(' ');
-            this.WriteNewline();
-            this.WriteTab();
-        }
-
-        private void WriteEndContext(string endCharacter)
-        {
-            this.indentLevel--;
-            this.WriteNewline();
-            this.WriteTab();
-            this.writer.Write(endCharacter);
-        }
-
-        private void WriteNewline()
-        {
-            if (this.prettyPrint)
-            {
-                this.writer.WriteLine();
-            }
-        }
-
-        private void WriteTab()
-        {
-            if (this.prettyPrint)
-            {
-                for (int i = 0; i < this.indentLevel; i++)
-                {
-                    this.writer.Write(Tab);
-                }
-            }
-        }
-
-        private static unsafe void WriteNumber64(StringBuilder stringBuilder, Number64 value)
-        {
-            const int MaxNumberLength = 32;
-            Span<byte> buffer = stackalloc byte[MaxNumberLength];
-            if (value.IsInteger)
-            {
-                if (!Utf8Formatter.TryFormat(
-                    value: Number64.ToLong(value),
-                    destination: buffer,
-                    bytesWritten: out int bytesWritten))
-                {
-                    throw new InvalidOperationException($"Failed to write a long.");
-                }
-
-                buffer = buffer.Slice(start: 0, length: bytesWritten);
-
-                for (int i = 0; i < buffer.Length; i++)
-                {
-                    stringBuilder.Append((char)buffer[i]);
-                }
-            }
-            else
-            {
-                // Until we move to Core 3.0 we have to call ToString(),
-                // since neither G with precision nor R are supported for Utf8Formatter.
-                stringBuilder.Append(value.ToString("R", CultureInfo.InvariantCulture));
-            }
-        }
-
-        private static unsafe void WriteEscapedString(StringBuilder stringBuilder, ReadOnlySpan<char> unescapedString)
-        {
-            while (!unescapedString.IsEmpty)
-            {
-                int? indexOfFirstCharacterThatNeedsEscaping = SqlObjectTextSerializer.IndexOfCharacterThatNeedsEscaping(unescapedString);
-                if (!indexOfFirstCharacterThatNeedsEscaping.HasValue)
-                {
-                    // No escaping needed;
-                    indexOfFirstCharacterThatNeedsEscaping = unescapedString.Length;
-                }
-
-                // Write as much of the string as possible
-                ReadOnlySpan<char> noEscapeNeededPrefix = unescapedString.Slice(
-                    start: 0,
-                    length: indexOfFirstCharacterThatNeedsEscaping.Value);
-
-                fixed (char* noEscapeNeedPrefixPointer = noEscapeNeededPrefix)
-                {
-                    stringBuilder.Append(noEscapeNeedPrefixPointer, noEscapeNeededPrefix.Length);
-                }
-
-                unescapedString = unescapedString.Slice(start: indexOfFirstCharacterThatNeedsEscaping.Value);
-
-                // Escape the next character if it exists
-                if (!unescapedString.IsEmpty)
-                {
-                    char character = unescapedString[0];
-                    unescapedString = unescapedString.Slice(start: 1);
-
-                    switch (character)
-                    {
-                        case '\\':
-                            stringBuilder.Append('\\');
-                            stringBuilder.Append('\\');
-                            break;
-
-                        case '"':
-                            stringBuilder.Append('\\');
-                            stringBuilder.Append('"');
-                            break;
-
-                        case '/':
-                            stringBuilder.Append('\\');
-                            stringBuilder.Append('/');
-                            break;
-
-                        case '\b':
-                            stringBuilder.Append('\\');
-                            stringBuilder.Append('b');
-                            break;
-
-                        case '\f':
-                            stringBuilder.Append('\\');
-                            stringBuilder.Append('f');
-                            break;
-
-                        case '\n':
-                            stringBuilder.Append('\\');
-                            stringBuilder.Append('n');
-                            break;
-
-                        case '\r':
-                            stringBuilder.Append('\\');
-                            stringBuilder.Append('r');
-                            break;
-
-                        case '\t':
-                            stringBuilder.Append('\\');
-                            stringBuilder.Append('t');
-                            break;
-
-                        default:
-                            char wideCharToEscape = character;
-                            // We got a control character (U+0000 through U+001F).
-                            stringBuilder.Append('\\');
-                            stringBuilder.Append('u');
-                            stringBuilder.Append(SqlObjectTextSerializer.GetHexDigit((wideCharToEscape >> 12) & 0xF));
-                            stringBuilder.Append(SqlObjectTextSerializer.GetHexDigit((wideCharToEscape >> 8) & 0xF));
-                            stringBuilder.Append(SqlObjectTextSerializer.GetHexDigit((wideCharToEscape >> 4) & 0xF));
-                            stringBuilder.Append(SqlObjectTextSerializer.GetHexDigit((wideCharToEscape >> 0) & 0xF));
-                            break;
-                    }
-                }
-            }
-        }
-
-        private static int? IndexOfCharacterThatNeedsEscaping(ReadOnlySpan<char> unescapedString)
-        {
-            int? index = null;
-            int indexOfAny = unescapedString.IndexOfAny(SqlObjectTextSerializer.CharactersThatNeedEscaping);
-            if (indexOfAny != -1)
-            {
-                index = indexOfAny;
-            }
-
-            return index;
-        }
-
-        private static char GetHexDigit(int value)
-        {
-            return (char)((value < 10) ? '0' + value : 'A' + value - 10);
-        }
-
-        private static string SqlUnaryScalarOperatorKindToString(SqlUnaryScalarOperatorKind kind)
-        {
-            return kind switch
-            {
-                SqlUnaryScalarOperatorKind.BitwiseNot => "~",
-                SqlUnaryScalarOperatorKind.Not => "NOT",
-                SqlUnaryScalarOperatorKind.Minus => "-",
-                SqlUnaryScalarOperatorKind.Plus => "+",
-                _ => throw new ArgumentException(string.Format(CultureInfo.CurrentUICulture, "Unsupported operator {0}", kind)),
-            };
-        }
-
-        private static string SqlBinaryScalarOperatorKindToString(SqlBinaryScalarOperatorKind kind)
-        {
-            return kind switch
-            {
-                SqlBinaryScalarOperatorKind.Add => "+",
-                SqlBinaryScalarOperatorKind.And => "AND",
-                SqlBinaryScalarOperatorKind.BitwiseAnd => "&",
-                SqlBinaryScalarOperatorKind.BitwiseOr => "|",
-                SqlBinaryScalarOperatorKind.BitwiseXor => "^",
-                SqlBinaryScalarOperatorKind.Coalesce => "??",
-                SqlBinaryScalarOperatorKind.Divide => "/",
-                SqlBinaryScalarOperatorKind.Equal => "=",
-                SqlBinaryScalarOperatorKind.GreaterThan => ">",
-                SqlBinaryScalarOperatorKind.GreaterThanOrEqual => ">=",
-                SqlBinaryScalarOperatorKind.LessThan => "<",
-                SqlBinaryScalarOperatorKind.LessThanOrEqual => "<=",
-                SqlBinaryScalarOperatorKind.Modulo => "%",
-                SqlBinaryScalarOperatorKind.Multiply => "*",
-                SqlBinaryScalarOperatorKind.NotEqual => "!=",
-                SqlBinaryScalarOperatorKind.Or => "OR",
-                SqlBinaryScalarOperatorKind.StringConcat => "||",
-                SqlBinaryScalarOperatorKind.Subtract => "-",
-                _ => throw new ArgumentException(string.Format(CultureInfo.CurrentUICulture, "Unsupported operator {0}", kind)),
-            };
-        }
-    }
-}
-=======
-﻿//------------------------------------------------------------
-// Copyright (c) Microsoft Corporation.  All rights reserved.
-//------------------------------------------------------------
-namespace Microsoft.Azure.Cosmos.SqlObjects.Visitors
-{
-    using System;
-    using System.Buffers;
-    using System.Buffers.Text;
-    using System.Globalization;
-    using System.IO;
-    using System.Linq;
-    using System.Text;
-
-    internal sealed class SqlObjectTextSerializer : SqlObjectVisitor
-    {
-        private const string Tab = "    ";
-        private static readonly char[] CharactersThatNeedEscaping = Enumerable
-            .Range(0, ' ')
-            .Select(x => (char)x)
-            .Concat(new char[] { '"', '\\' })
-            .ToArray();
-        private readonly StringWriter writer;
-        private readonly bool prettyPrint;
-        private int indentLevel;
-
-        public SqlObjectTextSerializer(bool prettyPrint)
-        {
-            this.writer = new StringWriter(CultureInfo.InvariantCulture);
-            this.prettyPrint = prettyPrint;
-        }
-
-        public override void Visit(SqlAliasedCollectionExpression sqlAliasedCollectionExpression)
-        {
-            sqlAliasedCollectionExpression.Collection.Accept(this);
-            if (sqlAliasedCollectionExpression.Alias != null)
-            {
-                this.writer.Write(" AS ");
-                sqlAliasedCollectionExpression.Alias.Accept(this);
-            }
-        }
-
-        public override void Visit(SqlAllScalarExpression sqlAllScalarExpression)
-        {
-            this.writer.Write("ALL");
-            this.WriteStartContext("(");
-            sqlAllScalarExpression.Subquery.Accept(this);
-            this.WriteEndContext(")");
-        }
-
-        public override void Visit(SqlArrayCreateScalarExpression sqlArrayCreateScalarExpression)
-        {
-            int numberOfItems = sqlArrayCreateScalarExpression.Items.Count();
-            if (numberOfItems == 0)
-            {
-                this.writer.Write("[]");
-            }
-            else if (numberOfItems == 1)
-            {
-                this.writer.Write("[");
-                sqlArrayCreateScalarExpression.Items[0].Accept(this);
-                this.writer.Write("]");
-            }
-            else
-            {
-                this.WriteStartContext("[");
-
-                for (int i = 0; i < sqlArrayCreateScalarExpression.Items.Length; i++)
-                {
-                    if (i > 0)
-                    {
-                        this.WriteDelimiter(",");
-                    }
-
-                    sqlArrayCreateScalarExpression.Items[i].Accept(this);
-                }
-
-                this.WriteEndContext("]");
-            }
-        }
-
-        public override void Visit(SqlArrayIteratorCollectionExpression sqlArrayIteratorCollectionExpression)
-        {
-            sqlArrayIteratorCollectionExpression.Identifier.Accept(this);
-            this.writer.Write(" IN ");
-            sqlArrayIteratorCollectionExpression.Collection.Accept(this);
-        }
-
-        public override void Visit(SqlArrayScalarExpression sqlArrayScalarExpression)
-        {
-            this.writer.Write("ARRAY");
-            this.WriteStartContext("(");
-            sqlArrayScalarExpression.SqlQuery.Accept(this);
-            this.WriteEndContext(")");
-        }
-
-        public override void Visit(SqlBetweenScalarExpression sqlBetweenScalarExpression)
-        {
-            this.writer.Write("(");
-            sqlBetweenScalarExpression.Expression.Accept(this);
-
-            if (sqlBetweenScalarExpression.Not)
-            {
-                this.writer.Write(" NOT");
-            }
-
-            this.writer.Write(" BETWEEN ");
-            sqlBetweenScalarExpression.StartInclusive.Accept(this);
-            this.writer.Write(" AND ");
-            sqlBetweenScalarExpression.EndInclusive.Accept(this);
-            this.writer.Write(")");
-        }
-
-        public override void Visit(SqlBinaryScalarExpression sqlBinaryScalarExpression)
-        {
-            this.writer.Write("(");
-            sqlBinaryScalarExpression.LeftExpression.Accept(this);
-            this.writer.Write(" ");
-            this.writer.Write(SqlObjectTextSerializer.SqlBinaryScalarOperatorKindToString(sqlBinaryScalarExpression.OperatorKind));
-            this.writer.Write(" ");
-            sqlBinaryScalarExpression.RightExpression.Accept(this);
-            this.writer.Write(")");
-        }
-
-        public override void Visit(SqlBooleanLiteral sqlBooleanLiteral)
-        {
-            this.writer.Write(sqlBooleanLiteral.Value ? "true" : "false");
-        }
-
-        public override void Visit(SqlCoalesceScalarExpression sqlCoalesceScalarExpression)
-        {
-            this.writer.Write("(");
-            sqlCoalesceScalarExpression.Left.Accept(this);
-            this.writer.Write(" ?? ");
-            sqlCoalesceScalarExpression.Right.Accept(this);
-            this.writer.Write(")");
-        }
-
-        public override void Visit(SqlConditionalScalarExpression sqlConditionalScalarExpression)
-        {
-            this.writer.Write('(');
-            sqlConditionalScalarExpression.Condition.Accept(this);
-            this.writer.Write(" ? ");
-            sqlConditionalScalarExpression.Consequent.Accept(this);
-            this.writer.Write(" : ");
-            sqlConditionalScalarExpression.Alternative.Accept(this);
-            this.writer.Write(')');
-        }
-
-        public override void Visit(SqlExistsScalarExpression sqlExistsScalarExpression)
-        {
-            this.writer.Write("EXISTS");
-            this.WriteStartContext("(");
-            sqlExistsScalarExpression.Subquery.Accept(this);
-            this.WriteEndContext(")");
-        }
-
-        public override void Visit(SqlFirstScalarExpression sqlFirstScalarExpression)
-        {
-            this.writer.Write("FIRST");
-            this.WriteStartContext("(");
-            sqlFirstScalarExpression.Subquery.Accept(this);
-            this.WriteEndContext(")");
-        }
-
-        public override void Visit(SqlFromClause sqlFromClause)
-        {
-            this.writer.Write("FROM ");
-            sqlFromClause.Expression.Accept(this);
-        }
-
-        public override void Visit(SqlFunctionCallScalarExpression sqlFunctionCallScalarExpression)
-        {
-            if (sqlFunctionCallScalarExpression.IsUdf)
-            {
-                this.writer.Write("udf.");
-            }
-
-            sqlFunctionCallScalarExpression.Name.Accept(this);
-            int numberOfArguments = sqlFunctionCallScalarExpression.Arguments.Count();
-            if (numberOfArguments == 0)
-            {
-                this.writer.Write("()");
-            }
-            else if (numberOfArguments == 1)
-            {
-                this.writer.Write("(");
-                sqlFunctionCallScalarExpression.Arguments[0].Accept(this);
-                this.writer.Write(")");
-            }
-            else
-            {
-                this.WriteStartContext("(");
-
-                for (int i = 0; i < sqlFunctionCallScalarExpression.Arguments.Length; i++)
-                {
-                    if (i > 0)
-                    {
-                        this.WriteDelimiter(",");
-                    }
-
-                    sqlFunctionCallScalarExpression.Arguments[i].Accept(this);
-                }
-
-                this.WriteEndContext(")");
-            }
-        }
-
-        public override void Visit(SqlGroupByClause sqlGroupByClause)
-        {
-            this.writer.Write("GROUP BY ");
-            sqlGroupByClause.Expressions[0].Accept(this);
-            for (int i = 1; i < sqlGroupByClause.Expressions.Length; i++)
-            {
-                this.writer.Write(", ");
-                sqlGroupByClause.Expressions[i].Accept(this);
-            }
-        }
-
-        public override void Visit(SqlIdentifier sqlIdentifier)
-        {
-            this.writer.Write(sqlIdentifier.Value);
-        }
-
-        public override void Visit(SqlIdentifierPathExpression sqlIdentifierPathExpression)
-        {
-            if (sqlIdentifierPathExpression.ParentPath != null)
-            {
-                sqlIdentifierPathExpression.ParentPath.Accept(this);
-            }
-
-            this.writer.Write(".");
-
-            sqlIdentifierPathExpression.Value.Accept(this);
-        }
-
-        public override void Visit(SqlInputPathCollection sqlInputPathCollection)
-        {
-            sqlInputPathCollection.Input.Accept(this);
-            if (sqlInputPathCollection.RelativePath != null)
-            {
-                sqlInputPathCollection.RelativePath.Accept(this);
-            }
-        }
-
-        public override void Visit(SqlInScalarExpression sqlInScalarExpression)
-        {
-            this.writer.Write("(");
-            sqlInScalarExpression.Needle.Accept(this);
-            if (sqlInScalarExpression.Not)
-            {
-                this.writer.Write(" NOT");
-            }
-
-            this.writer.Write(" IN ");
-
-            int numberOfItems = sqlInScalarExpression.Haystack.Count();
-            if (numberOfItems == 0)
-            {
-                this.writer.Write("()");
-            }
-            else if (numberOfItems == 1)
-            {
-                this.writer.Write("(");
-                sqlInScalarExpression.Haystack[0].Accept(this);
-                this.writer.Write(")");
-            }
-            else
-            {
-                this.WriteStartContext("(");
-
-                for (int i = 0; i < sqlInScalarExpression.Haystack.Length; i++)
-                {
-                    if (i > 0)
-                    {
-                        this.WriteDelimiter(",");
-                    }
-
-                    sqlInScalarExpression.Haystack[i].Accept(this);
-                }
-
-                this.WriteEndContext(")");
-            }
-            this.writer.Write(")");
-        }
-
-        public override void Visit(SqlJoinCollectionExpression sqlJoinCollectionExpression)
-        {
-            sqlJoinCollectionExpression.Left.Accept(this);
-            this.WriteNewline();
-            this.WriteTab();
-            this.writer.Write(" JOIN ");
-            sqlJoinCollectionExpression.Right.Accept(this);
-        }
-
-        public override void Visit(SqlLastScalarExpression sqlLastScalarExpression)
-        {
-            this.writer.Write("LAST");
-            this.WriteStartContext("(");
-            sqlLastScalarExpression.Subquery.Accept(this);
-            this.WriteEndContext(")");
-        }
-
-        public override void Visit(SqlLimitSpec sqlObject)
-        {
-            this.writer.Write("LIMIT ");
-            sqlObject.LimitExpression.Accept(this);
-        }
-
-        public override void Visit(SqlLikeScalarExpression sqlObject)
-        {
-            this.writer.Write("("); 
-
-            sqlObject.Expression.Accept(this);
-
-            if (sqlObject.Not)
-            {
-                this.writer.Write(" NOT ");
-            }
-
-            this.writer.Write(" LIKE ");
-
-            sqlObject.Pattern.Accept(this);
-
-            if (sqlObject.EscapeSequence != null)
-            {
-                this.writer.Write(" ESCAPE ");
-
-                sqlObject.EscapeSequence.Accept(this);
-            }
-
-            this.writer.Write(")");
-        }
-
-        public override void Visit(SqlLiteralScalarExpression sqlLiteralScalarExpression)
-        {
-            sqlLiteralScalarExpression.Literal.Accept(this);
-        }
-
-        public override void Visit(SqlMemberIndexerScalarExpression sqlMemberIndexerScalarExpression)
-        {
-            sqlMemberIndexerScalarExpression.Member.Accept(this);
-            this.writer.Write("[");
-            sqlMemberIndexerScalarExpression.Indexer.Accept(this);
-            this.writer.Write("]");
-        }
-
-        public override void Visit(SqlNullLiteral sqlNullLiteral)
-        {
-            this.writer.Write("null");
-        }
-
-        public override void Visit(SqlNumberLiteral sqlNumberLiteral)
-        {
-            SqlObjectTextSerializer.WriteNumber64(this.writer.GetStringBuilder(), sqlNumberLiteral.Value);
-        }
-
-        public override void Visit(SqlNumberPathExpression sqlNumberPathExpression)
-        {
-            if (sqlNumberPathExpression.ParentPath != null)
-            {
-                sqlNumberPathExpression.ParentPath.Accept(this);
-            }
-
-            this.writer.Write("[");
-            sqlNumberPathExpression.Value.Accept(this);
-            this.writer.Write("]");
-        }
-
-        public override void Visit(SqlObjectCreateScalarExpression sqlObjectCreateScalarExpression)
-        {
-            int numberOfProperties = sqlObjectCreateScalarExpression.Properties.Count();
-            if (numberOfProperties == 0)
-            {
-                this.writer.Write("{}");
-            }
-            else if (numberOfProperties == 1)
-            {
-                this.writer.Write("{");
-                sqlObjectCreateScalarExpression.Properties.First().Accept(this);
-                this.writer.Write("}");
-            }
-            else
-            {
-                this.WriteStartContext("{");
-                bool firstItemProcessed = false;
-
-                foreach (SqlObjectProperty property in sqlObjectCreateScalarExpression.Properties)
-                {
-                    if (firstItemProcessed)
-                    {
-                        this.WriteDelimiter(",");
-                    }
-
-                    property.Accept(this);
-                    firstItemProcessed = true;
-                }
-
-                this.WriteEndContext("}");
-            }
-        }
-
-        public override void Visit(SqlObjectProperty sqlObjectProperty)
-        {
-            sqlObjectProperty.Name.Accept(this);
-            this.writer.Write(": ");
-            sqlObjectProperty.Value.Accept(this);
-        }
-
-        public override void Visit(SqlOffsetLimitClause sqlObject)
-        {
-            sqlObject.OffsetSpec.Accept(this);
-            this.writer.Write(" ");
-            sqlObject.LimitSpec.Accept(this);
-        }
-
-        public override void Visit(SqlOffsetSpec sqlObject)
-        {
-            this.writer.Write("OFFSET ");
-            sqlObject.OffsetExpression.Accept(this);
-        }
-
-        public override void Visit(SqlOrderByClause sqlOrderByClause)
-        {
-            this.writer.Write("ORDER BY ");
-            sqlOrderByClause.OrderByItems[0].Accept(this);
-
-            for (int i = 1; i < sqlOrderByClause.OrderByItems.Length; i++)
-            {
-                this.writer.Write(", ");
-                sqlOrderByClause.OrderByItems[i].Accept(this);
-            }
-        }
-
-        public override void Visit(SqlOrderByItem sqlOrderByItem)
-        {
-            sqlOrderByItem.Expression.Accept(this);
-            if (sqlOrderByItem.IsDescending)
-            {
-                this.writer.Write(" DESC");
-            }
-            else
-            {
-                this.writer.Write(" ASC");
-            }
-        }
-
-        public override void Visit(SqlParameter sqlParameter)
-        {
-            this.writer.Write(sqlParameter.Name);
-        }
-
-        public override void Visit(SqlParameterRefScalarExpression sqlParameterRefScalarExpression)
-        {
-            sqlParameterRefScalarExpression.Parameter.Accept(this);
-        }
-
-        public override void Visit(SqlProgram sqlProgram)
-        {
-            sqlProgram.Query.Accept(this);
-        }
-
-        public override void Visit(SqlPropertyName sqlPropertyName)
-        {
-            this.writer.Write('"');
-            this.writer.Write(sqlPropertyName.Value);
-            this.writer.Write('"');
-        }
-
-        public override void Visit(SqlPropertyRefScalarExpression sqlPropertyRefScalarExpression)
-        {
-            if (sqlPropertyRefScalarExpression.Member != null)
-            {
-                sqlPropertyRefScalarExpression.Member.Accept(this);
-                this.writer.Write(".");
-            }
-
-            sqlPropertyRefScalarExpression.Identifier.Accept(this);
-        }
-
-        public override void Visit(SqlQuery sqlQuery)
-        {
-            sqlQuery.SelectClause.Accept(this);
-
-            if (sqlQuery.FromClause != null)
-            {
-                this.WriteDelimiter(string.Empty);
-                sqlQuery.FromClause.Accept(this);
-            }
-
-            if (sqlQuery.WhereClause != null)
-            {
-                this.WriteDelimiter(string.Empty);
-                sqlQuery.WhereClause.Accept(this);
-            }
-
-            if (sqlQuery.GroupByClause != null)
-            {
-                this.WriteDelimiter(string.Empty);
-                sqlQuery.GroupByClause.Accept(this);
-                this.writer.Write(" ");
-            }
-
-            if (sqlQuery.OrderByClause != null)
-            {
-                this.WriteDelimiter(string.Empty);
-                sqlQuery.OrderByClause.Accept(this);
-            }
-
-            if (sqlQuery.OffsetLimitClause != null)
-            {
-                this.WriteDelimiter(string.Empty);
-                sqlQuery.OffsetLimitClause.Accept(this);
-            }
-        }
-
-        public override void Visit(SqlSelectClause sqlSelectClause)
-        {
-            this.writer.Write("SELECT ");
-
-            if (sqlSelectClause.HasDistinct)
-            {
-                this.writer.Write("DISTINCT ");
-            }
-
-            if (sqlSelectClause.TopSpec != null)
-            {
-                sqlSelectClause.TopSpec.Accept(this);
-                this.writer.Write(" ");
-            }
-
-            sqlSelectClause.SelectSpec.Accept(this);
-        }
-
-        public override void Visit(SqlSelectItem sqlSelectItem)
-        {
-            sqlSelectItem.Expression.Accept(this);
-            if (sqlSelectItem.Alias != null)
-            {
-                this.writer.Write(" AS ");
-                sqlSelectItem.Alias.Accept(this);
-            }
-        }
-
-        public override void Visit(SqlSelectListSpec sqlSelectListSpec)
-        {
-            int numberOfSelectSpecs = sqlSelectListSpec.Items.Count();
-            if (numberOfSelectSpecs == 0)
-            {
-                throw new ArgumentException($"Expected {nameof(sqlSelectListSpec)} to have atleast 1 item.");
-            }
-            else if (numberOfSelectSpecs == 1)
-            {
-                sqlSelectListSpec.Items[0].Accept(this);
-            }
-            else
-            {
-                bool processedFirstItem = false;
-                this.indentLevel++;
-                this.WriteNewline();
-                this.WriteTab();
-
-                foreach (SqlSelectItem item in sqlSelectListSpec.Items)
-                {
-                    if (processedFirstItem)
-                    {
-                        this.WriteDelimiter(",");
-                    }
-
-                    item.Accept(this);
-                    processedFirstItem = true;
-                }
-
-                this.indentLevel--;
-            }
-        }
-
-        public override void Visit(SqlSelectStarSpec sqlSelectStarSpec)
-        {
-            this.writer.Write("*");
-        }
-
-        public override void Visit(SqlSelectValueSpec sqlSelectValueSpec)
-        {
-            this.writer.Write("VALUE ");
-            sqlSelectValueSpec.Expression.Accept(this);
-        }
-
-        public override void Visit(SqlStringLiteral sqlStringLiteral)
-        {
-            this.writer.Write("\"");
-            SqlObjectTextSerializer.WriteEscapedString(this.writer.GetStringBuilder(), sqlStringLiteral.Value.AsSpan());
-            this.writer.Write("\"");
-        }
-
-        public override void Visit(SqlStringPathExpression sqlStringPathExpression)
-        {
-            if (sqlStringPathExpression.ParentPath != null)
-            {
-                sqlStringPathExpression.ParentPath.Accept(this);
-            }
-
-            this.writer.Write("[");
-            sqlStringPathExpression.Value.Accept(this);
-            this.writer.Write("]");
-        }
-
-        public override void Visit(SqlSubqueryCollection sqlSubqueryCollection)
-        {
-            this.WriteStartContext("(");
-            sqlSubqueryCollection.Query.Accept(this);
-            this.WriteEndContext(")");
-        }
-
-        public override void Visit(SqlSubqueryScalarExpression sqlSubqueryScalarExpression)
-        {
-            this.WriteStartContext("(");
-            sqlSubqueryScalarExpression.Query.Accept(this);
-            this.WriteEndContext(")");
-        }
-
-        public override void Visit(SqlTopSpec sqlTopSpec)
-        {
-            this.writer.Write("TOP ");
-            sqlTopSpec.TopExpresion.Accept(this);
-        }
-
-        public override void Visit(SqlUnaryScalarExpression sqlUnaryScalarExpression)
-        {
-            this.writer.Write("(");
-            this.writer.Write(SqlObjectTextSerializer.SqlUnaryScalarOperatorKindToString(sqlUnaryScalarExpression.OperatorKind));
-            this.writer.Write(" ");
-            sqlUnaryScalarExpression.Expression.Accept(this);
-            this.writer.Write(")");
-        }
-
-        public override void Visit(SqlUndefinedLiteral sqlUndefinedLiteral)
-        {
-            this.writer.Write("undefined");
-        }
-
-        public override void Visit(SqlWhereClause sqlWhereClause)
-        {
-            this.writer.Write("WHERE ");
-            sqlWhereClause.FilterExpression.Accept(this);
-        }
-
-        public override string ToString()
-        {
-            return this.writer.ToString();
-        }
-
-        private void WriteStartContext(string startCharacter)
-        {
-            this.indentLevel++;
-            this.writer.Write(startCharacter);
-            this.WriteNewline();
-            this.WriteTab();
-        }
-
-        private void WriteDelimiter(string delimiter)
-        {
-            this.writer.Write(delimiter);
-            this.writer.Write(' ');
-            this.WriteNewline();
-            this.WriteTab();
-        }
-
-        private void WriteEndContext(string endCharacter)
-        {
-            this.indentLevel--;
-            this.WriteNewline();
-            this.WriteTab();
-            this.writer.Write(endCharacter);
-        }
-
-        private void WriteNewline()
-        {
-            if (this.prettyPrint)
-            {
-                this.writer.WriteLine();
-            }
-        }
-
-        private void WriteTab()
-        {
-            if (this.prettyPrint)
-            {
-                for (int i = 0; i < this.indentLevel; i++)
-                {
-                    this.writer.Write(Tab);
-                }
-            }
-        }
-
-        private static unsafe void WriteNumber64(StringBuilder stringBuilder, Number64 value)
-        {
-            const int MaxNumberLength = 32;
-            Span<byte> buffer = stackalloc byte[MaxNumberLength];
-            if (value.IsInteger)
-            {
-                if (!Utf8Formatter.TryFormat(
-                    value: Number64.ToLong(value),
-                    destination: buffer,
-                    bytesWritten: out int bytesWritten))
-                {
-                    throw new InvalidOperationException($"Failed to write a long.");
-                }
-
-                buffer = buffer.Slice(start: 0, length: bytesWritten);
-
-                for (int i = 0; i < buffer.Length; i++)
-                {
-                    stringBuilder.Append((char)buffer[i]);
-                }
-            }
-            else
-            {
-                // Until we move to Core 3.0 we have to call ToString(),
-                // since neither G with precision nor R are supported for Utf8Formatter.
-                stringBuilder.Append(value.ToString("R", CultureInfo.InvariantCulture));
-            }
-        }
-
-        private static unsafe void WriteEscapedString(StringBuilder stringBuilder, ReadOnlySpan<char> unescapedString)
-        {
-            while (!unescapedString.IsEmpty)
-            {
-                int? indexOfFirstCharacterThatNeedsEscaping = SqlObjectTextSerializer.IndexOfCharacterThatNeedsEscaping(unescapedString);
-                if (!indexOfFirstCharacterThatNeedsEscaping.HasValue)
-                {
-                    // No escaping needed;
-                    indexOfFirstCharacterThatNeedsEscaping = unescapedString.Length;
-                }
-
-                // Write as much of the string as possible
-                ReadOnlySpan<char> noEscapeNeededPrefix = unescapedString.Slice(
-                    start: 0,
-                    length: indexOfFirstCharacterThatNeedsEscaping.Value);
-
-                fixed (char* noEscapeNeedPrefixPointer = noEscapeNeededPrefix)
-                {
-                    stringBuilder.Append(noEscapeNeedPrefixPointer, noEscapeNeededPrefix.Length);
-                }
-
-                unescapedString = unescapedString.Slice(start: indexOfFirstCharacterThatNeedsEscaping.Value);
-
-                // Escape the next character if it exists
-                if (!unescapedString.IsEmpty)
-                {
-                    char character = unescapedString[0];
-                    unescapedString = unescapedString.Slice(start: 1);
-
-                    switch (character)
-                    {
-                        case '\\':
-                            stringBuilder.Append('\\');
-                            stringBuilder.Append('\\');
-                            break;
-
-                        case '"':
-                            stringBuilder.Append('\\');
-                            stringBuilder.Append('"');
-                            break;
-
-                        case '/':
-                            stringBuilder.Append('\\');
-                            stringBuilder.Append('/');
-                            break;
-
-                        case '\b':
-                            stringBuilder.Append('\\');
-                            stringBuilder.Append('b');
-                            break;
-
-                        case '\f':
-                            stringBuilder.Append('\\');
-                            stringBuilder.Append('f');
-                            break;
-
-                        case '\n':
-                            stringBuilder.Append('\\');
-                            stringBuilder.Append('n');
-                            break;
-
-                        case '\r':
-                            stringBuilder.Append('\\');
-                            stringBuilder.Append('r');
-                            break;
-
-                        case '\t':
-                            stringBuilder.Append('\\');
-                            stringBuilder.Append('t');
-                            break;
-
-                        default:
-                            char wideCharToEscape = character;
-                            // We got a control character (U+0000 through U+001F).
-                            stringBuilder.Append('\\');
-                            stringBuilder.Append('u');
-                            stringBuilder.Append(SqlObjectTextSerializer.GetHexDigit((wideCharToEscape >> 12) & 0xF));
-                            stringBuilder.Append(SqlObjectTextSerializer.GetHexDigit((wideCharToEscape >> 8) & 0xF));
-                            stringBuilder.Append(SqlObjectTextSerializer.GetHexDigit((wideCharToEscape >> 4) & 0xF));
-                            stringBuilder.Append(SqlObjectTextSerializer.GetHexDigit((wideCharToEscape >> 0) & 0xF));
-                            break;
-                    }
-                }
-            }
-        }
-
-        private static int? IndexOfCharacterThatNeedsEscaping(ReadOnlySpan<char> unescapedString)
-        {
-            int? index = null;
-            int indexOfAny = unescapedString.IndexOfAny(SqlObjectTextSerializer.CharactersThatNeedEscaping);
-            if (indexOfAny != -1)
-            {
-                index = indexOfAny;
-            }
-
-            return index;
-        }
-
-        private static char GetHexDigit(int value)
-        {
-            return (char)((value < 10) ? '0' + value : 'A' + value - 10);
-        }
-
-        private static string SqlUnaryScalarOperatorKindToString(SqlUnaryScalarOperatorKind kind)
-        {
-            return kind switch
-            {
-                SqlUnaryScalarOperatorKind.BitwiseNot => "~",
-                SqlUnaryScalarOperatorKind.Not => "NOT",
-                SqlUnaryScalarOperatorKind.Minus => "-",
-                SqlUnaryScalarOperatorKind.Plus => "+",
-                _ => throw new ArgumentException(string.Format(CultureInfo.CurrentUICulture, "Unsupported operator {0}", kind)),
-            };
-        }
-
-        private static string SqlBinaryScalarOperatorKindToString(SqlBinaryScalarOperatorKind kind)
-        {
-            return kind switch
-            {
-                SqlBinaryScalarOperatorKind.Add => "+",
-                SqlBinaryScalarOperatorKind.And => "AND",
-                SqlBinaryScalarOperatorKind.BitwiseAnd => "&",
-                SqlBinaryScalarOperatorKind.BitwiseOr => "|",
-                SqlBinaryScalarOperatorKind.BitwiseXor => "^",
-                SqlBinaryScalarOperatorKind.Coalesce => "??",
-                SqlBinaryScalarOperatorKind.Divide => "/",
-                SqlBinaryScalarOperatorKind.Equal => "=",
-                SqlBinaryScalarOperatorKind.GreaterThan => ">",
-                SqlBinaryScalarOperatorKind.GreaterThanOrEqual => ">=",
-                SqlBinaryScalarOperatorKind.LessThan => "<",
-                SqlBinaryScalarOperatorKind.LessThanOrEqual => "<=",
-                SqlBinaryScalarOperatorKind.Modulo => "%",
-                SqlBinaryScalarOperatorKind.Multiply => "*",
-                SqlBinaryScalarOperatorKind.NotEqual => "!=",
-                SqlBinaryScalarOperatorKind.Or => "OR",
-                SqlBinaryScalarOperatorKind.StringConcat => "||",
-                SqlBinaryScalarOperatorKind.Subtract => "-",
-                _ => throw new ArgumentException(string.Format(CultureInfo.CurrentUICulture, "Unsupported operator {0}", kind)),
-            };
-        }
-    }
-}
->>>>>>> 8a596881
+﻿//------------------------------------------------------------
+// Copyright (c) Microsoft Corporation.  All rights reserved.
+//------------------------------------------------------------
+namespace Microsoft.Azure.Cosmos.SqlObjects.Visitors
+{
+    using System;
+    using System.Buffers;
+    using System.Buffers.Text;
+    using System.Globalization;
+    using System.IO;
+    using System.Linq;
+    using System.Text;
+    using Linq;
+
+    internal sealed class SqlObjectTextSerializer : SqlObjectVisitor
+    {
+        private const string Tab = "    ";
+        private static readonly char[] CharactersThatNeedEscaping = Enumerable
+            .Range(0, ' ')
+            .Select(x => (char)x)
+            .Concat(new char[] { '"', '\\' })
+            .ToArray();
+        private readonly StringWriter writer;
+        private readonly bool prettyPrint;
+        private int indentLevel;
+
+        public SqlObjectTextSerializer(bool prettyPrint)
+        {
+            this.writer = new StringWriter(CultureInfo.InvariantCulture);
+            this.prettyPrint = prettyPrint;
+        }
+
+        public override void Visit(SqlAliasedCollectionExpression sqlAliasedCollectionExpression)
+        {
+            sqlAliasedCollectionExpression.Collection.Accept(this);
+            if (sqlAliasedCollectionExpression.Alias != null)
+            {
+                this.writer.Write(" AS ");
+                sqlAliasedCollectionExpression.Alias.Accept(this);
+            }
+        }
+
+        public override void Visit(SqlAllScalarExpression sqlAllScalarExpression)
+        {
+            this.writer.Write("ALL");
+            this.WriteStartContext("(");
+            sqlAllScalarExpression.Subquery.Accept(this);
+            this.WriteEndContext(")");
+        }
+
+        public override void Visit(SqlArrayCreateScalarExpression sqlArrayCreateScalarExpression)
+        {
+            int numberOfItems = sqlArrayCreateScalarExpression.Items.Count();
+            if (numberOfItems == 0)
+            {
+                this.writer.Write("[]");
+            }
+            else if (numberOfItems == 1)
+            {
+                this.writer.Write("[");
+                sqlArrayCreateScalarExpression.Items[0].Accept(this);
+                this.writer.Write("]");
+            }
+            else
+            {
+                this.WriteStartContext("[");
+
+                for (int i = 0; i < sqlArrayCreateScalarExpression.Items.Length; i++)
+                {
+                    if (i > 0)
+                    {
+                        this.WriteDelimiter(",");
+                    }
+
+                    sqlArrayCreateScalarExpression.Items[i].Accept(this);
+                }
+
+                this.WriteEndContext("]");
+            }
+        }
+
+        public override void Visit(SqlArrayIteratorCollectionExpression sqlArrayIteratorCollectionExpression)
+        {
+            sqlArrayIteratorCollectionExpression.Identifier.Accept(this);
+            this.writer.Write(" IN ");
+            sqlArrayIteratorCollectionExpression.Collection.Accept(this);
+        }
+
+        public override void Visit(SqlArrayScalarExpression sqlArrayScalarExpression)
+        {
+            this.writer.Write("ARRAY");
+            this.WriteStartContext("(");
+            sqlArrayScalarExpression.SqlQuery.Accept(this);
+            this.WriteEndContext(")");
+        }
+
+        public override void Visit(SqlBetweenScalarExpression sqlBetweenScalarExpression)
+        {
+            this.writer.Write("(");
+            sqlBetweenScalarExpression.Expression.Accept(this);
+
+            if (sqlBetweenScalarExpression.Not)
+            {
+                this.writer.Write(" NOT");
+            }
+
+            this.writer.Write(" BETWEEN ");
+            sqlBetweenScalarExpression.StartInclusive.Accept(this);
+            this.writer.Write(" AND ");
+            sqlBetweenScalarExpression.EndInclusive.Accept(this);
+            this.writer.Write(")");
+        }
+
+        public override void Visit(SqlBinaryScalarExpression sqlBinaryScalarExpression)
+        {
+            this.writer.Write("(");
+            sqlBinaryScalarExpression.LeftExpression.Accept(this);
+            this.writer.Write(" ");
+            this.writer.Write(SqlObjectTextSerializer.SqlBinaryScalarOperatorKindToString(sqlBinaryScalarExpression.OperatorKind));
+            this.writer.Write(" ");
+            sqlBinaryScalarExpression.RightExpression.Accept(this);
+            this.writer.Write(")");
+        }
+
+        public override void Visit(SqlBooleanLiteral sqlBooleanLiteral)
+        {
+            this.writer.Write(sqlBooleanLiteral.Value ? "true" : "false");
+        }
+
+        public override void Visit(SqlCoalesceScalarExpression sqlCoalesceScalarExpression)
+        {
+            this.writer.Write("(");
+            sqlCoalesceScalarExpression.Left.Accept(this);
+            this.writer.Write(" ?? ");
+            sqlCoalesceScalarExpression.Right.Accept(this);
+            this.writer.Write(")");
+        }
+
+        public override void Visit(SqlConditionalScalarExpression sqlConditionalScalarExpression)
+        {
+            this.writer.Write('(');
+            sqlConditionalScalarExpression.Condition.Accept(this);
+            this.writer.Write(" ? ");
+            sqlConditionalScalarExpression.Consequent.Accept(this);
+            this.writer.Write(" : ");
+            sqlConditionalScalarExpression.Alternative.Accept(this);
+            this.writer.Write(')');
+        }
+
+        public override void Visit(SqlExistsScalarExpression sqlExistsScalarExpression)
+        {
+            this.writer.Write("EXISTS");
+            this.WriteStartContext("(");
+            sqlExistsScalarExpression.Subquery.Accept(this);
+            this.WriteEndContext(")");
+        }
+
+        public override void Visit(SqlFirstScalarExpression sqlFirstScalarExpression)
+        {
+            this.writer.Write("FIRST");
+            this.WriteStartContext("(");
+            sqlFirstScalarExpression.Subquery.Accept(this);
+            this.WriteEndContext(")");
+        }
+
+        public override void Visit(SqlFromClause sqlFromClause)
+        {
+            this.writer.Write("FROM ");
+            sqlFromClause.Expression.Accept(this);
+        }
+
+        public override void Visit(SqlFunctionCallScalarExpression sqlFunctionCallScalarExpression)
+        {
+            if (sqlFunctionCallScalarExpression.IsUdf)
+            {
+                this.writer.Write("udf.");
+            }
+
+            sqlFunctionCallScalarExpression.Name.Accept(this);
+            int numberOfArguments = sqlFunctionCallScalarExpression.Arguments.Count();
+            if (numberOfArguments == 0)
+            {
+                this.writer.Write("()");
+            }
+            else if (numberOfArguments == 1)
+            {
+                this.writer.Write("(");
+                sqlFunctionCallScalarExpression.Arguments[0].Accept(this);
+                this.writer.Write(")");
+            }
+            else
+            {
+                this.WriteStartContext("(");
+
+                for (int i = 0; i < sqlFunctionCallScalarExpression.Arguments.Length; i++)
+                {
+                    if (i > 0)
+                    {
+                        this.WriteDelimiter(",");
+                    }
+
+                    sqlFunctionCallScalarExpression.Arguments[i].Accept(this);
+                }
+
+                this.WriteEndContext(")");
+            }
+        }
+
+        public override void Visit(SqlGroupByClause sqlGroupByClause)
+        {
+            this.writer.Write("GROUP BY ");
+            sqlGroupByClause.Expressions[0].Accept(this);
+            for (int i = 1; i < sqlGroupByClause.Expressions.Length; i++)
+            {
+                this.writer.Write(", ");
+                sqlGroupByClause.Expressions[i].Accept(this);
+            }
+        }
+
+        public override void Visit(SqlIdentifier sqlIdentifier)
+        {
+            this.writer.Write(sqlIdentifier.Value);
+        }
+
+        public override void Visit(SqlIdentifierPathExpression sqlIdentifierPathExpression)
+        {
+            if (sqlIdentifierPathExpression.ParentPath != null)
+            {
+                sqlIdentifierPathExpression.ParentPath.Accept(this);
+            }
+
+            this.writer.Write(".");
+
+            sqlIdentifierPathExpression.Value.Accept(this);
+        }
+
+        public override void Visit(SqlInputPathCollection sqlInputPathCollection)
+        {
+            sqlInputPathCollection.Input.Accept(this);
+            if (sqlInputPathCollection.RelativePath != null)
+            {
+                sqlInputPathCollection.RelativePath.Accept(this);
+            }
+        }
+
+        public override void Visit(SqlInScalarExpression sqlInScalarExpression)
+        {
+            this.writer.Write("(");
+            sqlInScalarExpression.Needle.Accept(this);
+            if (sqlInScalarExpression.Not)
+            {
+                this.writer.Write(" NOT");
+            }
+
+            this.writer.Write(" IN ");
+
+            int numberOfItems = sqlInScalarExpression.Haystack.Count();
+            if (numberOfItems == 0)
+            {
+                this.writer.Write("()");
+            }
+            else if (numberOfItems == 1)
+            {
+                this.writer.Write("(");
+                sqlInScalarExpression.Haystack[0].Accept(this);
+                this.writer.Write(")");
+            }
+            else
+            {
+                this.WriteStartContext("(");
+
+                for (int i = 0; i < sqlInScalarExpression.Haystack.Length; i++)
+                {
+                    if (i > 0)
+                    {
+                        this.WriteDelimiter(",");
+                    }
+
+                    sqlInScalarExpression.Haystack[i].Accept(this);
+                }
+
+                this.WriteEndContext(")");
+            }
+            this.writer.Write(")");
+        }
+
+        public override void Visit(SqlJoinCollectionExpression sqlJoinCollectionExpression)
+        {
+            sqlJoinCollectionExpression.Left.Accept(this);
+            this.WriteNewline();
+            this.WriteTab();
+            this.writer.Write(" JOIN ");
+            sqlJoinCollectionExpression.Right.Accept(this);
+        }
+
+        public override void Visit(SqlLastScalarExpression sqlLastScalarExpression)
+        {
+            this.writer.Write("LAST");
+            this.WriteStartContext("(");
+            sqlLastScalarExpression.Subquery.Accept(this);
+            this.WriteEndContext(")");
+        }
+
+        public override void Visit(SqlLimitSpec sqlObject)
+        {
+            this.writer.Write("LIMIT ");
+            sqlObject.LimitExpression.Accept(this);
+        }
+
+        public override void Visit(SqlLikeScalarExpression sqlObject)
+        {
+            this.writer.Write("("); 
+
+            sqlObject.Expression.Accept(this);
+
+            if (sqlObject.Not)
+            {
+                this.writer.Write(" NOT ");
+            }
+
+            this.writer.Write(" LIKE ");
+
+            sqlObject.Pattern.Accept(this);
+
+            if (sqlObject.EscapeSequence != null)
+            {
+                this.writer.Write(" ESCAPE ");
+
+                sqlObject.EscapeSequence.Accept(this);
+            }
+
+            this.writer.Write(")");
+        }
+
+        public override void Visit(SqlLiteralScalarExpression sqlLiteralScalarExpression)
+        {
+            sqlLiteralScalarExpression.Literal.Accept(this);
+        }
+
+        public override void Visit(SqlMemberIndexerScalarExpression sqlMemberIndexerScalarExpression)
+        {
+            sqlMemberIndexerScalarExpression.Member.Accept(this);
+            this.writer.Write("[");
+            sqlMemberIndexerScalarExpression.Indexer.Accept(this);
+            this.writer.Write("]");
+        }
+
+        public override void Visit(SqlNullLiteral sqlNullLiteral)
+        {
+            this.writer.Write("null");
+        }
+
+        public override void Visit(SqlNumberLiteral sqlNumberLiteral)
+        {
+            SqlObjectTextSerializer.WriteNumber64(this.writer.GetStringBuilder(), sqlNumberLiteral.Value);
+        }
+
+        public override void Visit(SqlNumberPathExpression sqlNumberPathExpression)
+        {
+            if (sqlNumberPathExpression.ParentPath != null)
+            {
+                sqlNumberPathExpression.ParentPath.Accept(this);
+            }
+
+            this.writer.Write("[");
+            sqlNumberPathExpression.Value.Accept(this);
+            this.writer.Write("]");
+        }
+
+        public override void Visit(SqlObjectCreateScalarExpression sqlObjectCreateScalarExpression)
+        {
+            int numberOfProperties = sqlObjectCreateScalarExpression.Properties.Count();
+            if (numberOfProperties == 0)
+            {
+                this.writer.Write("{}");
+            }
+            else if (numberOfProperties == 1)
+            {
+                this.writer.Write("{");
+                sqlObjectCreateScalarExpression.Properties.First().Accept(this);
+                this.writer.Write("}");
+            }
+            else
+            {
+                this.WriteStartContext("{");
+                bool firstItemProcessed = false;
+
+                foreach (SqlObjectProperty property in sqlObjectCreateScalarExpression.Properties)
+                {
+                    if (firstItemProcessed)
+                    {
+                        this.WriteDelimiter(",");
+                    }
+
+                    property.Accept(this);
+                    firstItemProcessed = true;
+                }
+
+                this.WriteEndContext("}");
+            }
+        }
+
+        public override void Visit(SqlObjectProperty sqlObjectProperty)
+        {
+            sqlObjectProperty.Name.Accept(this);
+            this.writer.Write(": ");
+            sqlObjectProperty.Value.Accept(this);
+        }
+
+        public override void Visit(SqlOffsetLimitClause sqlObject)
+        {
+            sqlObject.OffsetSpec.Accept(this);
+            this.writer.Write(" ");
+            sqlObject.LimitSpec.Accept(this);
+        }
+
+        public override void Visit(SqlOffsetSpec sqlObject)
+        {
+            this.writer.Write("OFFSET ");
+            sqlObject.OffsetExpression.Accept(this);
+        }
+
+        public override void Visit(SqlOrderByClause sqlOrderByClause)
+        {
+            this.writer.Write("ORDER BY ");
+            sqlOrderByClause.OrderByItems[0].Accept(this);
+
+            for (int i = 1; i < sqlOrderByClause.OrderByItems.Length; i++)
+            {
+                this.writer.Write(", ");
+                sqlOrderByClause.OrderByItems[i].Accept(this);
+            }
+        }
+
+        public override void Visit(SqlOrderByItem sqlOrderByItem)
+        {
+            sqlOrderByItem.Expression.Accept(this);
+            if (sqlOrderByItem.IsDescending)
+            {
+                this.writer.Write(" DESC");
+            }
+            else
+            {
+                this.writer.Write(" ASC");
+            }
+        }
+
+        public override void Visit(SqlParameter sqlParameter)
+        {
+            this.writer.Write(sqlParameter.Name);
+        }
+
+        public override void Visit(SqlParameterRefScalarExpression sqlParameterRefScalarExpression)
+        {
+            sqlParameterRefScalarExpression.Parameter.Accept(this);
+        }
+
+        public override void Visit(SqlProgram sqlProgram)
+        {
+            sqlProgram.Query.Accept(this);
+        }
+
+        public override void Visit(SqlPropertyName sqlPropertyName)
+        {
+            this.writer.Write('"');
+            this.writer.Write(sqlPropertyName.Value);
+            this.writer.Write('"');
+        }
+
+        public override void Visit(SqlPropertyRefScalarExpression sqlPropertyRefScalarExpression)
+        {
+            if (sqlPropertyRefScalarExpression.Member != null)
+            {
+                sqlPropertyRefScalarExpression.Member.Accept(this);
+                this.writer.Write(".");
+            }
+
+            sqlPropertyRefScalarExpression.Identifier.Accept(this);
+        }
+
+        public override void Visit(SqlQuery sqlQuery)
+        {
+            sqlQuery.SelectClause.Accept(this);
+
+            if (sqlQuery.FromClause != null)
+            {
+                this.WriteDelimiter(string.Empty);
+                sqlQuery.FromClause.Accept(this);
+            }
+
+            if (sqlQuery.WhereClause != null)
+            {
+                this.WriteDelimiter(string.Empty);
+                sqlQuery.WhereClause.Accept(this);
+            }
+
+            if (sqlQuery.GroupByClause != null)
+            {
+                this.WriteDelimiter(string.Empty);
+                sqlQuery.GroupByClause.Accept(this);
+                this.writer.Write(" ");
+            }
+
+            if (sqlQuery.OrderByClause != null)
+            {
+                this.WriteDelimiter(string.Empty);
+                sqlQuery.OrderByClause.Accept(this);
+            }
+
+            if (sqlQuery.OffsetLimitClause != null)
+            {
+                this.WriteDelimiter(string.Empty);
+                sqlQuery.OffsetLimitClause.Accept(this);
+            }
+        }
+
+        public override void Visit(SqlSelectClause sqlSelectClause)
+        {
+            this.writer.Write("SELECT ");
+
+            if (sqlSelectClause.HasDistinct)
+            {
+                this.writer.Write("DISTINCT ");
+            }
+
+            if (sqlSelectClause.TopSpec != null)
+            {
+                sqlSelectClause.TopSpec.Accept(this);
+                this.writer.Write(" ");
+            }
+
+            sqlSelectClause.SelectSpec.Accept(this);
+        }
+
+        public override void Visit(SqlSelectItem sqlSelectItem)
+        {
+            sqlSelectItem.Expression.Accept(this);
+            if (sqlSelectItem.Alias != null)
+            {
+                this.writer.Write(" AS ");
+                sqlSelectItem.Alias.Accept(this);
+            }
+        }
+
+        public override void Visit(SqlSelectListSpec sqlSelectListSpec)
+        {
+            int numberOfSelectSpecs = sqlSelectListSpec.Items.Count();
+            if (numberOfSelectSpecs == 0)
+            {
+                throw new ArgumentException($"Expected {nameof(sqlSelectListSpec)} to have atleast 1 item.");
+            }
+            else if (numberOfSelectSpecs == 1)
+            {
+                sqlSelectListSpec.Items[0].Accept(this);
+            }
+            else
+            {
+                bool processedFirstItem = false;
+                this.indentLevel++;
+                this.WriteNewline();
+                this.WriteTab();
+
+                foreach (SqlSelectItem item in sqlSelectListSpec.Items)
+                {
+                    if (processedFirstItem)
+                    {
+                        this.WriteDelimiter(",");
+                    }
+
+                    item.Accept(this);
+                    processedFirstItem = true;
+                }
+
+                this.indentLevel--;
+            }
+        }
+
+        public override void Visit(SqlSelectStarSpec sqlSelectStarSpec)
+        {
+            this.writer.Write("*");
+        }
+
+        public override void Visit(SqlSelectValueSpec sqlSelectValueSpec)
+        {
+            this.writer.Write("VALUE ");
+            sqlSelectValueSpec.Expression.Accept(this);
+        }
+
+        public override void Visit(SqlStringLiteral sqlStringLiteral)
+        {
+            this.writer.Write("\"");
+            SqlObjectTextSerializer.WriteEscapedString(this.writer.GetStringBuilder(), sqlStringLiteral.Value.AsSpan());
+            this.writer.Write("\"");
+        }
+
+        public override void Visit(SqlStringPathExpression sqlStringPathExpression)
+        {
+            if (sqlStringPathExpression.ParentPath != null)
+            {
+                sqlStringPathExpression.ParentPath.Accept(this);
+            }
+
+            this.writer.Write("[");
+            sqlStringPathExpression.Value.Accept(this);
+            this.writer.Write("]");
+        }
+
+        public override void Visit(SqlSubqueryCollection sqlSubqueryCollection)
+        {
+            this.WriteStartContext("(");
+            sqlSubqueryCollection.Query.Accept(this);
+            this.WriteEndContext(")");
+        }
+
+        public override void Visit(SqlSubqueryScalarExpression sqlSubqueryScalarExpression)
+        {
+            this.WriteStartContext("(");
+            sqlSubqueryScalarExpression.Query.Accept(this);
+            this.WriteEndContext(")");
+        }
+
+        public override void Visit(SqlTagsMatchExpression sqlObject)
+        {
+            string tagsProp = sqlObject.TagsProperty;
+            string[] tags = sqlObject.Tags.ToArray();
+            TagsQueryOptions queryOptions = sqlObject.QueryOptions;
+            string udfName = sqlObject.UdfName;
+
+            this.writer.Write(CosmosTags.Condition(tagsProp, tags, queryOptions, udfName));
+        }
+
+        public override void Visit(SqlTopSpec sqlTopSpec)
+        {
+            this.writer.Write("TOP ");
+            sqlTopSpec.TopExpresion.Accept(this);
+        }
+
+        public override void Visit(SqlUnaryScalarExpression sqlUnaryScalarExpression)
+        {
+            this.writer.Write("(");
+            this.writer.Write(SqlObjectTextSerializer.SqlUnaryScalarOperatorKindToString(sqlUnaryScalarExpression.OperatorKind));
+            this.writer.Write(" ");
+            sqlUnaryScalarExpression.Expression.Accept(this);
+            this.writer.Write(")");
+        }
+
+        public override void Visit(SqlUndefinedLiteral sqlUndefinedLiteral)
+        {
+            this.writer.Write("undefined");
+        }
+
+        public override void Visit(SqlWhereClause sqlWhereClause)
+        {
+            this.writer.Write("WHERE ");
+            sqlWhereClause.FilterExpression.Accept(this);
+        }
+
+        public override string ToString()
+        {
+            return this.writer.ToString();
+        }
+
+        private void WriteStartContext(string startCharacter)
+        {
+            this.indentLevel++;
+            this.writer.Write(startCharacter);
+            this.WriteNewline();
+            this.WriteTab();
+        }
+
+        private void WriteDelimiter(string delimiter)
+        {
+            this.writer.Write(delimiter);
+            this.writer.Write(' ');
+            this.WriteNewline();
+            this.WriteTab();
+        }
+
+        private void WriteEndContext(string endCharacter)
+        {
+            this.indentLevel--;
+            this.WriteNewline();
+            this.WriteTab();
+            this.writer.Write(endCharacter);
+        }
+
+        private void WriteNewline()
+        {
+            if (this.prettyPrint)
+            {
+                this.writer.WriteLine();
+            }
+        }
+
+        private void WriteTab()
+        {
+            if (this.prettyPrint)
+            {
+                for (int i = 0; i < this.indentLevel; i++)
+                {
+                    this.writer.Write(Tab);
+                }
+            }
+        }
+
+        private static unsafe void WriteNumber64(StringBuilder stringBuilder, Number64 value)
+        {
+            const int MaxNumberLength = 32;
+            Span<byte> buffer = stackalloc byte[MaxNumberLength];
+            if (value.IsInteger)
+            {
+                if (!Utf8Formatter.TryFormat(
+                    value: Number64.ToLong(value),
+                    destination: buffer,
+                    bytesWritten: out int bytesWritten))
+                {
+                    throw new InvalidOperationException($"Failed to write a long.");
+                }
+
+                buffer = buffer.Slice(start: 0, length: bytesWritten);
+
+                for (int i = 0; i < buffer.Length; i++)
+                {
+                    stringBuilder.Append((char)buffer[i]);
+                }
+            }
+            else
+            {
+                // Until we move to Core 3.0 we have to call ToString(),
+                // since neither G with precision nor R are supported for Utf8Formatter.
+                stringBuilder.Append(value.ToString("R", CultureInfo.InvariantCulture));
+            }
+        }
+
+        private static unsafe void WriteEscapedString(StringBuilder stringBuilder, ReadOnlySpan<char> unescapedString)
+        {
+            while (!unescapedString.IsEmpty)
+            {
+                int? indexOfFirstCharacterThatNeedsEscaping = SqlObjectTextSerializer.IndexOfCharacterThatNeedsEscaping(unescapedString);
+                if (!indexOfFirstCharacterThatNeedsEscaping.HasValue)
+                {
+                    // No escaping needed;
+                    indexOfFirstCharacterThatNeedsEscaping = unescapedString.Length;
+                }
+
+                // Write as much of the string as possible
+                ReadOnlySpan<char> noEscapeNeededPrefix = unescapedString.Slice(
+                    start: 0,
+                    length: indexOfFirstCharacterThatNeedsEscaping.Value);
+
+                fixed (char* noEscapeNeedPrefixPointer = noEscapeNeededPrefix)
+                {
+                    stringBuilder.Append(noEscapeNeedPrefixPointer, noEscapeNeededPrefix.Length);
+                }
+
+                unescapedString = unescapedString.Slice(start: indexOfFirstCharacterThatNeedsEscaping.Value);
+
+                // Escape the next character if it exists
+                if (!unescapedString.IsEmpty)
+                {
+                    char character = unescapedString[0];
+                    unescapedString = unescapedString.Slice(start: 1);
+
+                    switch (character)
+                    {
+                        case '\\':
+                            stringBuilder.Append('\\');
+                            stringBuilder.Append('\\');
+                            break;
+
+                        case '"':
+                            stringBuilder.Append('\\');
+                            stringBuilder.Append('"');
+                            break;
+
+                        case '/':
+                            stringBuilder.Append('\\');
+                            stringBuilder.Append('/');
+                            break;
+
+                        case '\b':
+                            stringBuilder.Append('\\');
+                            stringBuilder.Append('b');
+                            break;
+
+                        case '\f':
+                            stringBuilder.Append('\\');
+                            stringBuilder.Append('f');
+                            break;
+
+                        case '\n':
+                            stringBuilder.Append('\\');
+                            stringBuilder.Append('n');
+                            break;
+
+                        case '\r':
+                            stringBuilder.Append('\\');
+                            stringBuilder.Append('r');
+                            break;
+
+                        case '\t':
+                            stringBuilder.Append('\\');
+                            stringBuilder.Append('t');
+                            break;
+
+                        default:
+                            char wideCharToEscape = character;
+                            // We got a control character (U+0000 through U+001F).
+                            stringBuilder.Append('\\');
+                            stringBuilder.Append('u');
+                            stringBuilder.Append(SqlObjectTextSerializer.GetHexDigit((wideCharToEscape >> 12) & 0xF));
+                            stringBuilder.Append(SqlObjectTextSerializer.GetHexDigit((wideCharToEscape >> 8) & 0xF));
+                            stringBuilder.Append(SqlObjectTextSerializer.GetHexDigit((wideCharToEscape >> 4) & 0xF));
+                            stringBuilder.Append(SqlObjectTextSerializer.GetHexDigit((wideCharToEscape >> 0) & 0xF));
+                            break;
+                    }
+                }
+            }
+        }
+
+        private static int? IndexOfCharacterThatNeedsEscaping(ReadOnlySpan<char> unescapedString)
+        {
+            int? index = null;
+            int indexOfAny = unescapedString.IndexOfAny(SqlObjectTextSerializer.CharactersThatNeedEscaping);
+            if (indexOfAny != -1)
+            {
+                index = indexOfAny;
+            }
+
+            return index;
+        }
+
+        private static char GetHexDigit(int value)
+        {
+            return (char)((value < 10) ? '0' + value : 'A' + value - 10);
+        }
+
+        private static string SqlUnaryScalarOperatorKindToString(SqlUnaryScalarOperatorKind kind)
+        {
+            return kind switch
+            {
+                SqlUnaryScalarOperatorKind.BitwiseNot => "~",
+                SqlUnaryScalarOperatorKind.Not => "NOT",
+                SqlUnaryScalarOperatorKind.Minus => "-",
+                SqlUnaryScalarOperatorKind.Plus => "+",
+                _ => throw new ArgumentException(string.Format(CultureInfo.CurrentUICulture, "Unsupported operator {0}", kind)),
+            };
+        }
+
+        private static string SqlBinaryScalarOperatorKindToString(SqlBinaryScalarOperatorKind kind)
+        {
+            return kind switch
+            {
+                SqlBinaryScalarOperatorKind.Add => "+",
+                SqlBinaryScalarOperatorKind.And => "AND",
+                SqlBinaryScalarOperatorKind.BitwiseAnd => "&",
+                SqlBinaryScalarOperatorKind.BitwiseOr => "|",
+                SqlBinaryScalarOperatorKind.BitwiseXor => "^",
+                SqlBinaryScalarOperatorKind.Coalesce => "??",
+                SqlBinaryScalarOperatorKind.Divide => "/",
+                SqlBinaryScalarOperatorKind.Equal => "=",
+                SqlBinaryScalarOperatorKind.GreaterThan => ">",
+                SqlBinaryScalarOperatorKind.GreaterThanOrEqual => ">=",
+                SqlBinaryScalarOperatorKind.LessThan => "<",
+                SqlBinaryScalarOperatorKind.LessThanOrEqual => "<=",
+                SqlBinaryScalarOperatorKind.Modulo => "%",
+                SqlBinaryScalarOperatorKind.Multiply => "*",
+                SqlBinaryScalarOperatorKind.NotEqual => "!=",
+                SqlBinaryScalarOperatorKind.Or => "OR",
+                SqlBinaryScalarOperatorKind.StringConcat => "||",
+                SqlBinaryScalarOperatorKind.Subtract => "-",
+                _ => throw new ArgumentException(string.Format(CultureInfo.CurrentUICulture, "Unsupported operator {0}", kind)),
+            };
+        }
+    }
+}