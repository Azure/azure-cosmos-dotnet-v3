﻿//------------------------------------------------------------
// Copyright (c) Microsoft Corporation.  All rights reserved.
//------------------------------------------------------------
namespace Microsoft.Azure.Cosmos.SqlObjects.Visitors
{
    using System;
    using System.Buffers;
    using System.Buffers.Text;
    using System.Globalization;
    using System.IO;
    using System.Linq;
    using System.Text;

    internal sealed class SqlObjectTextSerializer : SqlObjectVisitor
    {
        private const string Tab = "    ";
        private static readonly char[] CharactersThatNeedEscaping = Enumerable
            .Range(0, ' ')
            .Select(x => (char)x)
            .Concat(new char[] { '"', '\\' })
            .ToArray();
        private readonly StringWriter writer;
        private readonly bool prettyPrint;
        private int indentLevel;

        public SqlObjectTextSerializer(bool prettyPrint)
        {
            this.writer = new StringWriter(CultureInfo.InvariantCulture);
            this.prettyPrint = prettyPrint;
        }

        public override void Visit(SqlAliasedCollectionExpression sqlAliasedCollectionExpression)
        {
            sqlAliasedCollectionExpression.Collection.Accept(this);
            if (sqlAliasedCollectionExpression.Alias != null)
            {
                this.writer.Write(" AS ");
                sqlAliasedCollectionExpression.Alias.Accept(this);
            }
        }

        public override void Visit(SqlAllScalarExpression sqlAllScalarExpression)
        {
            this.writer.Write("ALL");
            this.WriteStartContext("(");
            sqlAllScalarExpression.Subquery.Accept(this);
            this.WriteEndContext(")");
        }

        public override void Visit(SqlArrayCreateScalarExpression sqlArrayCreateScalarExpression)
        {
            int numberOfItems = sqlArrayCreateScalarExpression.Items.Count();
            if (numberOfItems == 0)
            {
                this.writer.Write("[]");
            }
            else if (numberOfItems == 1)
            {
                this.writer.Write("[");
                sqlArrayCreateScalarExpression.Items[0].Accept(this);
                this.writer.Write("]");
            }
            else
            {
                this.WriteStartContext("[");

                for (int i = 0; i < sqlArrayCreateScalarExpression.Items.Length; i++)
                {
                    if (i > 0)
                    {
                        this.WriteDelimiter(",");
                    }

                    sqlArrayCreateScalarExpression.Items[i].Accept(this);
                }

                this.WriteEndContext("]");
            }
        }

        public override void Visit(SqlArrayIteratorCollectionExpression sqlArrayIteratorCollectionExpression)
        {
            sqlArrayIteratorCollectionExpression.Identifier.Accept(this);
            this.writer.Write(" IN ");
            sqlArrayIteratorCollectionExpression.Collection.Accept(this);
        }

        public override void Visit(SqlArrayScalarExpression sqlArrayScalarExpression)
        {
            this.writer.Write("ARRAY");
            this.WriteStartContext("(");
            sqlArrayScalarExpression.SqlQuery.Accept(this);
            this.WriteEndContext(")");
        }

        public override void Visit(SqlBetweenScalarExpression sqlBetweenScalarExpression)
        {
            this.writer.Write("(");
            sqlBetweenScalarExpression.Expression.Accept(this);

            if (sqlBetweenScalarExpression.Not)
            {
                this.writer.Write(" NOT");
            }

            this.writer.Write(" BETWEEN ");
            sqlBetweenScalarExpression.StartInclusive.Accept(this);
            this.writer.Write(" AND ");
            sqlBetweenScalarExpression.EndInclusive.Accept(this);
            this.writer.Write(")");
        }

        public override void Visit(SqlBinaryScalarExpression sqlBinaryScalarExpression)
        {
            this.writer.Write("(");
            sqlBinaryScalarExpression.LeftExpression.Accept(this);
            this.writer.Write(" ");
            this.writer.Write(SqlObjectTextSerializer.SqlBinaryScalarOperatorKindToString(sqlBinaryScalarExpression.OperatorKind));
            this.writer.Write(" ");
            sqlBinaryScalarExpression.RightExpression.Accept(this);
            this.writer.Write(")");
        }

        public override void Visit(SqlBooleanLiteral sqlBooleanLiteral)
        {
            this.writer.Write(sqlBooleanLiteral.Value ? "true" : "false");
        }

        public override void Visit(SqlCoalesceScalarExpression sqlCoalesceScalarExpression)
        {
            this.writer.Write("(");
            sqlCoalesceScalarExpression.Left.Accept(this);
            this.writer.Write(" ?? ");
            sqlCoalesceScalarExpression.Right.Accept(this);
            this.writer.Write(")");
        }

        public override void Visit(SqlConditionalScalarExpression sqlConditionalScalarExpression)
        {
            this.writer.Write('(');
            sqlConditionalScalarExpression.Condition.Accept(this);
            this.writer.Write(" ? ");
            sqlConditionalScalarExpression.Consequent.Accept(this);
            this.writer.Write(" : ");
            sqlConditionalScalarExpression.Alternative.Accept(this);
            this.writer.Write(')');
        }

        public override void Visit(SqlExistsScalarExpression sqlExistsScalarExpression)
        {
            this.writer.Write("EXISTS");
            this.WriteStartContext("(");
            sqlExistsScalarExpression.Subquery.Accept(this);
            this.WriteEndContext(")");
        }

        public override void Visit(SqlFirstScalarExpression sqlFirstScalarExpression)
        {
            this.writer.Write("FIRST");
            this.WriteStartContext("(");
            sqlFirstScalarExpression.Subquery.Accept(this);
            this.WriteEndContext(")");
        }

        public override void Visit(SqlFromClause sqlFromClause)
        {
            this.writer.Write("FROM ");
            sqlFromClause.Expression.Accept(this);
        }

        public override void Visit(SqlFunctionCallScalarExpression sqlFunctionCallScalarExpression)
        {
            if (sqlFunctionCallScalarExpression.IsUdf)
            {
                this.writer.Write("udf.");
            }

            sqlFunctionCallScalarExpression.Name.Accept(this);
            int numberOfArguments = sqlFunctionCallScalarExpression.Arguments.Count();
            if (numberOfArguments == 0)
            {
                this.writer.Write("()");
            }
            else if (numberOfArguments == 1)
            {
                this.writer.Write("(");
                sqlFunctionCallScalarExpression.Arguments[0].Accept(this);
                this.writer.Write(")");
            }
            else
            {
                this.WriteStartContext("(");

                for (int i = 0; i < sqlFunctionCallScalarExpression.Arguments.Length; i++)
                {
                    if (i > 0)
                    {
                        this.WriteDelimiter(",");
                    }

                    sqlFunctionCallScalarExpression.Arguments[i].Accept(this);
                }

                this.WriteEndContext(")");
            }
        }

        public override void Visit(SqlGroupByClause sqlGroupByClause)
        {
            this.writer.Write("GROUP BY ");
            sqlGroupByClause.Expressions[0].Accept(this);
            for (int i = 1; i < sqlGroupByClause.Expressions.Length; i++)
            {
                this.writer.Write(", ");
                sqlGroupByClause.Expressions[i].Accept(this);
            }
        }

        public override void Visit(SqlIdentifier sqlIdentifier)
        {
            this.writer.Write(sqlIdentifier.Value);
        }

        public override void Visit(SqlIdentifierPathExpression sqlIdentifierPathExpression)
        {
            if (sqlIdentifierPathExpression.ParentPath != null)
            {
                sqlIdentifierPathExpression.ParentPath.Accept(this);
            }

            this.writer.Write(".");

            sqlIdentifierPathExpression.Value.Accept(this);
        }

        public override void Visit(SqlInputPathCollection sqlInputPathCollection)
        {
            sqlInputPathCollection.Input.Accept(this);
            if (sqlInputPathCollection.RelativePath != null)
            {
                sqlInputPathCollection.RelativePath.Accept(this);
            }
        }

        public override void Visit(SqlInScalarExpression sqlInScalarExpression)
        {
            this.writer.Write("(");
            sqlInScalarExpression.Needle.Accept(this);
            if (sqlInScalarExpression.Not)
            {
                this.writer.Write(" NOT");
            }

            this.writer.Write(" IN ");

            int numberOfItems = sqlInScalarExpression.Haystack.Count();
            if (numberOfItems == 0)
            {
                this.writer.Write("()");
            }
            else if (numberOfItems == 1)
            {
                this.writer.Write("(");
                sqlInScalarExpression.Haystack[0].Accept(this);
                this.writer.Write(")");
            }
            else
            {
                this.WriteStartContext("(");

                for (int i = 0; i < sqlInScalarExpression.Haystack.Length; i++)
                {
                    if (i > 0)
                    {
                        this.WriteDelimiter(",");
                    }

                    sqlInScalarExpression.Haystack[i].Accept(this);
                }

                this.WriteEndContext(")");
            }
            this.writer.Write(")");
        }

        public override void Visit(SqlJoinCollectionExpression sqlJoinCollectionExpression)
        {
            sqlJoinCollectionExpression.Left.Accept(this);
            this.WriteNewline();
            this.WriteTab();
            this.writer.Write(" JOIN ");
            sqlJoinCollectionExpression.Right.Accept(this);
        }

        public override void Visit(SqlLastScalarExpression sqlLastScalarExpression)
        {
            this.writer.Write("LAST");
            this.WriteStartContext("(");
            sqlLastScalarExpression.Subquery.Accept(this);
            this.WriteEndContext(")");
        }

        public override void Visit(SqlLimitSpec sqlObject)
        {
            this.writer.Write("LIMIT ");
            sqlObject.LimitExpression.Accept(this);
        }

        public override void Visit(SqlLikeScalarExpression sqlObject)
        {
            this.writer.Write("("); 

            sqlObject.Expression.Accept(this);

            if (sqlObject.Not)
            {
                this.writer.Write(" NOT ");
            }

            this.writer.Write(" LIKE ");

            sqlObject.Pattern.Accept(this);

            if (sqlObject.EscapeSequence != null)
            {
                this.writer.Write(" ESCAPE ");

                sqlObject.EscapeSequence.Accept(this);
            }

            this.writer.Write(")");
        }

        public override void Visit(SqlLiteralScalarExpression sqlLiteralScalarExpression)
        {
            sqlLiteralScalarExpression.Literal.Accept(this);
        }

        public override void Visit(SqlMemberIndexerScalarExpression sqlMemberIndexerScalarExpression)
        {
            sqlMemberIndexerScalarExpression.Member.Accept(this);
            this.writer.Write("[");
            sqlMemberIndexerScalarExpression.Indexer.Accept(this);
            this.writer.Write("]");
        }

        public override void Visit(SqlNullLiteral sqlNullLiteral)
        {
            this.writer.Write("null");
        }

        public override void Visit(SqlNumberLiteral sqlNumberLiteral)
        {
            SqlObjectTextSerializer.WriteNumber64(this.writer.GetStringBuilder(), sqlNumberLiteral.Value);
        }

        public override void Visit(SqlNumberPathExpression sqlNumberPathExpression)
        {
            if (sqlNumberPathExpression.ParentPath != null)
            {
                sqlNumberPathExpression.ParentPath.Accept(this);
            }

            this.writer.Write("[");
            sqlNumberPathExpression.Value.Accept(this);
            this.writer.Write("]");
        }

        public override void Visit(SqlObjectCreateScalarExpression sqlObjectCreateScalarExpression)
        {
            int numberOfProperties = sqlObjectCreateScalarExpression.Properties.Count();
            if (numberOfProperties == 0)
            {
                this.writer.Write("{}");
            }
            else if (numberOfProperties == 1)
            {
                this.writer.Write("{");
                sqlObjectCreateScalarExpression.Properties.First().Accept(this);
                this.writer.Write("}");
            }
            else
            {
                this.WriteStartContext("{");
                bool firstItemProcessed = false;

                foreach (SqlObjectProperty property in sqlObjectCreateScalarExpression.Properties)
                {
                    if (firstItemProcessed)
                    {
                        this.WriteDelimiter(",");
                    }

                    property.Accept(this);
                    firstItemProcessed = true;
                }

                this.WriteEndContext("}");
            }
        }

        public override void Visit(SqlObjectProperty sqlObjectProperty)
        {
            sqlObjectProperty.Name.Accept(this);
            this.writer.Write(": ");
            sqlObjectProperty.Value.Accept(this);
        }

        public override void Visit(SqlOffsetLimitClause sqlObject)
        {
            sqlObject.OffsetSpec.Accept(this);
            this.writer.Write(" ");
            sqlObject.LimitSpec.Accept(this);
        }

        public override void Visit(SqlOffsetSpec sqlObject)
        {
            this.writer.Write("OFFSET ");
            sqlObject.OffsetExpression.Accept(this);
        }

        public override void Visit(SqlOrderByClause sqlOrderByClause)
        {
            this.writer.Write("ORDER BY ");
            if (sqlOrderByClause.Rank)
            {
                this.writer.Write("RANK ");
            }
<<<<<<< HEAD

            dynamic items = sqlOrderByClause.Rank ? sqlOrderByClause.ScoreExpressionOrderByItems : sqlOrderByClause.OrderByItems;
            items[0].Accept(this);

            for (int i = 1; i < items.Length; i++)
=======

            sqlOrderByClause.OrderByItems[0].Accept(this);
            for (int i = 1; i < sqlOrderByClause.OrderByItems.Length; i++)
>>>>>>> b42d1174
            {
                this.writer.Write(", ");
                items[i].Accept(this);
            }
        }

        public override void Visit(SqlOrderByItem sqlOrderByItem)
        {
            sqlOrderByItem.Expression.Accept(this);
            if (sqlOrderByItem.IsDescending.HasValue)
            {
                if (sqlOrderByItem.IsDescending.Value)
                {
                    this.writer.Write(" DESC");
                }
                else
                {
                    this.writer.Write(" ASC");
                }
            }
        }

        public override void Visit(SqlOrderByRankClause sqlOrderByClause)
        {
            this.writer.Write("ORDER BY RANK ");
            sqlOrderByClause.ScoringFunction.Accept(this);
        }

        public override void Visit(SqlParameter sqlParameter)
        {
            this.writer.Write(sqlParameter.Name);
        }

        public override void Visit(SqlParameterRefScalarExpression sqlParameterRefScalarExpression)
        {
            sqlParameterRefScalarExpression.Parameter.Accept(this);
        }

        public override void Visit(SqlProgram sqlProgram)
        {
            sqlProgram.Query.Accept(this);
        }

        public override void Visit(SqlPropertyName sqlPropertyName)
        {
            this.writer.Write('"');
            this.writer.Write(sqlPropertyName.Value);
            this.writer.Write('"');
        }

        public override void Visit(SqlPropertyRefScalarExpression sqlPropertyRefScalarExpression)
        {
            if (sqlPropertyRefScalarExpression.Member != null)
            {
                sqlPropertyRefScalarExpression.Member.Accept(this);
                this.writer.Write(".");
            }

            sqlPropertyRefScalarExpression.Identifier.Accept(this);
        }

        public override void Visit(SqlQuery sqlQuery)
        {
            sqlQuery.SelectClause.Accept(this);

            if (sqlQuery.FromClause != null)
            {
                this.WriteDelimiter(string.Empty);
                sqlQuery.FromClause.Accept(this);
            }

            if (sqlQuery.WhereClause != null)
            {
                this.WriteDelimiter(string.Empty);
                sqlQuery.WhereClause.Accept(this);
            }

            if (sqlQuery.GroupByClause != null)
            {
                this.WriteDelimiter(string.Empty);
                sqlQuery.GroupByClause.Accept(this);
                this.writer.Write(" ");
            }

            if (sqlQuery.OrderByClause != null)
            {
                this.WriteDelimiter(string.Empty);
                sqlQuery.OrderByClause.Accept(this);
            }

            if (sqlQuery.OrderByRankClause != null)
            {
                this.WriteDelimiter(string.Empty);
                sqlQuery.OrderByRankClause.Accept(this);
            }

            if (sqlQuery.OffsetLimitClause != null)
            {
                this.WriteDelimiter(string.Empty);
                sqlQuery.OffsetLimitClause.Accept(this);
            }
        }

        public override void Visit(SqlScoreExpressionOrderByItem sqlScoreExpressionOrderByItem)
        {
            sqlScoreExpressionOrderByItem.Expression.Accept(this);
            if (sqlScoreExpressionOrderByItem.IsDescending.HasValue)
            {
                if (sqlScoreExpressionOrderByItem.IsDescending.Value)
                {
                    this.writer.Write(" DESC");
                }
                else
                {
                    this.writer.Write(" ASC");
                }
            }
        }

        public override void Visit(SqlSelectClause sqlSelectClause)
        {
            this.writer.Write("SELECT ");

            if (sqlSelectClause.HasDistinct)
            {
                this.writer.Write("DISTINCT ");
            }

            if (sqlSelectClause.TopSpec != null)
            {
                sqlSelectClause.TopSpec.Accept(this);
                this.writer.Write(" ");
            }

            sqlSelectClause.SelectSpec.Accept(this);
        }

        public override void Visit(SqlSelectItem sqlSelectItem)
        {
            sqlSelectItem.Expression.Accept(this);
            if (sqlSelectItem.Alias != null)
            {
                this.writer.Write(" AS ");
                sqlSelectItem.Alias.Accept(this);
            }
        }

        public override void Visit(SqlSelectListSpec sqlSelectListSpec)
        {
            int numberOfSelectSpecs = sqlSelectListSpec.Items.Count();
            if (numberOfSelectSpecs == 0)
            {
                throw new ArgumentException($"Expected {nameof(sqlSelectListSpec)} to have atleast 1 item.");
            }
            else if (numberOfSelectSpecs == 1)
            {
                sqlSelectListSpec.Items[0].Accept(this);
            }
            else
            {
                bool processedFirstItem = false;
                this.indentLevel++;
                this.WriteNewline();
                this.WriteTab();

                foreach (SqlSelectItem item in sqlSelectListSpec.Items)
                {
                    if (processedFirstItem)
                    {
                        this.WriteDelimiter(",");
                    }

                    item.Accept(this);
                    processedFirstItem = true;
                }

                this.indentLevel--;
            }
        }

        public override void Visit(SqlSelectStarSpec sqlSelectStarSpec)
        {
            this.writer.Write("*");
        }

        public override void Visit(SqlSelectValueSpec sqlSelectValueSpec)
        {
            this.writer.Write("VALUE ");
            sqlSelectValueSpec.Expression.Accept(this);
        }

        public override void Visit(SqlStringLiteral sqlStringLiteral)
        {
            this.writer.Write("\"");
            SqlObjectTextSerializer.WriteEscapedString(this.writer.GetStringBuilder(), sqlStringLiteral.Value.AsSpan());
            this.writer.Write("\"");
        }

        public override void Visit(SqlStringPathExpression sqlStringPathExpression)
        {
            if (sqlStringPathExpression.ParentPath != null)
            {
                sqlStringPathExpression.ParentPath.Accept(this);
            }

            this.writer.Write("[");
            sqlStringPathExpression.Value.Accept(this);
            this.writer.Write("]");
        }

        public override void Visit(SqlSubqueryCollection sqlSubqueryCollection)
        {
            this.WriteStartContext("(");
            sqlSubqueryCollection.Query.Accept(this);
            this.WriteEndContext(")");
        }

        public override void Visit(SqlSubqueryScalarExpression sqlSubqueryScalarExpression)
        {
            this.WriteStartContext("(");
            sqlSubqueryScalarExpression.Query.Accept(this);
            this.WriteEndContext(")");
        }

        public override void Visit(SqlTopSpec sqlTopSpec)
        {
            this.writer.Write("TOP ");
            sqlTopSpec.TopExpresion.Accept(this);
        }

        public override void Visit(SqlUnaryScalarExpression sqlUnaryScalarExpression)
        {
            this.writer.Write("(");
            this.writer.Write(SqlObjectTextSerializer.SqlUnaryScalarOperatorKindToString(sqlUnaryScalarExpression.OperatorKind));
            this.writer.Write(" ");
            sqlUnaryScalarExpression.Expression.Accept(this);
            this.writer.Write(")");
        }

        public override void Visit(SqlUndefinedLiteral sqlUndefinedLiteral)
        {
            this.writer.Write("undefined");
        }

        public override void Visit(SqlWhereClause sqlWhereClause)
        {
            this.writer.Write("WHERE ");
            sqlWhereClause.FilterExpression.Accept(this);
        }

        public override string ToString()
        {
            return this.writer.ToString();
        }

        private void WriteStartContext(string startCharacter)
        {
            this.indentLevel++;
            this.writer.Write(startCharacter);
            this.WriteNewline();
            this.WriteTab();
        }

        private void WriteDelimiter(string delimiter)
        {
            this.writer.Write(delimiter);
            this.writer.Write(' ');
            this.WriteNewline();
            this.WriteTab();
        }

        private void WriteEndContext(string endCharacter)
        {
            this.indentLevel--;
            this.WriteNewline();
            this.WriteTab();
            this.writer.Write(endCharacter);
        }

        private void WriteNewline()
        {
            if (this.prettyPrint)
            {
                this.writer.WriteLine();
            }
        }

        private void WriteTab()
        {
            if (this.prettyPrint)
            {
                for (int i = 0; i < this.indentLevel; i++)
                {
                    this.writer.Write(Tab);
                }
            }
        }

        private static unsafe void WriteNumber64(StringBuilder stringBuilder, Number64 value)
        {
            const int MaxNumberLength = 32;
            Span<byte> buffer = stackalloc byte[MaxNumberLength];
            if (value.IsInteger)
            {
                if (!Utf8Formatter.TryFormat(
                    value: Number64.ToLong(value),
                    destination: buffer,
                    bytesWritten: out int bytesWritten))
                {
                    throw new InvalidOperationException($"Failed to write a long.");
                }

                buffer = buffer.Slice(start: 0, length: bytesWritten);

                for (int i = 0; i < buffer.Length; i++)
                {
                    stringBuilder.Append((char)buffer[i]);
                }
            }
            else
            {
                // Until we move to Core 3.0 we have to call ToString(),
                // since neither G with precision nor R are supported for Utf8Formatter.
                stringBuilder.Append(value.ToString("R", CultureInfo.InvariantCulture));
            }
        }

        private static unsafe void WriteEscapedString(StringBuilder stringBuilder, ReadOnlySpan<char> unescapedString)
        {
            while (!unescapedString.IsEmpty)
            {
                int? indexOfFirstCharacterThatNeedsEscaping = SqlObjectTextSerializer.IndexOfCharacterThatNeedsEscaping(unescapedString);
                if (!indexOfFirstCharacterThatNeedsEscaping.HasValue)
                {
                    // No escaping needed;
                    indexOfFirstCharacterThatNeedsEscaping = unescapedString.Length;
                }

                // Write as much of the string as possible
                ReadOnlySpan<char> noEscapeNeededPrefix = unescapedString.Slice(
                    start: 0,
                    length: indexOfFirstCharacterThatNeedsEscaping.Value);

                fixed (char* noEscapeNeedPrefixPointer = noEscapeNeededPrefix)
                {
                    stringBuilder.Append(noEscapeNeedPrefixPointer, noEscapeNeededPrefix.Length);
                }

                unescapedString = unescapedString.Slice(start: indexOfFirstCharacterThatNeedsEscaping.Value);

                // Escape the next character if it exists
                if (!unescapedString.IsEmpty)
                {
                    char character = unescapedString[0];
                    unescapedString = unescapedString.Slice(start: 1);

                    switch (character)
                    {
                        case '\\':
                            stringBuilder.Append('\\');
                            stringBuilder.Append('\\');
                            break;

                        case '"':
                            stringBuilder.Append('\\');
                            stringBuilder.Append('"');
                            break;

                        case '/':
                            stringBuilder.Append('\\');
                            stringBuilder.Append('/');
                            break;

                        case '\b':
                            stringBuilder.Append('\\');
                            stringBuilder.Append('b');
                            break;

                        case '\f':
                            stringBuilder.Append('\\');
                            stringBuilder.Append('f');
                            break;

                        case '\n':
                            stringBuilder.Append('\\');
                            stringBuilder.Append('n');
                            break;

                        case '\r':
                            stringBuilder.Append('\\');
                            stringBuilder.Append('r');
                            break;

                        case '\t':
                            stringBuilder.Append('\\');
                            stringBuilder.Append('t');
                            break;

                        default:
                            char wideCharToEscape = character;
                            // We got a control character (U+0000 through U+001F).
                            stringBuilder.Append('\\');
                            stringBuilder.Append('u');
                            stringBuilder.Append(SqlObjectTextSerializer.GetHexDigit((wideCharToEscape >> 12) & 0xF));
                            stringBuilder.Append(SqlObjectTextSerializer.GetHexDigit((wideCharToEscape >> 8) & 0xF));
                            stringBuilder.Append(SqlObjectTextSerializer.GetHexDigit((wideCharToEscape >> 4) & 0xF));
                            stringBuilder.Append(SqlObjectTextSerializer.GetHexDigit((wideCharToEscape >> 0) & 0xF));
                            break;
                    }
                }
            }
        }

        private static int? IndexOfCharacterThatNeedsEscaping(ReadOnlySpan<char> unescapedString)
        {
            int? index = null;
            int indexOfAny = unescapedString.IndexOfAny(SqlObjectTextSerializer.CharactersThatNeedEscaping);
            if (indexOfAny != -1)
            {
                index = indexOfAny;
            }

            return index;
        }

        private static char GetHexDigit(int value)
        {
            return (char)((value < 10) ? '0' + value : 'A' + value - 10);
        }

        private static string SqlUnaryScalarOperatorKindToString(SqlUnaryScalarOperatorKind kind)
        {
            return kind switch
            {
                SqlUnaryScalarOperatorKind.BitwiseNot => "~",
                SqlUnaryScalarOperatorKind.Not => "NOT",
                SqlUnaryScalarOperatorKind.Minus => "-",
                SqlUnaryScalarOperatorKind.Plus => "+",
                _ => throw new ArgumentException(string.Format(CultureInfo.CurrentUICulture, "Unsupported operator {0}", kind)),
            };
        }

        private static string SqlBinaryScalarOperatorKindToString(SqlBinaryScalarOperatorKind kind)
        {
            return kind switch
            {
                SqlBinaryScalarOperatorKind.Add => "+",
                SqlBinaryScalarOperatorKind.And => "AND",
                SqlBinaryScalarOperatorKind.BitwiseAnd => "&",
                SqlBinaryScalarOperatorKind.BitwiseOr => "|",
                SqlBinaryScalarOperatorKind.BitwiseXor => "^",
                SqlBinaryScalarOperatorKind.Coalesce => "??",
                SqlBinaryScalarOperatorKind.Divide => "/",
                SqlBinaryScalarOperatorKind.Equal => "=",
                SqlBinaryScalarOperatorKind.GreaterThan => ">",
                SqlBinaryScalarOperatorKind.GreaterThanOrEqual => ">=",
                SqlBinaryScalarOperatorKind.LessThan => "<",
                SqlBinaryScalarOperatorKind.LessThanOrEqual => "<=",
                SqlBinaryScalarOperatorKind.Modulo => "%",
                SqlBinaryScalarOperatorKind.Multiply => "*",
                SqlBinaryScalarOperatorKind.NotEqual => "!=",
                SqlBinaryScalarOperatorKind.Or => "OR",
                SqlBinaryScalarOperatorKind.StringConcat => "||",
                SqlBinaryScalarOperatorKind.Subtract => "-",
                _ => throw new ArgumentException(string.Format(CultureInfo.CurrentUICulture, "Unsupported operator {0}", kind)),
            };
        }
    }
}<|MERGE_RESOLUTION|>--- conflicted
+++ resolved
@@ -422,21 +422,13 @@
         public override void Visit(SqlOrderByClause sqlOrderByClause)
         {
             this.writer.Write("ORDER BY ");
-            if (sqlOrderByClause.Rank)
-            {
-                this.writer.Write("RANK ");
-            }
-<<<<<<< HEAD
-
-            dynamic items = sqlOrderByClause.Rank ? sqlOrderByClause.ScoreExpressionOrderByItems : sqlOrderByClause.OrderByItems;
-            items[0].Accept(this);
-
-            for (int i = 1; i < items.Length; i++)
-=======
+            if (sqlOrderByClause.Rank)
+            {
+                this.writer.Write("RANK ");
+            }
 
             sqlOrderByClause.OrderByItems[0].Accept(this);
             for (int i = 1; i < sqlOrderByClause.OrderByItems.Length; i++)
->>>>>>> b42d1174
             {
                 this.writer.Write(", ");
                 items[i].Accept(this);
@@ -446,23 +438,17 @@
         public override void Visit(SqlOrderByItem sqlOrderByItem)
         {
             sqlOrderByItem.Expression.Accept(this);
-            if (sqlOrderByItem.IsDescending.HasValue)
-            {
-                if (sqlOrderByItem.IsDescending.Value)
-                {
-                    this.writer.Write(" DESC");
-                }
-                else
-                {
-                    this.writer.Write(" ASC");
-                }
-            }
-        }
-
-        public override void Visit(SqlOrderByRankClause sqlOrderByClause)
-        {
-            this.writer.Write("ORDER BY RANK ");
-            sqlOrderByClause.ScoringFunction.Accept(this);
+            if (sqlOrderByItem.IsDescending.HasValue)
+            {
+                if (sqlOrderByItem.IsDescending.Value)
+                {
+                    this.writer.Write(" DESC");
+                }
+                else
+                {
+                    this.writer.Write(" ASC");
+                }
+            }
         }
 
         public override void Visit(SqlParameter sqlParameter)
@@ -544,17 +530,17 @@
         {
             sqlScoreExpressionOrderByItem.Expression.Accept(this);
             if (sqlScoreExpressionOrderByItem.IsDescending.HasValue)
-            {
-                if (sqlScoreExpressionOrderByItem.IsDescending.Value)
-                {
-                    this.writer.Write(" DESC");
-                }
-                else
-                {
-                    this.writer.Write(" ASC");
-                }
-            }
-        }
+            {
+                if (sqlScoreExpressionOrderByItem.IsDescending.Value)
+                {
+                    this.writer.Write(" DESC");
+                }
+                else
+                {
+                    this.writer.Write(" ASC");
+                }
+            }
+        }
 
         public override void Visit(SqlSelectClause sqlSelectClause)
         {
