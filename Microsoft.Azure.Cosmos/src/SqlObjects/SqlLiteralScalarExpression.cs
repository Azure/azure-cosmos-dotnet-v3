﻿//------------------------------------------------------------
// Copyright (c) Microsoft Corporation.  All rights reserved.
//------------------------------------------------------------
namespace Microsoft.Azure.Cosmos.Sql
{
    using System;

    internal sealed class SqlLiteralScalarExpression : SqlScalarExpression
    {
        public static readonly SqlLiteralScalarExpression SqlNullLiteralScalarExpression = new SqlLiteralScalarExpression(SqlNullLiteral.Create());
        public static readonly SqlLiteralScalarExpression SqlTrueLiteralScalarExpression = new SqlLiteralScalarExpression(SqlBooleanLiteral.True);
        public static readonly SqlLiteralScalarExpression SqlFalseLiteralScalarExpression = new SqlLiteralScalarExpression(SqlBooleanLiteral.False);
        public static readonly SqlLiteralScalarExpression SqlUndefinedLiteralScalarExpression = new SqlLiteralScalarExpression(SqlUndefinedLiteral.Create());

        private SqlLiteralScalarExpression(SqlLiteral literal)
        {
<<<<<<< HEAD
            this.Literal = literal ?? throw new ArgumentNullException("literal");
=======
            this.Literal = literal ?? throw new ArgumentNullException(nameof(literal));
>>>>>>> 810f5387
        }

        public SqlLiteral Literal { get; }

        public static SqlLiteralScalarExpression Create(SqlLiteral sqlLiteral)
        {
            SqlLiteralScalarExpression sqlLiteralScalarExpression;
            if (sqlLiteral == SqlBooleanLiteral.True)
            {
                sqlLiteralScalarExpression = SqlLiteralScalarExpression.SqlTrueLiteralScalarExpression;
            }
            else if (sqlLiteral == SqlBooleanLiteral.False)
            {
                sqlLiteralScalarExpression = SqlLiteralScalarExpression.SqlFalseLiteralScalarExpression;
            }
            else if (sqlLiteral == SqlNullLiteral.Singleton)
            {
                sqlLiteralScalarExpression = SqlLiteralScalarExpression.SqlNullLiteralScalarExpression;
            }
            else if (sqlLiteral == SqlUndefinedLiteral.Create())
            {
                sqlLiteralScalarExpression = SqlLiteralScalarExpression.SqlUndefinedLiteralScalarExpression;
            }
            else
            {
                // Either a number or string in which we need to new one up.
                sqlLiteralScalarExpression = new SqlLiteralScalarExpression(sqlLiteral);
            }

            return sqlLiteralScalarExpression;
        }

        public override void Accept(SqlObjectVisitor visitor) => visitor.Visit(this);

        public override TResult Accept<TResult>(SqlObjectVisitor<TResult> visitor) => visitor.Visit(this);

        public override TResult Accept<T, TResult>(SqlObjectVisitor<T, TResult> visitor, T input) => visitor.Visit(this, input);

        public override void Accept(SqlScalarExpressionVisitor visitor) => visitor.Visit(this);

        public override TResult Accept<TResult>(SqlScalarExpressionVisitor<TResult> visitor) => visitor.Visit(this);

        public override TResult Accept<T, TResult>(SqlScalarExpressionVisitor<T, TResult> visitor, T input) => visitor.Visit(this, input);
    }
}<|MERGE_RESOLUTION|>--- conflicted
+++ resolved
@@ -14,11 +14,7 @@
 
         private SqlLiteralScalarExpression(SqlLiteral literal)
         {
-<<<<<<< HEAD
-            this.Literal = literal ?? throw new ArgumentNullException("literal");
-=======
             this.Literal = literal ?? throw new ArgumentNullException(nameof(literal));
->>>>>>> 810f5387
         }
 
         public SqlLiteral Literal { get; }
