﻿//------------------------------------------------------------
// Copyright (c) Microsoft Corporation.  All rights reserved.
//------------------------------------------------------------
namespace Microsoft.Azure.Cosmos.Sql
{
    using System;
    using System.Collections.Immutable;

    internal sealed class SqlOrderbyClause : SqlObject
    {
<<<<<<< HEAD
        private SqlOrderbyClause(ImmutableArray<SqlOrderByItem> orderbyItems)
            : base(SqlObjectKind.OrderByClause)
=======
        private SqlOrderbyClause(IReadOnlyList<SqlOrderByItem> orderbyItems)
>>>>>>> 810f5387
        {
            if (orderbyItems == null)
            {
                throw new ArgumentNullException("orderbyItems");
            }

            foreach (SqlOrderByItem sqlOrderbyItem in orderbyItems)
            {
                if (sqlOrderbyItem == null)
                {
                    throw new ArgumentException($"{nameof(sqlOrderbyItem)} must have have null items.");
                }
            }

            this.OrderbyItems = orderbyItems;
        }

<<<<<<< HEAD
        public ImmutableArray<SqlOrderByItem> OrderbyItems
        {
            get;
        }

        public static SqlOrderbyClause Create(params SqlOrderByItem[] orderbyItems)
        {
            return new SqlOrderbyClause(orderbyItems.ToImmutableArray());
        }

        public static SqlOrderbyClause Create(ImmutableArray<SqlOrderByItem> orderbyItems)
        {
            return new SqlOrderbyClause(orderbyItems);
        }
=======
        public IReadOnlyList<SqlOrderByItem> OrderbyItems { get; }

        public static SqlOrderbyClause Create(params SqlOrderByItem[] orderbyItems) => new SqlOrderbyClause(orderbyItems);

        public static SqlOrderbyClause Create(IReadOnlyList<SqlOrderByItem> orderbyItems) => new SqlOrderbyClause(orderbyItems);
>>>>>>> 810f5387

        public override void Accept(SqlObjectVisitor visitor) => visitor.Visit(this);

        public override TResult Accept<TResult>(SqlObjectVisitor<TResult> visitor) => visitor.Visit(this);

        public override TResult Accept<T, TResult>(SqlObjectVisitor<T, TResult> visitor, T input) => visitor.Visit(this, input);
    }
}<|MERGE_RESOLUTION|>--- conflicted
+++ resolved
@@ -8,18 +8,8 @@
 
     internal sealed class SqlOrderbyClause : SqlObject
     {
-<<<<<<< HEAD
         private SqlOrderbyClause(ImmutableArray<SqlOrderByItem> orderbyItems)
-            : base(SqlObjectKind.OrderByClause)
-=======
-        private SqlOrderbyClause(IReadOnlyList<SqlOrderByItem> orderbyItems)
->>>>>>> 810f5387
         {
-            if (orderbyItems == null)
-            {
-                throw new ArgumentNullException("orderbyItems");
-            }
-
             foreach (SqlOrderByItem sqlOrderbyItem in orderbyItems)
             {
                 if (sqlOrderbyItem == null)
@@ -31,28 +21,11 @@
             this.OrderbyItems = orderbyItems;
         }
 
-<<<<<<< HEAD
-        public ImmutableArray<SqlOrderByItem> OrderbyItems
-        {
-            get;
-        }
+        public ImmutableArray<SqlOrderByItem> OrderbyItems { get; }
 
-        public static SqlOrderbyClause Create(params SqlOrderByItem[] orderbyItems)
-        {
-            return new SqlOrderbyClause(orderbyItems.ToImmutableArray());
-        }
+        public static SqlOrderbyClause Create(params SqlOrderByItem[] orderbyItems) => new SqlOrderbyClause(orderbyItems.ToImmutableArray());
 
-        public static SqlOrderbyClause Create(ImmutableArray<SqlOrderByItem> orderbyItems)
-        {
-            return new SqlOrderbyClause(orderbyItems);
-        }
-=======
-        public IReadOnlyList<SqlOrderByItem> OrderbyItems { get; }
-
-        public static SqlOrderbyClause Create(params SqlOrderByItem[] orderbyItems) => new SqlOrderbyClause(orderbyItems);
-
-        public static SqlOrderbyClause Create(IReadOnlyList<SqlOrderByItem> orderbyItems) => new SqlOrderbyClause(orderbyItems);
->>>>>>> 810f5387
+        public static SqlOrderbyClause Create(ImmutableArray<SqlOrderByItem> orderbyItems) => new SqlOrderbyClause(orderbyItems);
 
         public override void Accept(SqlObjectVisitor visitor) => visitor.Visit(this);
 
