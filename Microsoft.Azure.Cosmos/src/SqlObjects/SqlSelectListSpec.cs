﻿//------------------------------------------------------------
// Copyright (c) Microsoft Corporation.  All rights reserved.
//------------------------------------------------------------
namespace Microsoft.Azure.Cosmos.SqlObjects
{
    using System;
    using System.Collections.Generic;
<<<<<<< HEAD
    using System.Collections.Immutable;

    internal sealed class SqlSelectListSpec : SqlSelectSpec
=======
    using Microsoft.Azure.Cosmos.SqlObjects.Visitors;

#if INTERNAL
#pragma warning disable CS1591 // Missing XML comment for publicly visible type or member
#pragma warning disable SA1600 // Elements should be documented
    public
#else
    internal
#endif
    sealed class SqlSelectListSpec : SqlSelectSpec
>>>>>>> 4424b218
    {
        private SqlSelectListSpec(ImmutableArray<SqlSelectItem> items)
        {
            foreach (SqlSelectItem item in items)
            {
                if (item == null)
                {
                    throw new ArgumentException($"{nameof(items)} must not contain null items.");
                }
            }

            this.Items = items;
        }

        public ImmutableArray<SqlSelectItem> Items { get; }

        public static SqlSelectListSpec Create(params SqlSelectItem[] items) => new SqlSelectListSpec(items.ToImmutableArray());

        public static SqlSelectListSpec Create(ImmutableArray<SqlSelectItem> items) => new SqlSelectListSpec(items);

        public override void Accept(SqlObjectVisitor visitor) => visitor.Visit(this);

        public override TResult Accept<TResult>(SqlObjectVisitor<TResult> visitor) => visitor.Visit(this);

        public override TResult Accept<T, TResult>(SqlObjectVisitor<T, TResult> visitor, T input) => visitor.Visit(this, input);

        public override void Accept(SqlSelectSpecVisitor visitor) => visitor.Visit(this);

        public override TResult Accept<TResult>(SqlSelectSpecVisitor<TResult> visitor) => visitor.Visit(this);

        public override TResult Accept<T, TResult>(SqlSelectSpecVisitor<T, TResult> visitor, T input) => visitor.Visit(this, input);
    }
}<|MERGE_RESOLUTION|>--- conflicted
+++ resolved
@@ -5,11 +5,7 @@
 {
     using System;
     using System.Collections.Generic;
-<<<<<<< HEAD
     using System.Collections.Immutable;
-
-    internal sealed class SqlSelectListSpec : SqlSelectSpec
-=======
     using Microsoft.Azure.Cosmos.SqlObjects.Visitors;
 
 #if INTERNAL
@@ -20,7 +16,6 @@
     internal
 #endif
     sealed class SqlSelectListSpec : SqlSelectSpec
->>>>>>> 4424b218
     {
         private SqlSelectListSpec(ImmutableArray<SqlSelectItem> items)
         {
