--- conflicted
+++ resolved
@@ -9,12 +9,7 @@
 
     internal sealed class SqlObjectCreateScalarExpression : SqlScalarExpression
     {
-<<<<<<< HEAD
         private SqlObjectCreateScalarExpression(ImmutableArray<SqlObjectProperty> properties)
-            : base(SqlObjectKind.ObjectCreateScalarExpression)
-=======
-        private SqlObjectCreateScalarExpression(IEnumerable<SqlObjectProperty> properties)
->>>>>>> 810f5387
         {
             if (properties == null)
             {
@@ -32,28 +27,11 @@
             this.Properties = properties;
         }
 
-<<<<<<< HEAD
-        public ImmutableArray<SqlObjectProperty> Properties
-        {
-            get;
-        }
+        public ImmutableArray<SqlObjectProperty> Properties { get; }
 
-        public static SqlObjectCreateScalarExpression Create(params SqlObjectProperty[] properties)
-        {
-            return new SqlObjectCreateScalarExpression(properties.ToImmutableArray());
-        }
+        public static SqlObjectCreateScalarExpression Create(params SqlObjectProperty[] properties) => new SqlObjectCreateScalarExpression(properties.ToImmutableArray());
 
-        public static SqlObjectCreateScalarExpression Create(ImmutableArray<SqlObjectProperty> properties)
-        {
-            return new SqlObjectCreateScalarExpression(properties);
-        }
-=======
-        public IEnumerable<SqlObjectProperty> Properties { get; }
-
-        public static SqlObjectCreateScalarExpression Create(params SqlObjectProperty[] properties) => new SqlObjectCreateScalarExpression(properties);
-
-        public static SqlObjectCreateScalarExpression Create(IEnumerable<SqlObjectProperty> properties) => new SqlObjectCreateScalarExpression(properties);
->>>>>>> 810f5387
+        public static SqlObjectCreateScalarExpression Create(ImmutableArray<SqlObjectProperty> properties) => new SqlObjectCreateScalarExpression(properties);
 
         public override void Accept(SqlObjectVisitor visitor) => visitor.Visit(this);
 
