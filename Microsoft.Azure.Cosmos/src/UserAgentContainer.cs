--- conflicted
+++ resolved
@@ -65,11 +65,7 @@
 #if PREVIEW
             previewFlag = "P";
 #endif
-<<<<<<< HEAD
-            string baseUserAgent = $"cosmos-netstandard-sdk/{clientVersion}" + previewFlag + Regex.Replace($"|{directVersion}|{this.clientId}|{processArchitecture}|{operatingSystem}|{runtimeFramework}|", @"[^0-9a-zA-Z\.\|\-]+", " ");
-=======
             string baseUserAgent = $"cosmos-netstandard-sdk/{clientVersion}" + previewFlag + Regex.Replace($"|{this.clientId}|{processArchitecture}|{operatingSystem}|{runtimeFramework}|", @"[^0-9a-zA-Z\.\|\-]+", " ");
->>>>>>> 63a846de
             if (!string.IsNullOrEmpty(regionConfiguration))
             {
                 baseUserAgent += $"{regionConfiguration}|";
