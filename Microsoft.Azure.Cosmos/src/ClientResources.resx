--- conflicted
+++ resolved
@@ -294,7 +294,18 @@
   <data name="UnsupportedBulkRequestOptions" xml:space="preserve">
     <value>Consistency, Session, and Triggers are not allowed when AllowBulkExecution is set to true.</value>
   </data>
-<<<<<<< HEAD
+  <data name="KeyWrappingDidNotRoundtrip" xml:space="preserve">
+    <value>The key wrapping provider configured was unable to unwrap the wrapped key correctly.</value>
+  </data>
+  <data name="DataEncryptionKeyNotFound" xml:space="preserve">
+    <value>A data encryption key with the provided name was not found - please ensure it has been created.</value>
+  </data>
+  <data name="EncryptionKeyWrapProviderNotConfigured" xml:space="preserve">
+    <value>The client was not configured to allow for encryption. Create the client by using cosmosClientBuilder.WithEncryptionKeyWrapProvider.</value>
+  </data>
+  <data name="InvalidRequestWithEncryptionOptions" xml:space="preserve">
+    <value>Encryption options may not be specified on this request.</value>
+  </data>
   <data name="FeedToken_UnknownFormat" xml:space="preserve">
     <value>The provided string does not represent any known FeedToken format.</value>
   </data>
@@ -303,18 +314,5 @@
   </data>
   <data name="FeedToken_UnrecognizedFeedToken" xml:space="preserve">
     <value>Unrecognized Feed Token type.</value>
-=======
-  <data name="KeyWrappingDidNotRoundtrip" xml:space="preserve">
-    <value>The key wrapping provider configured was unable to unwrap the wrapped key correctly.</value>
-  </data>
-  <data name="DataEncryptionKeyNotFound" xml:space="preserve">
-    <value>A data encryption key with the provided name was not found - please ensure it has been created.</value>
-  </data>
-  <data name="EncryptionKeyWrapProviderNotConfigured" xml:space="preserve">
-    <value>The client was not configured to allow for encryption. Create the client by using cosmosClientBuilder.WithEncryptionKeyWrapProvider.</value>
-  </data>
-  <data name="InvalidRequestWithEncryptionOptions" xml:space="preserve">
-    <value>Encryption options may not be specified on this request.</value>
->>>>>>> 0122ef73
   </data>
 </root>