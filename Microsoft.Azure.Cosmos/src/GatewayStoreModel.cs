--- conflicted
+++ resolved
@@ -28,16 +28,12 @@
         private readonly GlobalPartitionEndpointManager globalPartitionEndpointManager;
         private readonly ISessionContainer sessionContainer;
         private readonly DocumentClientEventSource eventSource;
+        private readonly IChaosInterceptor chaosInterceptor;
 
         internal readonly GlobalEndpointManager endpointManager;
-<<<<<<< HEAD
-        private readonly DocumentClientEventSource eventSource;
         internal readonly ConsistencyLevel defaultConsistencyLevel;
 
-        private readonly IChaosInterceptor chaosInterceptor;
-
         private ThinClientStoreClient thinClientStoreClient;
-
         private GatewayStoreClient gatewayStoreClient;
 
         // Caches to resolve the PartitionKeyRange from request. For Session Token Optimization.
@@ -54,62 +50,18 @@
              CosmosHttpClient httpClient,
              GlobalPartitionEndpointManager globalPartitionEndpointManager,
              bool isThinClientEnabled,
-             bool isPartitionLevelFailoverEnabled = false,
              UserAgentContainer userAgentContainer = null,
              IChaosInterceptor chaosInterceptor = null)
-=======
-        internal readonly ConsistencyLevel defaultConsistencyLevel;
-
-        // Store Clients to send requests to the gateway and/ or thin client endpoints.
-        private ThinClientStoreClient thinClientStoreClient;
-        private GatewayStoreClient gatewayStoreClient;
-
-        // Caches to resolve the PartitionKeyRange from request. For Session Token Optimization.
-        private PartitionKeyRangeCache partitionKeyRangeCache;
-        private ClientCollectionCache clientCollectionCache;
-
-        public GatewayStoreModel(
-             GlobalEndpointManager endpointManager,
-             ISessionContainer sessionContainer,
-             ConsistencyLevel defaultConsistencyLevel,
-             DocumentClientEventSource eventSource,
-             JsonSerializerSettings serializerSettings,
-             CosmosHttpClient httpClient,
-             GlobalPartitionEndpointManager globalPartitionEndpointManager,
-             bool isThinClientEnabled,
-             UserAgentContainer userAgentContainer = null)
->>>>>>> 9fc8b0ab
         {
             this.endpointManager = endpointManager;
             this.sessionContainer = sessionContainer;
             this.defaultConsistencyLevel = defaultConsistencyLevel;
             this.eventSource = eventSource;
             this.globalPartitionEndpointManager = globalPartitionEndpointManager;
-<<<<<<< HEAD
             this.chaosInterceptor = chaosInterceptor;
             this.gatewayStoreClient = new GatewayStoreClient(
                 httpClient,
                 this.eventSource,
-                serializerSettings,
-                isPartitionLevelFailoverEnabled);
-
-            if (isThinClientEnabled)
-            {
-                this.thinClientStoreClient = new ThinClientStoreClient(
-                    httpClient,
-                    userAgentContainer,
-                    this.eventSource,
-                    isPartitionLevelFailoverEnabled,
-                    serializerSettings,
-                    this.chaosInterceptor);
-            }
-
-            this.globalPartitionEndpointManager.SetBackgroundConnectionPeriodicRefreshTask(
-=======
-            this.gatewayStoreClient = new GatewayStoreClient(
-                httpClient,
-                this.eventSource,
-                globalPartitionEndpointManager,
                 serializerSettings);
 
             if (isThinClientEnabled)
@@ -119,16 +71,15 @@
                     userAgentContainer,
                     this.eventSource,
                     globalPartitionEndpointManager,
-                    serializerSettings);
+                    serializerSettings,
+                    this.chaosInterceptor);
             }
 
             this.globalPartitionEndpointManager.SetBackgroundConnectionPeriodicRefreshTask(
->>>>>>> 9fc8b0ab
                 this.MarkEndpointsToHealthyAsync);
         }
 
         public virtual async Task<DocumentServiceResponse> ProcessMessageAsync(DocumentServiceRequest request, CancellationToken cancellationToken = default)
-<<<<<<< HEAD
         {
             DocumentServiceResponse response;
 
@@ -148,7 +99,7 @@
                 }
 
                 // This is applicable for both per partition automatic failover and per partition circuit breaker.
-                if (this.isPartitionLevelFailoverEnabled
+                if (this.IsPartitionLevelFailoverEnabled()
                     && !ReplicatedResourceClient.IsMasterResource(request.ResourceType)
                     && request.ResourceType.IsPartitioned())
                 {
@@ -200,79 +151,6 @@
                 if ((!ReplicatedResourceClient.IsMasterResource(request.ResourceType)) &&
                     (exception.StatusCode == HttpStatusCode.PreconditionFailed || exception.StatusCode == HttpStatusCode.Conflict
                      || (exception.StatusCode == HttpStatusCode.NotFound && exception.GetSubStatus() != SubStatusCodes.ReadSessionNotAvailable)))
-=======
-        {
-            DocumentServiceResponse response;
-
-            await GatewayStoreModel.ApplySessionTokenAsync(
-                request,
-                this.defaultConsistencyLevel,
-                this.sessionContainer,
-                this.partitionKeyRangeCache,
-                this.clientCollectionCache,
-                this.endpointManager);
-            try
-            {
-                if (request.ResourceType.Equals(ResourceType.Document) &&
-                this.endpointManager.TryGetLocationForGatewayDiagnostics(request.RequestContext.LocationEndpointToRoute, out string regionName))
-                {
-                    request.RequestContext.RegionName = regionName;
-                }
-
-                // This is applicable for both per partition automatic failover and per partition circuit breaker.
-                if (this.IsPartitionLevelFailoverEnabled()
-                    && !ReplicatedResourceClient.IsMasterResource(request.ResourceType)
-                    && request.ResourceType.IsPartitioned())
-                {
-                    (bool isSuccess, PartitionKeyRange partitionKeyRange) = await TryResolvePartitionKeyRangeAsync(
-                        request: request,
-                        sessionContainer: this.sessionContainer,
-                        partitionKeyRangeCache: this.partitionKeyRangeCache,
-                        clientCollectionCache: this.clientCollectionCache,
-                        refreshCache: false);
-
-                    request.RequestContext.ResolvedPartitionKeyRange = partitionKeyRange;
-                    this.globalPartitionEndpointManager.TryAddPartitionLevelLocationOverride(request);
-                }
-
-                bool canUseThinClient =
-                    this.thinClientStoreClient != null &&
-                    GatewayStoreModel.IsOperationSupportedByThinClient(request);
-
-                Uri physicalAddress = ThinClientStoreClient.IsFeedRequest(request.OperationType)
-                        ? this.GetFeedUri(request)
-                        : this.GetEntityUri(request);
-
-                if (canUseThinClient)
-                {
-                    Uri thinClientEndpoint = this.endpointManager.ResolveThinClientEndpoint(request);
-
-                    AccountProperties account = await this.GetDatabaseAccountPropertiesAsync();
-
-                    response = await this.thinClientStoreClient.InvokeAsync(
-                        request,
-                        request.ResourceType,
-                        physicalAddress,
-                        thinClientEndpoint,
-                        account.Id,
-                        this.clientCollectionCache,
-                        cancellationToken);
-                }
-                else
-                {
-                    response = await this.gatewayStoreClient.InvokeAsync(
-                        request,
-                        request.ResourceType,
-                        physicalAddress,
-                        cancellationToken);
-                }
-            }
-            catch (DocumentClientException exception)
-            {
-                if ((!ReplicatedResourceClient.IsMasterResource(request.ResourceType)) &&
-                    (exception.StatusCode == HttpStatusCode.PreconditionFailed || exception.StatusCode == HttpStatusCode.Conflict
-                     || (exception.StatusCode == HttpStatusCode.NotFound && exception.GetSubStatus() != SubStatusCodes.ReadSessionNotAvailable)))
->>>>>>> 9fc8b0ab
                 {
                     await this.CaptureSessionTokenAndHandleSplitAsync(exception.StatusCode, exception.GetSubStatus(), request, exception.Headers);
                 }
