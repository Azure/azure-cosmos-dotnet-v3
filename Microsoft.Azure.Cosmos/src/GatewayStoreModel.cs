//------------------------------------------------------------
// Copyright (c) Microsoft Corporation.  All rights reserved.
//------------------------------------------------------------

namespace Microsoft.Azure.Cosmos
{
    using System;
    using System.Collections.Generic;
    using System.Diagnostics;
    using System.Linq;
    using System.Net;
    using System.Net.Http;
    using System.Net.Http.Headers;
    using System.Threading;
    using System.Threading.Tasks;
    using Microsoft.Azure.Cosmos.Common;
    using Microsoft.Azure.Cosmos.Core.Trace;
    using Microsoft.Azure.Cosmos.Routing;
    using Microsoft.Azure.Cosmos.Tracing;
    using Microsoft.Azure.Documents;
    using Microsoft.Azure.Documents.Collections;
    using Microsoft.Azure.Documents.FaultInjection;
    using Newtonsoft.Json;

    // Marking it as non-sealed in order to unit test it using Moq framework
    internal class GatewayStoreModel : IStoreModelExtension, IDisposable
    {
        private readonly bool isPartitionLevelFailoverEnabled;
        private static readonly string sessionConsistencyAsString = ConsistencyLevel.Session.ToString();
        private readonly GlobalPartitionEndpointManager globalPartitionEndpointManager;

        internal readonly GlobalEndpointManager endpointManager;
        private readonly DocumentClientEventSource eventSource;
        internal readonly ConsistencyLevel defaultConsistencyLevel;

        private ThinClientStoreClient thinClientStoreClient;

        private readonly IChaosInterceptor chaosInterceptor;

        private GatewayStoreClient gatewayStoreClient;

        // Caches to resolve the PartitionKeyRange from request. For Session Token Optimization.
        protected PartitionKeyRangeCache partitionKeyRangeCache;
        protected ClientCollectionCache clientCollectionCache;
<<<<<<< HEAD
        protected ISessionContainer sessionContainer;

        public GatewayStoreModel(
            GlobalEndpointManager endpointManager,
            ISessionContainer sessionContainer,
            ConsistencyLevel defaultConsistencyLevel,
            DocumentClientEventSource eventSource,
            JsonSerializerSettings serializerSettings,
            CosmosHttpClient httpClient,
            GlobalPartitionEndpointManager globalPartitionEndpointManager,
            bool isPartitionLevelFailoverEnabled = false,
            IChaosInterceptor chaosInterceptor = null)
=======
        protected ISessionContainer sessionContainer;

        public GatewayStoreModel(
             GlobalEndpointManager endpointManager,
             ISessionContainer sessionContainer,
             ConsistencyLevel defaultConsistencyLevel,
             DocumentClientEventSource eventSource,
             JsonSerializerSettings serializerSettings,
             CosmosHttpClient httpClient,
             GlobalPartitionEndpointManager globalPartitionEndpointManager,
             bool isThinClientEnabled,
             bool isPartitionLevelFailoverEnabled = false,
             UserAgentContainer userAgentContainer = null)
>>>>>>> b16759ff
        {
            this.isPartitionLevelFailoverEnabled = isPartitionLevelFailoverEnabled;
            this.endpointManager = endpointManager;
            this.sessionContainer = sessionContainer;
            this.defaultConsistencyLevel = defaultConsistencyLevel;
            this.eventSource = eventSource;
            this.globalPartitionEndpointManager = globalPartitionEndpointManager;
            this.gatewayStoreClient = new GatewayStoreClient(
                httpClient,
                this.eventSource,
                serializerSettings,
                isPartitionLevelFailoverEnabled);

            if (isThinClientEnabled)
            {
                this.thinClientStoreClient = new ThinClientStoreClient(
                    httpClient,
                    userAgentContainer,
                    this.eventSource,
                    isPartitionLevelFailoverEnabled,
                    serializerSettings);
            }

            this.globalPartitionEndpointManager.SetBackgroundConnectionPeriodicRefreshTask(
                this.MarkEndpointsToHealthyAsync);
            this.chaosInterceptor = chaosInterceptor;
        }

        public virtual async Task<DocumentServiceResponse> ProcessMessageAsync(DocumentServiceRequest request, CancellationToken cancellationToken = default)
        {
            DocumentServiceResponse response;

            await GatewayStoreModel.ApplySessionTokenAsync(
                request,
                this.defaultConsistencyLevel,
                this.sessionContainer,
                this.partitionKeyRangeCache,
                this.clientCollectionCache,
                this.endpointManager);
            try
            {
                if (request.ResourceType.Equals(ResourceType.Document) &&
                this.endpointManager.TryGetLocationForGatewayDiagnostics(request.RequestContext.LocationEndpointToRoute, out string regionName))
                {
                    request.RequestContext.RegionName = regionName;
                }

                // This is applicable for both per partition automatic failover and per partition circuit breaker.
                if (this.isPartitionLevelFailoverEnabled
                    && !ReplicatedResourceClient.IsMasterResource(request.ResourceType)
                    && request.ResourceType.IsPartitioned())
                {
                    (bool isSuccess, PartitionKeyRange partitionKeyRange) = await TryResolvePartitionKeyRangeAsync(
                        request: request,
                        sessionContainer: this.sessionContainer,
                        partitionKeyRangeCache: this.partitionKeyRangeCache,
                        clientCollectionCache: this.clientCollectionCache,
                        refreshCache: false);

                    request.RequestContext.ResolvedPartitionKeyRange = partitionKeyRange;
                    this.globalPartitionEndpointManager.TryAddPartitionLevelLocationOverride(request);
                }

                bool canUseThinClient =
                    this.thinClientStoreClient != null &&
                    GatewayStoreModel.IsOperationSupportedByThinClient(request);

                Uri physicalAddress = ThinClientStoreClient.IsFeedRequest(request.OperationType)
                        ? this.GetFeedUri(request)
                        : this.GetEntityUri(request);

                if (canUseThinClient)
                {
                    Uri thinClientEndpoint = this.endpointManager.ResolveThinClientEndpoint(request);

                    AccountProperties account = await this.GetDatabaseAccountPropertiesAsync();

                    response = await this.thinClientStoreClient.InvokeAsync(
                        request,
                        request.ResourceType,
                        physicalAddress,
                        thinClientEndpoint,
                        account.Id,
                        this.clientCollectionCache,
                        cancellationToken);
                }
                else
                {
                    response = await this.gatewayStoreClient.InvokeAsync(
                        request,
                        request.ResourceType,
                        physicalAddress,
                        cancellationToken);
                }
            }
            catch (DocumentClientException exception)
            {
                if ((!ReplicatedResourceClient.IsMasterResource(request.ResourceType)) &&
                    (exception.StatusCode == HttpStatusCode.PreconditionFailed || exception.StatusCode == HttpStatusCode.Conflict
                     || (exception.StatusCode == HttpStatusCode.NotFound && exception.GetSubStatus() != SubStatusCodes.ReadSessionNotAvailable)))
                {
                    await this.CaptureSessionTokenAndHandleSplitAsync(exception.StatusCode, exception.GetSubStatus(), request, exception.Headers);
                }

                throw;
            }

            await this.CaptureSessionTokenAndHandleSplitAsync(response.StatusCode, response.SubStatusCode, request, response.Headers);
            return response;
        }

        public virtual async Task<AccountProperties> GetDatabaseAccountAsync(Func<ValueTask<HttpRequestMessage>> requestMessage,
                                                        IClientSideRequestStatistics clientSideRequestStatistics,
                                                        CancellationToken cancellationToken = default)
        {
            AccountProperties databaseAccount = null;

            // Get the ServiceDocumentResource from the gateway.
            using (HttpResponseMessage responseMessage = await this.gatewayStoreClient.SendHttpAsync(
                requestMessage,
                ResourceType.DatabaseAccount,
                HttpTimeoutPolicyControlPlaneRead.Instance,
                clientSideRequestStatistics,
                cancellationToken))
            {
                using (DocumentServiceResponse documentServiceResponse = await ClientExtensions.ParseResponseAsync(responseMessage))
                {
                    databaseAccount = CosmosResource.FromStream<AccountProperties>(documentServiceResponse);
                }

                long longValue;
                if (responseMessage.Headers.TryGetValues(HttpConstants.HttpHeaders.MaxMediaStorageUsageInMB, out IEnumerable<string> headerValues) &&
                    (headerValues.Count() != 0))
                {
                    if (long.TryParse(headerValues.First(), out longValue))
                    {
                        databaseAccount.MaxMediaStorageUsageInMB = longValue;
                    }
                }

                if (responseMessage.Headers.TryGetValues(HttpConstants.HttpHeaders.CurrentMediaStorageUsageInMB, out headerValues) &&
                    (headerValues.Count() != 0))
                {
                    if (long.TryParse(headerValues.First(), out longValue))
                    {
                        databaseAccount.MediaStorageUsageInMB = longValue;
                    }
                }

                if (responseMessage.Headers.TryGetValues(HttpConstants.HttpHeaders.DatabaseAccountConsumedDocumentStorageInMB, out headerValues) &&
                   (headerValues.Count() != 0))
                {
                    if (long.TryParse(headerValues.First(), out longValue))
                    {
                        databaseAccount.ConsumedDocumentStorageInMB = longValue;
                    }
                }

                if (responseMessage.Headers.TryGetValues(HttpConstants.HttpHeaders.DatabaseAccountProvisionedDocumentStorageInMB, out headerValues) &&
                   (headerValues.Count() != 0))
                {
                    if (long.TryParse(headerValues.First(), out longValue))
                    {
                        databaseAccount.ProvisionedDocumentStorageInMB = longValue;
                    }
                }

                if (responseMessage.Headers.TryGetValues(HttpConstants.HttpHeaders.DatabaseAccountReservedDocumentStorageInMB, out headerValues) &&
                   (headerValues.Count() != 0))
                {
                    if (long.TryParse(headerValues.First(), out longValue))
                    {
                        databaseAccount.ReservedDocumentStorageInMB = longValue;
                    }
                }
            }

            return databaseAccount;
        }

        public void SetCaches(PartitionKeyRangeCache partitionKeyRangeCache,
            ClientCollectionCache clientCollectionCache)
        {
            this.clientCollectionCache = clientCollectionCache;
            this.partitionKeyRangeCache = partitionKeyRangeCache;
        }

        public void Dispose()
        {
            this.Dispose(true);
        }

        internal async Task CaptureSessionTokenAndHandleSplitAsync(
            HttpStatusCode? statusCode,
            SubStatusCodes subStatusCode,
            DocumentServiceRequest request,
            INameValueCollection responseHeaders)
        {
            // Exceptionless can try to capture session token from CompleteResponse
            if (request.IsValidStatusCodeForExceptionlessRetry((int)statusCode, subStatusCode))
            {
                // Not capturing on master resources
                if (ReplicatedResourceClient.IsMasterResource(request.ResourceType))
                {
                    return;
                }

                // Only capturing on 409, 412, 404 && !1002
                if (statusCode != HttpStatusCode.PreconditionFailed
                    && statusCode != HttpStatusCode.Conflict
                        && (statusCode != HttpStatusCode.NotFound || subStatusCode == SubStatusCodes.ReadSessionNotAvailable))
                {
                    return;
                }
            }

            if (request.ResourceType == ResourceType.Collection && request.OperationType == OperationType.Delete)
            {
                string resourceId;

                if (request.IsNameBased)
                {
                    resourceId = responseHeaders[HttpConstants.HttpHeaders.OwnerId];
                }
                else
                {
                    resourceId = request.ResourceId;
                }

                this.sessionContainer.ClearTokenByResourceId(resourceId);
            }
            else
            {
                this.sessionContainer.SetSessionToken(request, responseHeaders);
                PartitionKeyRange detectedPartitionKeyRange = request.RequestContext.ResolvedPartitionKeyRange;
                string partitionKeyRangeInResponse = responseHeaders[HttpConstants.HttpHeaders.PartitionKeyRangeId];
                if (detectedPartitionKeyRange != null
                    && !string.IsNullOrEmpty(partitionKeyRangeInResponse)
                    && !string.IsNullOrEmpty(request.RequestContext.ResolvedCollectionRid)
                    && !partitionKeyRangeInResponse.Equals(detectedPartitionKeyRange.Id, StringComparison.OrdinalIgnoreCase))
                {
                    // The request ended up being on a different partition unknown to the client, so we better refresh the caches
                    await this.partitionKeyRangeCache.TryGetPartitionKeyRangeByIdAsync(
                        request.RequestContext.ResolvedCollectionRid,
                        partitionKeyRangeInResponse,
                        NoOpTrace.Singleton,
                        forceRefresh: true);
                }
            }
        }

        internal static async Task ApplySessionTokenAsync(
            DocumentServiceRequest request,
            ConsistencyLevel defaultConsistencyLevel,
            ISessionContainer sessionContainer,
            PartitionKeyRangeCache partitionKeyRangeCache,
            CollectionCache clientCollectionCache,
            IGlobalEndpointManager globalEndpointManager)
        {
            if (request.Headers == null)
            {
                Debug.Fail("DocumentServiceRequest does not have headers.");
                return;
            }

            // Master resource operations don't require session token.
            if (GatewayStoreModel.IsMasterOperation(request.ResourceType, request.OperationType))
            {
                if (!string.IsNullOrEmpty(request.Headers[HttpConstants.HttpHeaders.SessionToken]))
                {
                    request.Headers.Remove(HttpConstants.HttpHeaders.SessionToken);
                }

                return;
            }

            if (!string.IsNullOrEmpty(request.Headers[HttpConstants.HttpHeaders.SessionToken]))
            {
                return; // User is explicitly controlling the session.
            }

            string requestConsistencyLevel = request.Headers[HttpConstants.HttpHeaders.ConsistencyLevel];
            bool isReadOrBatchRequest = request.IsReadOnlyRequest || request.OperationType == OperationType.Batch;
            bool requestHasConsistencySet = !string.IsNullOrEmpty(requestConsistencyLevel) && isReadOrBatchRequest; // Only read requests can have their consistency modified
            
            bool sessionConsistencyApplies =
                (!requestHasConsistencySet && defaultConsistencyLevel == ConsistencyLevel.Session) ||
                (requestHasConsistencySet
                    && string.Equals(requestConsistencyLevel, GatewayStoreModel.sessionConsistencyAsString, StringComparison.OrdinalIgnoreCase));

            bool isMultiMasterEnabledForRequest = globalEndpointManager.CanUseMultipleWriteLocations(request);

            if (!sessionConsistencyApplies
                || (!isReadOrBatchRequest
                    && !isMultiMasterEnabledForRequest))
            {
                return; // Only apply the session token in case of session consistency and the request is read only or read/write on multimaster
            }

            (bool isSuccess, string sessionToken) = await GatewayStoreModel.TryResolveSessionTokenAsync(
                request,
                sessionContainer,
                partitionKeyRangeCache,
                clientCollectionCache);

            if (isSuccess && !string.IsNullOrEmpty(sessionToken))
            {
                request.Headers[HttpConstants.HttpHeaders.SessionToken] = sessionToken;
            }
        }

        internal static async Task<Tuple<bool, string>> TryResolveSessionTokenAsync(
            DocumentServiceRequest request,
            ISessionContainer sessionContainer,
            PartitionKeyRangeCache partitionKeyRangeCache,
            CollectionCache clientCollectionCache)
        {
            if (request == null)
            {
                throw new ArgumentNullException(nameof(request));
            }

            if (sessionContainer == null)
            {
                throw new ArgumentNullException(nameof(sessionContainer));
            }

            if (partitionKeyRangeCache == null)
            {
                throw new ArgumentNullException(nameof(partitionKeyRangeCache));
            }

            if (clientCollectionCache == null)
            {
                throw new ArgumentNullException(nameof(clientCollectionCache));
            }

            if (request.ResourceType.IsPartitioned())
            {
                (bool isSuccess, PartitionKeyRange partitionKeyRange) = await TryResolvePartitionKeyRangeAsync(
                    request: request,
                    sessionContainer: sessionContainer,
                    partitionKeyRangeCache: partitionKeyRangeCache,
                    clientCollectionCache: clientCollectionCache,
                    refreshCache: false);

                if (isSuccess && sessionContainer is SessionContainer gatewaySessionContainer)
                {
                    request.RequestContext.ResolvedPartitionKeyRange = partitionKeyRange;
                    string localSessionToken = gatewaySessionContainer.ResolvePartitionLocalSessionTokenForGateway(request, partitionKeyRange.Id);
                    if (!string.IsNullOrEmpty(localSessionToken))
                    {
                        return new Tuple<bool, string>(true, localSessionToken);
                    }
                }
            }

            return new Tuple<bool, string>(false, null);
        }

        protected static async Task<Tuple<bool, PartitionKeyRange>> TryResolvePartitionKeyRangeAsync(
            DocumentServiceRequest request,
            ISessionContainer sessionContainer,
            PartitionKeyRangeCache partitionKeyRangeCache,
            CollectionCache clientCollectionCache,
            bool refreshCache)
        {
            if (refreshCache)
            {
                request.ForceMasterRefresh = true;
                request.ForceNameCacheRefresh = true;
            }

            PartitionKeyRange partitonKeyRange = null;
            ContainerProperties collection = await clientCollectionCache.ResolveCollectionAsync(
                request,
                CancellationToken.None,
                NoOpTrace.Singleton);

            string partitionKeyString = request.Headers[HttpConstants.HttpHeaders.PartitionKey];
            if (partitionKeyString != null)
            {
                CollectionRoutingMap collectionRoutingMap = await partitionKeyRangeCache.TryLookupAsync(
                    collectionRid: collection.ResourceId,
                    previousValue: null,
                    request: request,
                    NoOpTrace.Singleton);

                if (refreshCache && collectionRoutingMap != null)
                {
                    collectionRoutingMap = await partitionKeyRangeCache.TryLookupAsync(
                        collectionRid: collection.ResourceId,
                        previousValue: collectionRoutingMap,
                        request: request,
                        NoOpTrace.Singleton);
                }

                if (collectionRoutingMap != null)
                {
                    partitonKeyRange = AddressResolver.TryResolveServerPartitionByPartitionKey(
                        request: request,
                        partitionKeyString: partitionKeyString,
                        collectionCacheUptoDate: false,
                        collection: collection,
                        routingMap: collectionRoutingMap);
                }
            }
            else if (request.PartitionKeyRangeIdentity != null)
            {
                PartitionKeyRangeIdentity partitionKeyRangeId = request.PartitionKeyRangeIdentity;
                partitonKeyRange = await partitionKeyRangeCache.TryGetPartitionKeyRangeByIdAsync(
                    collection.ResourceId,
                    partitionKeyRangeId.PartitionKeyRangeId,
                    NoOpTrace.Singleton,
                    refreshCache);
            }
            else if (request.RequestContext.ResolvedPartitionKeyRange != null)
            {
                partitonKeyRange = request.RequestContext.ResolvedPartitionKeyRange;
            }

            if (partitonKeyRange == null)
            {
                if (refreshCache)
                {
                    return new Tuple<bool, PartitionKeyRange>(false, null);
                }

                // need to refresh cache. Maybe split happened.
                return await GatewayStoreModel.TryResolvePartitionKeyRangeAsync(
                    request: request,
                    sessionContainer: sessionContainer,
                    partitionKeyRangeCache: partitionKeyRangeCache,
                    clientCollectionCache: clientCollectionCache,
                    refreshCache: true);
            }

            return new Tuple<bool, PartitionKeyRange>(true, partitonKeyRange);
        }

        /// <summary>
        /// Attempts to mark the unhealthy endpoints for a faulty partition to healthy state, un-deterministically. This is done
        /// specifically for the gateway mode to get the faulty partition failed back to the original location.
        /// </summary>
        /// <param name="pkRangeUriMappings">A dictionary mapping partition key ranges to their corresponding collection resource ID, original failed location, and health status.</param>
        public Task MarkEndpointsToHealthyAsync(
            Dictionary<PartitionKeyRange, Tuple<string, Uri, TransportAddressHealthState.HealthStatus>> pkRangeUriMappings)
        {
            foreach (PartitionKeyRange pkRange in pkRangeUriMappings?.Keys)
            {
                string collectionRid = pkRangeUriMappings[pkRange].Item1;
                Uri originalFailedLocation = pkRangeUriMappings[pkRange].Item2;

                DefaultTrace.TraceVerbose("Un-deterministically marking the original failed endpoint: {0}, for the PkRange: {1}, collectionRid: {2} back to healthy.",
                    originalFailedLocation,
                    pkRange.Id,
                    collectionRid);

                pkRangeUriMappings[pkRange] = new Tuple<string, Uri, TransportAddressHealthState.HealthStatus>(collectionRid, originalFailedLocation, TransportAddressHealthState.HealthStatus.Connected);
            }

            return Task.CompletedTask;
        }

        // DEVNOTE: This can be replace with ReplicatedResourceClient.IsMasterOperation on next Direct sync
        internal static bool IsMasterOperation(
            ResourceType resourceType,
            OperationType operationType)
        {
            // Stored procedures, trigger, and user defined functions CRUD operations are done on
            // master so they do not require the session token. Stored procedures execute is not a master operation
            return ReplicatedResourceClient.IsMasterResource(resourceType) ||
                   GatewayStoreModel.IsStoredProcedureCrudOperation(resourceType, operationType) ||
                   resourceType == ResourceType.Trigger ||
                   resourceType == ResourceType.UserDefinedFunction ||
                   operationType == OperationType.QueryPlan;
        }

        internal static bool IsStoredProcedureCrudOperation(
            ResourceType resourceType,
            OperationType operationType)
        {
            return resourceType == ResourceType.StoredProcedure &&
                   operationType != Documents.OperationType.ExecuteJavaScript;
        }

        internal static bool IsOperationSupportedByThinClient(DocumentServiceRequest request)
        {
            return request.ResourceType == ResourceType.Document
                   && (request.OperationType == OperationType.Batch
                   || request.OperationType == OperationType.Patch
                   || request.OperationType == OperationType.Create
                   || request.OperationType == OperationType.Read
                   || request.OperationType == OperationType.Upsert
                   || request.OperationType == OperationType.Replace
                   || request.OperationType == OperationType.Delete
                   || request.OperationType == OperationType.Query);
        }
        private async Task<AccountProperties> GetDatabaseAccountPropertiesAsync()
        {
            AccountProperties accountProperties = await this.endpointManager.GetDatabaseAccountAsync();
            if (accountProperties != null)
            {
                return accountProperties;
            }

            throw new InvalidOperationException("Failed to retrieve AccountProperties. The response was null.");
        }

        protected virtual void Dispose(bool disposing)
        {
            if (disposing)
            {
                if (this.thinClientStoreClient != null)
                {
                    try
                    {
                        this.thinClientStoreClient.Dispose();
                    }
                    catch (Exception exception)
                    {
                        DefaultTrace.TraceWarning("Exception {0} thrown during dispose of HttpClient, this could happen if there are inflight request during the dispose of client",
                            exception.Message);
                    }

                    this.thinClientStoreClient = null;
                }
                if (this.gatewayStoreClient != null)
                {
                    try
                    {
                        this.gatewayStoreClient.Dispose();
                    }
                    catch (Exception exception)
                    {
                        DefaultTrace.TraceWarning("Exception {0} thrown during dispose of HttpClient, this could happen if there are inflight request during the dispose of client",
                            exception.Message);
                    }

                    this.gatewayStoreClient = null;
                }
            }
        }

        internal Uri GetEntityUri(DocumentServiceRequest entity)
        {
            string contentLocation = entity.Headers[HttpConstants.HttpHeaders.ContentLocation];

            if (!string.IsNullOrEmpty(contentLocation))
            {
                return new Uri(this.endpointManager.ResolveServiceEndpoint(entity), new Uri(contentLocation).AbsolutePath);
            }

            return new Uri(this.endpointManager.ResolveServiceEndpoint(entity), PathsHelper.GeneratePath(entity.ResourceType, entity, false));
        }

        internal Uri GetFeedUri(DocumentServiceRequest request)
        {
            return new Uri(this.endpointManager.ResolveServiceEndpoint(request), PathsHelper.GeneratePath(request.ResourceType, request, true));
        }

        public Task OpenConnectionsToAllReplicasAsync(string databaseName, string containerLinkUri, CancellationToken cancellationToken = default)
        {
            return Task.CompletedTask;
        }
    }
}<|MERGE_RESOLUTION|>--- conflicted
+++ resolved
@@ -33,29 +33,15 @@
         private readonly DocumentClientEventSource eventSource;
         internal readonly ConsistencyLevel defaultConsistencyLevel;
 
+        private readonly IChaosInterceptor chaosInterceptor;
+
         private ThinClientStoreClient thinClientStoreClient;
-
-        private readonly IChaosInterceptor chaosInterceptor;
 
         private GatewayStoreClient gatewayStoreClient;
 
         // Caches to resolve the PartitionKeyRange from request. For Session Token Optimization.
         protected PartitionKeyRangeCache partitionKeyRangeCache;
         protected ClientCollectionCache clientCollectionCache;
-<<<<<<< HEAD
-        protected ISessionContainer sessionContainer;
-
-        public GatewayStoreModel(
-            GlobalEndpointManager endpointManager,
-            ISessionContainer sessionContainer,
-            ConsistencyLevel defaultConsistencyLevel,
-            DocumentClientEventSource eventSource,
-            JsonSerializerSettings serializerSettings,
-            CosmosHttpClient httpClient,
-            GlobalPartitionEndpointManager globalPartitionEndpointManager,
-            bool isPartitionLevelFailoverEnabled = false,
-            IChaosInterceptor chaosInterceptor = null)
-=======
         protected ISessionContainer sessionContainer;
 
         public GatewayStoreModel(
@@ -68,8 +54,8 @@
              GlobalPartitionEndpointManager globalPartitionEndpointManager,
              bool isThinClientEnabled,
              bool isPartitionLevelFailoverEnabled = false,
-             UserAgentContainer userAgentContainer = null)
->>>>>>> b16759ff
+             UserAgentContainer userAgentContainer = null,
+             IChaosInterceptor chaosInterceptor = null)
         {
             this.isPartitionLevelFailoverEnabled = isPartitionLevelFailoverEnabled;
             this.endpointManager = endpointManager;
