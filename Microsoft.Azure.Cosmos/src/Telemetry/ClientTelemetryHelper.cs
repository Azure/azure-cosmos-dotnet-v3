﻿//------------------------------------------------------------
// Copyright (c) Microsoft Corporation.  All rights reserved.
//------------------------------------------------------------
namespace Microsoft.Azure.Cosmos.Telemetry
{
    using System;
    using System.Collections.Generic;
    using System.Linq;
    using System.Net.Http;
    using System.Text;
    using System.Threading;
    using System.Threading.Tasks;
    using HdrHistogram;
    using Microsoft.Azure.Cosmos.Core.Trace;
    using Microsoft.Azure.Cosmos.Routing;
    using Microsoft.Azure.Cosmos.Telemetry.Models;
    using Microsoft.Azure.Documents;
    using Microsoft.Azure.Documents.Rntbd;

    internal static class ClientTelemetryHelper
    {
        /// <summary>
        /// Task to get Account Properties from cache if available otherwise make a network call.
        /// </summary>
        /// <returns>Async Task</returns>
        internal static async Task<AccountProperties> SetAccountNameAsync(GlobalEndpointManager globalEndpointManager)
        {
            DefaultTrace.TraceVerbose("Getting Account Information for Telemetry.");
            try
            {
                if (globalEndpointManager != null)
                {
                    return await globalEndpointManager.GetDatabaseAccountAsync();
                }
            }
            catch (Exception ex)
            {
                DefaultTrace.TraceError("Exception while getting account information in client telemetry : {0}", ex.Message);
            }

            return null;
        }

        /// <summary>
        /// Record System Usage and update passed system Info collection. Right now, it collects following metrics
        /// 1) CPU Usage
        /// 2) Memory Remaining
        /// 3) Available Threads
        /// 
        /// </summary>
        /// <param name="systemUsageHistory"></param>
        /// <param name="systemInfoCollection"></param>
        /// <param name="isDirectConnectionMode"></param>
        internal static void RecordSystemUsage(
                SystemUsageHistory systemUsageHistory, 
                List<SystemInfo> systemInfoCollection,
                bool isDirectConnectionMode)
        {
            if (systemUsageHistory.Values == null)
            {
                return;
            }

<<<<<<< HEAD
            DefaultTrace.TraceInformation("System Usage recorded by telemetry is : {0}", systemUsageHistory);
=======
            DefaultTrace.TraceVerbose("System Usage recorded by telemetry is : {0}", systemUsageHistory);
>>>>>>> f5effced

            systemInfoCollection.Add(TelemetrySystemUsage.GetCpuInfo(systemUsageHistory.Values));
            systemInfoCollection.Add(TelemetrySystemUsage.GetMemoryRemainingInfo(systemUsageHistory.Values));
            systemInfoCollection.Add(TelemetrySystemUsage.GetAvailableThreadsInfo(systemUsageHistory.Values));
            systemInfoCollection.Add(TelemetrySystemUsage.GetThreadWaitIntervalInMs(systemUsageHistory.Values));
            systemInfoCollection.Add(TelemetrySystemUsage.GetThreadStarvationSignalCount(systemUsageHistory.Values));

            if (isDirectConnectionMode)
            {
                systemInfoCollection.Add(TelemetrySystemUsage.GetTcpConnectionCount(systemUsageHistory.Values));
            }

        }

        /// <summary>
        /// Convert map with operation information to list of operations along with request latency and request charge metrics
        /// </summary>
        /// <param name="metrics"></param>
        /// <returns>Collection of ReportPayload</returns>
        internal static List<OperationInfo> ToListWithMetricsInfo(
                IDictionary<OperationInfo, 
                (LongConcurrentHistogram latency, LongConcurrentHistogram requestcharge)> metrics)
        {
            DefaultTrace.TraceVerbose("Aggregating operation information to list started");

            List<OperationInfo> payloadWithMetricInformation = new List<OperationInfo>();
            foreach (KeyValuePair<OperationInfo, (LongConcurrentHistogram latency, LongConcurrentHistogram requestcharge)> entry in metrics)
            {
                OperationInfo payloadForLatency = entry.Key;
                payloadForLatency.MetricInfo = new MetricInfo(ClientTelemetryOptions.RequestLatencyName, ClientTelemetryOptions.RequestLatencyUnit);
                payloadForLatency.SetAggregators(entry.Value.latency, ClientTelemetryOptions.TicksToMsFactor);

                payloadWithMetricInformation.Add(payloadForLatency);

                OperationInfo payloadForRequestCharge = payloadForLatency.Copy();
                payloadForRequestCharge.MetricInfo = new MetricInfo(ClientTelemetryOptions.RequestChargeName, ClientTelemetryOptions.RequestChargeUnit);
                payloadForRequestCharge.SetAggregators(entry.Value.requestcharge, ClientTelemetryOptions.HistogramPrecisionFactor);

                payloadWithMetricInformation.Add(payloadForRequestCharge);
            }

            DefaultTrace.TraceInformation("Aggregating operation information to list done");

            return payloadWithMetricInformation;
        }

        /// <summary>
        /// Convert map with CacheRefreshInfo information to list of operations along with request latency and request charge metrics
        /// </summary>
        /// <param name="metrics"></param>
        /// <returns>Collection of ReportPayload</returns>
        internal static List<CacheRefreshInfo> ToListWithMetricsInfo(IDictionary<CacheRefreshInfo, LongConcurrentHistogram> metrics)
        {
            DefaultTrace.TraceVerbose("Aggregating CacheRefreshInfo information to list started");

            List<CacheRefreshInfo> payloadWithMetricInformation = new List<CacheRefreshInfo>();
            foreach (KeyValuePair<CacheRefreshInfo, LongConcurrentHistogram> entry in metrics)
            {
                CacheRefreshInfo payloadForLatency = entry.Key;
                payloadForLatency.MetricInfo = new MetricInfo(ClientTelemetryOptions.RequestLatencyName, ClientTelemetryOptions.RequestLatencyUnit);
                payloadForLatency.SetAggregators(entry.Value, ClientTelemetryOptions.TicksToMsFactor);

                payloadWithMetricInformation.Add(payloadForLatency);
            }

            DefaultTrace.TraceVerbose("Aggregating CacheRefreshInfo information to list done");

            return payloadWithMetricInformation;
        }

        /// <summary>
        /// Get comma separated list of regions contacted from the diagnostic
        /// </summary>
        /// <returns>Comma separated region list</returns>
        internal static string GetContactedRegions(IReadOnlyCollection<(string regionName, Uri uri)> regionList)
        {
            if (regionList == null || regionList.Count == 0)
            {
                return null;
            }

            if (regionList.Count == 1)
            {
                return regionList.ElementAt(0).regionName;
            }
            
            StringBuilder regionsContacted = new StringBuilder();
            foreach ((string name, _) in regionList)
            {
                if (regionsContacted.Length > 0)
                {
                    regionsContacted.Append(",");

                }

                regionsContacted.Append(name);
            }

            return regionsContacted.ToString();
        }

    }
}<|MERGE_RESOLUTION|>--- conflicted
+++ resolved
@@ -61,11 +61,7 @@
                 return;
             }
 
-<<<<<<< HEAD
-            DefaultTrace.TraceInformation("System Usage recorded by telemetry is : {0}", systemUsageHistory);
-=======
             DefaultTrace.TraceVerbose("System Usage recorded by telemetry is : {0}", systemUsageHistory);
->>>>>>> f5effced
 
             systemInfoCollection.Add(TelemetrySystemUsage.GetCpuInfo(systemUsageHistory.Values));
             systemInfoCollection.Add(TelemetrySystemUsage.GetMemoryRemainingInfo(systemUsageHistory.Values));
