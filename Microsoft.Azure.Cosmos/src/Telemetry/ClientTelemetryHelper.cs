--- conflicted
+++ resolved
@@ -99,11 +99,7 @@
             }
             catch (Exception ex)
             {
-<<<<<<< HEAD
-                DefaultTrace.TraceError("System Usage Recording Error : {0} ", ex);
-=======
                 DefaultTrace.TraceError("System Usage Recording Error : {0} ", ex.Message);
->>>>>>> cdd1b1d2
             }
             return null;
         }
