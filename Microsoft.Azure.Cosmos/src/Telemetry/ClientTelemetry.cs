--- conflicted
+++ resolved
@@ -221,13 +221,7 @@
                 Task resultTask = await Task.WhenAny(processingTask, delayTask);
                 if (resultTask == delayTask)
                 {
-<<<<<<< HEAD
-                    DefaultTrace.TraceVerbose($"Processor task with date as {0} is canceled as it did not finish in {1}", telemetryDate, timeout);
-                    // Operation cancelled
-                    throw new OperationCanceledException(string.Format($"Processor task with date as {0} is canceled as it did not finish in {1}", telemetryDate, timeout));
-=======
                     DefaultTrace.TraceError($"Processor task with date as {0} is cancelled as it did not finish in {1} milliseconds", telemetryDate, timeout.TotalMilliseconds);
->>>>>>> dee9abae
                 }
                 else
                 {
