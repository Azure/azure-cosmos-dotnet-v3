--- conflicted
+++ resolved
@@ -237,7 +237,6 @@
         internal void PushCacheDatapoint(string cacheName, TelemetryInformation data)
         {
             if (string.IsNullOrEmpty(cacheName))
-<<<<<<< HEAD
             {
                 throw new ArgumentNullException(nameof(cacheName));
             }
@@ -252,22 +251,6 @@
 
             DefaultTrace.TraceVerbose("Collecting cacheRefreshSource {0} data for Telemetry.", cacheName);
 
-=======
-            {
-                throw new ArgumentNullException(nameof(cacheName));
-            }
-
-            // If latency information is not available. Ignore this datapoint. It is not expected but putting this safety check
-            if (!data.RequestLatency.HasValue)
-            {
-                DefaultTrace.TraceWarning("Latency data point is not available for {0} cache call", cacheName);
-
-                return;
-            }
-
-            DefaultTrace.TraceVerbose("Collecting cacheRefreshSource {0} data for Telemetry.", cacheName);
-
->>>>>>> f20c685e
             string regionsContacted = ClientTelemetryHelper.GetContactedRegions(data.RegionsContactedList);
 
             // Recording Request Latency
@@ -333,11 +316,7 @@
                 }
                 catch (Exception ex)
                 {
-<<<<<<< HEAD
-                    DefaultTrace.TraceError("Latency Recording Failed by Telemetry. Exception : {0}", ex);
-=======
                     DefaultTrace.TraceError("Latency Recording Failed by Telemetry. Exception : {0}", ex.Message);
->>>>>>> f20c685e
                 }
 
             }
@@ -353,11 +332,7 @@
             }
             catch (Exception ex)
             {
-<<<<<<< HEAD
                 DefaultTrace.TraceError("Request Charge Recording Failed by Telemetry. Request Charge Value : {0}  Exception : {1} ", requestChargeToRecord, ex);
-=======
-                DefaultTrace.TraceError("Request Charge Recording Failed by Telemetry. Request Charge Value : {0}  Exception : {1} ", requestChargeToRecord, ex.Message);
->>>>>>> f20c685e
             }
         }
 
