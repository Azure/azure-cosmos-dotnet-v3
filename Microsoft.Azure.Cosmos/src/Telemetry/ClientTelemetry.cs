--- conflicted
+++ resolved
@@ -7,10 +7,6 @@
     using System;
     using System.Collections.Concurrent;
     using System.Collections.Generic;
-<<<<<<< HEAD
-    using System.Net;
-=======
->>>>>>> e2ce570b
     using System.Threading;
     using System.Threading.Tasks;
     using Handler;
@@ -19,12 +15,6 @@
     using Microsoft.Azure.Cosmos.Routing;
     using Microsoft.Azure.Cosmos.Telemetry.Collector;
     using Microsoft.Azure.Cosmos.Telemetry.Models;
-<<<<<<< HEAD
-    using Microsoft.Azure.Cosmos.Tracing;
-    using Microsoft.Azure.Cosmos.Tracing.TraceData;
-    using Microsoft.Azure.Documents;
-=======
->>>>>>> e2ce570b
     using Util;
     using static Microsoft.Azure.Cosmos.Tracing.TraceData.ClientSideRequestStatisticsTraceDatum;
 
@@ -36,19 +26,12 @@
     /// </summary>
     internal class ClientTelemetry : IDisposable
     {
-<<<<<<< HEAD
-        private static readonly TimeSpan observingWindow = ClientTelemetryOptions.GetScheduledTimeSpan();
-=======
         private static readonly TimeSpan observingWindow = ClientTelemetryOptions.DefaultIntervalForTelemetryJob;
->>>>>>> e2ce570b
 
         private readonly ClientTelemetryProperties clientTelemetryInfo;
         private readonly ClientTelemetryProcessor processor;
         private readonly DiagnosticsHandlerHelper diagnosticsHelper;
-<<<<<<< HEAD
-=======
         private readonly string endpointUrl;
->>>>>>> e2ce570b
         private readonly NetworkDataRecorder networkDataRecorder;
         
         private readonly CancellationTokenSource cancellationTokenSource;
@@ -124,11 +107,8 @@
             string endpointUrl)
         {
             this.diagnosticsHelper = diagnosticsHelper ?? throw new ArgumentNullException(nameof(diagnosticsHelper));
-<<<<<<< HEAD
-=======
             this.endpointUrl = endpointUrl ?? throw new ArgumentNullException(nameof(endpointUrl));
 
->>>>>>> e2ce570b
             this.globalEndpointManager = globalEndpointManager;
             
             this.processor = new ClientTelemetryProcessor(httpClient, authorizationTokenProvider);
@@ -192,26 +172,6 @@
 
                     ConcurrentDictionary<CacheRefreshInfo, LongConcurrentHistogram> cacheRefreshInfoSnapshot
                         = Interlocked.Exchange(ref this.cacheRefreshInfoMap, new ConcurrentDictionary<CacheRefreshInfo, LongConcurrentHistogram>());
-<<<<<<< HEAD
-
-                    List<RequestInfo> requestInfoSnapshot = this.networkDataRecorder.GetRequests();
-
-                    try
-                    {
-                        CancellationTokenSource cancellationToken = new CancellationTokenSource(ClientTelemetryOptions.ClientTelemetryProcessorTimeOut);
-                        Task processorTask = Task.Run(() => this.processor
-                                                                    .ProcessAndSendAsync(
-                                                                            clientTelemetryInfo: this.clientTelemetryInfo,
-                                                                            operationInfoSnapshot: operationInfoSnapshot,
-                                                                            cacheRefreshInfoSnapshot: cacheRefreshInfoSnapshot,
-                                                                            requestInfoSnapshot: requestInfoSnapshot,
-                                                                            cancellationToken: cancellationToken.Token), cancellationToken.Token);
-
-                        // Initiating Telemetry Data Processor task which will serialize and send telemetry information to Client Telemetry Service
-                        // Not disposing this task. If we dispose a client then, telemetry job(telemetryTask) should stop but processor task(processorTask) should make best effort to finish the job in background.
-                        _ = ClientTelemetry.RunProcessorTaskAsync(this.clientTelemetryInfo.DateTimeUtc, processorTask, ClientTelemetryOptions.ClientTelemetryProcessorTimeOut);
-
-=======
 
                     List<RequestInfo> requestInfoSnapshot = this.networkDataRecorder.GetRequests();
 
@@ -231,7 +191,6 @@
                         // Not disposing this task. If we dispose a client then, telemetry job(telemetryTask) should stop but processor task(processorTask) should make best effort to finish the job in background.
                         _ = ClientTelemetry.RunProcessorTaskAsync(this.clientTelemetryInfo.DateTimeUtc, processorTask, ClientTelemetryOptions.ClientTelemetryProcessorTimeOut);
 
->>>>>>> e2ce570b
                     }
                     catch (Exception ex)
                     {
@@ -262,15 +221,9 @@
                 Task resultTask = await Task.WhenAny(processingTask, delayTask);
                 if (resultTask == delayTask)
                 {
-<<<<<<< HEAD
-                    DefaultTrace.TraceVerbose($"Processor task with date as {telemetryDate} is canceled as it did not finish in {timeout}");
-                    // Operation cancelled
-                    throw new OperationCanceledException($"Processor task with date as {telemetryDate} is canceled as it did not finish in {timeout}");
-=======
                     DefaultTrace.TraceVerbose($"Processor task with date as {0} is canceled as it did not finish in {1}", telemetryDate, timeout);
                     // Operation cancelled
                     throw new OperationCanceledException(string.Format($"Processor task with date as {0} is canceled as it did not finish in {1}", telemetryDate, timeout));
->>>>>>> e2ce570b
                 }
                 else
                 {
@@ -298,11 +251,7 @@
                 return;
             }
 
-<<<<<<< HEAD
-            DefaultTrace.TraceVerbose($"Collecting cacheRefreshSource {0} data for Telemetry.", cacheRefreshSource);
-=======
             DefaultTrace.TraceVerbose($"Collecting cacheRefreshSource {0} data for Telemetry.", cacheName);
->>>>>>> e2ce570b
 
             string regionsContacted = ClientTelemetryHelper.GetContactedRegions(data.RegionsContactedList);
 
@@ -335,49 +284,11 @@
         /// <summary>
         /// Collects Telemetry Information.
         /// </summary>
-<<<<<<< HEAD
-        /// <param name="cosmosDiagnostics"></param>
-        /// <param name="statusCode"></param>
-        /// <param name="responseSizeInBytes"></param>
-        /// <param name="containerId"></param>
-        /// <param name="databaseId"></param>
-        /// <param name="operationType"></param>
-        /// <param name="resourceType"></param>
-        /// <param name="consistencyLevel"></param>
-        /// <param name="requestCharge"></param>
-        /// <param name="subStatusCode"></param>
-        /// <param name="trace"></param>
-        internal void CollectOperationInfo(CosmosDiagnostics cosmosDiagnostics,
-                            HttpStatusCode statusCode,
-                            long responseSizeInBytes,
-                            string containerId,
-                            string databaseId,
-                            OperationType operationType,
-                            ResourceType resourceType,
-                            string consistencyLevel,
-                            double requestCharge,
-                            SubStatusCodes subStatusCode,
-                            ITrace trace)
+        internal void PushOperationDatapoint(TelemetryInformation data)
         {
             DefaultTrace.TraceVerbose("Collecting Operation data for Telemetry.");
 
-            if (cosmosDiagnostics == null)
-            {
-                throw new ArgumentNullException(nameof(cosmosDiagnostics));
-            }
-
-            // Record Network/Replica Information
-            SummaryDiagnostics summaryDiagnostics = new SummaryDiagnostics(trace);
-            this.networkDataRecorder.Record(summaryDiagnostics.StoreResponseStatistics.Value, databaseId, containerId);
-
-            string regionsContacted = ClientTelemetryHelper.GetContactedRegions(cosmosDiagnostics.GetContactedRegions());
-=======
-        internal void PushOperationDatapoint(TelemetryInformation data)
-        {
-            DefaultTrace.TraceVerbose("Collecting Operation data for Telemetry.");
-
             string regionsContacted = ClientTelemetryHelper.GetContactedRegions(data.RegionsContactedList);
->>>>>>> e2ce570b
 
             // Recording Request Latency and Request Charge
             OperationInfo payloadKey = new OperationInfo(regionsContacted: regionsContacted?.ToString(),
@@ -397,28 +308,6 @@
                             requestcharge: new LongConcurrentHistogram(ClientTelemetryOptions.RequestChargeMin,
                                                         ClientTelemetryOptions.RequestChargeMax,
                                                         ClientTelemetryOptions.RequestChargePrecision)));
-<<<<<<< HEAD
-            try
-            {
-                latency.RecordValue(cosmosDiagnostics.GetClientElapsedTime().Ticks);
-            }
-            catch (Exception ex)
-            {
-                DefaultTrace.TraceError("Latency Recording Failed by Telemetry. Exception : {0}", ex);
-            }
-
-            long requestChargeToRecord = (long)(requestCharge * ClientTelemetryOptions.HistogramPrecisionFactor);
-            try
-            {
-                requestcharge.RecordValue(requestChargeToRecord);
-            }
-            catch (Exception ex)
-            {
-                DefaultTrace.TraceError("Request Charge Recording Failed by Telemetry. Request Charge Value : {0}  Exception : {1} ", requestChargeToRecord, ex);
-            }
-        }
-
-=======
 
             // If latency information is not available. Ignore this datapoint. It is not expected but putting this safety check
             if (data.RequestLatency.HasValue)
@@ -462,7 +351,6 @@
 
         }
 
->>>>>>> e2ce570b
         /// <summary>
         /// Dispose of cosmos client.It will get disposed with client so not making it thread safe.
         /// </summary>
