﻿// ------------------------------------------------------------
// Copyright (c) Microsoft Corporation.  All rights reserved.
// ------------------------------------------------------------

namespace Microsoft.Azure.Cosmos.Telemetry
{
    using System;
    using System.Diagnostics;
    using global::Azure.Core;
    using Microsoft.Azure.Cosmos.Tracing;

    /// <summary>
    /// This class is used to generate Activities with Azure.Cosmos.Operation Source Name
    /// </summary>
    internal static class OpenTelemetryRecorderFactory
    {
        /// <summary>
        /// Singleton to make sure we only have one instance of the DiagnosticScopeFactory and pattern matching of listener happens only once
        /// </summary>
<<<<<<< HEAD
        private static readonly Lazy<DiagnosticScopeFactory> LazyOperationScopeFactory = new Lazy<DiagnosticScopeFactory>(
            valueFactory: () => new DiagnosticScopeFactory(
                           clientNamespace: $"{OpenTelemetryAttributeKeys.DiagnosticNamespace}.{OpenTelemetryAttributeKeys.OperationPrefix}",
                           resourceProviderNamespace: OpenTelemetryAttributeKeys.ResourceProviderNamespace,
                           isActivityEnabled: true,
                           suppressNestedClientActivities: true),
            isThreadSafe: true);

        private static readonly Lazy<DiagnosticScopeFactory> LazyNetworkScopeFactory = new Lazy<DiagnosticScopeFactory>(
            valueFactory: () => new DiagnosticScopeFactory(
                           clientNamespace: $"{OpenTelemetryAttributeKeys.DiagnosticNamespace}.{OpenTelemetryAttributeKeys.NetworkLevelPrefix}",
                           resourceProviderNamespace: OpenTelemetryAttributeKeys.ResourceProviderNamespace,
                           isActivityEnabled: true,
                           suppressNestedClientActivities: true),
            isThreadSafe: true);

=======
        private static readonly Lazy<DiagnosticScopeFactory> LazyScopeFactory = new Lazy<DiagnosticScopeFactory>(
            valueFactory: () => new DiagnosticScopeFactory(
                           clientNamespace: $"{OpenTelemetryAttributeKeys.DiagnosticNamespace}",
                           resourceProviderNamespace: OpenTelemetryAttributeKeys.ResourceProviderNamespace,
                           isActivityEnabled: true,
                           suppressNestedClientActivities: true, 
                           isStable: false),
            isThreadSafe: true);

>>>>>>> dee9abae
        public static OpenTelemetryCoreRecorder CreateRecorder(string operationName,
            string containerName,
            string databaseName,
            Documents.OperationType operationType,
            RequestOptions requestOptions, 
            ITrace trace,
            CosmosClientContext clientContext)
        {
            OpenTelemetryCoreRecorder openTelemetryRecorder = default;
            if (clientContext is { ClientOptions.CosmosClientTelemetryOptions.DisableDistributedTracing: false })
            {
                // If there is no source then it will return default otherwise a valid diagnostic scope
<<<<<<< HEAD
                DiagnosticScope scope = LazyOperationScopeFactory.Value.CreateScope(name: operationName,
                                 kind: clientContext.ClientOptions.ConnectionMode == ConnectionMode.Gateway ? DiagnosticScope.ActivityKind.Internal : DiagnosticScope.ActivityKind.Client);
=======
                DiagnosticScope scope = LazyScopeFactory.Value.CreateScope(name: $"{OpenTelemetryAttributeKeys.OperationPrefix}.{operationName}",
                                 kind: clientContext.ClientOptions.ConnectionMode == ConnectionMode.Gateway ? ActivityKind.Internal : ActivityKind.Client);
>>>>>>> dee9abae

                // Need a parent activity id associated with the operation which is logged in diagnostics and used for tracing purpose.
                // If there are listeners at operation level then scope is enabled and it tries to create activity.
                // However, if available listeners are not subscribed to operation level event then it will lead to scope being enabled but no activity is created.
                if (scope.IsEnabled)
                {
                    scope.SetDisplayName($"{operationName} {containerName}");

                    openTelemetryRecorder = OpenTelemetryCoreRecorder.CreateOperationLevelParentActivity(
                        operationScope: scope,
                        operationName: operationName,
                        containerName: containerName,
                        databaseName: databaseName,
                        operationType: operationType,
                        clientContext: clientContext,
                        config: requestOptions?.CosmosThresholdOptions ?? clientContext.ClientOptions?.CosmosClientTelemetryOptions.CosmosThresholdOptions);
                }
#if !INTERNAL
<<<<<<< HEAD
                // Need a parent activity which groups all network activities under it and is logged in diagnostics and used for tracing purpose.
                // If there are listeners at network level then scope is enabled and it tries to create activity.
                // However, if available listeners are not subscribed to network event then it will lead to scope being enabled but no activity is created.
                else
                {
                    DiagnosticScope requestScope = LazyNetworkScopeFactory.Value.CreateScope(name: operationName);
                    openTelemetryRecorder = requestScope.IsEnabled ? OpenTelemetryCoreRecorder.CreateNetworkLevelParentActivity(networkScope: requestScope) : openTelemetryRecorder;
                }

                // If there are no listeners at operation level and network level and no parent activity created.
                // Then create a dummy activity as there should be a parent level activity always to send a traceid to the backend services through context propagation.
                // The parent activity id is logged in diagnostics and used for tracing purpose.
                if (Activity.Current is null)
                {
                    openTelemetryRecorder = OpenTelemetryCoreRecorder.CreateParentActivity(operationName);
                }
#endif
                // Safety check as diagnostic logs should not break the code.
                if (Activity.Current?.TraceId != null)
                {
                    trace.AddDatum("DistributedTraceId", Activity.Current.TraceId);
                }
=======
                // If there are no listeners at operation level and no parent activity created.
                // Then create a dummy activity as there should be a parent level activity always to send a traceid to the backend services through context propagation.
                // The parent activity id logged in diagnostics, can be used for tracing purpose in backend.
                if (Activity.Current is null)
                {
                    openTelemetryRecorder = OpenTelemetryCoreRecorder.CreateParentActivity(operationName);
                }
#endif
                // Safety check as diagnostic logs should not break the code.
                if (Activity.Current?.TraceId != null)
                {
                    // This id would be useful to trace calls at backend services when distributed tracing feature is available there.
                    trace.AddDatum("DistributedTraceId", Activity.Current.TraceId);
                }
>>>>>>> dee9abae
            }
            return openTelemetryRecorder;
        }
    }
}<|MERGE_RESOLUTION|>--- conflicted
+++ resolved
@@ -17,24 +17,6 @@
         /// <summary>
         /// Singleton to make sure we only have one instance of the DiagnosticScopeFactory and pattern matching of listener happens only once
         /// </summary>
-<<<<<<< HEAD
-        private static readonly Lazy<DiagnosticScopeFactory> LazyOperationScopeFactory = new Lazy<DiagnosticScopeFactory>(
-            valueFactory: () => new DiagnosticScopeFactory(
-                           clientNamespace: $"{OpenTelemetryAttributeKeys.DiagnosticNamespace}.{OpenTelemetryAttributeKeys.OperationPrefix}",
-                           resourceProviderNamespace: OpenTelemetryAttributeKeys.ResourceProviderNamespace,
-                           isActivityEnabled: true,
-                           suppressNestedClientActivities: true),
-            isThreadSafe: true);
-
-        private static readonly Lazy<DiagnosticScopeFactory> LazyNetworkScopeFactory = new Lazy<DiagnosticScopeFactory>(
-            valueFactory: () => new DiagnosticScopeFactory(
-                           clientNamespace: $"{OpenTelemetryAttributeKeys.DiagnosticNamespace}.{OpenTelemetryAttributeKeys.NetworkLevelPrefix}",
-                           resourceProviderNamespace: OpenTelemetryAttributeKeys.ResourceProviderNamespace,
-                           isActivityEnabled: true,
-                           suppressNestedClientActivities: true),
-            isThreadSafe: true);
-
-=======
         private static readonly Lazy<DiagnosticScopeFactory> LazyScopeFactory = new Lazy<DiagnosticScopeFactory>(
             valueFactory: () => new DiagnosticScopeFactory(
                            clientNamespace: $"{OpenTelemetryAttributeKeys.DiagnosticNamespace}",
@@ -44,7 +26,6 @@
                            isStable: false),
             isThreadSafe: true);
 
->>>>>>> dee9abae
         public static OpenTelemetryCoreRecorder CreateRecorder(string operationName,
             string containerName,
             string databaseName,
@@ -57,13 +38,8 @@
             if (clientContext is { ClientOptions.CosmosClientTelemetryOptions.DisableDistributedTracing: false })
             {
                 // If there is no source then it will return default otherwise a valid diagnostic scope
-<<<<<<< HEAD
-                DiagnosticScope scope = LazyOperationScopeFactory.Value.CreateScope(name: operationName,
-                                 kind: clientContext.ClientOptions.ConnectionMode == ConnectionMode.Gateway ? DiagnosticScope.ActivityKind.Internal : DiagnosticScope.ActivityKind.Client);
-=======
                 DiagnosticScope scope = LazyScopeFactory.Value.CreateScope(name: $"{OpenTelemetryAttributeKeys.OperationPrefix}.{operationName}",
                                  kind: clientContext.ClientOptions.ConnectionMode == ConnectionMode.Gateway ? ActivityKind.Internal : ActivityKind.Client);
->>>>>>> dee9abae
 
                 // Need a parent activity id associated with the operation which is logged in diagnostics and used for tracing purpose.
                 // If there are listeners at operation level then scope is enabled and it tries to create activity.
@@ -82,30 +58,6 @@
                         config: requestOptions?.CosmosThresholdOptions ?? clientContext.ClientOptions?.CosmosClientTelemetryOptions.CosmosThresholdOptions);
                 }
 #if !INTERNAL
-<<<<<<< HEAD
-                // Need a parent activity which groups all network activities under it and is logged in diagnostics and used for tracing purpose.
-                // If there are listeners at network level then scope is enabled and it tries to create activity.
-                // However, if available listeners are not subscribed to network event then it will lead to scope being enabled but no activity is created.
-                else
-                {
-                    DiagnosticScope requestScope = LazyNetworkScopeFactory.Value.CreateScope(name: operationName);
-                    openTelemetryRecorder = requestScope.IsEnabled ? OpenTelemetryCoreRecorder.CreateNetworkLevelParentActivity(networkScope: requestScope) : openTelemetryRecorder;
-                }
-
-                // If there are no listeners at operation level and network level and no parent activity created.
-                // Then create a dummy activity as there should be a parent level activity always to send a traceid to the backend services through context propagation.
-                // The parent activity id is logged in diagnostics and used for tracing purpose.
-                if (Activity.Current is null)
-                {
-                    openTelemetryRecorder = OpenTelemetryCoreRecorder.CreateParentActivity(operationName);
-                }
-#endif
-                // Safety check as diagnostic logs should not break the code.
-                if (Activity.Current?.TraceId != null)
-                {
-                    trace.AddDatum("DistributedTraceId", Activity.Current.TraceId);
-                }
-=======
                 // If there are no listeners at operation level and no parent activity created.
                 // Then create a dummy activity as there should be a parent level activity always to send a traceid to the backend services through context propagation.
                 // The parent activity id logged in diagnostics, can be used for tracing purpose in backend.
@@ -120,7 +72,6 @@
                     // This id would be useful to trace calls at backend services when distributed tracing feature is available there.
                     trace.AddDatum("DistributedTraceId", Activity.Current.TraceId);
                 }
->>>>>>> dee9abae
             }
             return openTelemetryRecorder;
         }
