<<<<<<< HEAD
﻿// ------------------------------------------------------------
// Copyright (c) Microsoft Corporation.  All rights reserved.
// ------------------------------------------------------------

namespace Microsoft.Azure.Cosmos.Telemetry
{
    using System;
    using System.Diagnostics;
    using global::Azure.Core;
    using Microsoft.Azure.Cosmos.Tracing;

    /// <summary>
    /// This class is used to generate Activities with Azure.Cosmos.Operation Source Name
    /// </summary>
    internal static class OpenTelemetryRecorderFactory
    {
        /// <summary>
        /// Singleton to make sure we only have one instance of the DiagnosticScopeFactory and pattern matching of listener happens only once
        /// </summary>
        private static readonly Lazy<DiagnosticScopeFactory> LazyScopeFactory = new Lazy<DiagnosticScopeFactory>(
            valueFactory: () => new DiagnosticScopeFactory(
                           clientNamespace: $"{OpenTelemetryAttributeKeys.DiagnosticNamespace}",
                           resourceProviderNamespace: OpenTelemetryAttributeKeys.ResourceProviderNamespace,
                           isActivityEnabled: true,
                           suppressNestedClientActivities: true),
            isThreadSafe: true);

        public static OpenTelemetryCoreRecorder CreateRecorder(string operationName,
            string containerName,
            string databaseName,
            Documents.OperationType operationType,
            RequestOptions requestOptions, 
            ITrace trace,
            CosmosClientContext clientContext)
        {
            OpenTelemetryCoreRecorder openTelemetryRecorder = default;
            if (clientContext is { ClientOptions.CosmosClientTelemetryOptions.DisableDistributedTracing: false })
            {
                // If there is no source then it will return default otherwise a valid diagnostic scope
                DiagnosticScope scope = LazyScopeFactory.Value.CreateScope(name: $"{OpenTelemetryAttributeKeys.OperationPrefix}.{operationName}",
                                 kind: clientContext.ClientOptions.ConnectionMode == ConnectionMode.Gateway ? DiagnosticScope.ActivityKind.Internal : DiagnosticScope.ActivityKind.Client);

                // Need a parent activity id associated with the operation which is logged in diagnostics and used for tracing purpose.
                // If there are listeners at operation level then scope is enabled and it tries to create activity.
                // However, if available listeners are not subscribed to operation level event then it will lead to scope being enabled but no activity is created.
                if (scope.IsEnabled)
                {
                    scope.SetDisplayName($"{operationName} {containerName}");

                    openTelemetryRecorder = OpenTelemetryCoreRecorder.CreateOperationLevelParentActivity(
                        operationScope: scope,
                        operationName: operationName,
                        containerName: containerName,
                        databaseName: databaseName,
                        operationType: operationType,
                        clientContext: clientContext,
                        config: requestOptions?.CosmosThresholdOptions ?? clientContext.ClientOptions?.CosmosClientTelemetryOptions.CosmosThresholdOptions);
                }
#if !INTERNAL
                // If there are no listeners at operation level and no parent activity created.
                // Then create a dummy activity as there should be a parent level activity always to send a traceid to the backend services through context propagation.
                // The parent activity id logged in diagnostics, can be used for tracing purpose in backend.
                if (Activity.Current is null)
                {
                    openTelemetryRecorder = OpenTelemetryCoreRecorder.CreateParentActivity(operationName);
                }
#endif
                // Safety check as diagnostic logs should not break the code.
                if (Activity.Current?.TraceId != null)
                {
                    // This id would be useful to trace calls at backend services when distributed tracing feature is available there.
                    trace.AddDatum("DistributedTraceId", Activity.Current.TraceId);
                }
            }
            return openTelemetryRecorder;
        }
    }
}
=======
﻿// ------------------------------------------------------------
// Copyright (c) Microsoft Corporation.  All rights reserved.
// ------------------------------------------------------------

namespace Microsoft.Azure.Cosmos.Telemetry
{
    using System;
    using System.Diagnostics;
    using global::Azure.Core;
    using Microsoft.Azure.Cosmos.Tracing;

    /// <summary>
    /// This class is used to generate Activities with Azure.Cosmos.Operation Source Name
    /// </summary>
    internal static class OpenTelemetryRecorderFactory
    {
        /// <summary>
        /// Singleton to make sure we only have one instance of the DiagnosticScopeFactory and pattern matching of listener happens only once
        /// </summary>
        private static readonly Lazy<DiagnosticScopeFactory> LazyScopeFactory = new Lazy<DiagnosticScopeFactory>(
            valueFactory: () => new DiagnosticScopeFactory(
                           clientNamespace: $"{OpenTelemetryAttributeKeys.DiagnosticNamespace}",
                           resourceProviderNamespace: OpenTelemetryAttributeKeys.ResourceProviderNamespace,
                           isActivityEnabled: true,
                           suppressNestedClientActivities: true, 
                           isStable: false),
            isThreadSafe: true);

        public static OpenTelemetryCoreRecorder CreateRecorder(Func<string> getOperationName,
            string containerName,
            string databaseName,
            Documents.OperationType operationType,
            RequestOptions requestOptions, 
            ITrace trace,
            CosmosClientContext clientContext)
        {
            OpenTelemetryCoreRecorder openTelemetryRecorder = default;
            if (clientContext is { ClientOptions.CosmosClientTelemetryOptions.DisableDistributedTracing: false })
            {
                string operationName = getOperationName();

                // Trace without operation name is not valid trace to create
                if (string.IsNullOrEmpty(operationName))
                {
                    return openTelemetryRecorder;
                }

                // If there is no source then it will return default otherwise a valid diagnostic scope
                DiagnosticScope scope = LazyScopeFactory.Value.CreateScope(name: $"{OpenTelemetryAttributeKeys.OperationPrefix}.{operationName}",
                                 kind: clientContext.ClientOptions.ConnectionMode == ConnectionMode.Gateway ? ActivityKind.Internal : ActivityKind.Client);

                // Need a parent activity id associated with the operation which is logged in diagnostics and used for tracing purpose.
                // If there are listeners at operation level then scope is enabled and it tries to create activity.
                // However, if available listeners are not subscribed to operation level event then it will lead to scope being enabled but no activity is created.
                if (scope.IsEnabled)
                {
                    scope.SetDisplayName($"{operationName} {containerName}");

                    QueryTextMode queryTextMode = GetQueryTextMode(requestOptions, clientContext);

                    openTelemetryRecorder = OpenTelemetryCoreRecorder.CreateOperationLevelParentActivity(
                        operationScope: scope,
                        operationName: operationName,
                        containerName: containerName,
                        databaseName: databaseName,
                        operationType: operationType,
                        clientContext: clientContext,
                        config: requestOptions?.CosmosThresholdOptions ?? clientContext.ClientOptions?.CosmosClientTelemetryOptions.CosmosThresholdOptions,
                        queryTextMode: queryTextMode);
                }
#if !INTERNAL
                // If there are no listeners at operation level and no parent activity created.
                // Then create a dummy activity as there should be a parent level activity always to send a traceid to the backend services through context propagation.
                // The parent activity id logged in diagnostics, can be used for tracing purpose in backend.
                if (Activity.Current is null)
                {
                    openTelemetryRecorder = OpenTelemetryCoreRecorder.CreateParentActivity(operationName);
                }
#endif
                // Safety check as diagnostic logs should not break the code.
                if (Activity.Current?.TraceId != null)
                {
                    // This id would be useful to trace calls at backend services when distributed tracing feature is available there.
                    trace.AddDatum("DistributedTraceId", Activity.Current.TraceId);
                }
            }
            return openTelemetryRecorder;
        }

        private static QueryTextMode GetQueryTextMode(RequestOptions requestOptions, CosmosClientContext clientContext)
        {
            QueryTextMode? queryTextMode = null;
            if (requestOptions is QueryRequestOptions queryRequestOptions)
            {
                queryTextMode = queryRequestOptions.QueryTextMode;
            }
            else if (requestOptions is ChangeFeedRequestOptions changeFeedRequestOptions)
            {
                queryTextMode = changeFeedRequestOptions.QueryTextMode;
            }

            queryTextMode ??= clientContext.ClientOptions?.CosmosClientTelemetryOptions?.QueryTextMode ?? QueryTextMode.None;
            return queryTextMode.Value;
        }
    }
}
>>>>>>> 43c14a31
<|MERGE_RESOLUTION|>--- conflicted
+++ resolved
@@ -1,83 +1,3 @@
-<<<<<<< HEAD
-﻿// ------------------------------------------------------------
-// Copyright (c) Microsoft Corporation.  All rights reserved.
-// ------------------------------------------------------------
-
-namespace Microsoft.Azure.Cosmos.Telemetry
-{
-    using System;
-    using System.Diagnostics;
-    using global::Azure.Core;
-    using Microsoft.Azure.Cosmos.Tracing;
-
-    /// <summary>
-    /// This class is used to generate Activities with Azure.Cosmos.Operation Source Name
-    /// </summary>
-    internal static class OpenTelemetryRecorderFactory
-    {
-        /// <summary>
-        /// Singleton to make sure we only have one instance of the DiagnosticScopeFactory and pattern matching of listener happens only once
-        /// </summary>
-        private static readonly Lazy<DiagnosticScopeFactory> LazyScopeFactory = new Lazy<DiagnosticScopeFactory>(
-            valueFactory: () => new DiagnosticScopeFactory(
-                           clientNamespace: $"{OpenTelemetryAttributeKeys.DiagnosticNamespace}",
-                           resourceProviderNamespace: OpenTelemetryAttributeKeys.ResourceProviderNamespace,
-                           isActivityEnabled: true,
-                           suppressNestedClientActivities: true),
-            isThreadSafe: true);
-
-        public static OpenTelemetryCoreRecorder CreateRecorder(string operationName,
-            string containerName,
-            string databaseName,
-            Documents.OperationType operationType,
-            RequestOptions requestOptions, 
-            ITrace trace,
-            CosmosClientContext clientContext)
-        {
-            OpenTelemetryCoreRecorder openTelemetryRecorder = default;
-            if (clientContext is { ClientOptions.CosmosClientTelemetryOptions.DisableDistributedTracing: false })
-            {
-                // If there is no source then it will return default otherwise a valid diagnostic scope
-                DiagnosticScope scope = LazyScopeFactory.Value.CreateScope(name: $"{OpenTelemetryAttributeKeys.OperationPrefix}.{operationName}",
-                                 kind: clientContext.ClientOptions.ConnectionMode == ConnectionMode.Gateway ? DiagnosticScope.ActivityKind.Internal : DiagnosticScope.ActivityKind.Client);
-
-                // Need a parent activity id associated with the operation which is logged in diagnostics and used for tracing purpose.
-                // If there are listeners at operation level then scope is enabled and it tries to create activity.
-                // However, if available listeners are not subscribed to operation level event then it will lead to scope being enabled but no activity is created.
-                if (scope.IsEnabled)
-                {
-                    scope.SetDisplayName($"{operationName} {containerName}");
-
-                    openTelemetryRecorder = OpenTelemetryCoreRecorder.CreateOperationLevelParentActivity(
-                        operationScope: scope,
-                        operationName: operationName,
-                        containerName: containerName,
-                        databaseName: databaseName,
-                        operationType: operationType,
-                        clientContext: clientContext,
-                        config: requestOptions?.CosmosThresholdOptions ?? clientContext.ClientOptions?.CosmosClientTelemetryOptions.CosmosThresholdOptions);
-                }
-#if !INTERNAL
-                // If there are no listeners at operation level and no parent activity created.
-                // Then create a dummy activity as there should be a parent level activity always to send a traceid to the backend services through context propagation.
-                // The parent activity id logged in diagnostics, can be used for tracing purpose in backend.
-                if (Activity.Current is null)
-                {
-                    openTelemetryRecorder = OpenTelemetryCoreRecorder.CreateParentActivity(operationName);
-                }
-#endif
-                // Safety check as diagnostic logs should not break the code.
-                if (Activity.Current?.TraceId != null)
-                {
-                    // This id would be useful to trace calls at backend services when distributed tracing feature is available there.
-                    trace.AddDatum("DistributedTraceId", Activity.Current.TraceId);
-                }
-            }
-            return openTelemetryRecorder;
-        }
-    }
-}
-=======
 ﻿// ------------------------------------------------------------
 // Copyright (c) Microsoft Corporation.  All rights reserved.
 // ------------------------------------------------------------
@@ -183,5 +103,4 @@
             return queryTextMode.Value;
         }
     }
-}
->>>>>>> 43c14a31
+}