﻿// ------------------------------------------------------------
// Copyright (c) Microsoft Corporation.  All rights reserved.
// ------------------------------------------------------------

namespace Microsoft.Azure.Cosmos.Telemetry
{
    using System;
    using System.Diagnostics;
    using global::Azure.Core;
    using Microsoft.Azure.Cosmos.Tracing;

    /// <summary>
    /// This class is used to generate Activities with Azure.Cosmos.Operation Source Name
    /// </summary>
    internal static class OpenTelemetryRecorderFactory
    {
        /// <summary>
        /// Singleton to make sure we only have one instance of the DiagnosticScopeFactory and pattern matching of listener happens only once
        /// </summary>
        private static readonly Lazy<DiagnosticScopeFactory> LazyScopeFactory = new Lazy<DiagnosticScopeFactory>(
            valueFactory: () => new DiagnosticScopeFactory(
                           clientNamespace: OpenTelemetryAttributeKeys.DiagnosticNamespace,
                           resourceProviderNamespace: OpenTelemetryAttributeKeys.ResourceProviderNamespace,
                           isActivityEnabled: true,
                           suppressNestedClientActivities: true),
            isThreadSafe: true);

        public static OpenTelemetryCoreRecorder CreateRecorder(string operationName,
            string containerName,
            string databaseName,
            Documents.OperationType operationType,
            RequestOptions requestOptions, 
            ITrace trace,
            CosmosClientContext clientContext)
        {
            OpenTelemetryCoreRecorder openTelemetryRecorder = default;
            if (clientContext is { ClientOptions.IsDistributedTracingEnabled: true })
            {
<<<<<<< HEAD
                // If there is no source then it will return default otherwise a valid diagnostic scope
                DiagnosticScope scope = LazyScopeFactory.Value.CreateScope(name: $"{OpenTelemetryAttributeKeys.OperationPrefix}.{operationName}",
=======
                OpenTelemetryRecorderFactory.ScopeFactory ??= new DiagnosticScopeFactory(clientNamespace: $"{OpenTelemetryAttributeKeys.DiagnosticNamespace}.{OpenTelemetryAttributeKeys.OperationPrefix}",
                        resourceProviderNamespace: OpenTelemetryAttributeKeys.ResourceProviderNamespace,
                        isActivityEnabled: true,
                        suppressNestedClientActivities: true);
                
                // If there is no source then it will return default otherwise a valid diagnostic scope
                DiagnosticScope scope = OpenTelemetryRecorderFactory
                    .ScopeFactory
                    .CreateScope(name: operationName,
>>>>>>> 459a865d
                                 kind: clientContext.ClientOptions.ConnectionMode == ConnectionMode.Gateway ? DiagnosticScope.ActivityKind.Internal : DiagnosticScope.ActivityKind.Client);

                // Record values only when we have a valid Diagnostic Scope
                if (scope.IsEnabled)
                {
                    openTelemetryRecorder = OpenTelemetryCoreRecorder.CreateOperationLevelParentActivity(
                        operationScope: scope,
                        operationName: operationName,
                        containerName: containerName,
                        databaseName: databaseName,
                        operationType: operationType,
                        clientContext: clientContext,
                        config: requestOptions?.DistributedTracingOptions ?? clientContext.ClientOptions?.DistributedTracingOptions);
                }
#if !INTERNAL
                else if (Activity.Current is null)
                {
                    DiagnosticScope requestScope = LazyScopeFactory.Value.CreateScope(name: $"{OpenTelemetryAttributeKeys.NetworkLevelPrefix}.{operationName}");

                    openTelemetryRecorder = requestScope.IsEnabled ? OpenTelemetryCoreRecorder.CreateNetworkLevelParentActivity(networkScope: requestScope) : OpenTelemetryCoreRecorder.CreateParentActivity(operationName);
                }
#endif
                trace.AddDatum("DistributedTraceId", Activity.Current?.TraceId);
            }
            return openTelemetryRecorder;
        }
    }
}<|MERGE_RESOLUTION|>--- conflicted
+++ resolved
@@ -19,7 +19,7 @@
         /// </summary>
         private static readonly Lazy<DiagnosticScopeFactory> LazyScopeFactory = new Lazy<DiagnosticScopeFactory>(
             valueFactory: () => new DiagnosticScopeFactory(
-                           clientNamespace: OpenTelemetryAttributeKeys.DiagnosticNamespace,
+                           clientNamespace: $"{OpenTelemetryAttributeKeys.DiagnosticNamespace}.{OpenTelemetryAttributeKeys.OperationPrefix}",
                            resourceProviderNamespace: OpenTelemetryAttributeKeys.ResourceProviderNamespace,
                            isActivityEnabled: true,
                            suppressNestedClientActivities: true),
@@ -36,20 +36,8 @@
             OpenTelemetryCoreRecorder openTelemetryRecorder = default;
             if (clientContext is { ClientOptions.IsDistributedTracingEnabled: true })
             {
-<<<<<<< HEAD
                 // If there is no source then it will return default otherwise a valid diagnostic scope
-                DiagnosticScope scope = LazyScopeFactory.Value.CreateScope(name: $"{OpenTelemetryAttributeKeys.OperationPrefix}.{operationName}",
-=======
-                OpenTelemetryRecorderFactory.ScopeFactory ??= new DiagnosticScopeFactory(clientNamespace: $"{OpenTelemetryAttributeKeys.DiagnosticNamespace}.{OpenTelemetryAttributeKeys.OperationPrefix}",
-                        resourceProviderNamespace: OpenTelemetryAttributeKeys.ResourceProviderNamespace,
-                        isActivityEnabled: true,
-                        suppressNestedClientActivities: true);
-                
-                // If there is no source then it will return default otherwise a valid diagnostic scope
-                DiagnosticScope scope = OpenTelemetryRecorderFactory
-                    .ScopeFactory
-                    .CreateScope(name: operationName,
->>>>>>> 459a865d
+                DiagnosticScope scope = LazyScopeFactory.Value.CreateScope(name: operationName,
                                  kind: clientContext.ClientOptions.ConnectionMode == ConnectionMode.Gateway ? DiagnosticScope.ActivityKind.Internal : DiagnosticScope.ActivityKind.Client);
 
                 // Record values only when we have a valid Diagnostic Scope
@@ -67,7 +55,7 @@
 #if !INTERNAL
                 else if (Activity.Current is null)
                 {
-                    DiagnosticScope requestScope = LazyScopeFactory.Value.CreateScope(name: $"{OpenTelemetryAttributeKeys.NetworkLevelPrefix}.{operationName}");
+                    DiagnosticScope requestScope = LazyScopeFactory.Value.CreateScope(name: operationName);
 
                     openTelemetryRecorder = requestScope.IsEnabled ? OpenTelemetryCoreRecorder.CreateNetworkLevelParentActivity(networkScope: requestScope) : OpenTelemetryCoreRecorder.CreateParentActivity(operationName);
                 }
