--- conflicted
+++ resolved
@@ -15,11 +15,7 @@
     internal sealed class CosmosDbEventSource : AzureEventSource
     {
         internal const string EventSourceName = "Azure-Cosmos-Operation-Request-Diagnostics";
-<<<<<<< HEAD
-        
-=======
 
->>>>>>> dee9abae
         private static CosmosDbEventSource Singleton { get; } = new CosmosDbEventSource();
 
         private CosmosDbEventSource()
@@ -39,19 +35,6 @@
             Documents.OperationType operationType,
             OpenTelemetryAttributes response)
         {
-<<<<<<< HEAD
-            if (!DiagnosticsFilterHelper.IsSuccessfulResponse(
-                        response.StatusCode, response.SubStatusCode) && CosmosDbEventSource.IsEnabled(EventLevel.Warning))
-            {
-                CosmosDbEventSource.Singleton.FailedRequest(response.Diagnostics.ToString());
-            } 
-            else if (DiagnosticsFilterHelper.IsLatencyThresholdCrossed(
-                    config: config,
-                    operationType: operationType,
-                    response: response) && CosmosDbEventSource.IsEnabled(EventLevel.Warning))
-            {
-                CosmosDbEventSource.Singleton.LatencyOverThreshold(response.Diagnostics.ToString());
-=======
             if (CosmosDbEventSource.IsEnabled(EventLevel.Warning))
             {
                 if (!DiagnosticsFilterHelper.IsSuccessfulResponse(
@@ -72,7 +55,6 @@
                 {
                     CosmosDbEventSource.Singleton.ThresholdViolation(response.Diagnostics.ToString());
                 }
->>>>>>> dee9abae
             }
         }
 
@@ -92,11 +74,7 @@
         }
 
         [Event(2, Level = EventLevel.Warning)]
-<<<<<<< HEAD
-        private void LatencyOverThreshold(string message)
-=======
         private void ThresholdViolation(string message)
->>>>>>> dee9abae
         {
             this.WriteEvent(2, message);
         }
