--- conflicted
+++ resolved
@@ -9,11 +9,7 @@
     using Microsoft.Azure.Cosmos.Telemetry.Diagnostics;
 
     /// <summary>
-<<<<<<< HEAD
-    /// This class is used to generate events with Azure.Cosmos.Operation Source Name
-=======
     /// This class is used to generate events with Azure-Cosmos-Operation-Request-Diagnostics Source Name
->>>>>>> 43c14a31
     /// </summary>
     [EventSource(Name = EventSourceName)]
     internal sealed class CosmosDbEventSource : AzureEventSource
