﻿// ------------------------------------------------------------
// Copyright (c) Microsoft Corporation.  All rights reserved.
// ------------------------------------------------------------

namespace Microsoft.Azure.Cosmos.Telemetry
{
    using System.Diagnostics.Tracing;
    using global::Azure.Core.Diagnostics;
    using Microsoft.Azure.Cosmos.Telemetry.Diagnostics;

    /// <summary>
<<<<<<< HEAD
    /// This class is used to generate events with Azure.Cosmos.Operation Source Name
=======
    /// This class is used to generate events with Azure-Cosmos-Operation-Request-Diagnostics Source Name
>>>>>>> 1e150b6f
    /// </summary>
    [EventSource(Name = EventSourceName)]
    internal sealed class CosmosDbEventSource : AzureEventSource
    {
        internal const string EventSourceName = "Azure-Cosmos-Operation-Request-Diagnostics";

        private static CosmosDbEventSource Singleton { get; } = new CosmosDbEventSource();

        private CosmosDbEventSource()
            : base(EventSourceName)
        {
        }

        [NonEvent]
        public static bool IsEnabled(EventLevel level)
        {
            return CosmosDbEventSource.Singleton.IsEnabled(level, EventKeywords.None);
        }

        [NonEvent]
        public static void RecordDiagnosticsForRequests(
            CosmosThresholdOptions config,
            Documents.OperationType operationType,
            OpenTelemetryAttributes response)
        {
            if (CosmosDbEventSource.IsEnabled(EventLevel.Warning))
            {
                if (!DiagnosticsFilterHelper.IsSuccessfulResponse(
                                        response.StatusCode, response.SubStatusCode))
                {
                    CosmosDbEventSource.Singleton.FailedRequest(response.Diagnostics.ToString());
                }
                else if (DiagnosticsFilterHelper.IsLatencyThresholdCrossed(
                            config: config,
                            operationType: operationType,
                            response: response) ||
                        (config.RequestChargeThreshold is not null &&
                            config.RequestChargeThreshold <= response.RequestCharge) ||
                        (config.PayloadSizeThresholdInBytes is not null &&
                            DiagnosticsFilterHelper.IsPayloadSizeThresholdCrossed(
                                config: config,
                                response: response)))
                {
                    CosmosDbEventSource.Singleton.ThresholdViolation(response.Diagnostics.ToString());
                }
            }
        }

        [NonEvent]
        public static void RecordDiagnosticsForExceptions(CosmosDiagnostics diagnostics)
        {
            if (CosmosDbEventSource.IsEnabled(EventLevel.Error))
            {
                CosmosDbEventSource.Singleton.Exception(diagnostics.ToString());
            }
        }

        [Event(1, Level = EventLevel.Error)]
        private void Exception(string message)
        {
            this.WriteEvent(1, message);
        }

        [Event(2, Level = EventLevel.Warning)]
        private void ThresholdViolation(string message)
        {
            this.WriteEvent(2, message);
        }

        [Event(3, Level = EventLevel.Error)]
        private void FailedRequest(string message)
        {
            this.WriteEvent(3, message);
        }
    }
}<|MERGE_RESOLUTION|>--- conflicted
+++ resolved
@@ -9,11 +9,7 @@
     using Microsoft.Azure.Cosmos.Telemetry.Diagnostics;
 
     /// <summary>
-<<<<<<< HEAD
-    /// This class is used to generate events with Azure.Cosmos.Operation Source Name
-=======
     /// This class is used to generate events with Azure-Cosmos-Operation-Request-Diagnostics Source Name
->>>>>>> 1e150b6f
     /// </summary>
     [EventSource(Name = EventSourceName)]
     internal sealed class CosmosDbEventSource : AzureEventSource
