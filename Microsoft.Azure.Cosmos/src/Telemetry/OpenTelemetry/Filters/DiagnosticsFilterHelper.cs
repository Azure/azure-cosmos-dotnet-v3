﻿// ------------------------------------------------------------
// Copyright (c) Microsoft Corporation.  All rights reserved.
// ------------------------------------------------------------

namespace Microsoft.Azure.Cosmos.Telemetry.Diagnostics
{
    using System;
    using System.Net;
    using Documents;

    internal static class DiagnosticsFilterHelper
    {
        private static readonly CosmosThresholdOptions defaultThresholdOptions = new CosmosThresholdOptions();

<<<<<<< HEAD
        /// <summary>
        /// Allow only when Latency is not more than 100 (non-query) /250 (query) ms
        /// </summary>
        /// <returns>true or false</returns>
        public static bool IsLatencyThresholdCrossed(
            CosmosThresholdOptions config,
            OperationType operationType,
            OpenTelemetryAttributes response)
        {
            return response.Diagnostics.GetClientElapsedTime() > DiagnosticsFilterHelper.DefaultThreshold(operationType, config);
        }

        /// <summary>
        /// Check if response HTTP status code is returning successful
        /// </summary>
        /// <returns>true or false</returns>
        public static bool IsSuccessfulResponse(HttpStatusCode statusCode, int substatusCode)
        {
            return statusCode.IsSuccess()
            || (statusCode == System.Net.HttpStatusCode.NotFound && substatusCode == 0)
            || (statusCode == System.Net.HttpStatusCode.NotModified && substatusCode == 0)
            || (statusCode == System.Net.HttpStatusCode.Conflict && substatusCode == 0)
            || (statusCode == System.Net.HttpStatusCode.PreconditionFailed && substatusCode == 0);
        }

        /// <summary>
        /// Get default threshold value based on operation type
        /// </summary>
        /// <param name="operationType"></param>
        /// <param name="config"></param>
        internal static TimeSpan DefaultThreshold(OperationType operationType, CosmosThresholdOptions config)
=======
        /// <summary>
        /// Allow only when Latency is not more than 100 (non-query) /250 (query) ms
        /// </summary>
        /// <returns>true or false</returns>
        public static bool IsLatencyThresholdCrossed(
            CosmosThresholdOptions config,
            OperationType operationType,
            OpenTelemetryAttributes response)
        {
            return response.Diagnostics.GetClientElapsedTime() > DiagnosticsFilterHelper.DefaultLatencyThreshold(operationType, config);
        }

        /// <summary>
        /// Allow only Payload size(request/response) is more the configured threshold
        /// </summary>
        /// <returns>true or false</returns>
        public static bool IsPayloadSizeThresholdCrossed(
            CosmosThresholdOptions config,
            OpenTelemetryAttributes response)
        {
            int requestContentLength = 0;
            int responseContentLength = 0;
            try
            {
                requestContentLength = Convert.ToInt32(response.RequestContentLength);
            }
            catch (Exception)
            {
                // Ignore, if this conversion fails for any reason.
            }

            try
            {
                responseContentLength = Convert.ToInt32(response.ResponseContentLength);
            }
            catch (Exception)
            {
                // Ignore, if this conversion fails for any reason.
            }

            return config.PayloadSizeThresholdInBytes <= Math.Max(requestContentLength, responseContentLength);
        }

        /// <summary>
        /// Check if response HTTP status code is returning successful
        /// </summary>
        /// <returns>true or false</returns>
        public static bool IsSuccessfulResponse(HttpStatusCode statusCode, int subStatusCode)
        {
            return statusCode.IsSuccess()
            || (statusCode == System.Net.HttpStatusCode.NotFound && subStatusCode == 0)
            || (statusCode == System.Net.HttpStatusCode.NotModified && subStatusCode == 0)
            || (statusCode == System.Net.HttpStatusCode.Conflict && subStatusCode == 0)
            || (statusCode == System.Net.HttpStatusCode.PreconditionFailed && subStatusCode == 0);
        }

        /// <summary>
        /// Get default Latency threshold value based on operation type
        /// </summary>
        /// <param name="operationType"></param>
        /// <param name="config"></param>
        internal static TimeSpan DefaultLatencyThreshold(OperationType operationType, CosmosThresholdOptions config)
>>>>>>> dee9abae
        {
            config ??= DiagnosticsFilterHelper.defaultThresholdOptions;
            return DiagnosticsFilterHelper.IsPointOperation(operationType) ?
                                            config.PointOperationLatencyThreshold :
                                            config.NonPointOperationLatencyThreshold;
        }

        /// <summary>
        /// Check if passed operation type is a point operation
        /// </summary>
        /// <param name="operationType"></param>
        internal static bool IsPointOperation(OperationType operationType)
        {
            return operationType == OperationType.Create ||
                   operationType == OperationType.Delete ||
                   operationType == OperationType.Replace ||
                   operationType == OperationType.Upsert ||
                   operationType == OperationType.Patch ||
                   operationType == OperationType.Read;
        }
    }
}<|MERGE_RESOLUTION|>--- conflicted
+++ resolved
@@ -12,39 +12,6 @@
     {
         private static readonly CosmosThresholdOptions defaultThresholdOptions = new CosmosThresholdOptions();
 
-<<<<<<< HEAD
-        /// <summary>
-        /// Allow only when Latency is not more than 100 (non-query) /250 (query) ms
-        /// </summary>
-        /// <returns>true or false</returns>
-        public static bool IsLatencyThresholdCrossed(
-            CosmosThresholdOptions config,
-            OperationType operationType,
-            OpenTelemetryAttributes response)
-        {
-            return response.Diagnostics.GetClientElapsedTime() > DiagnosticsFilterHelper.DefaultThreshold(operationType, config);
-        }
-
-        /// <summary>
-        /// Check if response HTTP status code is returning successful
-        /// </summary>
-        /// <returns>true or false</returns>
-        public static bool IsSuccessfulResponse(HttpStatusCode statusCode, int substatusCode)
-        {
-            return statusCode.IsSuccess()
-            || (statusCode == System.Net.HttpStatusCode.NotFound && substatusCode == 0)
-            || (statusCode == System.Net.HttpStatusCode.NotModified && substatusCode == 0)
-            || (statusCode == System.Net.HttpStatusCode.Conflict && substatusCode == 0)
-            || (statusCode == System.Net.HttpStatusCode.PreconditionFailed && substatusCode == 0);
-        }
-
-        /// <summary>
-        /// Get default threshold value based on operation type
-        /// </summary>
-        /// <param name="operationType"></param>
-        /// <param name="config"></param>
-        internal static TimeSpan DefaultThreshold(OperationType operationType, CosmosThresholdOptions config)
-=======
         /// <summary>
         /// Allow only when Latency is not more than 100 (non-query) /250 (query) ms
         /// </summary>
@@ -107,7 +74,6 @@
         /// <param name="operationType"></param>
         /// <param name="config"></param>
         internal static TimeSpan DefaultLatencyThreshold(OperationType operationType, CosmosThresholdOptions config)
->>>>>>> dee9abae
         {
             config ??= DiagnosticsFilterHelper.defaultThresholdOptions;
             return DiagnosticsFilterHelper.IsPointOperation(operationType) ?
