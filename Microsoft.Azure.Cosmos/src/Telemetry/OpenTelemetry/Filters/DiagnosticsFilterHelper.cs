--- conflicted
+++ resolved
@@ -19,24 +19,9 @@
             OperationType operationType,
             OpenTelemetryAttributes response)
         {
-<<<<<<< HEAD
             config ??= new CosmosThresholdOptions();
-=======
-            TimeSpan latencyThreshold;
-
-            if (config?.LatencyThresholdForDiagnosticEvent != null)
-            {
-                latencyThreshold = config.LatencyThresholdForDiagnosticEvent.Value;
-            }
-            else
-            {
-                latencyThreshold = DiagnosticsFilterHelper.IsPointOperation(operationType) ?
-                    DistributedTracingOptions.DefaultCrudLatencyThreshold :
-                    DistributedTracingOptions.DefaultQueryTimeoutThreshold;
-            }
->>>>>>> be0c0981
-
-            TimeSpan latencyThreshold = operationType == OperationType.Query ? config.NonPointOperationLatencyThreshold : config.PointOperationLatencyThreshold;
+          
+            TimeSpan latencyThreshold = DiagnosticsFilterHelper.IsPointOperation(operationType) ? config.NonPointOperationLatencyThreshold : config.PointOperationLatencyThreshold;
             return response.Diagnostics.GetClientElapsedTime() > latencyThreshold;
         }
 
