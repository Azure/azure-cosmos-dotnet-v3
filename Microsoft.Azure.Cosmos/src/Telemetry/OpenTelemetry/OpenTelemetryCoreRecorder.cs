﻿//------------------------------------------------------------
// Copyright (c) Microsoft Corporation.  All rights reserved.
//------------------------------------------------------------

namespace Microsoft.Azure.Cosmos.Telemetry
{
    using System;
    using System.Collections.Generic;
<<<<<<< HEAD
    using global::Azure.Core.Pipeline;
=======
    using global::Azure.Core;
>>>>>>> b06d6c3c

    /// <summary>
    /// This class is used to add information in an Activity tags ref. https://github.com/Azure/azure-cosmos-dotnet-v3/issues/3058
    /// </summary>
    internal struct OpenTelemetryCoreRecorder : IDisposable
    {
        private const string CosmosDb = "cosmosdb";
        
        private readonly DiagnosticScope scope;
        private readonly DistributedTracingOptions config;

        private readonly Documents.OperationType operationType;
        private OpenTelemetryAttributes response = null;

        internal static IDictionary<Type, Action<Exception, DiagnosticScope>> OTelCompatibleExceptions = new Dictionary<Type, Action<Exception, DiagnosticScope>>()
        {
            { typeof(CosmosNullReferenceException), (exception, scope) => CosmosNullReferenceException.RecordOtelAttributes((CosmosNullReferenceException)exception, scope)},
            { typeof(CosmosObjectDisposedException), (exception, scope) => CosmosObjectDisposedException.RecordOtelAttributes((CosmosObjectDisposedException)exception, scope)},
            { typeof(CosmosOperationCanceledException), (exception, scope) => CosmosOperationCanceledException.RecordOtelAttributes((CosmosOperationCanceledException)exception, scope)},
            { typeof(CosmosException), (exception, scope) => CosmosException.RecordOtelAttributes((CosmosException)exception, scope)},
            { typeof(ChangeFeedProcessorUserException), (exception, scope) => ChangeFeedProcessorUserException.RecordOtelAttributes((ChangeFeedProcessorUserException)exception, scope)}
        };

        public OpenTelemetryCoreRecorder(
            DiagnosticScope scope,
            string operationName,
            string containerName,
            string databaseName,
            Documents.OperationType operationType, 
            CosmosClientContext clientContext, DistributedTracingOptions config)
        {
            this.scope = scope;
            this.config = config;
            this.operationType = operationType;
            
            if (scope.IsEnabled)
            {
                this.scope.Start();

                this.Record(
                        operationName: operationName,
                        containerName: containerName,
                        databaseName: databaseName,
                        clientContext: clientContext);
            }
        }

        public bool IsEnabled => this.scope.IsEnabled;

        public void Record(string key, string value)
        {
            if (this.IsEnabled)
            {
                this.scope.AddAttribute(key, value);
            }
        }
        
        /// <summary>
        /// Recording information
        /// </summary>
        /// <param name="operationName"></param>
        /// <param name="containerName"></param>
        /// <param name="databaseName"></param>
        /// <param name="clientContext"></param>
        public void Record(
            string operationName,
            string containerName,
            string databaseName,
            CosmosClientContext clientContext)
        {
            if (this.IsEnabled)
            {
                this.scope.AddAttribute(OpenTelemetryAttributeKeys.DbOperation, operationName);
                this.scope.AddAttribute(OpenTelemetryAttributeKeys.DbName, databaseName);
                this.scope.AddAttribute(OpenTelemetryAttributeKeys.ContainerName, containerName);
                
                // Other information
                this.scope.AddAttribute(OpenTelemetryAttributeKeys.DbSystemName, OpenTelemetryCoreRecorder.CosmosDb);
                this.scope.AddAttribute(OpenTelemetryAttributeKeys.MachineId, VmMetadataApiHandler.GetMachineId());
                this.scope.AddAttribute(OpenTelemetryAttributeKeys.NetPeerName, clientContext.Client?.Endpoint?.Host);

                // Client Information
                this.scope.AddAttribute(OpenTelemetryAttributeKeys.ClientId, clientContext?.Client?.Id);
                this.scope.AddAttribute(OpenTelemetryAttributeKeys.UserAgent, clientContext.UserAgent);
                this.scope.AddAttribute(OpenTelemetryAttributeKeys.ConnectionMode, clientContext.ClientOptions.ConnectionMode);
            }
        }

        /// <summary>
        /// Record attributes from response
        /// </summary>
        /// <param name="response"></param>
        public void Record(OpenTelemetryAttributes response)
        {
            if (this.IsEnabled)
            {
                this.response = response;
            }
        }

        /// <summary>
        /// Record attributes during exception
        /// </summary>
        /// <param name="exception"></param>
        public void MarkFailed(Exception exception)
        {
            if (this.IsEnabled)
            {
                this.scope.AddAttribute(OpenTelemetryAttributeKeys.ExceptionStacktrace, exception.StackTrace);
                this.scope.AddAttribute(OpenTelemetryAttributeKeys.ExceptionType, exception.GetType());

                // If Exception is not registered with open Telemetry
                if (!OpenTelemetryCoreRecorder.IsExceptionRegistered(exception, this.scope))
                {
                    this.scope.AddAttribute(OpenTelemetryAttributeKeys.ExceptionMessage, exception.Message);
                }

                this.scope.Failed(exception);
            }
        }

        /// <summary>
        /// Checking if passed exception is registered with Open telemetry or Not
        /// </summary>
        /// <param name="exception"></param>
        /// <param name="scope"></param>
        /// <returns>tru/false</returns>
        internal static bool IsExceptionRegistered(Exception exception, DiagnosticScope scope)
        {
            foreach (KeyValuePair<Type, Action<Exception, DiagnosticScope>> registeredExceptionHandlers in OpenTelemetryCoreRecorder.OTelCompatibleExceptions)
            {
                Type exceptionType = exception.GetType();
                if (registeredExceptionHandlers.Key.IsAssignableFrom(exceptionType))
                {
                    registeredExceptionHandlers.Value(exception, scope);

                    return true;
                }
            }

            return false;
        }

        public void Dispose()
        {
            if (this.scope.IsEnabled)
            {
                Documents.OperationType operationType 
                    = (this.response == null || this.response?.OperationType == Documents.OperationType.Invalid) ? this.operationType : this.response.OperationType;

                this.scope.AddAttribute(OpenTelemetryAttributeKeys.OperationType, operationType);

                if (this.response != null)
                {
                    this.scope.AddAttribute(OpenTelemetryAttributeKeys.RequestContentLength, this.response.RequestContentLength);
                    this.scope.AddAttribute(OpenTelemetryAttributeKeys.ResponseContentLength, this.response.ResponseContentLength);
                    this.scope.AddAttribute(OpenTelemetryAttributeKeys.StatusCode, (int)this.response.StatusCode);
                    this.scope.AddAttribute(OpenTelemetryAttributeKeys.SubStatusCode, (int)this.response.SubStatusCode);
                    this.scope.AddAttribute(OpenTelemetryAttributeKeys.RequestCharge, this.response.RequestCharge);
                    this.scope.AddAttribute(OpenTelemetryAttributeKeys.ItemCount, this.response.ItemCount);
                    this.scope.AddAttribute(OpenTelemetryAttributeKeys.ActivityId, this.response.ActivityId);
                    this.scope.AddAttribute(OpenTelemetryAttributeKeys.CorrelatedActivityId, this.response.CorrelatedActivityId);

                    if (this.response.Diagnostics != null)
                    {
                        this.scope.AddAttribute(OpenTelemetryAttributeKeys.Region, ClientTelemetryHelper.GetContactedRegions(this.response.Diagnostics.GetContactedRegions()));
                        CosmosDbEventSource.RecordDiagnosticsForRequests(this.config, operationType, this.response);
                    }
                }

                this.scope.Dispose();
            }
        }
    }
}<|MERGE_RESOLUTION|>--- conflicted
+++ resolved
@@ -6,11 +6,7 @@
 {
     using System;
     using System.Collections.Generic;
-<<<<<<< HEAD
-    using global::Azure.Core.Pipeline;
-=======
     using global::Azure.Core;
->>>>>>> b06d6c3c
 
     /// <summary>
     /// This class is used to add information in an Activity tags ref. https://github.com/Azure/azure-cosmos-dotnet-v3/issues/3058
