﻿//------------------------------------------------------------
// Copyright (c) Microsoft Corporation.  All rights reserved.
//------------------------------------------------------------

namespace Microsoft.Azure.Cosmos.Telemetry
{
    using System;
    using System.Collections.Generic;
    using System.Diagnostics;
    using global::Azure.Core;
    using Microsoft.Azure.Cosmos.Telemetry.Diagnostics;
<<<<<<< HEAD
=======
    using Microsoft.Azure.Documents;
>>>>>>> dee9abae

    /// <summary>
    /// This class is used to add information in an Activity tags ref. https://github.com/Azure/azure-cosmos-dotnet-v3/issues/3058
    /// </summary>
    internal struct OpenTelemetryCoreRecorder : IDisposable
    {
        private const string CosmosDb = "cosmosdb";

        private readonly DiagnosticScope scope = default;
        private readonly CosmosThresholdOptions config = null;
        private readonly Activity activity = null;

<<<<<<< HEAD
        private readonly Documents.OperationType operationType = Documents.OperationType.Invalid;
=======
        private readonly OperationType operationType = OperationType.Invalid;
        private readonly string connectionModeCache = null;

>>>>>>> dee9abae
        private OpenTelemetryAttributes response = null;

        internal static IDictionary<Type, Action<Exception, DiagnosticScope>> OTelCompatibleExceptions = new Dictionary<Type, Action<Exception, DiagnosticScope>>()
        {
            { typeof(CosmosNullReferenceException), (exception, scope) => CosmosNullReferenceException.RecordOtelAttributes((CosmosNullReferenceException)exception, scope)},
            { typeof(CosmosObjectDisposedException), (exception, scope) => CosmosObjectDisposedException.RecordOtelAttributes((CosmosObjectDisposedException)exception, scope)},
            { typeof(CosmosOperationCanceledException), (exception, scope) => CosmosOperationCanceledException.RecordOtelAttributes((CosmosOperationCanceledException)exception, scope)},
            { typeof(CosmosException), (exception, scope) => CosmosException.RecordOtelAttributes((CosmosException)exception, scope)},
            { typeof(ChangeFeedProcessorUserException), (exception, scope) => ChangeFeedProcessorUserException.RecordOtelAttributes((ChangeFeedProcessorUserException)exception, scope)}
        };

        private OpenTelemetryCoreRecorder(DiagnosticScope scope)
<<<<<<< HEAD
=======
        {
            this.scope = scope;
            this.scope.Start();
        }

        private OpenTelemetryCoreRecorder(string operationName)
        {
            this.activity = new Activity(operationName);
            this.activity.Start();
        }

        private OpenTelemetryCoreRecorder(
            DiagnosticScope scope,
            string operationName,
            string containerName,
            string databaseName,
            OperationType operationType, 
            CosmosClientContext clientContext, 
            CosmosThresholdOptions config)
>>>>>>> dee9abae
        {
            this.scope = scope;
            this.scope.Start();
        }

<<<<<<< HEAD
        private OpenTelemetryCoreRecorder(string operationName)
        {
            this.activity = new Activity(operationName);
            this.activity.Start();
        }

        private OpenTelemetryCoreRecorder(
            DiagnosticScope scope,
            string operationName,
            string containerName,
            string databaseName,
            Documents.OperationType operationType, 
            CosmosClientContext clientContext, CosmosThresholdOptions config)
        {
            this.scope = scope;
            this.config = config;
            this.operationType = operationType;
            
=======
            this.operationType = operationType;
            this.connectionModeCache = Enum.GetName(typeof(ConnectionMode), clientContext.ClientOptions.ConnectionMode);

>>>>>>> dee9abae
            if (scope.IsEnabled)
            {
                this.scope.Start();

                this.Record(
                        operationName: operationName,
                        containerName: containerName,
                        databaseName: databaseName,
                        clientContext: clientContext);
            }
        }

        /// <summary>
        /// Used for creating parent activity in scenario where there are no listeners at operation level 
        /// but they are present at network level
        /// </summary>
        public static OpenTelemetryCoreRecorder CreateNetworkLevelParentActivity(DiagnosticScope networkScope)
        {
            return new OpenTelemetryCoreRecorder(networkScope);
        }

        /// <summary>
        /// Used for creating parent activity in scenario where there are no listeners at operation level and network level
        /// </summary>
        public static OpenTelemetryCoreRecorder CreateParentActivity(string operationName)
        {
            return new OpenTelemetryCoreRecorder(operationName);
        }

        /// <summary>
        /// Used for creating parent activity in scenario where there are listeners at operation level 
        /// </summary>
        public static OpenTelemetryCoreRecorder CreateOperationLevelParentActivity(
            DiagnosticScope operationScope,
            string operationName,
            string containerName,
            string databaseName,
            Documents.OperationType operationType,
            CosmosClientContext clientContext,
            CosmosThresholdOptions config)
        {
            return new OpenTelemetryCoreRecorder(
                        operationScope,
                        operationName,
                        containerName,
                        databaseName,
                        operationType,
                        clientContext,
                        config);
        }

        public bool IsEnabled => this.scope.IsEnabled;

        public void Record(string key, string value)
        {
            if (this.IsEnabled)
            {
                this.scope.AddAttribute(key, value);
            }
        }
        
        /// <summary>
        /// Recording information
        /// </summary>
        /// <param name="operationName"></param>
        /// <param name="containerName"></param>
        /// <param name="databaseName"></param>
        /// <param name="clientContext"></param>
        public void Record(
            string operationName,
            string containerName,
            string databaseName,
            CosmosClientContext clientContext)
        {
            if (this.IsEnabled)
            {
                this.scope.AddAttribute(OpenTelemetryAttributeKeys.DbOperation, operationName);
                this.scope.AddAttribute(OpenTelemetryAttributeKeys.DbName, databaseName);
                this.scope.AddAttribute(OpenTelemetryAttributeKeys.ContainerName, containerName);
                
                // Other information
                this.scope.AddAttribute(OpenTelemetryAttributeKeys.DbSystemName, OpenTelemetryCoreRecorder.CosmosDb);
                this.scope.AddAttribute(OpenTelemetryAttributeKeys.MachineId, VmMetadataApiHandler.GetMachineId());
                this.scope.AddAttribute(OpenTelemetryAttributeKeys.ServerAddress, clientContext.Client?.Endpoint?.Host);

                // Client Information
                this.scope.AddAttribute(OpenTelemetryAttributeKeys.ClientId, clientContext?.Client?.Id);
                this.scope.AddAttribute(OpenTelemetryAttributeKeys.UserAgent, clientContext.UserAgent);
<<<<<<< HEAD
                this.scope.AddAttribute(OpenTelemetryAttributeKeys.ConnectionMode, clientContext.ClientOptions.ConnectionMode);
=======
                this.scope.AddAttribute(OpenTelemetryAttributeKeys.ConnectionMode, this.connectionModeCache);
>>>>>>> dee9abae
            }
        }

        /// <summary>
        /// Record attributes from response
        /// </summary>
        /// <param name="response"></param>
        public void Record(OpenTelemetryAttributes response)
        {
            if (this.IsEnabled)
            {
                this.response = response;
            }
        }

        /// <summary>
        /// Record attributes during exception
        /// </summary>
        /// <param name="exception"></param>
        public void MarkFailed(Exception exception)
        {
            if (this.IsEnabled)
            {
                this.scope.AddAttribute(OpenTelemetryAttributeKeys.ExceptionStacktrace, exception.StackTrace);
                this.scope.AddAttribute(OpenTelemetryAttributeKeys.ExceptionType, exception.GetType().Name);

                // If Exception is not registered with open Telemetry
                if (!OpenTelemetryCoreRecorder.IsExceptionRegistered(exception, this.scope))
                {
                    this.scope.AddAttribute(OpenTelemetryAttributeKeys.ExceptionMessage, exception.Message);
                }

                if (exception is not CosmosException || (exception is CosmosException cosmosException
                            && !DiagnosticsFilterHelper
                                    .IsSuccessfulResponse(cosmosException.StatusCode, cosmosException.SubStatusCode)))
                {
                    this.scope.Failed(exception);
                }
            }
        }

        /// <summary>
        /// Checking if passed exception is registered with Open telemetry or Not
        /// </summary>
        /// <param name="exception"></param>
        /// <param name="scope"></param>
        /// <returns>tru/false</returns>
        internal static bool IsExceptionRegistered(Exception exception, DiagnosticScope scope)
        {
            foreach (KeyValuePair<Type, Action<Exception, DiagnosticScope>> registeredExceptionHandlers in OpenTelemetryCoreRecorder.OTelCompatibleExceptions)
            {
                Type exceptionType = exception.GetType();
                if (registeredExceptionHandlers.Key.IsAssignableFrom(exceptionType))
                {
                    registeredExceptionHandlers.Value(exception, scope);

                    return true;
                }
            }

            return false;
        }

        public void Dispose()
        {
            if (this.IsEnabled)
            {
<<<<<<< HEAD
                Documents.OperationType operationType 
                    = (this.response == null || this.response?.OperationType == Documents.OperationType.Invalid) ? this.operationType : this.response.OperationType;

                this.scope.AddAttribute(OpenTelemetryAttributeKeys.OperationType, operationType);
=======
                OperationType operationType
                    = (this.response == null || this.response?.OperationType == OperationType.Invalid) ? this.operationType : this.response.OperationType;

                this.scope.AddAttribute(OpenTelemetryAttributeKeys.OperationType, Enum.GetName(typeof(OperationType), operationType));
>>>>>>> dee9abae

                if (this.response != null)
                {
                    this.scope.AddAttribute(OpenTelemetryAttributeKeys.RequestContentLength, this.response.RequestContentLength);
                    this.scope.AddAttribute(OpenTelemetryAttributeKeys.ResponseContentLength, this.response.ResponseContentLength);
<<<<<<< HEAD
                    this.scope.AddAttribute(OpenTelemetryAttributeKeys.StatusCode, (int)this.response.StatusCode);
                    this.scope.AddAttribute(OpenTelemetryAttributeKeys.SubStatusCode, this.response.SubStatusCode);
                    this.scope.AddAttribute(OpenTelemetryAttributeKeys.RequestCharge, this.response.RequestCharge);
=======
                    this.scope.AddIntegerAttribute(OpenTelemetryAttributeKeys.StatusCode, (int)this.response.StatusCode);
                    this.scope.AddIntegerAttribute(OpenTelemetryAttributeKeys.SubStatusCode, this.response.SubStatusCode);
                    this.scope.AddIntegerAttribute(OpenTelemetryAttributeKeys.RequestCharge, (int)this.response.RequestCharge);
>>>>>>> dee9abae
                    this.scope.AddAttribute(OpenTelemetryAttributeKeys.ItemCount, this.response.ItemCount);
                    this.scope.AddAttribute(OpenTelemetryAttributeKeys.ActivityId, this.response.ActivityId);
                    this.scope.AddAttribute(OpenTelemetryAttributeKeys.CorrelatedActivityId, this.response.CorrelatedActivityId);

                    if (this.response.Diagnostics != null)
                    {
                        this.scope.AddAttribute(OpenTelemetryAttributeKeys.Region, ClientTelemetryHelper.GetContactedRegions(this.response.Diagnostics.GetContactedRegions()));
                        CosmosDbEventSource.RecordDiagnosticsForRequests(this.config, operationType, this.response);
                    }

                    if (!DiagnosticsFilterHelper.IsSuccessfulResponse(this.response.StatusCode, this.response.SubStatusCode))
                    {
<<<<<<< HEAD
                        this.scope.Failed();
=======
                        this.scope.Failed($"{(int)this.response.StatusCode}/{this.response.SubStatusCode}");
>>>>>>> dee9abae
                    }
                }

                this.scope.Dispose();
            }
            else
            {
                this.activity?.Stop();
            }
        }
    }
}<|MERGE_RESOLUTION|>--- conflicted
+++ resolved
@@ -9,10 +9,7 @@
     using System.Diagnostics;
     using global::Azure.Core;
     using Microsoft.Azure.Cosmos.Telemetry.Diagnostics;
-<<<<<<< HEAD
-=======
     using Microsoft.Azure.Documents;
->>>>>>> dee9abae
 
     /// <summary>
     /// This class is used to add information in an Activity tags ref. https://github.com/Azure/azure-cosmos-dotnet-v3/issues/3058
@@ -25,13 +22,9 @@
         private readonly CosmosThresholdOptions config = null;
         private readonly Activity activity = null;
 
-<<<<<<< HEAD
-        private readonly Documents.OperationType operationType = Documents.OperationType.Invalid;
-=======
         private readonly OperationType operationType = OperationType.Invalid;
         private readonly string connectionModeCache = null;
 
->>>>>>> dee9abae
         private OpenTelemetryAttributes response = null;
 
         internal static IDictionary<Type, Action<Exception, DiagnosticScope>> OTelCompatibleExceptions = new Dictionary<Type, Action<Exception, DiagnosticScope>>()
@@ -44,8 +37,6 @@
         };
 
         private OpenTelemetryCoreRecorder(DiagnosticScope scope)
-<<<<<<< HEAD
-=======
         {
             this.scope = scope;
             this.scope.Start();
@@ -65,36 +56,13 @@
             OperationType operationType, 
             CosmosClientContext clientContext, 
             CosmosThresholdOptions config)
->>>>>>> dee9abae
-        {
-            this.scope = scope;
-            this.scope.Start();
-        }
-
-<<<<<<< HEAD
-        private OpenTelemetryCoreRecorder(string operationName)
-        {
-            this.activity = new Activity(operationName);
-            this.activity.Start();
-        }
-
-        private OpenTelemetryCoreRecorder(
-            DiagnosticScope scope,
-            string operationName,
-            string containerName,
-            string databaseName,
-            Documents.OperationType operationType, 
-            CosmosClientContext clientContext, CosmosThresholdOptions config)
         {
             this.scope = scope;
             this.config = config;
-            this.operationType = operationType;
-            
-=======
+
             this.operationType = operationType;
             this.connectionModeCache = Enum.GetName(typeof(ConnectionMode), clientContext.ClientOptions.ConnectionMode);
 
->>>>>>> dee9abae
             if (scope.IsEnabled)
             {
                 this.scope.Start();
@@ -183,11 +151,7 @@
                 // Client Information
                 this.scope.AddAttribute(OpenTelemetryAttributeKeys.ClientId, clientContext?.Client?.Id);
                 this.scope.AddAttribute(OpenTelemetryAttributeKeys.UserAgent, clientContext.UserAgent);
-<<<<<<< HEAD
-                this.scope.AddAttribute(OpenTelemetryAttributeKeys.ConnectionMode, clientContext.ClientOptions.ConnectionMode);
-=======
                 this.scope.AddAttribute(OpenTelemetryAttributeKeys.ConnectionMode, this.connectionModeCache);
->>>>>>> dee9abae
             }
         }
 
@@ -255,31 +219,18 @@
         {
             if (this.IsEnabled)
             {
-<<<<<<< HEAD
-                Documents.OperationType operationType 
-                    = (this.response == null || this.response?.OperationType == Documents.OperationType.Invalid) ? this.operationType : this.response.OperationType;
-
-                this.scope.AddAttribute(OpenTelemetryAttributeKeys.OperationType, operationType);
-=======
                 OperationType operationType
                     = (this.response == null || this.response?.OperationType == OperationType.Invalid) ? this.operationType : this.response.OperationType;
 
                 this.scope.AddAttribute(OpenTelemetryAttributeKeys.OperationType, Enum.GetName(typeof(OperationType), operationType));
->>>>>>> dee9abae
 
                 if (this.response != null)
                 {
                     this.scope.AddAttribute(OpenTelemetryAttributeKeys.RequestContentLength, this.response.RequestContentLength);
                     this.scope.AddAttribute(OpenTelemetryAttributeKeys.ResponseContentLength, this.response.ResponseContentLength);
-<<<<<<< HEAD
-                    this.scope.AddAttribute(OpenTelemetryAttributeKeys.StatusCode, (int)this.response.StatusCode);
-                    this.scope.AddAttribute(OpenTelemetryAttributeKeys.SubStatusCode, this.response.SubStatusCode);
-                    this.scope.AddAttribute(OpenTelemetryAttributeKeys.RequestCharge, this.response.RequestCharge);
-=======
                     this.scope.AddIntegerAttribute(OpenTelemetryAttributeKeys.StatusCode, (int)this.response.StatusCode);
                     this.scope.AddIntegerAttribute(OpenTelemetryAttributeKeys.SubStatusCode, this.response.SubStatusCode);
                     this.scope.AddIntegerAttribute(OpenTelemetryAttributeKeys.RequestCharge, (int)this.response.RequestCharge);
->>>>>>> dee9abae
                     this.scope.AddAttribute(OpenTelemetryAttributeKeys.ItemCount, this.response.ItemCount);
                     this.scope.AddAttribute(OpenTelemetryAttributeKeys.ActivityId, this.response.ActivityId);
                     this.scope.AddAttribute(OpenTelemetryAttributeKeys.CorrelatedActivityId, this.response.CorrelatedActivityId);
@@ -292,11 +243,7 @@
 
                     if (!DiagnosticsFilterHelper.IsSuccessfulResponse(this.response.StatusCode, this.response.SubStatusCode))
                     {
-<<<<<<< HEAD
-                        this.scope.Failed();
-=======
                         this.scope.Failed($"{(int)this.response.StatusCode}/{this.response.SubStatusCode}");
->>>>>>> dee9abae
                     }
                 }
 
