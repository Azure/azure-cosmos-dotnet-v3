<<<<<<< HEAD
﻿//------------------------------------------------------------
// Copyright (c) Microsoft Corporation.  All rights reserved.
//------------------------------------------------------------

namespace Microsoft.Azure.Cosmos.Telemetry
{
    using System;
    using System.Collections.Generic;
    using System.Diagnostics;
    using global::Azure.Core;
    using Microsoft.Azure.Cosmos.Telemetry.Diagnostics;
    using Microsoft.Azure.Documents;

    /// <summary>
    /// This class is used to add information in an Activity tags ref. https://github.com/Azure/azure-cosmos-dotnet-v3/issues/3058
    /// </summary>
    internal struct OpenTelemetryCoreRecorder : IDisposable
    {
        private const string CosmosDb = "cosmosdb";

        private readonly DiagnosticScope scope = default;
        private readonly CosmosThresholdOptions config = null;
        private readonly Activity activity = null;

        private readonly OperationType operationType = OperationType.Invalid;
        private readonly string connectionModeCache = null;

        private OpenTelemetryAttributes response = null;

        internal static IDictionary<Type, Action<Exception, DiagnosticScope>> OTelCompatibleExceptions = new Dictionary<Type, Action<Exception, DiagnosticScope>>()
        {
            { typeof(CosmosNullReferenceException), (exception, scope) => CosmosNullReferenceException.RecordOtelAttributes((CosmosNullReferenceException)exception, scope)},
            { typeof(CosmosObjectDisposedException), (exception, scope) => CosmosObjectDisposedException.RecordOtelAttributes((CosmosObjectDisposedException)exception, scope)},
            { typeof(CosmosOperationCanceledException), (exception, scope) => CosmosOperationCanceledException.RecordOtelAttributes((CosmosOperationCanceledException)exception, scope)},
            { typeof(CosmosException), (exception, scope) => CosmosException.RecordOtelAttributes((CosmosException)exception, scope)},
            { typeof(ChangeFeedProcessorUserException), (exception, scope) => ChangeFeedProcessorUserException.RecordOtelAttributes((ChangeFeedProcessorUserException)exception, scope)}
        };

        private OpenTelemetryCoreRecorder(DiagnosticScope scope)
        {
            this.scope = scope;
            this.scope.Start();
        }

        private OpenTelemetryCoreRecorder(string operationName)
        {
            this.activity = new Activity(operationName);
            this.activity.Start();
        }

        private OpenTelemetryCoreRecorder(
            DiagnosticScope scope,
            string operationName,
            string containerName,
            string databaseName,
            OperationType operationType, 
            CosmosClientContext clientContext, 
            CosmosThresholdOptions config)
        {
            this.scope = scope;
            this.config = config;

            this.operationType = operationType;
            this.connectionModeCache = Enum.GetName(typeof(ConnectionMode), clientContext.ClientOptions.ConnectionMode);

            if (scope.IsEnabled)
            {
                this.scope.Start();

                this.Record(
                        operationName: operationName,
                        containerName: containerName,
                        databaseName: databaseName,
                        clientContext: clientContext);
            }
        }

        /// <summary>
        /// Used for creating parent activity in scenario where there are no listeners at operation level 
        /// but they are present at network level
        /// </summary>
        public static OpenTelemetryCoreRecorder CreateNetworkLevelParentActivity(DiagnosticScope networkScope)
        {
            return new OpenTelemetryCoreRecorder(networkScope);
        }

        /// <summary>
        /// Used for creating parent activity in scenario where there are no listeners at operation level and network level
        /// </summary>
        public static OpenTelemetryCoreRecorder CreateParentActivity(string operationName)
        {
            return new OpenTelemetryCoreRecorder(operationName);
        }

        /// <summary>
        /// Used for creating parent activity in scenario where there are listeners at operation level 
        /// </summary>
        public static OpenTelemetryCoreRecorder CreateOperationLevelParentActivity(
            DiagnosticScope operationScope,
            string operationName,
            string containerName,
            string databaseName,
            Documents.OperationType operationType,
            CosmosClientContext clientContext,
            CosmosThresholdOptions config)
        {
            return new OpenTelemetryCoreRecorder(
                        operationScope,
                        operationName,
                        containerName,
                        databaseName,
                        operationType,
                        clientContext,
                        config);
        }

        public bool IsEnabled => this.scope.IsEnabled;

        public void Record(string key, string value)
        {
            if (this.IsEnabled)
            {
                this.scope.AddAttribute(key, value);
            }
        }
        
        /// <summary>
        /// Recording information
        /// </summary>
        /// <param name="operationName"></param>
        /// <param name="containerName"></param>
        /// <param name="databaseName"></param>
        /// <param name="clientContext"></param>
        public void Record(
            string operationName,
            string containerName,
            string databaseName,
            CosmosClientContext clientContext)
        {
            if (this.IsEnabled)
            {
                this.scope.AddAttribute(OpenTelemetryAttributeKeys.DbOperation, operationName);
                this.scope.AddAttribute(OpenTelemetryAttributeKeys.DbName, databaseName);
                this.scope.AddAttribute(OpenTelemetryAttributeKeys.ContainerName, containerName);
                
                // Other information
                this.scope.AddAttribute(OpenTelemetryAttributeKeys.DbSystemName, OpenTelemetryCoreRecorder.CosmosDb);
                this.scope.AddAttribute(OpenTelemetryAttributeKeys.MachineId, VmMetadataApiHandler.GetMachineId());
                this.scope.AddAttribute(OpenTelemetryAttributeKeys.ServerAddress, clientContext.Client?.Endpoint?.Host);

                // Client Information
                this.scope.AddAttribute(OpenTelemetryAttributeKeys.ClientId, clientContext?.Client?.Id);
                this.scope.AddAttribute(OpenTelemetryAttributeKeys.UserAgent, clientContext.UserAgent);
                this.scope.AddAttribute(OpenTelemetryAttributeKeys.ConnectionMode, this.connectionModeCache);
            }
        }

        /// <summary>
        /// Record attributes from response
        /// </summary>
        /// <param name="response"></param>
        public void Record(OpenTelemetryAttributes response)
        {
            if (this.IsEnabled)
            {
                this.response = response;
            }
        }

        /// <summary>
        /// Record attributes during exception
        /// </summary>
        /// <param name="exception"></param>
        public void MarkFailed(Exception exception)
        {
            if (this.IsEnabled)
            {
                this.scope.AddAttribute(OpenTelemetryAttributeKeys.ExceptionStacktrace, exception.StackTrace);
                this.scope.AddAttribute(OpenTelemetryAttributeKeys.ExceptionType, exception.GetType().Name);

                // If Exception is not registered with open Telemetry
                if (!OpenTelemetryCoreRecorder.IsExceptionRegistered(exception, this.scope))
                {
                    this.scope.AddAttribute(OpenTelemetryAttributeKeys.ExceptionMessage, exception.Message);
                }

                if (exception is not CosmosException || (exception is CosmosException cosmosException
                            && !DiagnosticsFilterHelper
                                    .IsSuccessfulResponse(cosmosException.StatusCode, cosmosException.SubStatusCode)))
                {
                    this.scope.Failed(exception);
                }
            }
        }

        /// <summary>
        /// Checking if passed exception is registered with Open telemetry or Not
        /// </summary>
        /// <param name="exception"></param>
        /// <param name="scope"></param>
        /// <returns>tru/false</returns>
        internal static bool IsExceptionRegistered(Exception exception, DiagnosticScope scope)
        {
            foreach (KeyValuePair<Type, Action<Exception, DiagnosticScope>> registeredExceptionHandlers in OpenTelemetryCoreRecorder.OTelCompatibleExceptions)
            {
                Type exceptionType = exception.GetType();
                if (registeredExceptionHandlers.Key.IsAssignableFrom(exceptionType))
                {
                    registeredExceptionHandlers.Value(exception, scope);

                    return true;
                }
            }

            return false;
        }

        public void Dispose()
        {
            if (this.IsEnabled)
            {
                OperationType operationType
                    = (this.response == null || this.response?.OperationType == OperationType.Invalid) ? this.operationType : this.response.OperationType;

                this.scope.AddAttribute(OpenTelemetryAttributeKeys.OperationType, Enum.GetName(typeof(OperationType), operationType));

                if (this.response != null)
                {
                    this.scope.AddAttribute(OpenTelemetryAttributeKeys.RequestContentLength, this.response.RequestContentLength);
                    this.scope.AddAttribute(OpenTelemetryAttributeKeys.ResponseContentLength, this.response.ResponseContentLength);
                    this.scope.AddIntegerAttribute(OpenTelemetryAttributeKeys.StatusCode, (int)this.response.StatusCode);
                    this.scope.AddIntegerAttribute(OpenTelemetryAttributeKeys.SubStatusCode, this.response.SubStatusCode);
                    this.scope.AddIntegerAttribute(OpenTelemetryAttributeKeys.RequestCharge, (int)this.response.RequestCharge);
                    this.scope.AddAttribute(OpenTelemetryAttributeKeys.ItemCount, this.response.ItemCount);
                    this.scope.AddAttribute(OpenTelemetryAttributeKeys.ActivityId, this.response.ActivityId);
                    this.scope.AddAttribute(OpenTelemetryAttributeKeys.CorrelatedActivityId, this.response.CorrelatedActivityId);

                    if (this.response.Diagnostics != null)
                    {
                        this.scope.AddAttribute(OpenTelemetryAttributeKeys.Region, ClientTelemetryHelper.GetContactedRegions(this.response.Diagnostics.GetContactedRegions()));
                        CosmosDbEventSource.RecordDiagnosticsForRequests(this.config, operationType, this.response);
                    }

                    if (!DiagnosticsFilterHelper.IsSuccessfulResponse(this.response.StatusCode, this.response.SubStatusCode))
                    {
                        this.scope.Failed(new Exception($"{(int)this.response.StatusCode}/{this.response.SubStatusCode}"));
                    }
                }

                this.scope.Dispose();
            }
            else
            {
                this.activity?.Stop();
            }
        }
    }
}
=======
﻿//------------------------------------------------------------
// Copyright (c) Microsoft Corporation.  All rights reserved.
//------------------------------------------------------------

namespace Microsoft.Azure.Cosmos.Telemetry
{
    using System;
    using System.Collections.Generic;
    using System.Diagnostics;
    using global::Azure.Core;
    using Microsoft.Azure.Cosmos.Telemetry.Diagnostics;
    using Microsoft.Azure.Documents;

    /// <summary>
    /// This class is used to add information in an Activity tags for OpenTelemetry.
    /// Refer to <see href="https://github.com/Azure/azure-cosmos-dotnet-v3/issues/3058"/> for more details.
    /// </summary>
    internal struct OpenTelemetryCoreRecorder : IDisposable
    {
        private const string CosmosDb = "cosmosdb";

        private readonly DiagnosticScope scope = default;
        private readonly CosmosThresholdOptions config = null;
        private readonly Activity activity = null;

        private readonly OperationType operationType = OperationType.Invalid;
        private readonly string connectionModeCache = null;

        private readonly QueryTextMode? queryTextMode = null;
        private OpenTelemetryAttributes response = null;

        /// <summary>
        /// Maps exception types to actions that record their OpenTelemetry attributes.
        /// </summary>
        internal static IDictionary<Type, Action<Exception, DiagnosticScope>> OTelCompatibleExceptions = new Dictionary<Type, Action<Exception, DiagnosticScope>>()
        {
            { typeof(CosmosNullReferenceException), (exception, scope) => CosmosNullReferenceException.RecordOtelAttributes((CosmosNullReferenceException)exception, scope)},
            { typeof(CosmosObjectDisposedException), (exception, scope) => CosmosObjectDisposedException.RecordOtelAttributes((CosmosObjectDisposedException)exception, scope)},
            { typeof(CosmosOperationCanceledException), (exception, scope) => CosmosOperationCanceledException.RecordOtelAttributes((CosmosOperationCanceledException)exception, scope)},
            { typeof(CosmosException), (exception, scope) => CosmosException.RecordOtelAttributes((CosmosException)exception, scope)},
            { typeof(ChangeFeedProcessorUserException), (exception, scope) => ChangeFeedProcessorUserException.RecordOtelAttributes((ChangeFeedProcessorUserException)exception, scope)}
        };

        private OpenTelemetryCoreRecorder(DiagnosticScope scope)
        {
            this.scope = scope;
            this.scope.Start();
        }

        private OpenTelemetryCoreRecorder(string operationName)
        {
            this.activity = new Activity(operationName);
            this.activity.Start();
        }

        private OpenTelemetryCoreRecorder(
            DiagnosticScope scope,
            string operationName,
            string containerName,
            string databaseName,
            OperationType operationType, 
            CosmosClientContext clientContext, 
            CosmosThresholdOptions config,
            QueryTextMode queryTextMode)
        {
            this.scope = scope;
            this.config = config;

            this.operationType = operationType;
            this.connectionModeCache = Enum.GetName(typeof(ConnectionMode), clientContext.ClientOptions.ConnectionMode);
            this.queryTextMode = queryTextMode;

            if (scope.IsEnabled)
            {
                this.scope.Start();

                this.Record(
                        operationName: operationName,
                        containerName: containerName,
                        databaseName: databaseName,
                        clientContext: clientContext);
            }
        }

        /// <summary>
        /// Creates a parent activity for scenarios where there are no listeners at the operation level but are present at the network level.
        /// </summary>
        /// <param name="networkScope">The network-level diagnostic scope.</param>
        /// <returns>An instance of <see cref="OpenTelemetryCoreRecorder"/>.</returns>
        public static OpenTelemetryCoreRecorder CreateNetworkLevelParentActivity(DiagnosticScope networkScope)
        {
            return new OpenTelemetryCoreRecorder(networkScope);
        }

        /// <summary>
        /// Used for creating parent activity in scenario where there are no listeners at operation level and network level
        /// </summary>
        public static OpenTelemetryCoreRecorder CreateParentActivity(string operationName)
        {
            return new OpenTelemetryCoreRecorder(operationName);
        }

        /// <summary>
        /// Used for creating parent activity in scenario where there are listeners at operation level 
        /// </summary>
        public static OpenTelemetryCoreRecorder CreateOperationLevelParentActivity(
            DiagnosticScope operationScope,
            string operationName,
            string containerName,
            string databaseName,
            Documents.OperationType operationType,
            CosmosClientContext clientContext,
            CosmosThresholdOptions config, 
            QueryTextMode queryTextMode)
        {
            return new OpenTelemetryCoreRecorder(
                        operationScope,
                        operationName,
                        containerName,
                        databaseName,
                        operationType,
                        clientContext,
                        config,
                        queryTextMode);
        }

        public bool IsEnabled => this.scope.IsEnabled;

        public void Record(string key, string value)
        {
            if (this.IsEnabled)
            {
                this.scope.AddAttribute(key, value);
            }
        }
        
        /// <summary>
        /// Recording information
        /// </summary>
        /// <param name="operationName"></param>
        /// <param name="containerName"></param>
        /// <param name="databaseName"></param>
        /// <param name="clientContext"></param>
        public void Record(
            string operationName,
            string containerName,
            string databaseName,
            CosmosClientContext clientContext)
        {
            if (this.IsEnabled)
            {
                this.scope.AddAttribute(OpenTelemetryAttributeKeys.DbOperation, operationName);
                this.scope.AddAttribute(OpenTelemetryAttributeKeys.DbName, databaseName);
                this.scope.AddAttribute(OpenTelemetryAttributeKeys.ContainerName, containerName);
                
                // Other information
                this.scope.AddAttribute(OpenTelemetryAttributeKeys.DbSystemName, OpenTelemetryCoreRecorder.CosmosDb);
                this.scope.AddAttribute(OpenTelemetryAttributeKeys.MachineId, VmMetadataApiHandler.GetMachineId());
                this.scope.AddAttribute(OpenTelemetryAttributeKeys.ServerAddress, clientContext.Client?.Endpoint?.Host);

                // Client Information
                this.scope.AddAttribute(OpenTelemetryAttributeKeys.ClientId, clientContext?.Client?.Id);
                this.scope.AddAttribute(OpenTelemetryAttributeKeys.UserAgent, clientContext.UserAgent);
                this.scope.AddAttribute(OpenTelemetryAttributeKeys.ConnectionMode, this.connectionModeCache);
            }
        }

        /// <summary>
        /// Record attributes from response
        /// </summary>
        /// <param name="response"></param>
        public void Record(OpenTelemetryAttributes response)
        {
            if (this.IsEnabled)
            {
                this.response = response;
            }
        }

        /// <summary>
        /// Record attributes during exception
        /// </summary>
        /// <param name="exception"></param>
        public void MarkFailed(Exception exception)
        {
            if (this.IsEnabled)
            {
                this.scope.AddAttribute(OpenTelemetryAttributeKeys.ExceptionStacktrace, exception.StackTrace);
                this.scope.AddAttribute(OpenTelemetryAttributeKeys.ExceptionType, exception.GetType().Name);

                // If Exception is not registered with open Telemetry
                if (!OpenTelemetryCoreRecorder.IsExceptionRegistered(exception, this.scope))
                {
                    this.scope.AddAttribute(OpenTelemetryAttributeKeys.ExceptionMessage, exception.Message);
                }

                if (exception is not CosmosException || (exception is CosmosException cosmosException
                            && !DiagnosticsFilterHelper
                                    .IsSuccessfulResponse(cosmosException.StatusCode, cosmosException.SubStatusCode)))
                {
                    this.scope.Failed(exception);
                }
            }
        }

        /// <summary>
        /// Checking if passed exception is registered with Open telemetry or Not
        /// </summary>
        /// <param name="exception"></param>
        /// <param name="scope"></param>
        /// <returns>tru/false</returns>
        internal static bool IsExceptionRegistered(Exception exception, DiagnosticScope scope)
        {
            foreach (KeyValuePair<Type, Action<Exception, DiagnosticScope>> registeredExceptionHandlers in OpenTelemetryCoreRecorder.OTelCompatibleExceptions)
            {
                Type exceptionType = exception.GetType();
                if (registeredExceptionHandlers.Key.IsAssignableFrom(exceptionType))
                {
                    registeredExceptionHandlers.Value(exception, scope);

                    return true;
                }
            }

            return false;
        }

        public void Dispose()
        {
            if (this.IsEnabled)
            {
                OperationType operationType
                    = (this.response == null || this.response?.OperationType == OperationType.Invalid) ? this.operationType : this.response.OperationType;

                string operationName = Enum.GetName(typeof(OperationType), operationType);
                this.scope.AddAttribute(OpenTelemetryAttributeKeys.OperationType, operationName);

                if (this.response != null)
                {
                    if (this.response.BatchSize is not null)
                    {
                        this.scope.AddIntegerAttribute(OpenTelemetryAttributeKeys.BatchSize, (int)this.response.BatchSize);
                    }
                    this.scope.AddAttribute(OpenTelemetryAttributeKeys.RequestContentLength, this.response.RequestContentLength);
                    this.scope.AddAttribute(OpenTelemetryAttributeKeys.ResponseContentLength, this.response.ResponseContentLength);
                    this.scope.AddIntegerAttribute(OpenTelemetryAttributeKeys.StatusCode, (int)this.response.StatusCode);
                    this.scope.AddIntegerAttribute(OpenTelemetryAttributeKeys.SubStatusCode, this.response.SubStatusCode);
                    this.scope.AddIntegerAttribute(OpenTelemetryAttributeKeys.RequestCharge, (int)this.response.RequestCharge);
                    this.scope.AddAttribute(OpenTelemetryAttributeKeys.ItemCount, this.response.ItemCount);
                    this.scope.AddAttribute(OpenTelemetryAttributeKeys.ActivityId, this.response.ActivityId);
                    this.scope.AddAttribute(OpenTelemetryAttributeKeys.CorrelatedActivityId, this.response.CorrelatedActivityId);

                    if (this.response.QuerySpec is not null)
                    {
                        if (this.queryTextMode == QueryTextMode.All || 
                            (this.queryTextMode == QueryTextMode.ParameterizedOnly && this.response.QuerySpec.ShouldSerializeParameters()))
                        {
                            this.scope.AddAttribute(OpenTelemetryAttributeKeys.QueryText, this.response.QuerySpec?.QueryText);
                        }
                    }
                    
                    if (this.response.Diagnostics != null)
                    {
                        this.scope.AddAttribute(OpenTelemetryAttributeKeys.Region, ClientTelemetryHelper.GetContactedRegions(this.response.Diagnostics.GetContactedRegions()));
                        CosmosDbEventSource.RecordDiagnosticsForRequests(this.config, operationType, this.response);
                    }

                    if (!DiagnosticsFilterHelper.IsSuccessfulResponse(this.response.StatusCode, this.response.SubStatusCode))
                    {
                        this.scope.Failed($"{(int)this.response.StatusCode}/{this.response.SubStatusCode}");
                    }
                }

                this.scope.Dispose();
            }
            else
            {
                this.activity?.Stop();
            }
        }
    }
}
>>>>>>> 43c14a31
<|MERGE_RESOLUTION|>--- conflicted
+++ resolved
@@ -1,4 +1,3 @@
-<<<<<<< HEAD
 ﻿//------------------------------------------------------------
 // Copyright (c) Microsoft Corporation.  All rights reserved.
 //------------------------------------------------------------
@@ -13,7 +12,8 @@
     using Microsoft.Azure.Documents;
 
     /// <summary>
-    /// This class is used to add information in an Activity tags ref. https://github.com/Azure/azure-cosmos-dotnet-v3/issues/3058
+    /// This class is used to add information in an Activity tags for OpenTelemetry.
+    /// Refer to <see href="https://github.com/Azure/azure-cosmos-dotnet-v3/issues/3058"/> for more details.
     /// </summary>
     internal struct OpenTelemetryCoreRecorder : IDisposable
     {
@@ -26,8 +26,12 @@
         private readonly OperationType operationType = OperationType.Invalid;
         private readonly string connectionModeCache = null;
 
+        private readonly QueryTextMode? queryTextMode = null;
         private OpenTelemetryAttributes response = null;
 
+        /// <summary>
+        /// Maps exception types to actions that record their OpenTelemetry attributes.
+        /// </summary>
         internal static IDictionary<Type, Action<Exception, DiagnosticScope>> OTelCompatibleExceptions = new Dictionary<Type, Action<Exception, DiagnosticScope>>()
         {
             { typeof(CosmosNullReferenceException), (exception, scope) => CosmosNullReferenceException.RecordOtelAttributes((CosmosNullReferenceException)exception, scope)},
@@ -56,13 +60,15 @@
             string databaseName,
             OperationType operationType, 
             CosmosClientContext clientContext, 
-            CosmosThresholdOptions config)
+            CosmosThresholdOptions config,
+            QueryTextMode queryTextMode)
         {
             this.scope = scope;
             this.config = config;
 
             this.operationType = operationType;
             this.connectionModeCache = Enum.GetName(typeof(ConnectionMode), clientContext.ClientOptions.ConnectionMode);
+            this.queryTextMode = queryTextMode;
 
             if (scope.IsEnabled)
             {
@@ -77,9 +83,10 @@
         }
 
         /// <summary>
-        /// Used for creating parent activity in scenario where there are no listeners at operation level 
-        /// but they are present at network level
-        /// </summary>
+        /// Creates a parent activity for scenarios where there are no listeners at the operation level but are present at the network level.
+        /// </summary>
+        /// <param name="networkScope">The network-level diagnostic scope.</param>
+        /// <returns>An instance of <see cref="OpenTelemetryCoreRecorder"/>.</returns>
         public static OpenTelemetryCoreRecorder CreateNetworkLevelParentActivity(DiagnosticScope networkScope)
         {
             return new OpenTelemetryCoreRecorder(networkScope);
@@ -103,7 +110,8 @@
             string databaseName,
             Documents.OperationType operationType,
             CosmosClientContext clientContext,
-            CosmosThresholdOptions config)
+            CosmosThresholdOptions config, 
+            QueryTextMode queryTextMode)
         {
             return new OpenTelemetryCoreRecorder(
                         operationScope,
@@ -112,7 +120,8 @@
                         databaseName,
                         operationType,
                         clientContext,
-                        config);
+                        config,
+                        queryTextMode);
         }
 
         public bool IsEnabled => this.scope.IsEnabled;
@@ -223,10 +232,15 @@
                 OperationType operationType
                     = (this.response == null || this.response?.OperationType == OperationType.Invalid) ? this.operationType : this.response.OperationType;
 
-                this.scope.AddAttribute(OpenTelemetryAttributeKeys.OperationType, Enum.GetName(typeof(OperationType), operationType));
+                string operationName = Enum.GetName(typeof(OperationType), operationType);
+                this.scope.AddAttribute(OpenTelemetryAttributeKeys.OperationType, operationName);
 
                 if (this.response != null)
                 {
+                    if (this.response.BatchSize is not null)
+                    {
+                        this.scope.AddIntegerAttribute(OpenTelemetryAttributeKeys.BatchSize, (int)this.response.BatchSize);
+                    }
                     this.scope.AddAttribute(OpenTelemetryAttributeKeys.RequestContentLength, this.response.RequestContentLength);
                     this.scope.AddAttribute(OpenTelemetryAttributeKeys.ResponseContentLength, this.response.ResponseContentLength);
                     this.scope.AddIntegerAttribute(OpenTelemetryAttributeKeys.StatusCode, (int)this.response.StatusCode);
@@ -236,280 +250,6 @@
                     this.scope.AddAttribute(OpenTelemetryAttributeKeys.ActivityId, this.response.ActivityId);
                     this.scope.AddAttribute(OpenTelemetryAttributeKeys.CorrelatedActivityId, this.response.CorrelatedActivityId);
 
-                    if (this.response.Diagnostics != null)
-                    {
-                        this.scope.AddAttribute(OpenTelemetryAttributeKeys.Region, ClientTelemetryHelper.GetContactedRegions(this.response.Diagnostics.GetContactedRegions()));
-                        CosmosDbEventSource.RecordDiagnosticsForRequests(this.config, operationType, this.response);
-                    }
-
-                    if (!DiagnosticsFilterHelper.IsSuccessfulResponse(this.response.StatusCode, this.response.SubStatusCode))
-                    {
-                        this.scope.Failed(new Exception($"{(int)this.response.StatusCode}/{this.response.SubStatusCode}"));
-                    }
-                }
-
-                this.scope.Dispose();
-            }
-            else
-            {
-                this.activity?.Stop();
-            }
-        }
-    }
-}
-=======
-﻿//------------------------------------------------------------
-// Copyright (c) Microsoft Corporation.  All rights reserved.
-//------------------------------------------------------------
-
-namespace Microsoft.Azure.Cosmos.Telemetry
-{
-    using System;
-    using System.Collections.Generic;
-    using System.Diagnostics;
-    using global::Azure.Core;
-    using Microsoft.Azure.Cosmos.Telemetry.Diagnostics;
-    using Microsoft.Azure.Documents;
-
-    /// <summary>
-    /// This class is used to add information in an Activity tags for OpenTelemetry.
-    /// Refer to <see href="https://github.com/Azure/azure-cosmos-dotnet-v3/issues/3058"/> for more details.
-    /// </summary>
-    internal struct OpenTelemetryCoreRecorder : IDisposable
-    {
-        private const string CosmosDb = "cosmosdb";
-
-        private readonly DiagnosticScope scope = default;
-        private readonly CosmosThresholdOptions config = null;
-        private readonly Activity activity = null;
-
-        private readonly OperationType operationType = OperationType.Invalid;
-        private readonly string connectionModeCache = null;
-
-        private readonly QueryTextMode? queryTextMode = null;
-        private OpenTelemetryAttributes response = null;
-
-        /// <summary>
-        /// Maps exception types to actions that record their OpenTelemetry attributes.
-        /// </summary>
-        internal static IDictionary<Type, Action<Exception, DiagnosticScope>> OTelCompatibleExceptions = new Dictionary<Type, Action<Exception, DiagnosticScope>>()
-        {
-            { typeof(CosmosNullReferenceException), (exception, scope) => CosmosNullReferenceException.RecordOtelAttributes((CosmosNullReferenceException)exception, scope)},
-            { typeof(CosmosObjectDisposedException), (exception, scope) => CosmosObjectDisposedException.RecordOtelAttributes((CosmosObjectDisposedException)exception, scope)},
-            { typeof(CosmosOperationCanceledException), (exception, scope) => CosmosOperationCanceledException.RecordOtelAttributes((CosmosOperationCanceledException)exception, scope)},
-            { typeof(CosmosException), (exception, scope) => CosmosException.RecordOtelAttributes((CosmosException)exception, scope)},
-            { typeof(ChangeFeedProcessorUserException), (exception, scope) => ChangeFeedProcessorUserException.RecordOtelAttributes((ChangeFeedProcessorUserException)exception, scope)}
-        };
-
-        private OpenTelemetryCoreRecorder(DiagnosticScope scope)
-        {
-            this.scope = scope;
-            this.scope.Start();
-        }
-
-        private OpenTelemetryCoreRecorder(string operationName)
-        {
-            this.activity = new Activity(operationName);
-            this.activity.Start();
-        }
-
-        private OpenTelemetryCoreRecorder(
-            DiagnosticScope scope,
-            string operationName,
-            string containerName,
-            string databaseName,
-            OperationType operationType, 
-            CosmosClientContext clientContext, 
-            CosmosThresholdOptions config,
-            QueryTextMode queryTextMode)
-        {
-            this.scope = scope;
-            this.config = config;
-
-            this.operationType = operationType;
-            this.connectionModeCache = Enum.GetName(typeof(ConnectionMode), clientContext.ClientOptions.ConnectionMode);
-            this.queryTextMode = queryTextMode;
-
-            if (scope.IsEnabled)
-            {
-                this.scope.Start();
-
-                this.Record(
-                        operationName: operationName,
-                        containerName: containerName,
-                        databaseName: databaseName,
-                        clientContext: clientContext);
-            }
-        }
-
-        /// <summary>
-        /// Creates a parent activity for scenarios where there are no listeners at the operation level but are present at the network level.
-        /// </summary>
-        /// <param name="networkScope">The network-level diagnostic scope.</param>
-        /// <returns>An instance of <see cref="OpenTelemetryCoreRecorder"/>.</returns>
-        public static OpenTelemetryCoreRecorder CreateNetworkLevelParentActivity(DiagnosticScope networkScope)
-        {
-            return new OpenTelemetryCoreRecorder(networkScope);
-        }
-
-        /// <summary>
-        /// Used for creating parent activity in scenario where there are no listeners at operation level and network level
-        /// </summary>
-        public static OpenTelemetryCoreRecorder CreateParentActivity(string operationName)
-        {
-            return new OpenTelemetryCoreRecorder(operationName);
-        }
-
-        /// <summary>
-        /// Used for creating parent activity in scenario where there are listeners at operation level 
-        /// </summary>
-        public static OpenTelemetryCoreRecorder CreateOperationLevelParentActivity(
-            DiagnosticScope operationScope,
-            string operationName,
-            string containerName,
-            string databaseName,
-            Documents.OperationType operationType,
-            CosmosClientContext clientContext,
-            CosmosThresholdOptions config, 
-            QueryTextMode queryTextMode)
-        {
-            return new OpenTelemetryCoreRecorder(
-                        operationScope,
-                        operationName,
-                        containerName,
-                        databaseName,
-                        operationType,
-                        clientContext,
-                        config,
-                        queryTextMode);
-        }
-
-        public bool IsEnabled => this.scope.IsEnabled;
-
-        public void Record(string key, string value)
-        {
-            if (this.IsEnabled)
-            {
-                this.scope.AddAttribute(key, value);
-            }
-        }
-        
-        /// <summary>
-        /// Recording information
-        /// </summary>
-        /// <param name="operationName"></param>
-        /// <param name="containerName"></param>
-        /// <param name="databaseName"></param>
-        /// <param name="clientContext"></param>
-        public void Record(
-            string operationName,
-            string containerName,
-            string databaseName,
-            CosmosClientContext clientContext)
-        {
-            if (this.IsEnabled)
-            {
-                this.scope.AddAttribute(OpenTelemetryAttributeKeys.DbOperation, operationName);
-                this.scope.AddAttribute(OpenTelemetryAttributeKeys.DbName, databaseName);
-                this.scope.AddAttribute(OpenTelemetryAttributeKeys.ContainerName, containerName);
-                
-                // Other information
-                this.scope.AddAttribute(OpenTelemetryAttributeKeys.DbSystemName, OpenTelemetryCoreRecorder.CosmosDb);
-                this.scope.AddAttribute(OpenTelemetryAttributeKeys.MachineId, VmMetadataApiHandler.GetMachineId());
-                this.scope.AddAttribute(OpenTelemetryAttributeKeys.ServerAddress, clientContext.Client?.Endpoint?.Host);
-
-                // Client Information
-                this.scope.AddAttribute(OpenTelemetryAttributeKeys.ClientId, clientContext?.Client?.Id);
-                this.scope.AddAttribute(OpenTelemetryAttributeKeys.UserAgent, clientContext.UserAgent);
-                this.scope.AddAttribute(OpenTelemetryAttributeKeys.ConnectionMode, this.connectionModeCache);
-            }
-        }
-
-        /// <summary>
-        /// Record attributes from response
-        /// </summary>
-        /// <param name="response"></param>
-        public void Record(OpenTelemetryAttributes response)
-        {
-            if (this.IsEnabled)
-            {
-                this.response = response;
-            }
-        }
-
-        /// <summary>
-        /// Record attributes during exception
-        /// </summary>
-        /// <param name="exception"></param>
-        public void MarkFailed(Exception exception)
-        {
-            if (this.IsEnabled)
-            {
-                this.scope.AddAttribute(OpenTelemetryAttributeKeys.ExceptionStacktrace, exception.StackTrace);
-                this.scope.AddAttribute(OpenTelemetryAttributeKeys.ExceptionType, exception.GetType().Name);
-
-                // If Exception is not registered with open Telemetry
-                if (!OpenTelemetryCoreRecorder.IsExceptionRegistered(exception, this.scope))
-                {
-                    this.scope.AddAttribute(OpenTelemetryAttributeKeys.ExceptionMessage, exception.Message);
-                }
-
-                if (exception is not CosmosException || (exception is CosmosException cosmosException
-                            && !DiagnosticsFilterHelper
-                                    .IsSuccessfulResponse(cosmosException.StatusCode, cosmosException.SubStatusCode)))
-                {
-                    this.scope.Failed(exception);
-                }
-            }
-        }
-
-        /// <summary>
-        /// Checking if passed exception is registered with Open telemetry or Not
-        /// </summary>
-        /// <param name="exception"></param>
-        /// <param name="scope"></param>
-        /// <returns>tru/false</returns>
-        internal static bool IsExceptionRegistered(Exception exception, DiagnosticScope scope)
-        {
-            foreach (KeyValuePair<Type, Action<Exception, DiagnosticScope>> registeredExceptionHandlers in OpenTelemetryCoreRecorder.OTelCompatibleExceptions)
-            {
-                Type exceptionType = exception.GetType();
-                if (registeredExceptionHandlers.Key.IsAssignableFrom(exceptionType))
-                {
-                    registeredExceptionHandlers.Value(exception, scope);
-
-                    return true;
-                }
-            }
-
-            return false;
-        }
-
-        public void Dispose()
-        {
-            if (this.IsEnabled)
-            {
-                OperationType operationType
-                    = (this.response == null || this.response?.OperationType == OperationType.Invalid) ? this.operationType : this.response.OperationType;
-
-                string operationName = Enum.GetName(typeof(OperationType), operationType);
-                this.scope.AddAttribute(OpenTelemetryAttributeKeys.OperationType, operationName);
-
-                if (this.response != null)
-                {
-                    if (this.response.BatchSize is not null)
-                    {
-                        this.scope.AddIntegerAttribute(OpenTelemetryAttributeKeys.BatchSize, (int)this.response.BatchSize);
-                    }
-                    this.scope.AddAttribute(OpenTelemetryAttributeKeys.RequestContentLength, this.response.RequestContentLength);
-                    this.scope.AddAttribute(OpenTelemetryAttributeKeys.ResponseContentLength, this.response.ResponseContentLength);
-                    this.scope.AddIntegerAttribute(OpenTelemetryAttributeKeys.StatusCode, (int)this.response.StatusCode);
-                    this.scope.AddIntegerAttribute(OpenTelemetryAttributeKeys.SubStatusCode, this.response.SubStatusCode);
-                    this.scope.AddIntegerAttribute(OpenTelemetryAttributeKeys.RequestCharge, (int)this.response.RequestCharge);
-                    this.scope.AddAttribute(OpenTelemetryAttributeKeys.ItemCount, this.response.ItemCount);
-                    this.scope.AddAttribute(OpenTelemetryAttributeKeys.ActivityId, this.response.ActivityId);
-                    this.scope.AddAttribute(OpenTelemetryAttributeKeys.CorrelatedActivityId, this.response.CorrelatedActivityId);
-
                     if (this.response.QuerySpec is not null)
                     {
                         if (this.queryTextMode == QueryTextMode.All || 
@@ -539,5 +279,4 @@
             }
         }
     }
-}
->>>>>>> 43c14a31
+}