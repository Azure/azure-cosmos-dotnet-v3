--- conflicted
+++ resolved
@@ -9,10 +9,7 @@
     using System.Diagnostics;
     using global::Azure.Core;
     using Microsoft.Azure.Cosmos.Telemetry.Diagnostics;
-<<<<<<< HEAD
-=======
     using Microsoft.Azure.Cosmos.Telemetry.OpenTelemetry;
->>>>>>> 4d9da410
     using Microsoft.Azure.Documents;
 
     /// <summary>
@@ -31,12 +28,9 @@
         private readonly string connectionModeCache = null;
 
         private readonly QueryTextMode? queryTextMode = null;
-<<<<<<< HEAD
-=======
 
         private readonly IActivityAttributePopulator activityAttributePopulator = TracesStabilityFactory.GetAttributePopulator();
 
->>>>>>> 4d9da410
         private OpenTelemetryAttributes response = null;
 
         /// <summary>
@@ -77,9 +71,6 @@
             this.config = config;
 
             this.operationType = operationType;
-<<<<<<< HEAD
-            this.connectionModeCache = Enum.GetName(typeof(ConnectionMode), clientContext.ClientOptions.ConnectionMode);
-=======
             this.connectionModeCache = clientContext.ClientOptions.ConnectionMode switch
             {
                 ConnectionMode.Direct => "direct",
@@ -87,18 +78,14 @@
                 _ => throw new NotImplementedException()
             };
 
->>>>>>> 4d9da410
             this.queryTextMode = queryTextMode;
 
             if (scope.IsEnabled)
             {
                 this.scope.Start();
 
-<<<<<<< HEAD
-=======
                 this.scope.AddAttribute(OpenTelemetryAttributeKeys.DbSystemName, OpenTelemetryCoreRecorder.CosmosDb);
 
->>>>>>> 4d9da410
                 this.Record(
                         operationName: operationName,
                         containerName: containerName,
@@ -174,21 +161,6 @@
         {
             if (this.IsEnabled)
             {
-<<<<<<< HEAD
-                this.scope.AddAttribute(OpenTelemetryAttributeKeys.DbOperation, operationName);
-                this.scope.AddAttribute(OpenTelemetryAttributeKeys.DbName, databaseName);
-                this.scope.AddAttribute(OpenTelemetryAttributeKeys.ContainerName, containerName);
-                
-                // Other information
-                this.scope.AddAttribute(OpenTelemetryAttributeKeys.DbSystemName, OpenTelemetryCoreRecorder.CosmosDb);
-                this.scope.AddAttribute(OpenTelemetryAttributeKeys.MachineId, VmMetadataApiHandler.GetMachineId());
-                this.scope.AddAttribute(OpenTelemetryAttributeKeys.ServerAddress, clientContext.Client?.Endpoint?.Host);
-
-                // Client Information
-                this.scope.AddAttribute(OpenTelemetryAttributeKeys.ClientId, clientContext?.Client?.Id);
-                this.scope.AddAttribute(OpenTelemetryAttributeKeys.UserAgent, clientContext.UserAgent);
-                this.scope.AddAttribute(OpenTelemetryAttributeKeys.ConnectionMode, this.connectionModeCache);
-=======
                 this.activityAttributePopulator.PopulateAttributes(this.scope,
                     operationName,
                     databaseName,
@@ -198,7 +170,6 @@
                     VmMetadataApiHandler.GetMachineId(),
                     clientContext?.Client?.Id,
                     this.connectionModeCache);
->>>>>>> 4d9da410
             }
         }
 
@@ -222,12 +193,7 @@
         {
             if (this.IsEnabled)
             {
-<<<<<<< HEAD
-                this.scope.AddAttribute(OpenTelemetryAttributeKeys.ExceptionStacktrace, exception.StackTrace);
-                this.scope.AddAttribute(OpenTelemetryAttributeKeys.ExceptionType, exception.GetType().Name);
-=======
                 this.activityAttributePopulator.PopulateAttributes(this.scope, exception);
->>>>>>> 4d9da410
 
                 if (exception is not CosmosException || (exception is CosmosException cosmosException
                             && !DiagnosticsFilterHelper
@@ -235,16 +201,6 @@
                 {
                     this.scope.Failed(exception);
                 }
-<<<<<<< HEAD
-
-                if (exception is not CosmosException || (exception is CosmosException cosmosException
-                            && !DiagnosticsFilterHelper
-                                    .IsSuccessfulResponse(cosmosException.StatusCode, cosmosException.SubStatusCode)))
-                {
-                    this.scope.Failed(exception);
-                }
-=======
->>>>>>> 4d9da410
             }
         }
 
@@ -276,41 +232,6 @@
             {
                 OperationType operationType
                     = (this.response == null || this.response?.OperationType == OperationType.Invalid) ? this.operationType : this.response.OperationType;
-<<<<<<< HEAD
-
-                string operationName = Enum.GetName(typeof(OperationType), operationType);
-                this.scope.AddAttribute(OpenTelemetryAttributeKeys.OperationType, operationName);
-
-                if (this.response != null)
-                {
-                    if (this.response.BatchSize is not null)
-                    {
-                        this.scope.AddIntegerAttribute(OpenTelemetryAttributeKeys.BatchSize, (int)this.response.BatchSize);
-                    }
-                    this.scope.AddAttribute(OpenTelemetryAttributeKeys.RequestContentLength, this.response.RequestContentLength);
-                    this.scope.AddAttribute(OpenTelemetryAttributeKeys.ResponseContentLength, this.response.ResponseContentLength);
-                    this.scope.AddIntegerAttribute(OpenTelemetryAttributeKeys.StatusCode, (int)this.response.StatusCode);
-                    this.scope.AddIntegerAttribute(OpenTelemetryAttributeKeys.SubStatusCode, this.response.SubStatusCode);
-                    this.scope.AddIntegerAttribute(OpenTelemetryAttributeKeys.RequestCharge, (int)this.response.RequestCharge);
-                    this.scope.AddAttribute(OpenTelemetryAttributeKeys.ItemCount, this.response.ItemCount);
-                    this.scope.AddAttribute(OpenTelemetryAttributeKeys.ActivityId, this.response.ActivityId);
-                    this.scope.AddAttribute(OpenTelemetryAttributeKeys.CorrelatedActivityId, this.response.CorrelatedActivityId);
-
-                    if (this.response.QuerySpec is not null)
-                    {
-                        if (this.queryTextMode == QueryTextMode.All || 
-                            (this.queryTextMode == QueryTextMode.ParameterizedOnly && this.response.QuerySpec.ShouldSerializeParameters()))
-                        {
-                            this.scope.AddAttribute(OpenTelemetryAttributeKeys.QueryText, this.response.QuerySpec?.QueryText);
-                        }
-                    }
-                    
-                    if (this.response.Diagnostics != null)
-                    {
-                        this.scope.AddAttribute(OpenTelemetryAttributeKeys.Region, ClientTelemetryHelper.GetContactedRegions(this.response.Diagnostics.GetContactedRegions()));
-                        CosmosDbEventSource.RecordDiagnosticsForRequests(this.config, operationType, this.response);
-                    }
-=======
                 string operationTypeName = Enum.GetName(typeof(OperationType), operationType);
 
                 if (this.response != null)
@@ -318,7 +239,6 @@
                     this.activityAttributePopulator.PopulateAttributes(this.scope, this.queryTextMode, operationTypeName, this.response);
 
                     CosmosDbEventSource.RecordDiagnosticsForRequests(this.config, operationType, this.response);
->>>>>>> 4d9da410
 
                     if (!DiagnosticsFilterHelper.IsSuccessfulResponse(this.response.StatusCode, this.response.SubStatusCode))
                     {
