﻿// ------------------------------------------------------------
// Copyright (c) Microsoft Corporation.  All rights reserved.
// ------------------------------------------------------------

namespace Microsoft.Azure.Cosmos
{
    using System;
    using System.Net;
    using Microsoft.Azure.Cosmos.Core.Trace;
<<<<<<< HEAD
=======
    using Microsoft.Azure.Cosmos.Query.Core;
>>>>>>> 43c14a31
    using Telemetry;

    internal sealed class OpenTelemetryResponse<T> : OpenTelemetryAttributes
    {
<<<<<<< HEAD
        internal OpenTelemetryResponse(FeedResponse<T> responseMessage)
=======
        internal OpenTelemetryResponse(FeedResponse<T> responseMessage, SqlQuerySpec querySpec = null)
>>>>>>> 43c14a31
        : this(
               statusCode: responseMessage.StatusCode,
               requestCharge: OpenTelemetryResponse<T>.GetHeader(responseMessage)?.RequestCharge,
               responseContentLength: OpenTelemetryResponse<T>.GetHeader(responseMessage)?.ContentLength,
               diagnostics: responseMessage.Diagnostics,
               itemCount: OpenTelemetryResponse<T>.GetHeader(responseMessage)?.ItemCount,
               requestMessage: responseMessage.RequestMessage,
               subStatusCode: OpenTelemetryResponse<T>.GetHeader(responseMessage)?.SubStatusCode,
               activityId: OpenTelemetryResponse<T>.GetHeader(responseMessage)?.ActivityId,
               correlatedActivityId: OpenTelemetryResponse<T>.GetHeader(responseMessage)?.CorrelatedActivityId,
<<<<<<< HEAD
               operationType: responseMessage is QueryResponse<T> ? Documents.OperationType.Query : Documents.OperationType.Invalid)
        {
        }

        internal OpenTelemetryResponse(Response<T> responseMessage)
=======
               querySpec: querySpec)
        {
        }

        internal OpenTelemetryResponse(Response<T> responseMessage, SqlQuerySpec querySpec = null)
>>>>>>> 43c14a31
           : this(
                  statusCode: responseMessage.StatusCode,
                  requestCharge: OpenTelemetryResponse<T>.GetHeader(responseMessage)?.RequestCharge,
                  responseContentLength: OpenTelemetryResponse<T>.GetHeader(responseMessage)?.ContentLength,
                  diagnostics: responseMessage.Diagnostics,
                  itemCount: OpenTelemetryResponse<T>.GetHeader(responseMessage)?.ItemCount,
                  requestMessage: responseMessage.RequestMessage,
                  subStatusCode: OpenTelemetryResponse<T>.GetHeader(responseMessage)?.SubStatusCode,
                  activityId: OpenTelemetryResponse<T>.GetHeader(responseMessage)?.ActivityId,
                  correlatedActivityId: OpenTelemetryResponse<T>.GetHeader(responseMessage)?.CorrelatedActivityId,
<<<<<<< HEAD
                  operationType: responseMessage is QueryResponse ? Documents.OperationType.Query : Documents.OperationType.Invalid)
=======
                  querySpec: querySpec)
>>>>>>> 43c14a31
        {
        }

        private OpenTelemetryResponse(
           HttpStatusCode statusCode,
           double? requestCharge,
           string responseContentLength,
           CosmosDiagnostics diagnostics,
           string itemCount,
           RequestMessage requestMessage,
           Documents.SubStatusCodes? subStatusCode,
           string activityId,
           string correlatedActivityId,
<<<<<<< HEAD
           Documents.OperationType operationType)
=======
           SqlQuerySpec querySpec)
>>>>>>> 43c14a31
           : base(requestMessage)
        {
            this.StatusCode = statusCode;
            this.RequestCharge = requestCharge;
            this.ResponseContentLength = responseContentLength;
            this.Diagnostics = diagnostics;
            this.ItemCount = itemCount;
            this.SubStatusCode = (int)(subStatusCode ?? Documents.SubStatusCodes.Unknown);
            this.ActivityId = activityId;
            this.CorrelatedActivityId = correlatedActivityId;
<<<<<<< HEAD
            this.OperationType = operationType;
=======
            this.QuerySpec = querySpec;
>>>>>>> 43c14a31
        }

        private static Headers GetHeader(FeedResponse<T> responseMessage)
        {
            try
            {
                return responseMessage?.Headers;
            }
            catch (NotImplementedException ex)
            {
                DefaultTrace.TraceWarning("Failed to get headers from FeedResponse<T>. Exception: {0}", ex);
                return null;
            }
        }

        private static Headers GetHeader(Response<T> responseMessage)
        {
            try
            {
                return responseMessage?.Headers;
            }
            catch (NotImplementedException ex)
            {
                DefaultTrace.TraceWarning("Failed to get headers from Response<T>. Exception: {0}", ex);
                return null;
            }
        }
    }
}<|MERGE_RESOLUTION|>--- conflicted
+++ resolved
@@ -7,19 +7,12 @@
     using System;
     using System.Net;
     using Microsoft.Azure.Cosmos.Core.Trace;
-<<<<<<< HEAD
-=======
     using Microsoft.Azure.Cosmos.Query.Core;
->>>>>>> 43c14a31
     using Telemetry;
 
     internal sealed class OpenTelemetryResponse<T> : OpenTelemetryAttributes
     {
-<<<<<<< HEAD
-        internal OpenTelemetryResponse(FeedResponse<T> responseMessage)
-=======
         internal OpenTelemetryResponse(FeedResponse<T> responseMessage, SqlQuerySpec querySpec = null)
->>>>>>> 43c14a31
         : this(
                statusCode: responseMessage.StatusCode,
                requestCharge: OpenTelemetryResponse<T>.GetHeader(responseMessage)?.RequestCharge,
@@ -30,19 +23,11 @@
                subStatusCode: OpenTelemetryResponse<T>.GetHeader(responseMessage)?.SubStatusCode,
                activityId: OpenTelemetryResponse<T>.GetHeader(responseMessage)?.ActivityId,
                correlatedActivityId: OpenTelemetryResponse<T>.GetHeader(responseMessage)?.CorrelatedActivityId,
-<<<<<<< HEAD
-               operationType: responseMessage is QueryResponse<T> ? Documents.OperationType.Query : Documents.OperationType.Invalid)
-        {
-        }
-
-        internal OpenTelemetryResponse(Response<T> responseMessage)
-=======
                querySpec: querySpec)
         {
         }
 
         internal OpenTelemetryResponse(Response<T> responseMessage, SqlQuerySpec querySpec = null)
->>>>>>> 43c14a31
            : this(
                   statusCode: responseMessage.StatusCode,
                   requestCharge: OpenTelemetryResponse<T>.GetHeader(responseMessage)?.RequestCharge,
@@ -53,11 +38,7 @@
                   subStatusCode: OpenTelemetryResponse<T>.GetHeader(responseMessage)?.SubStatusCode,
                   activityId: OpenTelemetryResponse<T>.GetHeader(responseMessage)?.ActivityId,
                   correlatedActivityId: OpenTelemetryResponse<T>.GetHeader(responseMessage)?.CorrelatedActivityId,
-<<<<<<< HEAD
-                  operationType: responseMessage is QueryResponse ? Documents.OperationType.Query : Documents.OperationType.Invalid)
-=======
                   querySpec: querySpec)
->>>>>>> 43c14a31
         {
         }
 
@@ -71,11 +52,7 @@
            Documents.SubStatusCodes? subStatusCode,
            string activityId,
            string correlatedActivityId,
-<<<<<<< HEAD
-           Documents.OperationType operationType)
-=======
            SqlQuerySpec querySpec)
->>>>>>> 43c14a31
            : base(requestMessage)
         {
             this.StatusCode = statusCode;
@@ -86,11 +63,7 @@
             this.SubStatusCode = (int)(subStatusCode ?? Documents.SubStatusCodes.Unknown);
             this.ActivityId = activityId;
             this.CorrelatedActivityId = correlatedActivityId;
-<<<<<<< HEAD
-            this.OperationType = operationType;
-=======
             this.QuerySpec = querySpec;
->>>>>>> 43c14a31
         }
 
         private static Headers GetHeader(FeedResponse<T> responseMessage)
