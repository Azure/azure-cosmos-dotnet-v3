--- conflicted
+++ resolved
@@ -74,11 +74,7 @@
             }
             catch (NotImplementedException ex)
             {
-<<<<<<< HEAD
-                DefaultTrace.TraceWarning("Failed to get headers from FeedResponse<T>. Exception: {0}", ex);
-=======
                 DefaultTrace.TraceWarning("Failed to get headers from FeedResponse<T>. Exception: {0}", ex.Message);
->>>>>>> f20c685e
                 return null;
             }
         }
@@ -91,11 +87,7 @@
             }
             catch (NotImplementedException ex)
             {
-<<<<<<< HEAD
-                DefaultTrace.TraceWarning("Failed to get headers from Response<T>. Exception: {0}", ex);
-=======
                 DefaultTrace.TraceWarning("Failed to get headers from Response<T>. Exception: {0}", ex.Message);
->>>>>>> f20c685e
                 return null;
             }
         }
