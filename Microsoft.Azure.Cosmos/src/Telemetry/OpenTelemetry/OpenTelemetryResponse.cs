--- conflicted
+++ resolved
@@ -18,19 +18,11 @@
                   requestCharge: OpenTelemetryResponse.GetHeader(responseMessage)?.RequestCharge,
                   responseContentLength: null,
                   diagnostics: responseMessage.Diagnostics,
-<<<<<<< HEAD
-                  itemCount: responseMessage.Headers?.ItemCount,
-                  requestMessage: null,
-                  subStatusCode: (int)responseMessage.Headers?.SubStatusCode,
-                  activityId: responseMessage.Headers?.ActivityId,
-                  correlationId: responseMessage.Headers?.CorrelatedActivityId)
-=======
                   itemCount: OpenTelemetryResponse.GetHeader(responseMessage)?.ItemCount,
                   requestMessage: null,
                   subStatusCode: OpenTelemetryResponse.GetHeader(responseMessage)?.SubStatusCode,
                   activityId: OpenTelemetryResponse.GetHeader(responseMessage)?.ActivityId,
                   correlationId: OpenTelemetryResponse.GetHeader(responseMessage)?.CorrelatedActivityId)
->>>>>>> e2ce570b
         {
         }
 
@@ -40,19 +32,11 @@
                   requestCharge: OpenTelemetryResponse.GetHeader(responseMessage)?.RequestCharge,
                   responseContentLength: OpenTelemetryResponse.GetPayloadSize(responseMessage),
                   diagnostics: responseMessage.Diagnostics,
-<<<<<<< HEAD
-                  itemCount: responseMessage.Headers?.ItemCount,
-                  requestMessage: responseMessage.RequestMessage,
-                  subStatusCode: (int)responseMessage.Headers?.SubStatusCode,
-                  activityId: responseMessage.Headers?.ActivityId,
-                  correlationId: responseMessage.Headers?.CorrelatedActivityId,
-=======
                   itemCount: OpenTelemetryResponse.GetHeader(responseMessage)?.ItemCount,
                   requestMessage: responseMessage.RequestMessage,
                   subStatusCode: OpenTelemetryResponse.GetHeader(responseMessage)?.SubStatusCode,
                   activityId: OpenTelemetryResponse.GetHeader(responseMessage)?.ActivityId,
                   correlationId: OpenTelemetryResponse.GetHeader(responseMessage)?.CorrelatedActivityId,
->>>>>>> e2ce570b
                   operationType: responseMessage is QueryResponse ? Documents.OperationType.Query : Documents.OperationType.Invalid
                  )
         {
@@ -65,11 +49,7 @@
             CosmosDiagnostics diagnostics,
             string itemCount,
             RequestMessage requestMessage,
-<<<<<<< HEAD
-            int subStatusCode,
-=======
             Documents.SubStatusCodes? subStatusCode,
->>>>>>> e2ce570b
             string activityId,
             string correlationId,
             Documents.OperationType operationType = Documents.OperationType.Invalid)
@@ -80,11 +60,7 @@
             this.ResponseContentLength = responseContentLength;
             this.Diagnostics = diagnostics;
             this.ItemCount = itemCount; 
-<<<<<<< HEAD
-            this.SubStatusCode = subStatusCode;
-=======
             this.SubStatusCode = (int)(subStatusCode ?? Documents.SubStatusCodes.Unknown);
->>>>>>> e2ce570b
             this.ActivityId = activityId;
             this.CorrelatedActivityId = correlationId;
             this.OperationType = operationType;
@@ -99,8 +75,6 @@
                 return response.Content.Length.ToString();
             }
             return response?.Headers?.ContentLength;
-<<<<<<< HEAD
-=======
         }
 
         private static Headers GetHeader(TransactionalBatchResponse responseMessage)
@@ -127,7 +101,6 @@
                 DefaultTrace.TraceVerbose("Failed to get headers from ResponseMessage. Exception: {0}", ex);
                 return null;
             }
->>>>>>> e2ce570b
         }
     }
 }