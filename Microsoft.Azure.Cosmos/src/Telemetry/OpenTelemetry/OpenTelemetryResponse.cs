﻿// ------------------------------------------------------------
// Copyright (c) Microsoft Corporation.  All rights reserved.
// ------------------------------------------------------------

namespace Microsoft.Azure.Cosmos
{
    using System;
    using System.IO;
    using System.Net;
    using Microsoft.Azure.Cosmos.Core.Trace;
    using Microsoft.Azure.Cosmos.Query.Core;
    using Microsoft.Azure.Documents;
    using Telemetry;

    internal sealed class OpenTelemetryResponse : OpenTelemetryAttributes
    {
        internal OpenTelemetryResponse(TransactionalBatchResponse responseMessage)
           : this(
                  statusCode: responseMessage.StatusCode,
                  requestCharge: OpenTelemetryResponse.GetHeader(responseMessage)?.RequestCharge,
                  responseContentLength: null,
                  diagnostics: responseMessage.Diagnostics,
                  itemCount: OpenTelemetryResponse.GetHeader(responseMessage)?.ItemCount,
                  requestMessage: null,
                  subStatusCode: OpenTelemetryResponse.GetHeader(responseMessage)?.SubStatusCode,
                  activityId: OpenTelemetryResponse.GetHeader(responseMessage)?.ActivityId,
                  correlationId: OpenTelemetryResponse.GetHeader(responseMessage)?.CorrelatedActivityId,
                  batchSize: responseMessage.GetBatchSize())
        {
        }

        internal OpenTelemetryResponse(ResponseMessage responseMessage, Func<SqlQuerySpec> querySpecFunc = null)
           : this(
                  statusCode: responseMessage.StatusCode,
                  requestCharge: OpenTelemetryResponse.GetHeader(responseMessage)?.RequestCharge,
                  responseContentLength: OpenTelemetryResponse.GetPayloadSize(responseMessage),
                  diagnostics: responseMessage.Diagnostics,
                  itemCount: OpenTelemetryResponse.GetHeader(responseMessage)?.ItemCount,
                  requestMessage: responseMessage.RequestMessage,
                  subStatusCode: OpenTelemetryResponse.GetHeader(responseMessage)?.SubStatusCode,
                  activityId: OpenTelemetryResponse.GetHeader(responseMessage)?.ActivityId,
                  correlationId: OpenTelemetryResponse.GetHeader(responseMessage)?.CorrelatedActivityId,
                  querySpecFunc: querySpecFunc)
        {
        }

        private OpenTelemetryResponse(
            HttpStatusCode statusCode, 
            double? requestCharge,
            string responseContentLength,
            CosmosDiagnostics diagnostics,
            string itemCount,
            RequestMessage requestMessage,
            Documents.SubStatusCodes? subStatusCode,
            string activityId,
            string correlationId,
            int? batchSize = null,
            Func<SqlQuerySpec> querySpecFunc = null)
            : base(requestMessage)
        {
            this.StatusCode = statusCode;
            this.RequestCharge = requestCharge;
            this.ResponseContentLength = responseContentLength;
            this.Diagnostics = diagnostics;
            this.ItemCount = itemCount; 
            this.SubStatusCode = (int)(subStatusCode ?? Documents.SubStatusCodes.Unknown);
            this.ActivityId = activityId;
            this.CorrelatedActivityId = correlationId;
            this.BatchSize = batchSize;
            if (querySpecFunc != null)
            {
                this.QuerySpec = querySpecFunc();
            }
        }

        private static string GetPayloadSize(ResponseMessage response)
        {
            if (response?.Content != null
                    && response.Content.CanSeek
                    && response.Content is MemoryStream)
            {
                return response.Content.Length.ToString();
            }
            return response?.Headers?.ContentLength;
        }

        private static Headers GetHeader(TransactionalBatchResponse responseMessage)
        {
            try
            {
                return responseMessage?.Headers;
            }
            catch (NotImplementedException ex)
            {
<<<<<<< HEAD
                DefaultTrace.TraceVerbose("Failed to get headers from TransactionalBatchResponse. Exception: {0}", ex);
=======
                DefaultTrace.TraceVerbose("Failed to get headers from TransactionalBatchResponse. Exception: {0}", ex.Message);
>>>>>>> faaa3a73
                return null;
            }
        }

        private static Headers GetHeader(ResponseMessage responseMessage)
        {
            try
            {
                return responseMessage?.Headers;
            }
            catch (NotImplementedException ex)
            {
<<<<<<< HEAD
                DefaultTrace.TraceVerbose("Failed to get headers from ResponseMessage. Exception: {0}", ex);
=======
                DefaultTrace.TraceVerbose("Failed to get headers from ResponseMessage. Exception: {0}", ex.Message);
>>>>>>> faaa3a73
                return null;
            }
        }
    }
}<|MERGE_RESOLUTION|>--- conflicted
+++ resolved
@@ -92,11 +92,7 @@
             }
             catch (NotImplementedException ex)
             {
-<<<<<<< HEAD
-                DefaultTrace.TraceVerbose("Failed to get headers from TransactionalBatchResponse. Exception: {0}", ex);
-=======
                 DefaultTrace.TraceVerbose("Failed to get headers from TransactionalBatchResponse. Exception: {0}", ex.Message);
->>>>>>> faaa3a73
                 return null;
             }
         }
@@ -109,11 +105,7 @@
             }
             catch (NotImplementedException ex)
             {
-<<<<<<< HEAD
-                DefaultTrace.TraceVerbose("Failed to get headers from ResponseMessage. Exception: {0}", ex);
-=======
                 DefaultTrace.TraceVerbose("Failed to get headers from ResponseMessage. Exception: {0}", ex.Message);
->>>>>>> faaa3a73
                 return null;
             }
         }
