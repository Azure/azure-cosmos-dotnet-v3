﻿// ------------------------------------------------------------
// Copyright (c) Microsoft Corporation.  All rights reserved.
// ------------------------------------------------------------

namespace Microsoft.Azure.Cosmos.Telemetry
{
    using System;
    using System.Net;
    using Microsoft.Azure.Cosmos.Query.Core;

    internal class OpenTelemetryAttributes
    {
        /// <summary>
        /// For testing purpose only, to make initialization of this class easy 
        /// </summary>
        internal OpenTelemetryAttributes()
        {
        }

        internal OpenTelemetryAttributes(RequestMessage requestMessage)
        {
            this.RequestContentLength = requestMessage?.Headers?.ContentLength;
<<<<<<< HEAD
=======
            this.ConsistencyLevel = requestMessage?.Headers?.ConsistencyLevel;

>>>>>>> b4a4ac0f
            if (requestMessage != null)
            {
                this.OperationType = requestMessage.OperationType;
                this.ResourceType = requestMessage.ResourceType;
            }
            else
            {
                this.OperationType = Documents.OperationType.Invalid;
            }
        }

        /// <summary>
        /// StatusCode
        /// </summary>
        internal HttpStatusCode StatusCode { get; set; }

        /// <summary>
        /// RequestCharge
        /// </summary>
        internal double? RequestCharge { get; set; }

        /// <summary>
        /// RequestLength
        /// </summary>
        internal string RequestContentLength { get; set; }

        /// <summary>
        /// ResponseLength
        /// </summary>
        internal string ResponseContentLength { get; set; }

        /// <summary>
        /// ItemCount
        /// </summary>
        internal string ItemCount { get; set; }

        /// <summary>
        /// ItemCount
        /// </summary>
        internal CosmosDiagnostics Diagnostics { get; set; }

        /// <summary>
        /// SubStatusCode
        /// </summary>
<<<<<<< HEAD
        internal int SubStatusCode { get; set; }

=======
        internal int SubStatusCode { get; set; }
        
>>>>>>> b4a4ac0f
        /// <summary>
        /// ActivityId
        /// </summary>
        internal string ActivityId { get; set; }

        /// <summary>
        /// CorrelatedActivityId
        /// </summary>
        internal string CorrelatedActivityId { get; set; }

        /// <summary>
        /// OperationType
        /// </summary>
        internal Documents.OperationType OperationType { get; set; }

        /// <summary>
        /// ResourceType
        /// </summary>
        internal Documents.ResourceType? ResourceType { get; set; }

        /// <summary>
        /// Batch Size
        /// </summary>
        internal int? BatchSize { get; set; }

        /// <summary>
        /// Query Spec with Query Text and Parameters
        /// </summary>
        internal SqlQuerySpec QuerySpec { get; set; }
<<<<<<< HEAD
=======

        /// <summary>
        /// Consistency Level
        /// </summary>
        internal string ConsistencyLevel { get; set; }
>>>>>>> b4a4ac0f
    }
}<|MERGE_RESOLUTION|>--- conflicted
+++ resolved
@@ -4,7 +4,6 @@
 
 namespace Microsoft.Azure.Cosmos.Telemetry
 {
-    using System;
     using System.Net;
     using Microsoft.Azure.Cosmos.Query.Core;
 
@@ -20,11 +19,8 @@
         internal OpenTelemetryAttributes(RequestMessage requestMessage)
         {
             this.RequestContentLength = requestMessage?.Headers?.ContentLength;
-<<<<<<< HEAD
-=======
             this.ConsistencyLevel = requestMessage?.Headers?.ConsistencyLevel;
 
->>>>>>> b4a4ac0f
             if (requestMessage != null)
             {
                 this.OperationType = requestMessage.OperationType;
@@ -69,13 +65,8 @@
         /// <summary>
         /// SubStatusCode
         /// </summary>
-<<<<<<< HEAD
-        internal int SubStatusCode { get; set; }
-
-=======
         internal int SubStatusCode { get; set; }
         
->>>>>>> b4a4ac0f
         /// <summary>
         /// ActivityId
         /// </summary>
@@ -105,13 +96,10 @@
         /// Query Spec with Query Text and Parameters
         /// </summary>
         internal SqlQuerySpec QuerySpec { get; set; }
-<<<<<<< HEAD
-=======
 
         /// <summary>
         /// Consistency Level
         /// </summary>
         internal string ConsistencyLevel { get; set; }
->>>>>>> b4a4ac0f
     }
 }