﻿//------------------------------------------------------------
// Copyright (c) Microsoft Corporation.  All rights reserved.
//------------------------------------------------------------

namespace Microsoft.Azure.Cosmos.Telemetry
{
    internal sealed class OpenTelemetryAttributeKeys
    {
        // Azure defaults
        public const string DiagnosticNamespace = "Azure.Cosmos";
        public const string ResourceProviderNamespace = "Microsoft.DocumentDB";
        public const string OperationPrefix = "Operation";
<<<<<<< HEAD
=======
        public const string NetworkLevelPrefix = "Request";
>>>>>>> b1d31345

        // Common database attributes
        public const string DbSystemName = "db.system";
        public const string DbName = "db.name";
        public const string DbOperation = "db.operation";
        public const string NetPeerName = "net.peer.name";

        // Cosmos Db Specific
        public const string ClientId = "db.cosmosdb.client_id";
        public const string MachineId = "db.cosmosdb.machine_id";
        public const string UserAgent = "user_agent.original"; // Compliant with open telemetry conventions
        public const string ConnectionMode = "db.cosmosdb.connection_mode";
        public const string OperationType = "db.cosmosdb.operation_type";

        // Request/Response Specifics
        public const string ContainerName = "db.cosmosdb.container";
        public const string RequestContentLength = "db.cosmosdb.request_content_length_bytes";
        public const string ResponseContentLength = "db.cosmosdb.response_content_length_bytes";
        public const string StatusCode = "db.cosmosdb.status_code";
        public const string SubStatusCode = "db.cosmosdb.sub_status_code";
        public const string RequestCharge = "db.cosmosdb.request_charge";
        public const string Region = "db.cosmosdb.regions_contacted";
        public const string RetryCount = "db.cosmosdb.retry_count";
        public const string ItemCount = "db.cosmosdb.item_count";
        public const string RequestDiagnostics = "db.cosmosdb.request_diagnostics";
        public const string ActivityId = "db.cosmosdb.activity_id";
        public const string CorrelatedActivityId = "db.cosmosdb.correlated_activity_id";

        // Exceptions
        public const string ExceptionType = "exception.type";
        public const string ExceptionMessage = "exception.message";
        public const string ExceptionStacktrace = "exception.stacktrace";
    }
}<|MERGE_RESOLUTION|>--- conflicted
+++ resolved
@@ -10,10 +10,7 @@
         public const string DiagnosticNamespace = "Azure.Cosmos";
         public const string ResourceProviderNamespace = "Microsoft.DocumentDB";
         public const string OperationPrefix = "Operation";
-<<<<<<< HEAD
-=======
         public const string NetworkLevelPrefix = "Request";
->>>>>>> b1d31345
 
         // Common database attributes
         public const string DbSystemName = "db.system";
