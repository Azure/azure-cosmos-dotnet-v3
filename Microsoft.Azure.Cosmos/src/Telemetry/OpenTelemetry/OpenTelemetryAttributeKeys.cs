--- conflicted
+++ resolved
@@ -34,10 +34,6 @@
         public const string RequestCharge = "db.cosmosdb.request_charge";
         public const string Region = "db.cosmosdb.regions_contacted";
         public const string ItemCount = "db.cosmosdb.item_count";
-<<<<<<< HEAD
-        public const string RequestDiagnostics = "db.cosmosdb.request_diagnostics";
-=======
->>>>>>> dee9abae
         public const string ActivityId = "db.cosmosdb.activity_id";
         public const string CorrelatedActivityId = "db.cosmosdb.correlated_activity_id";
 
