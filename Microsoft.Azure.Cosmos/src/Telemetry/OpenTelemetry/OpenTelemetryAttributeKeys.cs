﻿//------------------------------------------------------------
// Copyright (c) Microsoft Corporation.  All rights reserved.
//------------------------------------------------------------

namespace Microsoft.Azure.Cosmos.Telemetry
{
    using System;
    using System.Collections.Generic;
    using System.Linq;
    using System.Net;
    using global::Azure.Core;
<<<<<<< HEAD
    using Microsoft.Azure.Cosmos.Tracing.TraceData;
=======
    using Microsoft.Azure.Cosmos.Tracing.TraceData;
    using Microsoft.Azure.Cosmos.Util;
>>>>>>> faaa3a73
    using Microsoft.Azure.Documents;

    /// <summary>
    /// Contains constant string values representing OpenTelemetry attribute keys for monitoring and tracing Cosmos DB operations.
    /// These keys follow the OpenTelemetry conventions and the Cosmos DB semantic conventions as outlined in the OpenTelemetry specification.
    /// </summary>
    /// <remarks>
    /// For more details on the semantic conventions, refer to the OpenTelemetry documentation at:
    /// <see href="https://opentelemetry.io/docs/specs/semconv/database/cosmosdb/"/> OpenTelemetry Semantic Conventions 1.28.0 conventions are followed.
    /// </remarks>
    internal sealed class OpenTelemetryAttributeKeys : IActivityAttributePopulator
    {
        private readonly NetworkMetricsOptions networkMetricsOptions;
        private readonly OperationMetricsOptions operationMetricsOptions;

        public OpenTelemetryAttributeKeys(OperationMetricsOptions operationMetricsOptions = null, NetworkMetricsOptions networkMetricsOptions = null)
        {
            this.networkMetricsOptions = networkMetricsOptions ?? new NetworkMetricsOptions();
            this.operationMetricsOptions = operationMetricsOptions ?? new OperationMetricsOptions();
        }
        
        // Azure defaults

        /// <summary>
        /// Represents the diagnostic namespace for Azure Cosmos.
        /// </summary>
        public const string DiagnosticNamespace = "Azure.Cosmos";

        /// <summary>
        /// Represents the resource provider namespace for Azure Cosmos.
        /// </summary>
        public const string ResourceProviderNamespace = "Microsoft.DocumentDB";

        /// <summary>
        /// Represents the prefix for operation names.
        /// </summary>
        public const string OperationPrefix = "Operation";

        /// <summary>
        /// Represents the prefix for network-level operations.
        /// </summary>
        public const string NetworkLevelPrefix = "Request";

        // Common database attributes

        /// <summary>
        /// Represents the name of the database system.
        /// </summary>
        public const string DbSystemName = "db.system.name";

        /// <summary>
        /// Represents the namespace of the database.
        /// </summary>
        public const string DbName = "db.namespace";

        /// <summary>
        /// Represents the name of the database operation.
        /// </summary>
        public const string DbOperation = "db.operation.name";

        /// <summary>
        /// Represents the server address.
        /// </summary>
        public const string ServerAddress = "server.address";

        /// <summary>
        /// Represents the server port.
        /// </summary>
        public const string ServerPort = "server.port";

        // Cosmos DB specific attributes

        /// <summary>
        /// Represents the client ID for Cosmos DB.
        /// </summary>
        public const string ClientId = "azure.cosmosdb.client.id";

        /// <summary>
        /// Represents the user agent, compliant with OpenTelemetry conventions.
        /// </summary>
        public const string UserAgent = "user_agent.original";

        /// <summary>
        /// Represents the connection mode for Cosmos DB.
        /// </summary>
        public const string ConnectionMode = "azure.cosmosdb.connection.mode";

        // Request/Response specifics

        /// <summary>
        /// Represents the name of the container in Cosmos DB.
        /// </summary>
        public const string ContainerName = "db.collection.name";

        /// <summary>
        /// Represents the content length of the request.
        /// </summary>
        public const string RequestContentLength = "azure.cosmosdb.request.body.size";

        /// <summary>
        /// Represents the content length of the response.
        /// </summary>
        public const string ResponseContentLength = "azure.cosmosdb.response.body.size";

        /// <summary>
        /// Represents the status code of the response.
        /// </summary>
        public const string StatusCode = "db.response.status_code";

        /// <summary>
        /// Represents the sub-status code of the response.
        /// </summary>
        public const string SubStatusCode = "azure.cosmosdb.response.sub_status_code";

        /// <summary>
        /// Represents the request charge for the operation.
        /// </summary>
        public const string RequestCharge = "azure.cosmosdb.request.request_charge";

        /// <summary>
        /// Represents the regions contacted for the operation.
        /// </summary>
        public const string Region = "azure.cosmosdb.contacted_regions";

        /// <summary>
        /// Represents the item count in the operation.
        /// </summary>
        public const string ItemCount = "azure.cosmosdb.row.count";

        /// <summary>
        /// Represents the activity ID for the operation.
        /// </summary>
        public const string ActivityId = "azure.cosmosdb.activity_id";

        /// <summary>
        /// Represents the correlated activity ID for the operation.
        /// </summary>
        public const string CorrelatedActivityId = "azure.cosmosdb.correlated_activity_id";

        /// <summary>
        /// Represents the Azure Cosmos DB SQL Query.
        /// </summary>
        public const string QueryText = "db.query.text";

        /// <summary>
        /// Represents the size of the batch operation.
        /// </summary>
        public const string BatchSize = "db.operation.batch.size";

        /// <summary>
        /// Consistency Level
        /// </summary>
        public const string ConsistencyLevel = "azure.cosmosdb.consistency.level";

        // Exceptions

        /// <summary>
        /// Represents the type of exception.
        /// </summary>
        public const string ExceptionType = "exception.type";

        /// <summary>
        /// Represents the message of the exception.
        /// </summary>
        public const string ExceptionMessage = "exception.message";

        /// <summary>
        /// Represents the stack trace of the exception.
        /// </summary>
        public const string ExceptionStacktrace = "exception.stacktrace";

        public const string NetworkProtocolName = "network.protocol.name";

        public const string ServiceEndpointHost = "network.protocol.host";

        public const string ServiceEndPointPort = "network.protocol.port";

        public const string ServiceEndpointStatusCode = "azure.cosmosdb.network.response.status_code";
        
        public const string ServiceEndpointSubStatusCode = "azure.cosmosdb.network.response.sub_status_code";
        
        public const string ServiceEndpointRegion = "cloud.region";
        
        public const string ServiceEndpointRoutingId = "azure.cosmosdb.network.routing_id ";

        /// <summary>
        /// Represents the type of error.
        /// </summary>
        public const string ErrorType = "error.type";

        public void PopulateAttributes(DiagnosticScope scope, 
            string operationName, 
            string databaseName, 
            string containerName, 
            Uri accountName, 
            string userAgent, 
            string machineId, 
            string clientId, 
            string connectionMode)
        {
            scope.AddAttribute(OpenTelemetryAttributeKeys.DbOperation, operationName);
            scope.AddAttribute(OpenTelemetryAttributeKeys.DbName, databaseName);
            scope.AddAttribute(OpenTelemetryAttributeKeys.ContainerName, containerName);
            if (accountName != null)
            {
                scope.AddAttribute(OpenTelemetryAttributeKeys.ServerAddress, accountName.Host);
                scope.AddIntegerAttribute(OpenTelemetryAttributeKeys.ServerPort, accountName.Port);
            }
            scope.AddAttribute(OpenTelemetryAttributeKeys.UserAgent, userAgent);
            scope.AddAttribute(OpenTelemetryAttributeKeys.ClientId, clientId);
            scope.AddAttribute(OpenTelemetryAttributeKeys.ConnectionMode, connectionMode);
        }

        public void PopulateAttributes(DiagnosticScope scope, Exception exception)
        {
<<<<<<< HEAD
            scope.AddAttribute(OpenTelemetryAttributeKeys.ExceptionStacktrace, exception.StackTrace);
=======
#pragma warning disable CDX1002 // DontUseExceptionStackTrace
            scope.AddAttribute(OpenTelemetryAttributeKeys.ExceptionStacktrace, exception.StackTrace);
#pragma warning restore CDX1002 // DontUseExceptionStackTrace
>>>>>>> faaa3a73
            scope.AddAttribute(OpenTelemetryAttributeKeys.ExceptionType, exception.GetType().Name);

            // If Exception is not registered with open Telemetry
            if (!OpenTelemetryCoreRecorder.IsExceptionRegistered(exception, scope))
            {
                scope.AddAttribute(OpenTelemetryAttributeKeys.ExceptionMessage, exception.Message);
            }
        }

        public void PopulateAttributes(DiagnosticScope scope, 
            QueryTextMode? queryTextMode, 
            string operationType, 
            OpenTelemetryAttributes response)
        {
            if (response == null)
            {
                return;
            }

            if (response.BatchSize is not null)
            {
                scope.AddIntegerAttribute(OpenTelemetryAttributeKeys.BatchSize, Convert.ToInt32(response.BatchSize));
            }

            scope.AddIntegerAttribute(OpenTelemetryAttributeKeys.StatusCode, Convert.ToInt32(response.StatusCode));
            scope.AddAttribute(OpenTelemetryAttributeKeys.RequestContentLength, response.RequestContentLength);
            scope.AddAttribute(OpenTelemetryAttributeKeys.ResponseContentLength, response.ResponseContentLength);
            scope.AddIntegerAttribute(OpenTelemetryAttributeKeys.SubStatusCode, response.SubStatusCode);
            scope.AddIntegerAttribute(OpenTelemetryAttributeKeys.RequestCharge, Convert.ToInt32(response.RequestCharge));
            scope.AddAttribute(OpenTelemetryAttributeKeys.ItemCount, response.ItemCount);
            scope.AddAttribute(OpenTelemetryAttributeKeys.ActivityId, response.ActivityId);
            scope.AddAttribute(OpenTelemetryAttributeKeys.CorrelatedActivityId, response.CorrelatedActivityId);
            scope.AddAttribute(OpenTelemetryAttributeKeys.ConsistencyLevel, response.ConsistencyLevel);

            if (response.QuerySpec is not null)
            {
                if (queryTextMode == QueryTextMode.All ||
                    (queryTextMode == QueryTextMode.ParameterizedOnly && response.QuerySpec.ShouldSerializeParameters()))
                {
                    scope.AddAttribute(OpenTelemetryAttributeKeys.QueryText, response.QuerySpec?.QueryText);
                }
            }

            if (response.Diagnostics != null)
            {
                scope.AddAttribute<string[]>(
                    OpenTelemetryAttributeKeys.Region, 
                    CosmosDbMeterUtil.GetRegions(response.Diagnostics), (input) => string.Join(",", input));
            }
         
        }

        public KeyValuePair<string, object>[] PopulateNetworkMeterDimensions(string operationName,
            Uri accountName,
            string containerName,
            string databaseName,
            OpenTelemetryAttributes attributes,
            Exception ex,
            NetworkMetricsOptions optionFromRequest,
            ClientSideRequestStatisticsTraceDatum.StoreResponseStatistics tcpStats = null,
            ClientSideRequestStatisticsTraceDatum.HttpResponseStatistics? httpStats = null)
        {
            Uri replicaEndpoint = GetEndpoint(tcpStats, httpStats);

            int? operationLevelStatusCode = CosmosDbMeterUtil.GetStatusCode(attributes, ex);
            int? operationLevelSubStatusCode = CosmosDbMeterUtil.GetSubStatusCode(attributes, ex);

            int? serviceEndpointStatusCode = GetStatusCode(tcpStats, httpStats);
            int? serviceEndpointSubStatusCode = GetSubStatusCode(tcpStats, httpStats);
            Exception serviceEndpointException = httpStats?.Exception ?? tcpStats?.StoreResult?.Exception;

            List<KeyValuePair<string, object>> dimensions = new ()
            {
                new KeyValuePair<string, object>(OpenTelemetryAttributeKeys.DbSystemName, OpenTelemetryCoreRecorder.CosmosDb),
                new KeyValuePair<string, object>(OpenTelemetryAttributeKeys.ContainerName, containerName),
                new KeyValuePair<string, object>(OpenTelemetryAttributeKeys.DbName, databaseName),
                new KeyValuePair<string, object>(OpenTelemetryAttributeKeys.ServerAddress, accountName?.Host),
                new KeyValuePair<string, object>(OpenTelemetryAttributeKeys.ServerPort, accountName?.Port),
                new KeyValuePair<string, object>(OpenTelemetryAttributeKeys.DbOperation, operationName),
                new KeyValuePair<string, object>(OpenTelemetryAttributeKeys.StatusCode, operationLevelStatusCode),
                new KeyValuePair<string, object>(OpenTelemetryAttributeKeys.SubStatusCode, operationLevelSubStatusCode),
                new KeyValuePair<string, object>(OpenTelemetryAttributeKeys.ConsistencyLevel, GetConsistencyLevel(attributes, ex)),
                new KeyValuePair<string, object>(OpenTelemetryAttributeKeys.NetworkProtocolName, replicaEndpoint.Scheme),
                new KeyValuePair<string, object>(OpenTelemetryAttributeKeys.ServiceEndpointHost, replicaEndpoint.Host),
                new KeyValuePair<string, object>(OpenTelemetryAttributeKeys.ServiceEndPointPort, replicaEndpoint.Port),
                new KeyValuePair<string, object>(OpenTelemetryAttributeKeys.ServiceEndpointStatusCode, serviceEndpointStatusCode),
                new KeyValuePair<string, object>(OpenTelemetryAttributeKeys.ServiceEndpointSubStatusCode, serviceEndpointSubStatusCode),
                new KeyValuePair<string, object>(OpenTelemetryAttributeKeys.ServiceEndpointRegion, GetRegion(tcpStats, httpStats)),
                new KeyValuePair<string, object>(OpenTelemetryAttributeKeys.ErrorType, GetErrorType(serviceEndpointException, serviceEndpointStatusCode, serviceEndpointSubStatusCode))
            };

            this.AddOptionalDimensions(optionFromRequest, tcpStats, httpStats, dimensions);

            return dimensions.ToArray();
        }

        private void AddOptionalDimensions(NetworkMetricsOptions optionFromRequest, 
            ClientSideRequestStatisticsTraceDatum.StoreResponseStatistics tcpStats, 
            ClientSideRequestStatisticsTraceDatum.HttpResponseStatistics? httpStats, 
            List<KeyValuePair<string, object>> dimensions)
        {
            // Add custom dimensions from networkMetricsOptions
            this.AddCustomDimensions(this.networkMetricsOptions?.CustomDimensions, dimensions);

            // Add custom dimensions from optionFromRequest
            this.AddCustomDimensions(optionFromRequest?.CustomDimensions, dimensions);

            // If IncludeRoutingId is set to true at either at client options or request options, then add the routing id to the dimensions
            if (this.ShouldIncludeRoutingId(this.networkMetricsOptions, optionFromRequest))
            {
                dimensions.Add(new KeyValuePair<string, object>(OpenTelemetryAttributeKeys.ServiceEndpointRoutingId, GetRoutingId(tcpStats, httpStats)));
            }
        }

        private bool ShouldIncludeRoutingId(
            NetworkMetricsOptions globalOptions,
            NetworkMetricsOptions requestOptions)
        {
            return (requestOptions == null && globalOptions?.IncludeRoutingId == true) ||
                   (requestOptions?.IncludeRoutingId == true);
        }

        public KeyValuePair<string, object>[] PopulateOperationMeterDimensions(string operationName, 
            string containerName, 
            string databaseName, 
            Uri accountName, 
            OpenTelemetryAttributes attributes, 
            Exception ex,
            OperationMetricsOptions optionFromRequest)
        {
            int? statusCode = CosmosDbMeterUtil.GetStatusCode(attributes, ex);
            int? subStatusCode = CosmosDbMeterUtil.GetSubStatusCode(attributes, ex);

            List<KeyValuePair<string, object>> dimensions = new ()
            {
                new KeyValuePair<string, object>(OpenTelemetryAttributeKeys.DbSystemName, OpenTelemetryCoreRecorder.CosmosDb),
                new KeyValuePair<string, object>(OpenTelemetryAttributeKeys.ContainerName, containerName),
                new KeyValuePair<string, object>(OpenTelemetryAttributeKeys.DbName, databaseName),
                new KeyValuePair<string, object>(OpenTelemetryAttributeKeys.ServerAddress, accountName?.Host),
                new KeyValuePair<string, object>(OpenTelemetryAttributeKeys.ServerPort, accountName?.Port),
                new KeyValuePair<string, object>(OpenTelemetryAttributeKeys.DbOperation, operationName),
                new KeyValuePair<string, object>(OpenTelemetryAttributeKeys.StatusCode, statusCode),
                new KeyValuePair<string, object>(OpenTelemetryAttributeKeys.SubStatusCode, subStatusCode),
                new KeyValuePair<string, object>(OpenTelemetryAttributeKeys.ConsistencyLevel, GetConsistencyLevel(attributes, ex)),
                new KeyValuePair<string, object>(OpenTelemetryAttributeKeys.ErrorType, GetErrorType(ex, statusCode, subStatusCode))
            };

            this.AddOptionalDimensions(attributes, optionFromRequest, dimensions);

            return dimensions.ToArray();
        }

        private void AddOptionalDimensions(OpenTelemetryAttributes attributes, OperationMetricsOptions optionFromRequest, List<KeyValuePair<string, object>> dimensions)
        {
            // Add custom dimensions from operationMetricsOptions
            this.AddCustomDimensions(this.operationMetricsOptions?.CustomDimensions, dimensions);

            // Add custom dimensions from optionFromRequest
            this.AddCustomDimensions(optionFromRequest?.CustomDimensions, dimensions);

            // If IncludeRegion is set to true at either at client options or request options, then add the Region contacted information to the dimensions
            if (this.ShouldIncludeRegion(this.operationMetricsOptions, optionFromRequest))
            {
                dimensions.Add(new KeyValuePair<string, object>(OpenTelemetryAttributeKeys.Region, CosmosDbMeterUtil.GetRegions(attributes?.Diagnostics)));
            }
        }

        private bool ShouldIncludeRegion(
           OperationMetricsOptions globalOptions,
           OperationMetricsOptions requestOptions)
        {
            return (requestOptions == null && globalOptions?.IncludeRegion == true) ||
                   (requestOptions?.IncludeRegion == true);
        }

        private void AddCustomDimensions(
            IDictionary<string, string> customDimensions,
            List<KeyValuePair<string, object>> dimensions)
        {
            if (customDimensions != null)
            {
                foreach (KeyValuePair<string, string> customDimension in customDimensions)
                {
                    dimensions.Add(new KeyValuePair<string, object>(customDimension.Key, customDimension.Value));
                }
            }
        }

        private static int? GetStatusCode(ClientSideRequestStatisticsTraceDatum.StoreResponseStatistics tcpStats, ClientSideRequestStatisticsTraceDatum.HttpResponseStatistics? httpStats)
        {
            return (int?)httpStats?.HttpResponseMessage?.StatusCode ?? (int?)tcpStats?.StoreResult?.StatusCode;
        }

        private static string GetConsistencyLevel(OpenTelemetryAttributes attributes,
           Exception ex)
        {
            return ex switch
            {
                CosmosException cosmosException => cosmosException.Headers.ConsistencyLevel,
                _ when attributes != null => attributes.ConsistencyLevel,
                _ => null
            };
        }

        private static Uri GetEndpoint(ClientSideRequestStatisticsTraceDatum.StoreResponseStatistics tcpStats, ClientSideRequestStatisticsTraceDatum.HttpResponseStatistics? httpStats)
        {
            return httpStats?.RequestUri ?? tcpStats?.StoreResult?.StorePhysicalAddress;
        }

        /// <returns>
        ///  Direct Mode: partitions/{partitionId}/replicas/{replicaId}
        ///  Gateway Mode:
        ///     a) If Partition Key Range Id is available, then it is the value of x-ms-documentdb-partitionkeyrangeid header
        ///     b) otherwise, it is the path of the request URI
        ///  </returns>
        private static string GetRoutingId(ClientSideRequestStatisticsTraceDatum.StoreResponseStatistics tcpStats, ClientSideRequestStatisticsTraceDatum.HttpResponseStatistics? httpStats)
        {
            if (tcpStats != null)
            {
                string path = tcpStats?.StoreResult?.StorePhysicalAddress?.AbsolutePath;
                if (path == null)
                {
                    return string.Empty;
                }

                int startIndex = path.IndexOf("/partitions/");
                return startIndex >= 0 ? path.Substring(startIndex) : string.Empty;
            }

            if (httpStats.HasValue && httpStats.Value.HttpResponseMessage != null && httpStats.Value.HttpResponseMessage.Headers != null)
            {
                if (httpStats.Value.HttpResponseMessage.Headers.TryGetValues("x-ms-documentdb-partitionkeyrangeid", out IEnumerable<string> pkrangeid))
                {
                    return string.Join(",", pkrangeid);
                }
                else
                {
                    return httpStats.Value.RequestUri?.AbsolutePath;
                }
            }

            return string.Empty;
        }

        private static string GetRegion(ClientSideRequestStatisticsTraceDatum.StoreResponseStatistics tcpStats, ClientSideRequestStatisticsTraceDatum.HttpResponseStatistics? httpStats)
        {
            return httpStats?.Region ?? tcpStats.Region;
        }

        /// <summary>
        /// Return the error.type dimension value based on the exception type, status code and sub status code.
        /// </summary>
        /// <param name="exception">Threw exception</param>
        /// <param name="statusCode">Status code</param>
        /// <param name="subStatusCode">Sub status code</param>
        /// <returns>error.type dimension value</returns>
<<<<<<< HEAD
        private static string GetErrorType(Exception exception, int? statusCode, int? subStatusCode)
        {
            if (exception == null)
            {
                return null;
            }

            HttpStatusCode? code = statusCode.HasValue ? (HttpStatusCode)statusCode.Value : null;
            SubStatusCodes? subCode = subStatusCode.HasValue ? (SubStatusCodes)subStatusCode.Value : null;

            return $"{exception.GetType().Name}_{code?.ToString()}_{subCode?.ToString()}";
=======
        private static string GetErrorType(Exception exception, int? statusCode, int? subStatusCode)
        {
            if (exception == null)
            {
                return null;
            }

            string codeString = statusCode.HasValue ? ((StatusCodes)statusCode.Value).ToString() : string.Empty;
            string mappedSubStatusCode = (statusCode.HasValue && subStatusCode.HasValue)
                ? SubStatusMappingUtil.GetSubStatusCodeString((StatusCodes)statusCode.Value, (SubStatusCodes)subStatusCode.Value)
                : string.Empty;

            return $"{exception.GetType().Name}_{codeString}_{mappedSubStatusCode}";
>>>>>>> faaa3a73
        }

        private static int GetSubStatusCode(ClientSideRequestStatisticsTraceDatum.StoreResponseStatistics tcpStats, ClientSideRequestStatisticsTraceDatum.HttpResponseStatistics? httpStats)
        {
            int? subStatuscode = null;
            if (httpStats.HasValue &&
                httpStats.Value.HttpResponseMessage?.Headers != null &&
                httpStats.Value
                    .HttpResponseMessage
                    .Headers
                    .TryGetValues(Documents.WFConstants.BackendHeaders.SubStatus, out IEnumerable<string> statuscodes))
            {
                subStatuscode = Convert.ToInt32(statuscodes.FirstOrDefault<string>());
            }

            return subStatuscode ?? Convert.ToInt32(tcpStats?.StoreResult?.SubStatusCode);
        }

        public KeyValuePair<string, object>[] PopulateInstanceCountDimensions(Uri accountEndpoint)
        {
            return new[]
            {
                new KeyValuePair<string, object>(OpenTelemetryAttributeKeys.DbSystemName, OpenTelemetryCoreRecorder.CosmosDb),
                new KeyValuePair<string, object>(OpenTelemetryAttributeKeys.ServerAddress, accountEndpoint.Host),
                new KeyValuePair<string, object>(OpenTelemetryAttributeKeys.ServerPort, accountEndpoint.Port)
            };
        }
    }
}<|MERGE_RESOLUTION|>--- conflicted
+++ resolved
@@ -9,12 +9,8 @@
     using System.Linq;
     using System.Net;
     using global::Azure.Core;
-<<<<<<< HEAD
-    using Microsoft.Azure.Cosmos.Tracing.TraceData;
-=======
     using Microsoft.Azure.Cosmos.Tracing.TraceData;
     using Microsoft.Azure.Cosmos.Util;
->>>>>>> faaa3a73
     using Microsoft.Azure.Documents;
 
     /// <summary>
@@ -230,13 +226,9 @@
 
         public void PopulateAttributes(DiagnosticScope scope, Exception exception)
         {
-<<<<<<< HEAD
-            scope.AddAttribute(OpenTelemetryAttributeKeys.ExceptionStacktrace, exception.StackTrace);
-=======
 #pragma warning disable CDX1002 // DontUseExceptionStackTrace
             scope.AddAttribute(OpenTelemetryAttributeKeys.ExceptionStacktrace, exception.StackTrace);
 #pragma warning restore CDX1002 // DontUseExceptionStackTrace
->>>>>>> faaa3a73
             scope.AddAttribute(OpenTelemetryAttributeKeys.ExceptionType, exception.GetType().Name);
 
             // If Exception is not registered with open Telemetry
@@ -493,19 +485,6 @@
         /// <param name="statusCode">Status code</param>
         /// <param name="subStatusCode">Sub status code</param>
         /// <returns>error.type dimension value</returns>
-<<<<<<< HEAD
-        private static string GetErrorType(Exception exception, int? statusCode, int? subStatusCode)
-        {
-            if (exception == null)
-            {
-                return null;
-            }
-
-            HttpStatusCode? code = statusCode.HasValue ? (HttpStatusCode)statusCode.Value : null;
-            SubStatusCodes? subCode = subStatusCode.HasValue ? (SubStatusCodes)subStatusCode.Value : null;
-
-            return $"{exception.GetType().Name}_{code?.ToString()}_{subCode?.ToString()}";
-=======
         private static string GetErrorType(Exception exception, int? statusCode, int? subStatusCode)
         {
             if (exception == null)
@@ -519,7 +498,6 @@
                 : string.Empty;
 
             return $"{exception.GetType().Name}_{codeString}_{mappedSubStatusCode}";
->>>>>>> faaa3a73
         }
 
         private static int GetSubStatusCode(ClientSideRequestStatisticsTraceDatum.StoreResponseStatistics tcpStats, ClientSideRequestStatisticsTraceDatum.HttpResponseStatistics? httpStats)
