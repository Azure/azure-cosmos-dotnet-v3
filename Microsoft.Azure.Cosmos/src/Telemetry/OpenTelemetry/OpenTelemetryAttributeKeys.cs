--- conflicted
+++ resolved
@@ -272,7 +272,6 @@
                 scope.AddAttribute<string[]>(
                     OpenTelemetryAttributeKeys.Region, 
                     CosmosDbMeterUtil.GetRegions(response.Diagnostics), (input) => string.Join(",", input));
-<<<<<<< HEAD
             }
          
         }
@@ -325,46 +324,6 @@
             }
 
             return dimensions.ToArray();
-=======
-            }
-         
-        }
-
-        public KeyValuePair<string, object>[] PopulateNetworkMeterDimensions(string operationName,
-            Uri accountName,
-            string containerName,
-            string databaseName,
-            OpenTelemetryAttributes attributes,
-            Exception ex,
-            ClientSideRequestStatisticsTraceDatum.StoreResponseStatistics tcpStats = null,
-            ClientSideRequestStatisticsTraceDatum.HttpResponseStatistics? httpStats = null)
-        {
-            Uri replicaEndpoint = GetEndpoint(tcpStats, httpStats);
-
-            int? operationLevelStatusCode = CosmosDbMeterUtil.GetStatusCode(attributes, ex);
-            int? operationLevelSubStatusCode = CosmosDbMeterUtil.GetSubStatusCode(attributes, ex);
-
-            return new KeyValuePair<string, object>[]
-            {
-                new KeyValuePair<string, object>(OpenTelemetryAttributeKeys.DbSystemName, OpenTelemetryCoreRecorder.CosmosDb),
-                new KeyValuePair<string, object>(OpenTelemetryAttributeKeys.ContainerName, containerName),
-                new KeyValuePair<string, object>(OpenTelemetryAttributeKeys.DbName, databaseName),
-                new KeyValuePair<string, object>(OpenTelemetryAttributeKeys.ServerAddress, accountName?.Host),
-                new KeyValuePair<string, object>(OpenTelemetryAttributeKeys.ServerPort, accountName?.Port),
-                new KeyValuePair<string, object>(OpenTelemetryAttributeKeys.DbOperation, operationName),
-                new KeyValuePair<string, object>(OpenTelemetryAttributeKeys.StatusCode, operationLevelStatusCode),
-                new KeyValuePair<string, object>(OpenTelemetryAttributeKeys.SubStatusCode, operationLevelSubStatusCode),
-                new KeyValuePair<string, object>(OpenTelemetryAttributeKeys.ConsistencyLevel, GetConsistencyLevel(attributes, ex)),
-                new KeyValuePair<string, object>(OpenTelemetryAttributeKeys.NetworkProtocolName, replicaEndpoint.Scheme),
-                new KeyValuePair<string, object>(OpenTelemetryAttributeKeys.ServiceEndpointHost, replicaEndpoint.Host),
-                new KeyValuePair<string, object>(OpenTelemetryAttributeKeys.ServiceEndPointPort, replicaEndpoint.Port),
-                new KeyValuePair<string, object>(OpenTelemetryAttributeKeys.ServiceEndpointRoutingId, GetRoutingId(tcpStats, httpStats)),
-                new KeyValuePair<string, object>(OpenTelemetryAttributeKeys.ServiceEndpointStatusCode, GetStatusCode(tcpStats, httpStats)),
-                new KeyValuePair<string, object>(OpenTelemetryAttributeKeys.ServiceEndpointSubStatusCode, GetSubStatusCode(tcpStats, httpStats)),
-                new KeyValuePair<string, object>(OpenTelemetryAttributeKeys.ServiceEndpointRegion, GetRegion(tcpStats, httpStats)),
-                new KeyValuePair<string, object>(OpenTelemetryAttributeKeys.ErrorType, GetException(tcpStats, httpStats))
-            };
->>>>>>> a5469f22
         }
 
         public KeyValuePair<string, object>[] PopulateOperationMeterDimensions(string operationName, 
@@ -385,10 +344,6 @@
                 new KeyValuePair<string, object>(OpenTelemetryAttributeKeys.StatusCode, CosmosDbMeterUtil.GetStatusCode(attributes, ex)),
                 new KeyValuePair<string, object>(OpenTelemetryAttributeKeys.SubStatusCode, CosmosDbMeterUtil.GetSubStatusCode(attributes, ex)),
                 new KeyValuePair<string, object>(OpenTelemetryAttributeKeys.ConsistencyLevel, GetConsistencyLevel(attributes, ex)),
-<<<<<<< HEAD
-=======
-                new KeyValuePair<string, object>(OpenTelemetryAttributeKeys.Region, CosmosDbMeterUtil.GetRegions(attributes?.Diagnostics)),
->>>>>>> a5469f22
                 new KeyValuePair<string, object>(OpenTelemetryAttributeKeys.ErrorType, ex?.Message)
             };
 
@@ -469,7 +424,67 @@
             return httpStats?.Region ?? tcpStats.Region;
         }
 
-<<<<<<< HEAD
+        private static int? GetStatusCode(ClientSideRequestStatisticsTraceDatum.StoreResponseStatistics tcpStats, ClientSideRequestStatisticsTraceDatum.HttpResponseStatistics? httpStats)
+        {
+            return (int?)httpStats?.HttpResponseMessage?.StatusCode ?? (int?)tcpStats?.StoreResult?.StatusCode;
+        }
+
+        private static string GetConsistencyLevel(OpenTelemetryAttributes attributes,
+           Exception ex)
+        {
+            return ex switch
+            {
+                CosmosException cosmosException => cosmosException.Headers.ConsistencyLevel,
+                _ when attributes != null => attributes.ConsistencyLevel,
+                _ => null
+            };
+        }
+
+        private static Uri GetEndpoint(ClientSideRequestStatisticsTraceDatum.StoreResponseStatistics tcpStats, ClientSideRequestStatisticsTraceDatum.HttpResponseStatistics? httpStats)
+        {
+            return httpStats?.RequestUri ?? tcpStats?.StoreResult?.StorePhysicalAddress;
+        }
+
+        /// <returns>
+        ///  Direct Mode: partitions/{partitionId}/replicas/{replicaId}
+        ///  Gateway Mode:
+        ///     a) If Partition Key Range Id is available, then it is the value of x-ms-documentdb-partitionkeyrangeid header
+        ///     b) otherwise, it is the path of the request URI
+        ///  </returns>
+        private static string GetRoutingId(ClientSideRequestStatisticsTraceDatum.StoreResponseStatistics tcpStats, ClientSideRequestStatisticsTraceDatum.HttpResponseStatistics? httpStats)
+        {
+            if (tcpStats != null)
+            {
+                string path = tcpStats?.StoreResult?.StorePhysicalAddress?.AbsolutePath;
+                if (path == null)
+                {
+                    return string.Empty;
+                }
+
+                int startIndex = path.IndexOf("/partitions/");
+                return startIndex >= 0 ? path.Substring(startIndex) : string.Empty;
+            }
+
+            if (httpStats.HasValue && httpStats.Value.HttpResponseMessage != null && httpStats.Value.HttpResponseMessage.Headers != null)
+            {
+                if (httpStats.Value.HttpResponseMessage.Headers.TryGetValues("x-ms-documentdb-partitionkeyrangeid", out IEnumerable<string> pkrangeid))
+                {
+                    return string.Join(",", pkrangeid);
+                }
+                else
+                {
+                    return httpStats.Value.RequestUri?.AbsolutePath;
+                }
+            }
+
+            return string.Empty;
+        }
+
+        private static string GetRegion(ClientSideRequestStatisticsTraceDatum.StoreResponseStatistics tcpStats, ClientSideRequestStatisticsTraceDatum.HttpResponseStatistics? httpStats)
+        {
+            return httpStats?.Region ?? tcpStats.Region;
+        }
+
         private static string GetException(ClientSideRequestStatisticsTraceDatum.StoreResponseStatistics tcpStats, ClientSideRequestStatisticsTraceDatum.HttpResponseStatistics? httpStats)
         {
             return httpStats?.Exception?.Message ?? tcpStats?.StoreResult?.Exception?.Message;
@@ -485,84 +500,6 @@
                     .Headers
                     .TryGetValues(Documents.WFConstants.BackendHeaders.SubStatus, out IEnumerable<string> statuscodes))
             {
-=======
-        private static int? GetStatusCode(ClientSideRequestStatisticsTraceDatum.StoreResponseStatistics tcpStats, ClientSideRequestStatisticsTraceDatum.HttpResponseStatistics? httpStats)
-        {
-            return (int?)httpStats?.HttpResponseMessage?.StatusCode ?? (int?)tcpStats?.StoreResult?.StatusCode;
-        }
-
-        private static string GetConsistencyLevel(OpenTelemetryAttributes attributes,
-           Exception ex)
-        {
-            return ex switch
-            {
-                CosmosException cosmosException => cosmosException.Headers.ConsistencyLevel,
-                _ when attributes != null => attributes.ConsistencyLevel,
-                _ => null
-            };
-        }
-
-        private static Uri GetEndpoint(ClientSideRequestStatisticsTraceDatum.StoreResponseStatistics tcpStats, ClientSideRequestStatisticsTraceDatum.HttpResponseStatistics? httpStats)
-        {
-            return httpStats?.RequestUri ?? tcpStats?.StoreResult?.StorePhysicalAddress;
-        }
-
-        /// <returns>
-        ///  Direct Mode: partitions/{partitionId}/replicas/{replicaId}
-        ///  Gateway Mode:
-        ///     a) If Partition Key Range Id is available, then it is the value of x-ms-documentdb-partitionkeyrangeid header
-        ///     b) otherwise, it is the path of the request URI
-        ///  </returns>
-        private static string GetRoutingId(ClientSideRequestStatisticsTraceDatum.StoreResponseStatistics tcpStats, ClientSideRequestStatisticsTraceDatum.HttpResponseStatistics? httpStats)
-        {
-            if (tcpStats != null)
-            {
-                string path = tcpStats?.StoreResult?.StorePhysicalAddress?.AbsolutePath;
-                if (path == null)
-                {
-                    return string.Empty;
-                }
-
-                int startIndex = path.IndexOf("/partitions/");
-                return startIndex >= 0 ? path.Substring(startIndex) : string.Empty;
-            }
-
-            if (httpStats.HasValue && httpStats.Value.HttpResponseMessage != null && httpStats.Value.HttpResponseMessage.Headers != null)
-            {
-                if (httpStats.Value.HttpResponseMessage.Headers.TryGetValues("x-ms-documentdb-partitionkeyrangeid", out IEnumerable<string> pkrangeid))
-                {
-                    return string.Join(",", pkrangeid);
-                }
-                else
-                {
-                    return httpStats.Value.RequestUri?.AbsolutePath;
-                }
-            }
-
-            return string.Empty;
-        }
-
-        private static string GetRegion(ClientSideRequestStatisticsTraceDatum.StoreResponseStatistics tcpStats, ClientSideRequestStatisticsTraceDatum.HttpResponseStatistics? httpStats)
-        {
-            return httpStats?.Region ?? tcpStats.Region;
-        }
-
-        private static string GetException(ClientSideRequestStatisticsTraceDatum.StoreResponseStatistics tcpStats, ClientSideRequestStatisticsTraceDatum.HttpResponseStatistics? httpStats)
-        {
-            return httpStats?.Exception?.Message ?? tcpStats?.StoreResult?.Exception?.Message;
-        }
-
-        private static int GetSubStatusCode(ClientSideRequestStatisticsTraceDatum.StoreResponseStatistics tcpStats, ClientSideRequestStatisticsTraceDatum.HttpResponseStatistics? httpStats)
-        {
-            int? subStatuscode = null;
-            if (httpStats.HasValue &&
-                httpStats.Value.HttpResponseMessage?.Headers != null &&
-                httpStats.Value
-                    .HttpResponseMessage
-                    .Headers
-                    .TryGetValues(Documents.WFConstants.BackendHeaders.SubStatus, out IEnumerable<string> statuscodes))
-            {
->>>>>>> a5469f22
                 subStatuscode = Convert.ToInt32(statuscodes.FirstOrDefault<string>());
             }
 
