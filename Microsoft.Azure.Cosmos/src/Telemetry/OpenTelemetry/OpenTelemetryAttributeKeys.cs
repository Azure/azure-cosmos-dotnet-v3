--- conflicted
+++ resolved
@@ -9,12 +9,8 @@
     using System.Linq;
     using System.Net;
     using global::Azure.Core;
-<<<<<<< HEAD
-    using Microsoft.Azure.Cosmos.Tracing.TraceData;
-=======
-    using Microsoft.Azure.Cosmos.Tracing.TraceData;
-    using Microsoft.Azure.Cosmos.Util;
->>>>>>> cdd1b1d2
+    using Microsoft.Azure.Cosmos.Tracing.TraceData;
+    using Microsoft.Azure.Cosmos.Util;
     using Microsoft.Azure.Documents;
 
     /// <summary>
@@ -230,13 +226,9 @@
 
         public void PopulateAttributes(DiagnosticScope scope, Exception exception)
         {
-<<<<<<< HEAD
-            scope.AddAttribute(OpenTelemetryAttributeKeys.ExceptionStacktrace, exception.StackTrace);
-=======
 #pragma warning disable CDX1002 // DontUseExceptionStackTrace
             scope.AddAttribute(OpenTelemetryAttributeKeys.ExceptionStacktrace, exception.StackTrace);
 #pragma warning restore CDX1002 // DontUseExceptionStackTrace
->>>>>>> cdd1b1d2
             scope.AddAttribute(OpenTelemetryAttributeKeys.ExceptionType, exception.GetType().Name);
 
             // If Exception is not registered with open Telemetry
@@ -493,33 +485,19 @@
         /// <param name="statusCode">Status code</param>
         /// <param name="subStatusCode">Sub status code</param>
         /// <returns>error.type dimension value</returns>
-<<<<<<< HEAD
-        private static string GetErrorType(Exception exception, int? statusCode, int? subStatusCode)
-        {
-            if (exception == null)
-            {
-                return null;
-            }
-
-            HttpStatusCode? code = statusCode.HasValue ? (HttpStatusCode)statusCode.Value : null;
-            SubStatusCodes? subCode = subStatusCode.HasValue ? (SubStatusCodes)subStatusCode.Value : null;
-
-            return $"{exception.GetType().Name}_{code?.ToString()}_{subCode?.ToString()}";
-=======
-        private static string GetErrorType(Exception exception, int? statusCode, int? subStatusCode)
-        {
-            if (exception == null)
-            {
-                return null;
-            }
-
-            string codeString = statusCode.HasValue ? ((StatusCodes)statusCode.Value).ToString() : string.Empty;
-            string mappedSubStatusCode = (statusCode.HasValue && subStatusCode.HasValue)
-                ? SubStatusMappingUtil.GetSubStatusCodeString((StatusCodes)statusCode.Value, (SubStatusCodes)subStatusCode.Value)
-                : string.Empty;
-
-            return $"{exception.GetType().Name}_{codeString}_{mappedSubStatusCode}";
->>>>>>> cdd1b1d2
+        private static string GetErrorType(Exception exception, int? statusCode, int? subStatusCode)
+        {
+            if (exception == null)
+            {
+                return null;
+            }
+
+            string codeString = statusCode.HasValue ? ((StatusCodes)statusCode.Value).ToString() : string.Empty;
+            string mappedSubStatusCode = (statusCode.HasValue && subStatusCode.HasValue)
+                ? SubStatusMappingUtil.GetSubStatusCodeString((StatusCodes)statusCode.Value, (SubStatusCodes)subStatusCode.Value)
+                : string.Empty;
+
+            return $"{exception.GetType().Name}_{codeString}_{mappedSubStatusCode}";
         }
 
         private static int GetSubStatusCode(ClientSideRequestStatisticsTraceDatum.StoreResponseStatistics tcpStats, ClientSideRequestStatisticsTraceDatum.HttpResponseStatistics? httpStats)
