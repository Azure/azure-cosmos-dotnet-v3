﻿//------------------------------------------------------------
// Copyright (c) Microsoft Corporation.  All rights reserved.
//------------------------------------------------------------

namespace Microsoft.Azure.Cosmos.Telemetry
{
    internal sealed class OpenTelemetryAttributeKeys
    {
        // Azure defaults
        public const string DiagnosticNamespace = "Azure.Cosmos";
        public const string ResourceProviderNamespace = "Microsoft.DocumentDB";
<<<<<<< HEAD
        public const string OperationPrefix = "Cosmos";
        public const string NetworkLevelPrefix = "Request";
=======
        public const string OperationPrefix = "Operation";
>>>>>>> a34bac77

        // Common database attributes
        public const string DbSystemName = "db.system";
        public const string DbName = "db.name";
        public const string DbOperation = "db.operation";
        public const string NetPeerName = "net.peer.name";

        // Cosmos Db Specific
        public const string ClientId = "db.cosmosdb.client_id";
        public const string MachineId = "db.cosmosdb.machine_id";
        public const string UserAgent = "db.cosmosdb.user_agent";
        public const string ConnectionMode = "db.cosmosdb.connection_mode";
        public const string OperationType = "db.cosmosdb.operation_type";

        // Request Specifics
        public const string ContainerName = "db.cosmosdb.container";
        public const string RequestContentLength = "db.cosmosdb.request_content_length_bytes";
        public const string ResponseContentLength = "db.cosmosdb.response_content_length_bytes";
        public const string StatusCode = "db.cosmosdb.status_code";
        public const string SubStatusCode = "db.cosmosdb.sub_status_code";
        public const string RequestCharge = "db.cosmosdb.request_charge";
        public const string Region = "db.cosmosdb.regions_contacted";
        public const string RetryCount = "db.cosmosdb.retry_count";
        public const string ItemCount = "db.cosmosdb.item_count";
        public const string RequestDiagnostics = "db.cosmosdb.request_diagnostics";

        // Exceptions
        public const string ExceptionType = "exception.type";
        public const string ExceptionMessage = "exception.message";
        public const string ExceptionStacktrace = "exception.stacktrace";
    }
}<|MERGE_RESOLUTION|>--- conflicted
+++ resolved
@@ -9,12 +9,8 @@
         // Azure defaults
         public const string DiagnosticNamespace = "Azure.Cosmos";
         public const string ResourceProviderNamespace = "Microsoft.DocumentDB";
-<<<<<<< HEAD
-        public const string OperationPrefix = "Cosmos";
+        public const string OperationPrefix = "Operation";
         public const string NetworkLevelPrefix = "Request";
-=======
-        public const string OperationPrefix = "Operation";
->>>>>>> a34bac77
 
         // Common database attributes
         public const string DbSystemName = "db.system";
