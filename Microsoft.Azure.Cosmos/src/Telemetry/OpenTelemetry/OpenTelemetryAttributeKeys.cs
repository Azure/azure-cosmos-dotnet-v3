﻿//------------------------------------------------------------
// Copyright (c) Microsoft Corporation.  All rights reserved.
//------------------------------------------------------------

namespace Microsoft.Azure.Cosmos.Telemetry
{
<<<<<<< HEAD
=======
    using System;
    using System.Collections.Generic;
    using System.Linq;
    using System.Net;
    using global::Azure.Core;
    using Microsoft.Azure.Cosmos.Tracing.TraceData;
    using Microsoft.Azure.Documents;

>>>>>>> b4a4ac0f
    /// <summary>
    /// Contains constant string values representing OpenTelemetry attribute keys for monitoring and tracing Cosmos DB operations.
    /// These keys follow the OpenTelemetry conventions and the Cosmos DB semantic conventions as outlined in the OpenTelemetry specification.
    /// </summary>
    /// <remarks>
    /// For more details on the semantic conventions, refer to the OpenTelemetry documentation at:
<<<<<<< HEAD
    /// <see href="https://opentelemetry.io/docs/specs/semconv/database/cosmosdb/"/>
    /// </remarks>
    internal sealed class OpenTelemetryAttributeKeys
=======
    /// <see href="https://opentelemetry.io/docs/specs/semconv/database/cosmosdb/"/> OpenTelemetry Semantic Conventions 1.28.0 conventions are followed.
    /// </remarks>
    internal sealed class OpenTelemetryAttributeKeys : IActivityAttributePopulator
>>>>>>> b4a4ac0f
    {
        private readonly NetworkMetricsOptions networkMetricsOptions;
        private readonly OperationMetricsOptions operationMetricsOptions;

        public OpenTelemetryAttributeKeys(OperationMetricsOptions operationMetricsOptions = null, NetworkMetricsOptions networkMetricsOptions = null)
        {
            this.networkMetricsOptions = networkMetricsOptions ?? new NetworkMetricsOptions();
            this.operationMetricsOptions = operationMetricsOptions ?? new OperationMetricsOptions();
        }
        
        // Azure defaults

        /// <summary>
        /// Represents the diagnostic namespace for Azure Cosmos.
        /// </summary>
        public const string DiagnosticNamespace = "Azure.Cosmos";

        /// <summary>
        /// Represents the resource provider namespace for Azure Cosmos.
        /// </summary>
        public const string ResourceProviderNamespace = "Microsoft.DocumentDB";

        /// <summary>
        /// Represents the prefix for operation names.
        /// </summary>
        public const string OperationPrefix = "Operation";

        /// <summary>
        /// Represents the prefix for network-level operations.
        /// </summary>
        public const string NetworkLevelPrefix = "Request";

        // Common database attributes

        /// <summary>
        /// Represents the name of the database system.
        /// </summary>
        public const string DbSystemName = "db.system";

        /// <summary>
        /// Represents the namespace of the database.
        /// </summary>
        public const string DbName = "db.namespace";

        /// <summary>
        /// Represents the name of the database operation.
        /// </summary>
        public const string DbOperation = "db.operation.name";

        /// <summary>
        /// Represents the server address.
        /// </summary>
        public const string ServerAddress = "server.address";

<<<<<<< HEAD
=======
        /// <summary>
        /// Represents the server port.
        /// </summary>
        public const string ServerPort = "server.port";

>>>>>>> b4a4ac0f
        // Cosmos DB specific attributes

        /// <summary>
        /// Represents the client ID for Cosmos DB.
        /// </summary>
        public const string ClientId = "db.cosmosdb.client_id";

        /// <summary>
<<<<<<< HEAD
        /// Represents the machine ID for Cosmos DB.
        /// </summary>
        public const string MachineId = "db.cosmosdb.machine_id";

        /// <summary>
=======
>>>>>>> b4a4ac0f
        /// Represents the user agent, compliant with OpenTelemetry conventions.
        /// </summary>
        public const string UserAgent = "user_agent.original";

        /// <summary>
        /// Represents the connection mode for Cosmos DB.
        /// </summary>
        public const string ConnectionMode = "db.cosmosdb.connection_mode";
<<<<<<< HEAD

        /// <summary>
        /// Represents the type of operation for Cosmos DB.
        /// </summary>
        public const string OperationType = "db.cosmosdb.operation_type";
=======
>>>>>>> b4a4ac0f

        // Request/Response specifics

        /// <summary>
        /// Represents the name of the container in Cosmos DB.
        /// </summary>
        public const string ContainerName = "db.collection.name";

        /// <summary>
        /// Represents the content length of the request.
        /// </summary>
        public const string RequestContentLength = "db.cosmosdb.request_content_length";

        /// <summary>
        /// Represents the content length of the response.
        /// </summary>
        public const string ResponseContentLength = "db.cosmosdb.response_content_length";

        /// <summary>
        /// Represents the status code of the response.
        /// </summary>
<<<<<<< HEAD
        public const string StatusCode = "db.cosmosdb.status_code";
=======
        public const string StatusCode = "db.response.status_code";
>>>>>>> b4a4ac0f

        /// <summary>
        /// Represents the sub-status code of the response.
        /// </summary>
        public const string SubStatusCode = "db.cosmosdb.sub_status_code";

        /// <summary>
        /// Represents the request charge for the operation.
        /// </summary>
        public const string RequestCharge = "db.cosmosdb.request_charge";

        /// <summary>
        /// Represents the regions contacted for the operation.
        /// </summary>
        public const string Region = "db.cosmosdb.regions_contacted";

        /// <summary>
        /// Represents the item count in the operation.
        /// </summary>
<<<<<<< HEAD
        public const string ItemCount = "db.cosmosdb.item_count";
=======
        public const string ItemCount = "db.cosmosdb.row_count";
>>>>>>> b4a4ac0f

        /// <summary>
        /// Represents the activity ID for the operation.
        /// </summary>
        public const string ActivityId = "db.cosmosdb.activity_id";

        /// <summary>
        /// Represents the correlated activity ID for the operation.
        /// </summary>
        public const string CorrelatedActivityId = "db.cosmosdb.correlated_activity_id";

        /// <summary>
        /// Represents the Azure Cosmos DB SQL Query.
        /// </summary>
        public const string QueryText = "db.query.text";

        /// <summary>
        /// Represents the size of the batch operation.
        /// </summary>
<<<<<<< HEAD
        public const string BatchSize = "db.operation.batch_size";
=======
        public const string BatchSize = "db.operation.batch.size";

        /// <summary>
        /// Consistency Level
        /// </summary>
        public const string ConsistencyLevel = "db.cosmosdb.consistency_level";
>>>>>>> b4a4ac0f

        // Exceptions

        /// <summary>
        /// Represents the type of exception.
        /// </summary>
        public const string ExceptionType = "exception.type";

        /// <summary>
        /// Represents the message of the exception.
        /// </summary>
        public const string ExceptionMessage = "exception.message";

        /// <summary>
        /// Represents the stack trace of the exception.
        /// </summary>
        public const string ExceptionStacktrace = "exception.stacktrace";

        public const string NetworkProtocolName = "network.protocol.name";

        public const string ServiceEndpointHost = "network.protocol.host";

        public const string ServiceEndPointPort = "network.protocol.port";

        public const string ServiceEndpointStatusCode = "db.cosmosdb.network.response.status_code";
        
        public const string ServiceEndpointSubStatusCode = "db.cosmosdb.network.response.sub_status_code";
        
        public const string ServiceEndpointRegion = "cloud.region";
        
        public const string ServiceEndpointRoutingId = "db.cosmosdb.network.routing_id ";

        /// <summary>
        /// Represents the type of error.
        /// </summary>
        public const string ErrorType = "error.type";

        public void PopulateAttributes(DiagnosticScope scope, 
            string operationName, 
            string databaseName, 
            string containerName, 
            Uri accountName, 
            string userAgent, 
            string machineId, 
            string clientId, 
            string connectionMode)
        {
            scope.AddAttribute(OpenTelemetryAttributeKeys.DbOperation, operationName);
            scope.AddAttribute(OpenTelemetryAttributeKeys.DbName, databaseName);
            scope.AddAttribute(OpenTelemetryAttributeKeys.ContainerName, containerName);
            if (accountName != null)
            {
                scope.AddAttribute(OpenTelemetryAttributeKeys.ServerAddress, accountName.Host);
                scope.AddIntegerAttribute(OpenTelemetryAttributeKeys.ServerPort, accountName.Port);
            }
            scope.AddAttribute(OpenTelemetryAttributeKeys.UserAgent, userAgent);
            scope.AddAttribute(OpenTelemetryAttributeKeys.ClientId, clientId);
            scope.AddAttribute(OpenTelemetryAttributeKeys.ConnectionMode, connectionMode);
        }

        public void PopulateAttributes(DiagnosticScope scope, Exception exception)
        {
            scope.AddAttribute(OpenTelemetryAttributeKeys.ExceptionStacktrace, exception.StackTrace);
            scope.AddAttribute(OpenTelemetryAttributeKeys.ExceptionType, exception.GetType().Name);

            // If Exception is not registered with open Telemetry
            if (!OpenTelemetryCoreRecorder.IsExceptionRegistered(exception, scope))
            {
                scope.AddAttribute(OpenTelemetryAttributeKeys.ExceptionMessage, exception.Message);
            }
        }

        public void PopulateAttributes(DiagnosticScope scope, 
            QueryTextMode? queryTextMode, 
            string operationType, 
            OpenTelemetryAttributes response)
        {
            if (response == null)
            {
                return;
            }

            if (response.BatchSize is not null)
            {
                scope.AddIntegerAttribute(OpenTelemetryAttributeKeys.BatchSize, Convert.ToInt32(response.BatchSize));
            }

            scope.AddIntegerAttribute(OpenTelemetryAttributeKeys.StatusCode, Convert.ToInt32(response.StatusCode));
            scope.AddAttribute(OpenTelemetryAttributeKeys.RequestContentLength, response.RequestContentLength);
            scope.AddAttribute(OpenTelemetryAttributeKeys.ResponseContentLength, response.ResponseContentLength);
            scope.AddIntegerAttribute(OpenTelemetryAttributeKeys.SubStatusCode, response.SubStatusCode);
            scope.AddIntegerAttribute(OpenTelemetryAttributeKeys.RequestCharge, Convert.ToInt32(response.RequestCharge));
            scope.AddAttribute(OpenTelemetryAttributeKeys.ItemCount, response.ItemCount);
            scope.AddAttribute(OpenTelemetryAttributeKeys.ActivityId, response.ActivityId);
            scope.AddAttribute(OpenTelemetryAttributeKeys.CorrelatedActivityId, response.CorrelatedActivityId);
            scope.AddAttribute(OpenTelemetryAttributeKeys.ConsistencyLevel, response.ConsistencyLevel);

            if (response.QuerySpec is not null)
            {
                if (queryTextMode == QueryTextMode.All ||
                    (queryTextMode == QueryTextMode.ParameterizedOnly && response.QuerySpec.ShouldSerializeParameters()))
                {
                    scope.AddAttribute(OpenTelemetryAttributeKeys.QueryText, response.QuerySpec?.QueryText);
                }
            }

            if (response.Diagnostics != null)
            {
                scope.AddAttribute<string[]>(
                    OpenTelemetryAttributeKeys.Region, 
                    CosmosDbMeterUtil.GetRegions(response.Diagnostics), (input) => string.Join(",", input));
            }
         
        }

        public KeyValuePair<string, object>[] PopulateNetworkMeterDimensions(string operationName,
            Uri accountName,
            string containerName,
            string databaseName,
            OpenTelemetryAttributes attributes,
            Exception ex,
            NetworkMetricsOptions optionFromRequest,
            ClientSideRequestStatisticsTraceDatum.StoreResponseStatistics tcpStats = null,
            ClientSideRequestStatisticsTraceDatum.HttpResponseStatistics? httpStats = null)
        {
            Uri replicaEndpoint = GetEndpoint(tcpStats, httpStats);

            int? operationLevelStatusCode = CosmosDbMeterUtil.GetStatusCode(attributes, ex);
            int? operationLevelSubStatusCode = CosmosDbMeterUtil.GetSubStatusCode(attributes, ex);

            int? serviceEndpointStatusCode = GetStatusCode(tcpStats, httpStats);
            int? serviceEndpointSubStatusCode = GetSubStatusCode(tcpStats, httpStats);
            Exception serviceEndpointException = httpStats?.Exception ?? tcpStats?.StoreResult?.Exception;

            List<KeyValuePair<string, object>> dimensions = new ()
            {
                new KeyValuePair<string, object>(OpenTelemetryAttributeKeys.DbSystemName, OpenTelemetryCoreRecorder.CosmosDb),
                new KeyValuePair<string, object>(OpenTelemetryAttributeKeys.ContainerName, containerName),
                new KeyValuePair<string, object>(OpenTelemetryAttributeKeys.DbName, databaseName),
                new KeyValuePair<string, object>(OpenTelemetryAttributeKeys.ServerAddress, accountName?.Host),
                new KeyValuePair<string, object>(OpenTelemetryAttributeKeys.ServerPort, accountName?.Port),
                new KeyValuePair<string, object>(OpenTelemetryAttributeKeys.DbOperation, operationName),
                new KeyValuePair<string, object>(OpenTelemetryAttributeKeys.StatusCode, operationLevelStatusCode),
                new KeyValuePair<string, object>(OpenTelemetryAttributeKeys.SubStatusCode, operationLevelSubStatusCode),
                new KeyValuePair<string, object>(OpenTelemetryAttributeKeys.ConsistencyLevel, GetConsistencyLevel(attributes, ex)),
                new KeyValuePair<string, object>(OpenTelemetryAttributeKeys.NetworkProtocolName, replicaEndpoint.Scheme),
                new KeyValuePair<string, object>(OpenTelemetryAttributeKeys.ServiceEndpointHost, replicaEndpoint.Host),
                new KeyValuePair<string, object>(OpenTelemetryAttributeKeys.ServiceEndPointPort, replicaEndpoint.Port),
                new KeyValuePair<string, object>(OpenTelemetryAttributeKeys.ServiceEndpointStatusCode, serviceEndpointStatusCode),
                new KeyValuePair<string, object>(OpenTelemetryAttributeKeys.ServiceEndpointSubStatusCode, serviceEndpointSubStatusCode),
                new KeyValuePair<string, object>(OpenTelemetryAttributeKeys.ServiceEndpointRegion, GetRegion(tcpStats, httpStats)),
                new KeyValuePair<string, object>(OpenTelemetryAttributeKeys.ErrorType, GetErrorType(serviceEndpointException, serviceEndpointStatusCode, serviceEndpointSubStatusCode))
            };

            this.AddOptionalDimensions(optionFromRequest, tcpStats, httpStats, dimensions);

            return dimensions.ToArray();
        }

        private void AddOptionalDimensions(NetworkMetricsOptions optionFromRequest, 
            ClientSideRequestStatisticsTraceDatum.StoreResponseStatistics tcpStats, 
            ClientSideRequestStatisticsTraceDatum.HttpResponseStatistics? httpStats, 
            List<KeyValuePair<string, object>> dimensions)
        {
            // Add custom dimensions from networkMetricsOptions
            this.AddCustomDimensions(this.networkMetricsOptions?.CustomDimensions, dimensions);

            // Add custom dimensions from optionFromRequest
            this.AddCustomDimensions(optionFromRequest?.CustomDimensions, dimensions);

            // If IncludeRoutingId is set to true at either at client options or request options, then add the routing id to the dimensions
            if (this.ShouldIncludeRoutingId(this.networkMetricsOptions, optionFromRequest))
            {
                dimensions.Add(new KeyValuePair<string, object>(OpenTelemetryAttributeKeys.ServiceEndpointRoutingId, GetRoutingId(tcpStats, httpStats)));
            }
        }

        private bool ShouldIncludeRoutingId(
            NetworkMetricsOptions globalOptions,
            NetworkMetricsOptions requestOptions)
        {
            return (requestOptions == null && globalOptions?.IncludeRoutingId == true) ||
                   (requestOptions?.IncludeRoutingId == true);
        }

        public KeyValuePair<string, object>[] PopulateOperationMeterDimensions(string operationName, 
            string containerName, 
            string databaseName, 
            Uri accountName, 
            OpenTelemetryAttributes attributes, 
            Exception ex,
            OperationMetricsOptions optionFromRequest)
        {
            int? statusCode = CosmosDbMeterUtil.GetStatusCode(attributes, ex);
            int? subStatusCode = CosmosDbMeterUtil.GetSubStatusCode(attributes, ex);

            List<KeyValuePair<string, object>> dimensions = new ()
            {
                new KeyValuePair<string, object>(OpenTelemetryAttributeKeys.DbSystemName, OpenTelemetryCoreRecorder.CosmosDb),
                new KeyValuePair<string, object>(OpenTelemetryAttributeKeys.ContainerName, containerName),
                new KeyValuePair<string, object>(OpenTelemetryAttributeKeys.DbName, databaseName),
                new KeyValuePair<string, object>(OpenTelemetryAttributeKeys.ServerAddress, accountName?.Host),
                new KeyValuePair<string, object>(OpenTelemetryAttributeKeys.ServerPort, accountName?.Port),
                new KeyValuePair<string, object>(OpenTelemetryAttributeKeys.DbOperation, operationName),
                new KeyValuePair<string, object>(OpenTelemetryAttributeKeys.StatusCode, statusCode),
                new KeyValuePair<string, object>(OpenTelemetryAttributeKeys.SubStatusCode, subStatusCode),
                new KeyValuePair<string, object>(OpenTelemetryAttributeKeys.ConsistencyLevel, GetConsistencyLevel(attributes, ex)),
                new KeyValuePair<string, object>(OpenTelemetryAttributeKeys.ErrorType, GetErrorType(ex, statusCode, subStatusCode))
            };

            this.AddOptionalDimensions(attributes, optionFromRequest, dimensions);

            return dimensions.ToArray();
        }

        private void AddOptionalDimensions(OpenTelemetryAttributes attributes, OperationMetricsOptions optionFromRequest, List<KeyValuePair<string, object>> dimensions)
        {
            // Add custom dimensions from operationMetricsOptions
            this.AddCustomDimensions(this.operationMetricsOptions?.CustomDimensions, dimensions);

            // Add custom dimensions from optionFromRequest
            this.AddCustomDimensions(optionFromRequest?.CustomDimensions, dimensions);

            // If IncludeRegion is set to true at either at client options or request options, then add the Region contacted information to the dimensions
            if (this.ShouldIncludeRegion(this.operationMetricsOptions, optionFromRequest))
            {
                dimensions.Add(new KeyValuePair<string, object>(OpenTelemetryAttributeKeys.Region, CosmosDbMeterUtil.GetRegions(attributes?.Diagnostics)));
            }
        }

        private bool ShouldIncludeRegion(
           OperationMetricsOptions globalOptions,
           OperationMetricsOptions requestOptions)
        {
            return (requestOptions == null && globalOptions?.IncludeRegion == true) ||
                   (requestOptions?.IncludeRegion == true);
        }

        private void AddCustomDimensions(
            IDictionary<string, string> customDimensions,
            List<KeyValuePair<string, object>> dimensions)
        {
            if (customDimensions != null)
            {
                foreach (KeyValuePair<string, string> customDimension in customDimensions)
                {
                    dimensions.Add(new KeyValuePair<string, object>(customDimension.Key, customDimension.Value));
                }
            }
        }

        private static int? GetStatusCode(ClientSideRequestStatisticsTraceDatum.StoreResponseStatistics tcpStats, ClientSideRequestStatisticsTraceDatum.HttpResponseStatistics? httpStats)
        {
            return (int?)httpStats?.HttpResponseMessage?.StatusCode ?? (int?)tcpStats?.StoreResult?.StatusCode;
        }

        private static string GetConsistencyLevel(OpenTelemetryAttributes attributes,
           Exception ex)
        {
            return ex switch
            {
                CosmosException cosmosException => cosmosException.Headers.ConsistencyLevel,
                _ when attributes != null => attributes.ConsistencyLevel,
                _ => null
            };
        }

        private static Uri GetEndpoint(ClientSideRequestStatisticsTraceDatum.StoreResponseStatistics tcpStats, ClientSideRequestStatisticsTraceDatum.HttpResponseStatistics? httpStats)
        {
            return httpStats?.RequestUri ?? tcpStats?.StoreResult?.StorePhysicalAddress;
        }

        /// <returns>
        ///  Direct Mode: partitions/{partitionId}/replicas/{replicaId}
        ///  Gateway Mode:
        ///     a) If Partition Key Range Id is available, then it is the value of x-ms-documentdb-partitionkeyrangeid header
        ///     b) otherwise, it is the path of the request URI
        ///  </returns>
        private static string GetRoutingId(ClientSideRequestStatisticsTraceDatum.StoreResponseStatistics tcpStats, ClientSideRequestStatisticsTraceDatum.HttpResponseStatistics? httpStats)
        {
            if (tcpStats != null)
            {
                string path = tcpStats?.StoreResult?.StorePhysicalAddress?.AbsolutePath;
                if (path == null)
                {
                    return string.Empty;
                }

                int startIndex = path.IndexOf("/partitions/");
                return startIndex >= 0 ? path.Substring(startIndex) : string.Empty;
            }

            if (httpStats.HasValue && httpStats.Value.HttpResponseMessage != null && httpStats.Value.HttpResponseMessage.Headers != null)
            {
                if (httpStats.Value.HttpResponseMessage.Headers.TryGetValues("x-ms-documentdb-partitionkeyrangeid", out IEnumerable<string> pkrangeid))
                {
                    return string.Join(",", pkrangeid);
                }
                else
                {
                    return httpStats.Value.RequestUri?.AbsolutePath;
                }
            }

            return string.Empty;
        }

        private static string GetRegion(ClientSideRequestStatisticsTraceDatum.StoreResponseStatistics tcpStats, ClientSideRequestStatisticsTraceDatum.HttpResponseStatistics? httpStats)
        {
            return httpStats?.Region ?? tcpStats.Region;
        }

        /// <summary>
        /// Return the error.type dimension value based on the exception type, status code and sub status code.
        /// </summary>
        /// <param name="exception">Threw exception</param>
        /// <param name="statusCode">Status code</param>
        /// <param name="subStatusCode">Sub status code</param>
        /// <returns>error.type dimension value</returns>
        private static string GetErrorType(Exception exception, int? statusCode, int? subStatusCode)
        {
            if (exception == null)
            {
                return null;
            }

            HttpStatusCode? code = statusCode.HasValue ? (HttpStatusCode)statusCode.Value : null;
            SubStatusCodes? subCode = subStatusCode.HasValue ? (SubStatusCodes)subStatusCode.Value : null;

            return $"{exception.GetType().Name}_{code?.ToString()}_{subCode?.ToString()}";
        }

        private static int GetSubStatusCode(ClientSideRequestStatisticsTraceDatum.StoreResponseStatistics tcpStats, ClientSideRequestStatisticsTraceDatum.HttpResponseStatistics? httpStats)
        {
            int? subStatuscode = null;
            if (httpStats.HasValue &&
                httpStats.Value.HttpResponseMessage?.Headers != null &&
                httpStats.Value
                    .HttpResponseMessage
                    .Headers
                    .TryGetValues(Documents.WFConstants.BackendHeaders.SubStatus, out IEnumerable<string> statuscodes))
            {
                subStatuscode = Convert.ToInt32(statuscodes.FirstOrDefault<string>());
            }

            return subStatuscode ?? Convert.ToInt32(tcpStats?.StoreResult?.SubStatusCode);
        }

        public KeyValuePair<string, object>[] PopulateInstanceCountDimensions(Uri accountEndpoint)
        {
            return new[]
            {
                new KeyValuePair<string, object>(OpenTelemetryAttributeKeys.DbSystemName, OpenTelemetryCoreRecorder.CosmosDb),
                new KeyValuePair<string, object>(OpenTelemetryAttributeKeys.ServerAddress, accountEndpoint.Host),
                new KeyValuePair<string, object>(OpenTelemetryAttributeKeys.ServerPort, accountEndpoint.Port)
            };
        }
    }
}<|MERGE_RESOLUTION|>--- conflicted
+++ resolved
@@ -4,8 +4,6 @@
 
 namespace Microsoft.Azure.Cosmos.Telemetry
 {
-<<<<<<< HEAD
-=======
     using System;
     using System.Collections.Generic;
     using System.Linq;
@@ -14,22 +12,15 @@
     using Microsoft.Azure.Cosmos.Tracing.TraceData;
     using Microsoft.Azure.Documents;
 
->>>>>>> b4a4ac0f
     /// <summary>
     /// Contains constant string values representing OpenTelemetry attribute keys for monitoring and tracing Cosmos DB operations.
     /// These keys follow the OpenTelemetry conventions and the Cosmos DB semantic conventions as outlined in the OpenTelemetry specification.
     /// </summary>
     /// <remarks>
     /// For more details on the semantic conventions, refer to the OpenTelemetry documentation at:
-<<<<<<< HEAD
-    /// <see href="https://opentelemetry.io/docs/specs/semconv/database/cosmosdb/"/>
-    /// </remarks>
-    internal sealed class OpenTelemetryAttributeKeys
-=======
     /// <see href="https://opentelemetry.io/docs/specs/semconv/database/cosmosdb/"/> OpenTelemetry Semantic Conventions 1.28.0 conventions are followed.
     /// </remarks>
     internal sealed class OpenTelemetryAttributeKeys : IActivityAttributePopulator
->>>>>>> b4a4ac0f
     {
         private readonly NetworkMetricsOptions networkMetricsOptions;
         private readonly OperationMetricsOptions operationMetricsOptions;
@@ -84,14 +75,11 @@
         /// </summary>
         public const string ServerAddress = "server.address";
 
-<<<<<<< HEAD
-=======
         /// <summary>
         /// Represents the server port.
         /// </summary>
         public const string ServerPort = "server.port";
 
->>>>>>> b4a4ac0f
         // Cosmos DB specific attributes
 
         /// <summary>
@@ -100,14 +88,6 @@
         public const string ClientId = "db.cosmosdb.client_id";
 
         /// <summary>
-<<<<<<< HEAD
-        /// Represents the machine ID for Cosmos DB.
-        /// </summary>
-        public const string MachineId = "db.cosmosdb.machine_id";
-
-        /// <summary>
-=======
->>>>>>> b4a4ac0f
         /// Represents the user agent, compliant with OpenTelemetry conventions.
         /// </summary>
         public const string UserAgent = "user_agent.original";
@@ -116,14 +96,6 @@
         /// Represents the connection mode for Cosmos DB.
         /// </summary>
         public const string ConnectionMode = "db.cosmosdb.connection_mode";
-<<<<<<< HEAD
-
-        /// <summary>
-        /// Represents the type of operation for Cosmos DB.
-        /// </summary>
-        public const string OperationType = "db.cosmosdb.operation_type";
-=======
->>>>>>> b4a4ac0f
 
         // Request/Response specifics
 
@@ -145,11 +117,7 @@
         /// <summary>
         /// Represents the status code of the response.
         /// </summary>
-<<<<<<< HEAD
-        public const string StatusCode = "db.cosmosdb.status_code";
-=======
         public const string StatusCode = "db.response.status_code";
->>>>>>> b4a4ac0f
 
         /// <summary>
         /// Represents the sub-status code of the response.
@@ -169,11 +137,7 @@
         /// <summary>
         /// Represents the item count in the operation.
         /// </summary>
-<<<<<<< HEAD
-        public const string ItemCount = "db.cosmosdb.item_count";
-=======
         public const string ItemCount = "db.cosmosdb.row_count";
->>>>>>> b4a4ac0f
 
         /// <summary>
         /// Represents the activity ID for the operation.
@@ -193,16 +157,12 @@
         /// <summary>
         /// Represents the size of the batch operation.
         /// </summary>
-<<<<<<< HEAD
-        public const string BatchSize = "db.operation.batch_size";
-=======
         public const string BatchSize = "db.operation.batch.size";
 
         /// <summary>
         /// Consistency Level
         /// </summary>
         public const string ConsistencyLevel = "db.cosmosdb.consistency_level";
->>>>>>> b4a4ac0f
 
         // Exceptions
 
