﻿//------------------------------------------------------------
// Copyright (c) Microsoft Corporation.  All rights reserved.
//------------------------------------------------------------

namespace Microsoft.Azure.Cosmos.Telemetry
{
    using System;
    using System.Collections.Generic;
    using global::Azure.Core;
    using Microsoft.Azure.Cosmos.Tracing.TraceData;

    internal sealed class AppInsightClassicAttributeKeys : IActivityAttributePopulator
    {
        private readonly OperationMetricsOptions operationMetricsOptions;

        public AppInsightClassicAttributeKeys(CosmosClientMetricsOptions metricsOptions)
        {
            this.operationMetricsOptions = metricsOptions.OperationMetricsOptions;
        }

        /// <summary>
        /// Represents the diagnostic namespace for Azure Cosmos.
        /// </summary>
        public const string DbName = "db.name";

        /// <summary>
        /// Represents the name of the database operation.
        /// </summary>
        public const string DbOperation = "db.operation";

        /// <summary>
        /// Represents the server address.
        /// </summary>
        public const string ServerAddress = "net.peer.name";

        /// <summary>
        /// Represents the name of the container in Cosmos DB.
        /// </summary>
        public const string ContainerName = "db.cosmosdb.container";

        /// <summary>
        /// Represents the status code of the response.
        /// </summary>
        public const string StatusCode = "db.cosmosdb.status_code";

        /// <summary>
        /// Represents the user agent
        /// </summary>
        public const string UserAgent = "db.cosmosdb.user_agent";

        /// <summary>
        /// Represents the machine ID for Cosmos DB.
        /// </summary>
        public const string MachineId = "db.cosmosdb.machine_id";

        /// <summary>
        /// Represents the type of operation for Cosmos DB.
        /// </summary>
        public const string OperationType = "db.cosmosdb.operation_type";

        /// <summary>
        /// Represents the sub-status code of the response.
        /// </summary>
        public const string SubStatusCode = "db.cosmosdb.sub_status_code";

        /// <summary>
        /// Represents the content length of the request.
        /// </summary>
        public const string RequestContentLength = "db.cosmosdb.request_content_length_bytes";

        /// <summary>
        /// Represents the content length of the response.
        /// </summary>
        public const string ResponseContentLength = "db.cosmosdb.response_content_length_bytes";

        /// <summary>
        /// Represents the client ID for Cosmos DB.
        /// </summary>
        public const string ClientId = "db.cosmosdb.client_id";

        /// <summary>
        /// Represents the request charge for the operation.
        /// </summary>
        public const string RequestCharge = "db.cosmosdb.request_charge";

        /// <summary>
        /// Represents the activity ID for the operation.
        /// </summary>
        public const string ActivityId = "db.cosmosdb.activity_id";

        /// <summary>
        /// Represents the connection mode for Cosmos DB.
        /// </summary>
        public const string ConnectionMode = "db.cosmosdb.connection_mode";

        /// <summary>
        /// Represents the regions contacted for the operation.
        /// </summary>
        public const string Region = "db.cosmosdb.regions_contacted";

        /// <summary>
        /// Represents the item count in the operation.
        /// </summary>
        public const string ItemCount = "db.cosmosdb.item_count";

        /// <summary>
        /// Represents the type of exception.
        /// </summary>
        public const string ExceptionType = "exception.type";

        /// <summary>
        /// Represents the message of the exception.
        /// </summary>
        public const string ExceptionMessage = "exception.message";

        /// <summary>
        /// Represents the stack trace of the exception.
        /// </summary>
        public const string ExceptionStacktrace = "exception.stacktrace";

        public void PopulateAttributes(DiagnosticScope scope,
            string operationName,
            string databaseName,
            string containerName,
            Uri accountName,
            string userAgent,
            string machineId,
            string clientId,
            string connectionMode)
        {
            scope.AddAttribute(AppInsightClassicAttributeKeys.DbOperation, operationName);
            scope.AddAttribute(AppInsightClassicAttributeKeys.DbName, databaseName);
            scope.AddAttribute(AppInsightClassicAttributeKeys.ContainerName, containerName);
            scope.AddAttribute(AppInsightClassicAttributeKeys.ServerAddress, accountName?.Host);
            scope.AddAttribute(AppInsightClassicAttributeKeys.UserAgent, userAgent);
            scope.AddAttribute(AppInsightClassicAttributeKeys.MachineId, machineId);
            scope.AddAttribute(AppInsightClassicAttributeKeys.ClientId, clientId);
            scope.AddAttribute(AppInsightClassicAttributeKeys.ConnectionMode, connectionMode);
        }

        public void PopulateAttributes(DiagnosticScope scope, Exception exception)
        {
            scope.AddAttribute(AppInsightClassicAttributeKeys.ExceptionStacktrace, exception.StackTrace);
            scope.AddAttribute(AppInsightClassicAttributeKeys.ExceptionType, exception.GetType().Name);

            // If Exception is not registered with open Telemetry
            if (!OpenTelemetryCoreRecorder.IsExceptionRegistered(exception, scope))
            {
                scope.AddAttribute(AppInsightClassicAttributeKeys.ExceptionMessage, exception.Message);
            }
        }

        public void PopulateAttributes(DiagnosticScope scope, 
            QueryTextMode? queryTextMode, 
            string operationType, 
            OpenTelemetryAttributes response)
        {
            scope.AddAttribute(AppInsightClassicAttributeKeys.OperationType, operationType);
            if (response != null)
            {
                scope.AddAttribute(AppInsightClassicAttributeKeys.RequestContentLength, response.RequestContentLength);
                scope.AddAttribute(AppInsightClassicAttributeKeys.ResponseContentLength, response.ResponseContentLength);
                scope.AddIntegerAttribute(AppInsightClassicAttributeKeys.StatusCode, Convert.ToInt32(response.StatusCode));
                scope.AddIntegerAttribute(AppInsightClassicAttributeKeys.SubStatusCode, response.SubStatusCode);
                scope.AddIntegerAttribute(AppInsightClassicAttributeKeys.RequestCharge, Convert.ToInt32(response.RequestCharge));
                scope.AddAttribute(AppInsightClassicAttributeKeys.ItemCount, response.ItemCount);
                scope.AddAttribute(AppInsightClassicAttributeKeys.ActivityId, response.ActivityId);

                if (response.Diagnostics != null)
                {
                    scope.AddAttribute(AppInsightClassicAttributeKeys.Region, ClientTelemetryHelper.GetContactedRegions(response.Diagnostics.GetContactedRegions()));
                }
            }
        }

        public KeyValuePair<string, object>[] PopulateNetworkMeterDimensions(string operationName, 
            Uri accountName, 
            string containerName, 
            string databaseName, 
            OpenTelemetryAttributes attributes, 
            Exception ex, 
            ClientSideRequestStatisticsTraceDatum.StoreResponseStatistics tcpStats = null, 
            ClientSideRequestStatisticsTraceDatum.HttpResponseStatistics? httpStats = null)
<<<<<<< HEAD
        {
            List<KeyValuePair<string, object>> dimensions = new List<KeyValuePair<string, object>>
            {
                new KeyValuePair<string, object>(AppInsightClassicAttributeKeys.ContainerName, containerName),
                new KeyValuePair<string, object>(AppInsightClassicAttributeKeys.DbName, databaseName),
                new KeyValuePair<string, object>(AppInsightClassicAttributeKeys.ServerAddress, accountName?.Host),
                new KeyValuePair<string, object>(AppInsightClassicAttributeKeys.DbOperation, operationName),
                new KeyValuePair<string, object>(AppInsightClassicAttributeKeys.StatusCode, CosmosDbMeterUtil.GetStatusCode(attributes, ex)),
                new KeyValuePair<string, object>(AppInsightClassicAttributeKeys.SubStatusCode, CosmosDbMeterUtil.GetSubStatusCode(attributes, ex))
            };

            return dimensions.ToArray();
        }

        public KeyValuePair<string, object>[] PopulateOperationMeterDimensions(string operationName, 
            string containerName, 
            string databaseName, 
            Uri accountName, 
            OpenTelemetryAttributes attributes, 
            Exception ex)
=======
>>>>>>> a5469f22
        {
            List<KeyValuePair<string, object>> dimensions = new List<KeyValuePair<string, object>>
            {
                new KeyValuePair<string, object>(AppInsightClassicAttributeKeys.ContainerName, containerName),
                new KeyValuePair<string, object>(AppInsightClassicAttributeKeys.DbName, databaseName),
                new KeyValuePair<string, object>(AppInsightClassicAttributeKeys.ServerAddress, accountName?.Host),
                new KeyValuePair<string, object>(AppInsightClassicAttributeKeys.DbOperation, operationName),
                new KeyValuePair<string, object>(AppInsightClassicAttributeKeys.StatusCode, CosmosDbMeterUtil.GetStatusCode(attributes, ex)),
                new KeyValuePair<string, object>(AppInsightClassicAttributeKeys.SubStatusCode, CosmosDbMeterUtil.GetSubStatusCode(attributes, ex))
            };
<<<<<<< HEAD

            if (this.operationMetricsOptions != null && this.operationMetricsOptions.IsRegionIncluded)
            {
                dimensions.Add(new KeyValuePair<string, object>(OpenTelemetryAttributeKeys.Region, CosmosDbMeterUtil.GetRegions(attributes?.Diagnostics)));
            }

            if (this.operationMetricsOptions != null && this.operationMetricsOptions.CustomDimensions != null)
            {
                foreach (KeyValuePair<string, Func<string>> customDimension in this.operationMetricsOptions.CustomDimensions)
                {
                    dimensions.Add(new KeyValuePair<string, object>(customDimension.Key, customDimension.Value()));
                }
            }

            return dimensions.ToArray();
=======
        }

        public KeyValuePair<string, object>[] PopulateOperationMeterDimensions(string operationName, 
            string containerName, 
            string databaseName, 
            Uri accountName, 
            OpenTelemetryAttributes attributes, 
            Exception ex)
        {
            return new KeyValuePair<string, object>[]
            {
                new KeyValuePair<string, object>(AppInsightClassicAttributeKeys.ContainerName, containerName),
                new KeyValuePair<string, object>(AppInsightClassicAttributeKeys.DbName, databaseName),
                new KeyValuePair<string, object>(AppInsightClassicAttributeKeys.ServerAddress, accountName?.Host),
                new KeyValuePair<string, object>(AppInsightClassicAttributeKeys.DbOperation, operationName),
                new KeyValuePair<string, object>(AppInsightClassicAttributeKeys.StatusCode, CosmosDbMeterUtil.GetStatusCode(attributes, ex)),
                new KeyValuePair<string, object>(AppInsightClassicAttributeKeys.SubStatusCode, CosmosDbMeterUtil.GetSubStatusCode(attributes, ex)),
                new KeyValuePair<string, object>(AppInsightClassicAttributeKeys.Region,  CosmosDbMeterUtil.GetRegions(attributes?.Diagnostics))
            };
>>>>>>> a5469f22
        }

        public KeyValuePair<string, object>[] PopulateInstanceCountDimensions(Uri accountEndpoint)
        {
            return new[]
            {
                new KeyValuePair<string, object>(AppInsightClassicAttributeKeys.ServerAddress, accountEndpoint.Host)
            };
        }
    }
}<|MERGE_RESOLUTION|>--- conflicted
+++ resolved
@@ -1,4 +1,4 @@
-﻿//------------------------------------------------------------
+//------------------------------------------------------------
 // Copyright (c) Microsoft Corporation.  All rights reserved.
 //------------------------------------------------------------
 
@@ -181,7 +181,6 @@
             Exception ex, 
             ClientSideRequestStatisticsTraceDatum.StoreResponseStatistics tcpStats = null, 
             ClientSideRequestStatisticsTraceDatum.HttpResponseStatistics? httpStats = null)
-<<<<<<< HEAD
         {
             List<KeyValuePair<string, object>> dimensions = new List<KeyValuePair<string, object>>
             {
@@ -202,8 +201,6 @@
             Uri accountName, 
             OpenTelemetryAttributes attributes, 
             Exception ex)
-=======
->>>>>>> a5469f22
         {
             List<KeyValuePair<string, object>> dimensions = new List<KeyValuePair<string, object>>
             {
@@ -214,7 +211,6 @@
                 new KeyValuePair<string, object>(AppInsightClassicAttributeKeys.StatusCode, CosmosDbMeterUtil.GetStatusCode(attributes, ex)),
                 new KeyValuePair<string, object>(AppInsightClassicAttributeKeys.SubStatusCode, CosmosDbMeterUtil.GetSubStatusCode(attributes, ex))
             };
-<<<<<<< HEAD
 
             if (this.operationMetricsOptions != null && this.operationMetricsOptions.IsRegionIncluded)
             {
@@ -230,27 +226,6 @@
             }
 
             return dimensions.ToArray();
-=======
-        }
-
-        public KeyValuePair<string, object>[] PopulateOperationMeterDimensions(string operationName, 
-            string containerName, 
-            string databaseName, 
-            Uri accountName, 
-            OpenTelemetryAttributes attributes, 
-            Exception ex)
-        {
-            return new KeyValuePair<string, object>[]
-            {
-                new KeyValuePair<string, object>(AppInsightClassicAttributeKeys.ContainerName, containerName),
-                new KeyValuePair<string, object>(AppInsightClassicAttributeKeys.DbName, databaseName),
-                new KeyValuePair<string, object>(AppInsightClassicAttributeKeys.ServerAddress, accountName?.Host),
-                new KeyValuePair<string, object>(AppInsightClassicAttributeKeys.DbOperation, operationName),
-                new KeyValuePair<string, object>(AppInsightClassicAttributeKeys.StatusCode, CosmosDbMeterUtil.GetStatusCode(attributes, ex)),
-                new KeyValuePair<string, object>(AppInsightClassicAttributeKeys.SubStatusCode, CosmosDbMeterUtil.GetSubStatusCode(attributes, ex)),
-                new KeyValuePair<string, object>(AppInsightClassicAttributeKeys.Region,  CosmosDbMeterUtil.GetRegions(attributes?.Diagnostics))
-            };
->>>>>>> a5469f22
         }
 
         public KeyValuePair<string, object>[] PopulateInstanceCountDimensions(Uri accountEndpoint)
