--- conflicted
+++ resolved
@@ -79,10 +79,6 @@
         internal const double Percentile99 = 99.0;
         internal const double Percentile999 = 99.9;
         internal const string DateFormat = "yyyy-MM-ddTHH:mm:ssZ";
-<<<<<<< HEAD
-        
-=======
->>>>>>> b06d6c3c
         internal const string EnvPropsClientTelemetrySchedulingInSeconds = "COSMOS.CLIENT_TELEMETRY_SCHEDULING_IN_SECONDS";
         internal const string EnvPropsClientTelemetryEnabled = "COSMOS.CLIENT_TELEMETRY_ENABLED";
         internal const string EnvPropsClientTelemetryVmMetadataUrl = "COSMOS.VM_METADATA_URL";
@@ -91,26 +87,16 @@
         
         internal static readonly ResourceType AllowedResourceTypes = ResourceType.Document;
         // Why 5 sec? As of now, if any network request is taking more than 5 millisecond sec, we will consider it slow request this value can be revisited in future
-<<<<<<< HEAD
-        private static readonly TimeSpan NetworkLatencyThreshold = TimeSpan.FromMilliseconds(5);
-=======
         internal static readonly TimeSpan NetworkLatencyThreshold = TimeSpan.FromMilliseconds(5);
         internal static readonly int NetworkRequestsSampleSizeThreshold = 10;
         
->>>>>>> b06d6c3c
         internal static readonly JsonSerializerSettings JsonSerializerSettings = new JsonSerializerSettings 
         { 
             NullValueHandling = NullValueHandling.Ignore,
             MaxDepth = 64, // https://github.com/advisories/GHSA-5crp-9r3c-p9vr
         };
         
-<<<<<<< HEAD
-        private static readonly List<int> ExcludedStatusCodes = new List<int> { 404, 409 };
-
-        internal static int PayloadSizeThreshold = 1024 * 1024 * 2; // 2MB
-=======
         internal static readonly List<int> ExcludedStatusCodes = new List<int> { 404, 409, 412 };
->>>>>>> b06d6c3c
 
         internal static readonly int NetworkTelemetrySampleSize = 200;
         internal static int PayloadSizeThreshold = 1024 * 1024 * 2; // 2MB
@@ -197,32 +183,5 @@
             }
             return environmentName;
         }
-
-        /// <summary>
-        /// This method will return true if the request is failed with User or Server Exception and not excluded from telemetry.
-        /// This method will return true if the request latency is more than the threshold.
-        /// otherwise return false
-        /// </summary>
-        /// <param name="statusCode"></param>
-        /// <param name="subStatusCode"></param>
-        /// <param name="latencyInMs"></param>
-        /// <returns>true/false</returns>
-        internal static bool IsEligible(int statusCode, int subStatusCode, TimeSpan latencyInMs)
-        {
-            return
-                ClientTelemetryOptions.IsStatusCodeNotExcluded(statusCode, subStatusCode) && 
-                    (ClientTelemetryOptions.IsUserOrServerError(statusCode) || latencyInMs >= ClientTelemetryOptions.NetworkLatencyThreshold);
-        }
-
-        private static bool IsUserOrServerError(int statusCode)
-        {
-            return statusCode >= 400 && statusCode <= 599;
-        }
-
-        private static bool IsStatusCodeNotExcluded(int statusCode, int subStatusCode)
-        {
-            return !(ClientTelemetryOptions.ExcludedStatusCodes.Contains(statusCode) && subStatusCode == 0);
-        }
-
     }
 }