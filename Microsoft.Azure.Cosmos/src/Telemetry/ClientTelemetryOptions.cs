﻿//------------------------------------------------------------
// Copyright (c) Microsoft Corporation.  All rights reserved.
//------------------------------------------------------------
namespace Microsoft.Azure.Cosmos.Telemetry
{
    using System;
    using System.Collections.Generic;
    using Microsoft.Azure.Cosmos.Core.Trace;
    using Microsoft.Azure.Cosmos.Telemetry.Models;
    using Microsoft.Azure.Documents;
    using Newtonsoft.Json;

    internal static class ClientTelemetryOptions
    {
        // ConversionFactor used in Histogram calculation to maintain precision or to collect data in desired unit
        internal const int HistogramPrecisionFactor = 100;
        internal const double TicksToMsFactor = TimeSpan.TicksPerMillisecond;
        internal const int KbToMbFactor = 1024;

        internal const int OneKbToBytes = 1024;
            
        // Expecting histogram to have Minimum Latency of 1 and Maximum Latency of 1 hour (which is never going to happen)
        internal const long RequestLatencyMax = TimeSpan.TicksPerHour;
        internal const long RequestLatencyMin = 1;
        internal const int RequestLatencyPrecision = 4;
        internal const string RequestLatencyName = "RequestLatency";
        internal const string RequestLatencyUnit = "MilliSecond";

        // Expecting histogram to have Minimum Request Charge of 1 and Maximum Request Charge of 9999900
        // For all the Document ReadWriteQuery Operations there will be at least 1 request charge.
        internal const long RequestChargeMax = 9999900;
        internal const long RequestChargeMin = 1;
        internal const int RequestChargePrecision = 2;
        internal const string RequestChargeName = "RequestCharge";
        internal const string RequestChargeUnit = "RU";

        // Expecting histogram to have Minimum CPU Usage of .001% and Maximum CPU Usage of 999.99%
        internal const long CpuMax = 99999;
        internal const long CpuMin = 1;
        internal const int CpuPrecision = 2;
        internal const String CpuName = "CPU";
        internal const String CpuUnit = "Percentage";

        // Expecting histogram to have Minimum Memory Remaining of 1 MB and Maximum Memory Remaining of Long Max Value
        internal const long MemoryMax = Int64.MaxValue;
        internal const long MemoryMin = 1;
        internal const int MemoryPrecision = 2;
        internal const String MemoryName = "MemoryRemaining";
        internal const String MemoryUnit = "MB";

        // Expecting histogram to have Minimum Available Threads = 0 and Maximum Available Threads = it can be any anything depends on the machine
        internal const long AvailableThreadsMax = Int64.MaxValue;
        internal const long AvailableThreadsMin = 1;
        internal const int AvailableThreadsPrecision = 2;
        internal const String AvailableThreadsName = "SystemPool_AvailableThreads";
        internal const String AvailableThreadsUnit = "ThreadCount";

        // Expecting histogram to have Minimum ThreadWaitIntervalInMs of 1 and Maximum ThreadWaitIntervalInMs of 1 second
        internal const long ThreadWaitIntervalInMsMax = TimeSpan.TicksPerSecond;
        internal const long ThreadWaitIntervalInMsMin = 1;
        internal const int ThreadWaitIntervalInMsPrecision = 2;
        internal const string ThreadWaitIntervalInMsName = "SystemPool_ThreadWaitInterval";
        internal const string ThreadWaitIntervalInMsUnit = "MilliSecond";

        // Expecting histogram to have Minimum Number of TCP connections as 1 and Maximum Number Of TCP connection as 70000
        internal const long NumberOfTcpConnectionMax = 70000;
        internal const long NumberOfTcpConnectionMin = 1;
        internal const int NumberOfTcpConnectionPrecision = 2;
        internal const string NumberOfTcpConnectionName = "RntbdOpenConnections";
        internal const string NumberOfTcpConnectionUnit = "Count";

        internal const string IsThreadStarvingName = "SystemPool_IsThreadStarving_True";
        internal const string IsThreadStarvingUnit = "Count";

        internal const double Percentile50 = 50.0;
        internal const double Percentile90 = 90.0;
        internal const double Percentile95 = 95.0;
        internal const double Percentile99 = 99.0;
        internal const double Percentile999 = 99.9;
        internal const string DateFormat = "yyyy-MM-ddTHH:mm:ssZ";
<<<<<<< HEAD
        internal const string EnvPropsClientTelemetrySchedulingInSeconds = "COSMOS.CLIENT_TELEMETRY_SCHEDULING_IN_SECONDS";
        internal const string EnvPropsClientTelemetryEnabled = "COSMOS.CLIENT_TELEMETRY_ENABLED";
        internal const string EnvPropsClientTelemetryVmMetadataUrl = "COSMOS.VM_METADATA_URL";
        internal const string EnvPropsClientTelemetryEndpoint = "COSMOS.CLIENT_TELEMETRY_ENDPOINT";
=======

>>>>>>> e2ce570b
        internal const string EnvPropsClientTelemetryEnvironmentName = "COSMOS.ENVIRONMENT_NAME";
        
        internal static readonly ResourceType AllowedResourceTypes = ResourceType.Document;
        // Why 5 sec? As of now, if any network request is taking more than 5 millisecond sec, we will consider it slow request this value can be revisited in future
        internal static readonly TimeSpan NetworkLatencyThreshold = TimeSpan.FromMilliseconds(5);
        internal static readonly int NetworkRequestsSampleSizeThreshold = 10;
        
        internal static readonly JsonSerializerSettings JsonSerializerSettings = new JsonSerializerSettings 
        { 
            NullValueHandling = NullValueHandling.Ignore,
            MaxDepth = 64, // https://github.com/advisories/GHSA-5crp-9r3c-p9vr
        };
        
        internal static readonly List<int> ExcludedStatusCodes = new List<int> { 404, 409, 412 };

        internal static readonly int NetworkTelemetrySampleSize = 200;
<<<<<<< HEAD
        internal static int PayloadSizeThreshold = 1024 * 1024 * 2; // 2MB
        internal static TimeSpan ClientTelemetryProcessorTimeOut = TimeSpan.FromMinutes(5);
        
        private static Uri clientTelemetryEndpoint;
        private static string environmentName;
        private static TimeSpan scheduledTimeSpan = TimeSpan.Zero;
        
        internal static bool IsClientTelemetryEnabled()
        {
            bool isTelemetryEnabled = ConfigurationManager
                .GetEnvironmentVariable<bool>(ClientTelemetryOptions
                                                        .EnvPropsClientTelemetryEnabled, false);

            DefaultTrace.TraceInformation($"Telemetry Flag is set to {isTelemetryEnabled}");

            return isTelemetryEnabled;
        }

        internal static TimeSpan GetScheduledTimeSpan()
        {
            if (scheduledTimeSpan.Equals(TimeSpan.Zero))
            {
                double scheduledTimeInSeconds = ClientTelemetryOptions.DefaultTimeStampInSeconds;
                try
                {
                    scheduledTimeInSeconds = ConfigurationManager
                                                    .GetEnvironmentVariable<double>(
                                                           ClientTelemetryOptions.EnvPropsClientTelemetrySchedulingInSeconds,
                                                           ClientTelemetryOptions.DefaultTimeStampInSeconds);

                    if (scheduledTimeInSeconds <= 0)
                    {
                        throw new ArgumentException("Telemetry Scheduled time can not be less than or equal to 0.");
                    }
                }
                catch (Exception ex)
                {
                    DefaultTrace.TraceError($"Error while getting telemetry scheduling configuration : {ex.Message}. Falling back to default configuration i.e. {scheduledTimeInSeconds}" );
                }
               
                scheduledTimeSpan = TimeSpan.FromSeconds(scheduledTimeInSeconds);

                DefaultTrace.TraceInformation($"Telemetry Scheduled in Seconds {scheduledTimeSpan.TotalSeconds}");

            }
            return scheduledTimeSpan;
        }
=======
        internal static TimeSpan DefaultIntervalForTelemetryJob = TimeSpan.FromMinutes(10);
        internal static int PayloadSizeThreshold = 1024 * 1024 * 2; // 2MB
        internal static TimeSpan ClientTelemetryProcessorTimeOut = TimeSpan.FromMinutes(5);
        
        private static string environmentName;
>>>>>>> e2ce570b

        internal static string GetHostInformation(Compute vmInformation)
        {
            return String.Concat(vmInformation?.OSType, "|",
                    vmInformation?.SKU, "|",
                    vmInformation?.VMSize, "|",
                    vmInformation?.AzEnvironment);
        }

        internal static string GetEnvironmentName()
        {
            if (String.IsNullOrEmpty(environmentName))
            {
                environmentName = ConfigurationManager
                .GetEnvironmentVariable<string>(
                    ClientTelemetryOptions.EnvPropsClientTelemetryEnvironmentName,
                    String.Empty);
            }
            return environmentName;
        }
    }
}<|MERGE_RESOLUTION|>--- conflicted
+++ resolved
@@ -78,14 +78,7 @@
         internal const double Percentile99 = 99.0;
         internal const double Percentile999 = 99.9;
         internal const string DateFormat = "yyyy-MM-ddTHH:mm:ssZ";
-<<<<<<< HEAD
-        internal const string EnvPropsClientTelemetrySchedulingInSeconds = "COSMOS.CLIENT_TELEMETRY_SCHEDULING_IN_SECONDS";
-        internal const string EnvPropsClientTelemetryEnabled = "COSMOS.CLIENT_TELEMETRY_ENABLED";
-        internal const string EnvPropsClientTelemetryVmMetadataUrl = "COSMOS.VM_METADATA_URL";
-        internal const string EnvPropsClientTelemetryEndpoint = "COSMOS.CLIENT_TELEMETRY_ENDPOINT";
-=======
 
->>>>>>> e2ce570b
         internal const string EnvPropsClientTelemetryEnvironmentName = "COSMOS.ENVIRONMENT_NAME";
         
         internal static readonly ResourceType AllowedResourceTypes = ResourceType.Document;
@@ -102,61 +95,11 @@
         internal static readonly List<int> ExcludedStatusCodes = new List<int> { 404, 409, 412 };
 
         internal static readonly int NetworkTelemetrySampleSize = 200;
-<<<<<<< HEAD
-        internal static int PayloadSizeThreshold = 1024 * 1024 * 2; // 2MB
-        internal static TimeSpan ClientTelemetryProcessorTimeOut = TimeSpan.FromMinutes(5);
-        
-        private static Uri clientTelemetryEndpoint;
-        private static string environmentName;
-        private static TimeSpan scheduledTimeSpan = TimeSpan.Zero;
-        
-        internal static bool IsClientTelemetryEnabled()
-        {
-            bool isTelemetryEnabled = ConfigurationManager
-                .GetEnvironmentVariable<bool>(ClientTelemetryOptions
-                                                        .EnvPropsClientTelemetryEnabled, false);
-
-            DefaultTrace.TraceInformation($"Telemetry Flag is set to {isTelemetryEnabled}");
-
-            return isTelemetryEnabled;
-        }
-
-        internal static TimeSpan GetScheduledTimeSpan()
-        {
-            if (scheduledTimeSpan.Equals(TimeSpan.Zero))
-            {
-                double scheduledTimeInSeconds = ClientTelemetryOptions.DefaultTimeStampInSeconds;
-                try
-                {
-                    scheduledTimeInSeconds = ConfigurationManager
-                                                    .GetEnvironmentVariable<double>(
-                                                           ClientTelemetryOptions.EnvPropsClientTelemetrySchedulingInSeconds,
-                                                           ClientTelemetryOptions.DefaultTimeStampInSeconds);
-
-                    if (scheduledTimeInSeconds <= 0)
-                    {
-                        throw new ArgumentException("Telemetry Scheduled time can not be less than or equal to 0.");
-                    }
-                }
-                catch (Exception ex)
-                {
-                    DefaultTrace.TraceError($"Error while getting telemetry scheduling configuration : {ex.Message}. Falling back to default configuration i.e. {scheduledTimeInSeconds}" );
-                }
-               
-                scheduledTimeSpan = TimeSpan.FromSeconds(scheduledTimeInSeconds);
-
-                DefaultTrace.TraceInformation($"Telemetry Scheduled in Seconds {scheduledTimeSpan.TotalSeconds}");
-
-            }
-            return scheduledTimeSpan;
-        }
-=======
         internal static TimeSpan DefaultIntervalForTelemetryJob = TimeSpan.FromMinutes(10);
         internal static int PayloadSizeThreshold = 1024 * 1024 * 2; // 2MB
         internal static TimeSpan ClientTelemetryProcessorTimeOut = TimeSpan.FromMinutes(5);
         
         private static string environmentName;
->>>>>>> e2ce570b
 
         internal static string GetHostInformation(Compute vmInformation)
         {
