﻿//------------------------------------------------------------
// Copyright (c) Microsoft Corporation.  All rights reserved.
//------------------------------------------------------------
namespace Microsoft.Azure.Cosmos.Telemetry
{
    using System;
    using Microsoft.Azure.Cosmos.Core.Trace;
    using Microsoft.Azure.Documents;
    using Newtonsoft.Json;
    using Util;

    internal static class ClientTelemetryOptions
    {
        // ConversionFactor used in Histogram calculation to maintain precision or to collect data in desired unit
        internal const int HistogramPrecisionFactor = 100;
        internal const double TicksToMsFactor = TimeSpan.TicksPerMillisecond;
        internal const int KbToMbFactor = 1024;

        internal const int OneKbToBytes = 1024;

        // Expecting histogram to have Minimum Latency of 1 and Maximum Latency of 1 hour (which is never going to happen)
        internal const long RequestLatencyMax = TimeSpan.TicksPerHour;
        internal const long RequestLatencyMin = 1;
        internal const int RequestLatencyPrecision = 4;
        internal const string RequestLatencyName = "RequestLatency";
        internal const string RequestLatencyUnit = "MilliSecond";

        // Expecting histogram to have Minimum Request Charge of 1 and Maximum Request Charge of 9999900
        // For all the Document ReadWriteQuery Operations there will be at least 1 request charge.
        internal const long RequestChargeMax = 9999900;
        internal const long RequestChargeMin = 1;
        internal const int RequestChargePrecision = 2;
        internal const string RequestChargeName = "RequestCharge";
        internal const string RequestChargeUnit = "RU";

        // Expecting histogram to have Minimum CPU Usage of .001% and Maximum CPU Usage of 999.99%
        internal const long CpuMax = 99999;
        internal const long CpuMin = 1;
<<<<<<< HEAD
        internal const int CpuPrecision = 2; 
=======
        internal const int CpuPrecision = 2;
>>>>>>> 63a846de
        internal const String CpuName = "CPU";
        internal const String CpuUnit = "Percentage";

        // Expecting histogram to have Minimum Memory Remaining of 1 MB and Maximum Memory Remaining of Long Max Value
        internal const long MemoryMax = Int64.MaxValue;
        internal const long MemoryMin = 1;
        internal const int MemoryPrecision = 2;
        internal const String MemoryName = "MemoryRemaining";
        internal const String MemoryUnit = "MB";

        // Expecting histogram to have Minimum Available Threads = 0 and Maximum Available Threads = it can be any anything depends on the machine
        internal const long AvailableThreadsMax = Int64.MaxValue;
        internal const long AvailableThreadsMin = 1;
        internal const int AvailableThreadsPrecision = 2;
        internal const String AvailableThreadsName = "SystemPool_AvailableThreads";
        internal const String AvailableThreadsUnit = "ThreadCount";

        // Expecting histogram to have Minimum ThreadWaitIntervalInMs of 1 and Maximum ThreadWaitIntervalInMs of 1 second
        internal const long ThreadWaitIntervalInMsMax = TimeSpan.TicksPerSecond;
        internal const long ThreadWaitIntervalInMsMin = 1;
        internal const int ThreadWaitIntervalInMsPrecision = 2;
        internal const string ThreadWaitIntervalInMsName = "SystemPool_ThreadWaitInterval";
        internal const string ThreadWaitIntervalInMsUnit = "MilliSecond";

        // Expecting histogram to have Minimum Number of TCP connections as 1 and Maximum Number Of TCP connection as 70000
        internal const long NumberOfTcpConnectionMax = 70000;
        internal const long NumberOfTcpConnectionMin = 1;
        internal const int NumberOfTcpConnectionPrecision = 2;
        internal const string NumberOfTcpConnectionName = "RntbdOpenConnections";
        internal const string NumberOfTcpConnectionUnit = "Count";

        internal const string IsThreadStarvingName = "SystemPool_IsThreadStarving_True";
        internal const string IsThreadStarvingUnit = "Count";

        internal const double DefaultTimeStampInSeconds = 600;
        internal const double Percentile50 = 50.0;
        internal const double Percentile90 = 90.0;
        internal const double Percentile95 = 95.0;
        internal const double Percentile99 = 99.0;
        internal const double Percentile999 = 99.9;
        internal const string DateFormat = "yyyy-MM-ddTHH:mm:ssZ";

        internal const string EnvPropsClientTelemetrySchedulingInSeconds = "COSMOS.CLIENT_TELEMETRY_SCHEDULING_IN_SECONDS";
        internal const string EnvPropsClientTelemetryEnabled = "COSMOS.CLIENT_TELEMETRY_ENABLED";
        internal const string EnvPropsClientTelemetryVmMetadataUrl = "COSMOS.VM_METADATA_URL";
        internal const string EnvPropsClientTelemetryEndpoint = "COSMOS.CLIENT_TELEMETRY_ENDPOINT";
        internal const string EnvPropsClientTelemetryEnvironmentName = "COSMOS.ENVIRONMENT_NAME";

        internal static readonly ResourceType AllowedResourceTypes = ResourceType.Document;

        internal static readonly JsonSerializerSettings JsonSerializerSettings = new JsonSerializerSettings 
        { 
            NullValueHandling = NullValueHandling.Ignore,
            MaxDepth = 64, // https://github.com/advisories/GHSA-5crp-9r3c-p9vr
        };

<<<<<<< HEAD
        private static Uri vmMetadataUrl;
        private static Uri clientTelemetryEndpoint;
        private static string environmentName;
        private static TimeSpan scheduledTimeSpan = TimeSpan.Zero;

        internal static bool IsClientTelemetryEnabled()
        {
            bool isTelemetryEnabled = ConfigurationManager
                .GetEnvironmentVariable<bool>(ClientTelemetryOptions
                                                        .EnvPropsClientTelemetryEnabled, false);

            DefaultTrace.TraceInformation($"Telemetry Flag is set to {isTelemetryEnabled}");

            return isTelemetryEnabled;
        }
=======
        private static Uri clientTelemetryEndpoint;
        private static string environmentName;
        private static TimeSpan scheduledTimeSpan = TimeSpan.Zero;
>>>>>>> 63a846de

        internal static bool IsClientTelemetryEnabled()
        {
            bool isTelemetryEnabled = ConfigurationManager
                .GetEnvironmentVariable<bool>(ClientTelemetryOptions
                                                        .EnvPropsClientTelemetryEnabled, false);

<<<<<<< HEAD
                DefaultTrace.TraceInformation($"VM metadata URL for telemetry {vmMetadataUrlProp}");
            }
            return vmMetadataUrl;
=======
            DefaultTrace.TraceInformation($"Telemetry Flag is set to {isTelemetryEnabled}");

            return isTelemetryEnabled;
>>>>>>> 63a846de
        }

        internal static TimeSpan GetScheduledTimeSpan()
        {
            if (scheduledTimeSpan.Equals(TimeSpan.Zero))
<<<<<<< HEAD
            {
                double scheduledTimeInSeconds = ClientTelemetryOptions.DefaultTimeStampInSeconds;
                try
                {
                    scheduledTimeInSeconds = ConfigurationManager
                                                    .GetEnvironmentVariable<double>(
                                                           ClientTelemetryOptions.EnvPropsClientTelemetrySchedulingInSeconds,
                                                           ClientTelemetryOptions.DefaultTimeStampInSeconds);

                    if (scheduledTimeInSeconds <= 0)
                    {
                        throw new ArgumentException("Telemetry Scheduled time can not be less than or equal to 0.");
                    }
                }
                catch (Exception ex)
                {
                    DefaultTrace.TraceError($"Error while getting telemetry scheduling configuration : {ex.Message}. Falling back to default configuration i.e. {scheduledTimeInSeconds}" );
=======
            {
                double scheduledTimeInSeconds = ClientTelemetryOptions.DefaultTimeStampInSeconds;
                try
                {
                    scheduledTimeInSeconds = ConfigurationManager
                                                    .GetEnvironmentVariable<double>(
                                                           ClientTelemetryOptions.EnvPropsClientTelemetrySchedulingInSeconds,
                                                           ClientTelemetryOptions.DefaultTimeStampInSeconds);

                    if (scheduledTimeInSeconds <= 0)
                    {
                        throw new ArgumentException("Telemetry Scheduled time can not be less than or equal to 0.");
                    }
                }
                catch (Exception ex)
                {
                    DefaultTrace.TraceError($"Error while getting telemetry scheduling configuration : {ex.Message}. Falling back to default configuration i.e. {scheduledTimeInSeconds}" );
>>>>>>> 63a846de
                }
               
                scheduledTimeSpan = TimeSpan.FromSeconds(scheduledTimeInSeconds);

                DefaultTrace.TraceInformation($"Telemetry Scheduled in Seconds {scheduledTimeSpan.TotalSeconds}");

            }
            return scheduledTimeSpan;
        }

        internal static string GetHostInformation(Compute vmInformation)
        {
            return String.Concat(vmInformation?.OSType, "|",
                    vmInformation?.SKU, "|",
                    vmInformation?.VMSize, "|",
                    vmInformation?.AzEnvironment);
        }

        internal static Uri GetClientTelemetryEndpoint()
        {
            if (clientTelemetryEndpoint == null)
            {
                string uriProp = ConfigurationManager
                    .GetEnvironmentVariable<string>(
                        ClientTelemetryOptions.EnvPropsClientTelemetryEndpoint, null);
                if (!String.IsNullOrEmpty(uriProp))
                {
                    clientTelemetryEndpoint = new Uri(uriProp);
                }

                DefaultTrace.TraceInformation($"Telemetry Endpoint URL is  {uriProp}");
            }
            return clientTelemetryEndpoint;
        }

        internal static string GetEnvironmentName()
        {
            if (String.IsNullOrEmpty(environmentName))
            {
                environmentName = ConfigurationManager
                .GetEnvironmentVariable<string>(
                    ClientTelemetryOptions.EnvPropsClientTelemetryEnvironmentName,
                    String.Empty);
            }
            return environmentName;
        }
    }
}<|MERGE_RESOLUTION|>--- conflicted
+++ resolved
@@ -36,11 +36,7 @@
         // Expecting histogram to have Minimum CPU Usage of .001% and Maximum CPU Usage of 999.99%
         internal const long CpuMax = 99999;
         internal const long CpuMin = 1;
-<<<<<<< HEAD
-        internal const int CpuPrecision = 2; 
-=======
         internal const int CpuPrecision = 2;
->>>>>>> 63a846de
         internal const String CpuName = "CPU";
         internal const String CpuUnit = "Percentage";
 
@@ -97,8 +93,6 @@
             MaxDepth = 64, // https://github.com/advisories/GHSA-5crp-9r3c-p9vr
         };
 
-<<<<<<< HEAD
-        private static Uri vmMetadataUrl;
         private static Uri clientTelemetryEndpoint;
         private static string environmentName;
         private static TimeSpan scheduledTimeSpan = TimeSpan.Zero;
@@ -113,33 +107,10 @@
 
             return isTelemetryEnabled;
         }
-=======
-        private static Uri clientTelemetryEndpoint;
-        private static string environmentName;
-        private static TimeSpan scheduledTimeSpan = TimeSpan.Zero;
->>>>>>> 63a846de
-
-        internal static bool IsClientTelemetryEnabled()
-        {
-            bool isTelemetryEnabled = ConfigurationManager
-                .GetEnvironmentVariable<bool>(ClientTelemetryOptions
-                                                        .EnvPropsClientTelemetryEnabled, false);
-
-<<<<<<< HEAD
-                DefaultTrace.TraceInformation($"VM metadata URL for telemetry {vmMetadataUrlProp}");
-            }
-            return vmMetadataUrl;
-=======
-            DefaultTrace.TraceInformation($"Telemetry Flag is set to {isTelemetryEnabled}");
-
-            return isTelemetryEnabled;
->>>>>>> 63a846de
-        }
 
         internal static TimeSpan GetScheduledTimeSpan()
         {
             if (scheduledTimeSpan.Equals(TimeSpan.Zero))
-<<<<<<< HEAD
             {
                 double scheduledTimeInSeconds = ClientTelemetryOptions.DefaultTimeStampInSeconds;
                 try
@@ -157,25 +128,6 @@
                 catch (Exception ex)
                 {
                     DefaultTrace.TraceError($"Error while getting telemetry scheduling configuration : {ex.Message}. Falling back to default configuration i.e. {scheduledTimeInSeconds}" );
-=======
-            {
-                double scheduledTimeInSeconds = ClientTelemetryOptions.DefaultTimeStampInSeconds;
-                try
-                {
-                    scheduledTimeInSeconds = ConfigurationManager
-                                                    .GetEnvironmentVariable<double>(
-                                                           ClientTelemetryOptions.EnvPropsClientTelemetrySchedulingInSeconds,
-                                                           ClientTelemetryOptions.DefaultTimeStampInSeconds);
-
-                    if (scheduledTimeInSeconds <= 0)
-                    {
-                        throw new ArgumentException("Telemetry Scheduled time can not be less than or equal to 0.");
-                    }
-                }
-                catch (Exception ex)
-                {
-                    DefaultTrace.TraceError($"Error while getting telemetry scheduling configuration : {ex.Message}. Falling back to default configuration i.e. {scheduledTimeInSeconds}" );
->>>>>>> 63a846de
                 }
                
                 scheduledTimeSpan = TimeSpan.FromSeconds(scheduledTimeInSeconds);
