//------------------------------------------------------------
// Copyright (c) Microsoft Corporation.  All rights reserved.
//------------------------------------------------------------

namespace Microsoft.Azure.Cosmos
{
    using System;
    using System.ComponentModel;
    using System.Text;
    using Microsoft.Azure.Cosmos.CosmosElements;
    using Microsoft.Azure.Cosmos.Query;
    using Microsoft.Azure.Cosmos.Query.Core;
    using Microsoft.Azure.Cosmos.Query.Core.Pipeline;
    using Microsoft.Azure.Documents;

    /// <summary>
    /// The Cosmos query request options
    /// </summary>
    public class QueryRequestOptions : RequestOptions
    {
        /// <summary>
        ///  Gets or sets the <see cref="ResponseContinuationTokenLimitInKb"/> request option for document query requests in the Azure Cosmos DB service.
        /// </summary>
        /// <remarks>
        /// <para> 
        /// ResponseContinuationTokenLimitInKb is used to limit the length of continuation token in the query response. Valid values are >= 0.
        /// </para>
        /// </remarks>
        public int? ResponseContinuationTokenLimitInKb { get; set; }

        /// <summary>
        /// Gets or sets the option to enable scans on the queries which couldn't be served
        /// as indexing was opted out on the requested paths in the Azure Cosmos DB service.
        /// </summary>
        /// <value>
        /// Option is true if scan on queries is enabled; otherwise, false.
        /// </value>
        public bool? EnableScanInQuery { get; set; }

        /// <summary>
        /// Gets or sets the option to enable low precision order by in the Azure Cosmos DB service.
        /// </summary>
        /// <value>
        /// The option to enable low-precision order by.
        /// </value>
        public bool? EnableLowPrecisionOrderBy { get; set; }

        /// <summary>
        /// Gets or sets the option for customers to opt in for direct (optimistic) execution of the query.
        /// </summary>
        /// <value>
        /// Direct (optimistic) execution offers improved performance for several kinds of queries such as a single partition streaming query.
        /// </value>
<<<<<<< HEAD
#if PREVIEW
        public
#else
        internal
#endif
        bool EnableOptimisticDirectExecution { get; set; }
#if PREVIEW 
        = true;
#endif
=======
        public bool EnableOptimisticDirectExecution { get; set; } = ConfigurationManager.IsOptimisticDirectExecutionEnabled(defaultValue: false);
>>>>>>> dee9abae

        /// <summary>
        /// Gets or sets the maximum number of items that can be buffered client side during 
        /// parallel query execution in the Azure Cosmos DB service. 
        /// A positive property value limits the number of buffered 
        /// items to the set value. If it is set to less than 0, the system automatically 
        /// decides the number of items to buffer.
        /// </summary>
        /// <value>
        /// The maximum count of items that can be buffered during parallel query execution.
        /// </value> 
        /// <remarks>
        /// This is only suggestive and cannot be abided by in certain cases.
        /// </remarks>
        public int? MaxBufferedItemCount { get; set; }

        /// <summary>
        /// Gets or sets the maximum number of items to be returned in the enumeration operation in the Azure Cosmos DB service.
        /// </summary>
        /// <value>
        /// The maximum number of items to be returned in the enumeration operation.
        /// </value> 
        /// <remarks>
        /// Used for query pagination.
        /// '-1' Used for dynamic page size.
        /// This is a maximum. Query can return 0 items in the page.
        /// </remarks>
        public int? MaxItemCount { get; set; }

        /// <summary>
        /// Gets or sets the number of concurrent operations run client side during 
        /// parallel query execution in the Azure Cosmos DB service. 
        /// A positive property value limits the number of 
        /// concurrent operations to the set value. If it is set to less than 0, the 
        /// system automatically decides the number of concurrent operations to run.
        /// </summary>
        /// <value>
        /// The maximum number of concurrent operations during parallel execution. 
        /// Defaults will be executed serially with no-parallelism
        /// </value> 
        public int? MaxConcurrency { get; set; }

        /// <summary>
        /// Gets or sets the <see cref="Cosmos.PartitionKey"/> for the current request in the Azure Cosmos DB service.
        /// </summary>
        /// <remarks>
        /// Only applicable to Item operations
        /// </remarks>
        public PartitionKey? PartitionKey { get; set; }

        /// <summary>
        /// Gets or sets the <see cref="PopulateIndexMetrics"/> request option for document query requests in the Azure Cosmos DB service.
        /// </summary>
        /// <remarks>
        /// <para> 
        /// PopulateIndexMetrics is used to obtain the index metrics to understand how the query engine used existing indexes 
        /// and how it could use potential new indexes.
        /// The results will be displayed in FeedResponse.IndexMetrics. Please note that this options will incur overhead, so it should be 
        /// enabled only when debugging slow queries.
        /// </para>
        /// </remarks>
        public bool? PopulateIndexMetrics { get; set; }

        /// <summary>
        /// Gets or sets the consistency level required for the request in the Azure Cosmos DB service.
        /// </summary>
        /// <value>
        /// The consistency level required for the request.
        /// </value>
        /// <remarks>
        /// Azure Cosmos DB offers 5 different consistency levels. Strong, Bounded Staleness, Session, Consistent Prefix and Eventual - in order of strongest to weakest consistency. <see cref="ConnectionPolicy"/>
        /// <para>
        /// While this is set at a database account level, Azure Cosmos DB allows a developer to override the default consistency level
        /// for each individual request.
        /// </para>
        /// </remarks>
        public ConsistencyLevel? ConsistencyLevel
        {
            get => this.BaseConsistencyLevel;
            set => this.BaseConsistencyLevel = value;
        }

        /// <summary>
        /// Gets or sets the token for use with session consistency in the Azure Cosmos DB service.
        /// </summary>
        /// <value>
        /// The token for use with session consistency.
        /// </value>
        ///
        /// <remarks>
        /// One of the <see cref="ConsistencyLevel"/> for Azure Cosmos DB is Session. In fact, this is the default level applied to accounts.
        /// <para>
        /// When working with Session consistency, each new write request to Azure Cosmos DB is assigned a new SessionToken.
        /// The CosmosClient will use this token internally with each read/query request to ensure that the set consistency level is maintained.
        ///
        /// <para>
        /// In some scenarios you need to manage this Session yourself;
        /// Consider a web application with multiple nodes, each node will have its own instance of <see cref="CosmosClient"/>
        /// If you wanted these nodes to participate in the same session (to be able read your own writes consistently across web tiers)
        /// you would have to send the SessionToken from <see cref="FeedResponse{T}"/> of the write action on one node
        /// to the client tier, using a cookie or some other mechanism, and have that token flow back to the web tier for subsequent reads.
        /// If you are using a round-robin load balancer which does not maintain session affinity between requests, such as the Azure Load Balancer,
        /// the read could potentially land on a different node to the write request, where the session was created.
        /// </para>
        ///
        /// <para>
        /// If you do not flow the Azure Cosmos DB SessionToken across as described above you could end up with inconsistent read results for a period of time.
        /// </para>
        ///
        /// </para>
        /// </remarks>
        public string SessionToken { get; set; }

        /// <summary> 
        /// Gets or sets the <see cref="DedicatedGatewayRequestOptions"/> for requests against the dedicated gateway. Learn more about dedicated gateway <a href="https://azure.microsoft.com/en-us/services/cosmos-db/">here</a>. 
        /// These options are only exercised when <see cref="ConnectionMode"/> is set to ConnectionMode.Gateway and the dedicated gateway endpoint is used for sending requests. 
        /// These options have no effect otherwise.
        /// </summary>
        public DedicatedGatewayRequestOptions DedicatedGatewayRequestOptions { get; set; }

        internal CosmosElement CosmosElementContinuationToken { get; set; }

        internal string StartId { get; set; }

        internal string EndId { get; set; }

        internal EnumerationDirection? EnumerationDirection { get; set; }

        internal CosmosSerializationFormatOptions CosmosSerializationFormatOptions { get; set; }

        internal SupportedSerializationFormats? SupportedSerializationFormats { get; set; }

        internal ExecutionEnvironment? ExecutionEnvironment { get; set; }

        internal bool? ReturnResultsInDeterministicOrder { get; set; }

        internal TestInjections TestSettings { get; set; }

        internal FeedRange FeedRange { get; set; }

        /// <summary>
        /// Fill the CosmosRequestMessage headers with the set properties
        /// </summary>
        /// <param name="request">The <see cref="RequestMessage"/></param>
        internal override void PopulateRequestOptions(RequestMessage request)
        {
            if (this.PartitionKey != null && request.ResourceType != ResourceType.Document)
            {
                throw new ArgumentException($"{nameof(this.PartitionKey)} can only be set for item operations");
            }

            // Cross partition is only applicable to item operations.
            if (this.PartitionKey == null && !this.IsEffectivePartitionKeyRouting && request.ResourceType == ResourceType.Document)
            {
                request.Headers.Add(HttpConstants.HttpHeaders.EnableCrossPartitionQuery, bool.TrueString);
            }

            RequestOptions.SetSessionToken(request, this.SessionToken);

            // Flow the pageSize only when we are not doing client eval
            if (this.MaxItemCount.HasValue)
            {
                request.Headers.CosmosMessageHeaders.PageSize = this.MaxItemCount.ToString();
            }

            if (this.MaxConcurrency.HasValue && this.MaxConcurrency > 0)
            {
                request.Headers.Add(HttpConstants.HttpHeaders.ParallelizeCrossPartitionQuery, bool.TrueString);
            }

            if (this.EnableScanInQuery.HasValue && this.EnableScanInQuery.Value)
            {
                request.Headers.Add(HttpConstants.HttpHeaders.EnableScanInQuery, bool.TrueString);
            }

            if (this.EnableLowPrecisionOrderBy != null)
            {
                request.Headers.Add(HttpConstants.HttpHeaders.EnableLowPrecisionOrderBy, this.EnableLowPrecisionOrderBy.ToString());
            }

            if (this.ResponseContinuationTokenLimitInKb != null)
            {
                request.Headers.Add(HttpConstants.HttpHeaders.ResponseContinuationTokenLimitInKB, this.ResponseContinuationTokenLimitInKb.ToString());
            }
            
            request.Headers.CosmosMessageHeaders.SupportedSerializationFormats = this.SupportedSerializationFormats?.ToString() ?? DocumentQueryExecutionContextBase.DefaultSupportedSerializationFormats;

            if (this.StartId != null)
            {
                request.Headers.Set(HttpConstants.HttpHeaders.StartId, Convert.ToBase64String(Encoding.UTF8.GetBytes(this.StartId)));
            }

            if (this.EndId != null)
            {
                request.Headers.Set(HttpConstants.HttpHeaders.EndId, Convert.ToBase64String(Encoding.UTF8.GetBytes(this.EndId)));
            }

            if (this.StartId != null || this.EndId != null)
            {
                request.Headers.Set(HttpConstants.HttpHeaders.ReadFeedKeyType, ReadFeedKeyType.ResourceId.ToString());
            }

            if (this.EnumerationDirection.HasValue)
            {
                request.Headers.Set(HttpConstants.HttpHeaders.EnumerationDirection, this.EnumerationDirection.Value.ToString());
            }

            if (this.PopulateIndexMetrics.HasValue)
            {
<<<<<<< HEAD
                // TODO: Switch to V2
                request.Headers.CosmosMessageHeaders.Add(HttpConstants.HttpHeaders.PopulateIndexMetrics, this.PopulateIndexMetrics.ToString());
=======
                request.Headers.CosmosMessageHeaders.Add(HttpConstants.HttpHeaders.PopulateIndexMetricsV2, this.PopulateIndexMetrics.ToString());
>>>>>>> dee9abae
            }

            DedicatedGatewayRequestOptions.PopulateMaxIntegratedCacheStalenessOption(this.DedicatedGatewayRequestOptions, request);
            DedicatedGatewayRequestOptions.PopulateBypassIntegratedCacheOption(this.DedicatedGatewayRequestOptions, request);

            request.Headers.Add(HttpConstants.HttpHeaders.PopulateQueryMetrics, bool.TrueString);

            base.PopulateRequestOptions(request);
        }

        internal static void FillContinuationToken(
            RequestMessage request,
            string continuationToken)
        {
            if (!string.IsNullOrWhiteSpace(continuationToken))
            {
                request.Headers.ContinuationToken = continuationToken;
            }
        }
    }
}<|MERGE_RESOLUTION|>--- conflicted
+++ resolved
@@ -5,7 +5,6 @@
 namespace Microsoft.Azure.Cosmos
 {
     using System;
-    using System.ComponentModel;
     using System.Text;
     using Microsoft.Azure.Cosmos.CosmosElements;
     using Microsoft.Azure.Cosmos.Query;
@@ -51,19 +50,7 @@
         /// <value>
         /// Direct (optimistic) execution offers improved performance for several kinds of queries such as a single partition streaming query.
         /// </value>
-<<<<<<< HEAD
-#if PREVIEW
-        public
-#else
-        internal
-#endif
-        bool EnableOptimisticDirectExecution { get; set; }
-#if PREVIEW 
-        = true;
-#endif
-=======
         public bool EnableOptimisticDirectExecution { get; set; } = ConfigurationManager.IsOptimisticDirectExecutionEnabled(defaultValue: false);
->>>>>>> dee9abae
 
         /// <summary>
         /// Gets or sets the maximum number of items that can be buffered client side during 
@@ -273,12 +260,7 @@
 
             if (this.PopulateIndexMetrics.HasValue)
             {
-<<<<<<< HEAD
-                // TODO: Switch to V2
-                request.Headers.CosmosMessageHeaders.Add(HttpConstants.HttpHeaders.PopulateIndexMetrics, this.PopulateIndexMetrics.ToString());
-=======
                 request.Headers.CosmosMessageHeaders.Add(HttpConstants.HttpHeaders.PopulateIndexMetricsV2, this.PopulateIndexMetrics.ToString());
->>>>>>> dee9abae
             }
 
             DedicatedGatewayRequestOptions.PopulateMaxIntegratedCacheStalenessOption(this.DedicatedGatewayRequestOptions, request);
