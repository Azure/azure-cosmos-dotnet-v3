//------------------------------------------------------------
// Copyright (c) Microsoft Corporation.  All rights reserved.
//------------------------------------------------------------

namespace Microsoft.Azure.Cosmos
{
    using System;
    using System.Text;
    using Microsoft.Azure.Cosmos.CosmosElements;
    using Microsoft.Azure.Cosmos.Query.Core;
    using Microsoft.Azure.Cosmos.Query.Core.Pipeline;
    using Microsoft.Azure.Documents;

    /// <summary>
    /// The Cosmos query request options
    /// </summary>
    public class QueryRequestOptions : RequestOptions
    {
        /// <summary>
        ///  Gets or sets the <see cref="ResponseContinuationTokenLimitInKb"/> request option for document query requests in the Azure Cosmos DB service.
        /// </summary>
        /// <remarks>
        /// <para> 
        /// ResponseContinuationTokenLimitInKb is used to limit the length of continuation token in the query response. Valid values are >= 0.
        /// </para>
        /// </remarks>
        public int? ResponseContinuationTokenLimitInKb { get; set; }

        /// <summary>
        /// Gets or sets the option to enable scans on the queries which couldn't be served
        /// as indexing was opted out on the requested paths in the Azure Cosmos DB service.
        /// </summary>
        /// <value>
        /// Option is true if scan on queries is enabled; otherwise, false.
        /// </value>
        public bool? EnableScanInQuery { get; set; }

        /// <summary>
        /// Gets or sets the option to enable low precision order by in the Azure Cosmos DB service.
        /// </summary>
        /// <value>
        /// The option to enable low-precision order by.
        /// </value>
        public bool? EnableLowPrecisionOrderBy { get; set; }

        /// <summary>
<<<<<<< HEAD
        /// Gets or sets the option for customers to opt in for direct (optimistic) execution of the query..
=======
        /// Gets or sets the option for customers to opt in for direct (optimistic) execution of the query.
>>>>>>> b1d31345
        /// </summary>
        /// <value>
        /// Direct (optimistic) execution offers improved performance for several kinds of queries such as a single partition streaming query.
        /// </value>
<<<<<<< HEAD
        internal bool EnableOptimisticDirectExecution { get; set; }
=======
#if PREVIEW
        public
#else
        internal
#endif
        bool EnableOptimisticDirectExecution { get; set; }
#if PREVIEW 
        = true;
#endif
>>>>>>> b1d31345

        /// <summary>
        /// Gets or sets the maximum number of items that can be buffered client side during 
        /// parallel query execution in the Azure Cosmos DB service. 
        /// A positive property value limits the number of buffered 
        /// items to the set value. If it is set to less than 0, the system automatically 
        /// decides the number of items to buffer.
        /// </summary>
        /// <value>
        /// The maximum count of items that can be buffered during parallel query execution.
        /// </value> 
        /// <remarks>
        /// This is only suggestive and cannot be abided by in certain cases.
        /// </remarks>
        public int? MaxBufferedItemCount { get; set; }

        /// <summary>
        /// Gets or sets the maximum number of items to be returned in the enumeration operation in the Azure Cosmos DB service.
        /// </summary>
        /// <value>
        /// The maximum number of items to be returned in the enumeration operation.
        /// </value> 
        /// <remarks>
        /// Used for query pagination.
        /// '-1' Used for dynamic page size.
        /// This is a maximum. Query can return 0 items in the page.
        /// </remarks>
        public int? MaxItemCount { get; set; }

        /// <summary>
        /// Gets or sets the number of concurrent operations run client side during 
        /// parallel query execution in the Azure Cosmos DB service. 
        /// A positive property value limits the number of 
        /// concurrent operations to the set value. If it is set to less than 0, the 
        /// system automatically decides the number of concurrent operations to run.
        /// </summary>
        /// <value>
        /// The maximum number of concurrent operations during parallel execution. 
        /// Defaults will be executed serially with no-parallelism
        /// </value> 
        public int? MaxConcurrency { get; set; }

        /// <summary>
        /// Gets or sets the <see cref="Cosmos.PartitionKey"/> for the current request in the Azure Cosmos DB service.
        /// </summary>
        /// <remarks>
        /// Only applicable to Item operations
        /// </remarks>
        public PartitionKey? PartitionKey { get; set; }

        /// <summary>
        /// Gets or sets the <see cref="PopulateIndexMetrics"/> request option for document query requests in the Azure Cosmos DB service.
        /// </summary>
        /// <remarks>
        /// <para> 
        /// PopulateIndexMetrics is used to obtain the index metrics to understand how the query engine used existing indexes 
        /// and how it could use potential new indexes.
        /// The results will be displayed in FeedResponse.IndexMetrics. Please note that this options will incur overhead, so it should be 
        /// enabled only when debugging slow queries.
        /// </para>
        /// </remarks>
        public bool? PopulateIndexMetrics { get; set; }

        /// <summary>
        /// Gets or sets the consistency level required for the request in the Azure Cosmos DB service.
        /// </summary>
        /// <value>
        /// The consistency level required for the request.
        /// </value>
        /// <remarks>
        /// Azure Cosmos DB offers 5 different consistency levels. Strong, Bounded Staleness, Session, Consistent Prefix and Eventual - in order of strongest to weakest consistency. <see cref="ConnectionPolicy"/>
        /// <para>
        /// While this is set at a database account level, Azure Cosmos DB allows a developer to override the default consistency level
        /// for each individual request.
        /// </para>
        /// </remarks>
        public ConsistencyLevel? ConsistencyLevel
        {
            get => this.BaseConsistencyLevel;
            set => this.BaseConsistencyLevel = value;
        }

        /// <summary>
        /// Gets or sets the token for use with session consistency in the Azure Cosmos DB service.
        /// </summary>
        /// <value>
        /// The token for use with session consistency.
        /// </value>
        ///
        /// <remarks>
        /// One of the <see cref="ConsistencyLevel"/> for Azure Cosmos DB is Session. In fact, this is the default level applied to accounts.
        /// <para>
        /// When working with Session consistency, each new write request to Azure Cosmos DB is assigned a new SessionToken.
        /// The CosmosClient will use this token internally with each read/query request to ensure that the set consistency level is maintained.
        ///
        /// <para>
        /// In some scenarios you need to manage this Session yourself;
        /// Consider a web application with multiple nodes, each node will have its own instance of <see cref="CosmosClient"/>
        /// If you wanted these nodes to participate in the same session (to be able read your own writes consistently across web tiers)
        /// you would have to send the SessionToken from <see cref="FeedResponse{T}"/> of the write action on one node
        /// to the client tier, using a cookie or some other mechanism, and have that token flow back to the web tier for subsequent reads.
        /// If you are using a round-robin load balancer which does not maintain session affinity between requests, such as the Azure Load Balancer,
        /// the read could potentially land on a different node to the write request, where the session was created.
        /// </para>
        ///
        /// <para>
        /// If you do not flow the Azure Cosmos DB SessionToken across as described above you could end up with inconsistent read results for a period of time.
        /// </para>
        ///
        /// </para>
        /// </remarks>
        public string SessionToken { get; set; }

        /// <summary> 
        /// Gets or sets the <see cref="DedicatedGatewayRequestOptions"/> for requests against the dedicated gateway. Learn more about dedicated gateway <a href="https://azure.microsoft.com/en-us/services/cosmos-db/">here</a>. 
        /// These options are only exercised when <see cref="ConnectionMode"/> is set to ConnectionMode.Gateway and the dedicated gateway endpoint is used for sending requests. 
        /// These options have no effect otherwise.
        /// </summary>
        public DedicatedGatewayRequestOptions DedicatedGatewayRequestOptions { get; set; }

        internal CosmosElement CosmosElementContinuationToken { get; set; }

        internal string StartId { get; set; }

        internal string EndId { get; set; }

        internal EnumerationDirection? EnumerationDirection { get; set; }

        internal CosmosSerializationFormatOptions CosmosSerializationFormatOptions { get; set; }

        internal ExecutionEnvironment? ExecutionEnvironment { get; set; }

        internal bool? ReturnResultsInDeterministicOrder { get; set; }

        internal TestInjections TestSettings { get; set; }

        internal FeedRange FeedRange { get; set; }

        /// <summary>
        /// Fill the CosmosRequestMessage headers with the set properties
        /// </summary>
        /// <param name="request">The <see cref="RequestMessage"/></param>
        internal override void PopulateRequestOptions(RequestMessage request)
        {
            if (this.PartitionKey != null && request.ResourceType != ResourceType.Document)
            {
                throw new ArgumentException($"{nameof(this.PartitionKey)} can only be set for item operations");
            }

            // Cross partition is only applicable to item operations.
            if (this.PartitionKey == null && !this.IsEffectivePartitionKeyRouting && request.ResourceType == ResourceType.Document)
            {
                request.Headers.Add(HttpConstants.HttpHeaders.EnableCrossPartitionQuery, bool.TrueString);
            }

            RequestOptions.SetSessionToken(request, this.SessionToken);

            // Flow the pageSize only when we are not doing client eval
            if (this.MaxItemCount.HasValue)
            {
                request.Headers.CosmosMessageHeaders.PageSize = this.MaxItemCount.ToString();
            }

            if (this.MaxConcurrency.HasValue && this.MaxConcurrency > 0)
            {
                request.Headers.Add(HttpConstants.HttpHeaders.ParallelizeCrossPartitionQuery, bool.TrueString);
            }

            if (this.EnableScanInQuery.HasValue && this.EnableScanInQuery.Value)
            {
                request.Headers.Add(HttpConstants.HttpHeaders.EnableScanInQuery, bool.TrueString);
            }

            if (this.EnableLowPrecisionOrderBy != null)
            {
                request.Headers.Add(HttpConstants.HttpHeaders.EnableLowPrecisionOrderBy, this.EnableLowPrecisionOrderBy.ToString());
            }

            if (this.ResponseContinuationTokenLimitInKb != null)
            {
                request.Headers.Add(HttpConstants.HttpHeaders.ResponseContinuationTokenLimitInKB, this.ResponseContinuationTokenLimitInKb.ToString());
            }

            if (this.CosmosSerializationFormatOptions != null)
            {
                request.Headers.CosmosMessageHeaders.ContentSerializationFormat = this.CosmosSerializationFormatOptions.ContentSerializationFormat;
            }

            if (this.StartId != null)
            {
                request.Headers.Set(HttpConstants.HttpHeaders.StartId, Convert.ToBase64String(Encoding.UTF8.GetBytes(this.StartId)));
            }

            if (this.EndId != null)
            {
                request.Headers.Set(HttpConstants.HttpHeaders.EndId, Convert.ToBase64String(Encoding.UTF8.GetBytes(this.EndId)));
            }

            if (this.StartId != null || this.EndId != null)
            {
                request.Headers.Set(HttpConstants.HttpHeaders.ReadFeedKeyType, ReadFeedKeyType.ResourceId.ToString());
            }

            if (this.EnumerationDirection.HasValue)
            {
                request.Headers.Set(HttpConstants.HttpHeaders.EnumerationDirection, this.EnumerationDirection.Value.ToString());
            }

            if (this.PopulateIndexMetrics.HasValue)
            {
                request.Headers.CosmosMessageHeaders.Add(HttpConstants.HttpHeaders.PopulateIndexMetrics, this.PopulateIndexMetrics.ToString());
            }

            DedicatedGatewayRequestOptions.PopulateMaxIntegratedCacheStalenessOption(this.DedicatedGatewayRequestOptions, request);
            DedicatedGatewayRequestOptions.PopulateBypassIntegratedCacheOption(this.DedicatedGatewayRequestOptions, request);

            request.Headers.Add(HttpConstants.HttpHeaders.PopulateQueryMetrics, bool.TrueString);

            base.PopulateRequestOptions(request);
        }

        internal static void FillContinuationToken(
            RequestMessage request,
            string continuationToken)
        {
            if (!string.IsNullOrWhiteSpace(continuationToken))
            {
                request.Headers.ContinuationToken = continuationToken;
            }
        }
    }
}<|MERGE_RESOLUTION|>--- conflicted
+++ resolved
@@ -44,18 +44,11 @@
         public bool? EnableLowPrecisionOrderBy { get; set; }
 
         /// <summary>
-<<<<<<< HEAD
-        /// Gets or sets the option for customers to opt in for direct (optimistic) execution of the query..
-=======
         /// Gets or sets the option for customers to opt in for direct (optimistic) execution of the query.
->>>>>>> b1d31345
         /// </summary>
         /// <value>
         /// Direct (optimistic) execution offers improved performance for several kinds of queries such as a single partition streaming query.
         /// </value>
-<<<<<<< HEAD
-        internal bool EnableOptimisticDirectExecution { get; set; }
-=======
 #if PREVIEW
         public
 #else
@@ -65,7 +58,6 @@
 #if PREVIEW 
         = true;
 #endif
->>>>>>> b1d31345
 
         /// <summary>
         /// Gets or sets the maximum number of items that can be buffered client side during 
