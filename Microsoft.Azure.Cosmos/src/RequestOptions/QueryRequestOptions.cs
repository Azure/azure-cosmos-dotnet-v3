//------------------------------------------------------------
// Copyright (c) Microsoft Corporation.  All rights reserved.
//------------------------------------------------------------

namespace Microsoft.Azure.Cosmos
{
    using System;
    using System.Text;
    using Microsoft.Azure.Cosmos.CosmosElements;
    using Microsoft.Azure.Cosmos.Query;
    using Microsoft.Azure.Cosmos.Query.Core;
    using Microsoft.Azure.Cosmos.Query.Core.Pipeline;
    using Microsoft.Azure.Documents;

    /// <summary>
    /// The Cosmos query request options
    /// </summary>
    public class QueryRequestOptions : RequestOptions
    {
        /// <summary>
        ///  Gets or sets the <see cref="ResponseContinuationTokenLimitInKb"/> request option for document query requests in the Azure Cosmos DB service.
        /// </summary>
        /// <remarks>
        /// <para> 
        /// ResponseContinuationTokenLimitInKb is used to limit the length of continuation token in the query response. Valid values are >= 0.
        /// </para>
        /// </remarks>
        public int? ResponseContinuationTokenLimitInKb { get; set; }

        /// <summary>
        /// Gets or sets the option to enable scans on the queries which couldn't be served
        /// as indexing was opted out on the requested paths in the Azure Cosmos DB service.
        /// </summary>
        /// <value>
        /// Option is true if scan on queries is enabled; otherwise, false.
        /// </value>
        public bool? EnableScanInQuery { get; set; }

        /// <summary>
        /// Gets or sets the option to enable low precision order by in the Azure Cosmos DB service.
        /// </summary>
        /// <value>
        /// The option to enable low-precision order by.
        /// </value>
        public bool? EnableLowPrecisionOrderBy { get; set; }

        /// <summary>
        /// Gets or sets the option for customers to opt in for direct (optimistic) execution of the query.
        /// </summary>
        /// <value>
        /// Direct (optimistic) execution offers improved performance for several kinds of queries such as a single partition streaming query.
        /// </value>
        public bool EnableOptimisticDirectExecution { get; set; } = ConfigurationManager.IsOptimisticDirectExecutionEnabled(defaultValue: false);

        /// <summary>
        /// Gets or sets the maximum number of items that can be buffered client side during 
        /// parallel query execution in the Azure Cosmos DB service. 
        /// A positive property value limits the number of buffered 
        /// items to the set value. If it is set to less than 0, the system automatically 
        /// decides the number of items to buffer.
        /// </summary>
        /// <value>
        /// The maximum count of items that can be buffered during parallel query execution.
        /// </value> 
        /// <remarks>
        /// This is only suggestive and cannot be abided by in certain cases.
        /// </remarks>
        public int? MaxBufferedItemCount { get; set; }

        /// <summary>
        /// Gets or sets the maximum number of items to be returned in the enumeration operation in the Azure Cosmos DB service.
        /// </summary>
        /// <value>
        /// The maximum number of items to be returned in the enumeration operation.
        /// </value> 
        /// <remarks>
        /// Used for query pagination.
        /// '-1' Used for dynamic page size.
        /// This is a maximum. Query can return 0 items in the page.
        /// </remarks>
        public int? MaxItemCount { get; set; }

        /// <summary>
        /// Gets or sets the number of concurrent operations run client side during 
        /// parallel query execution in the Azure Cosmos DB service. 
        /// A positive property value limits the number of 
        /// concurrent operations to the set value. If it is set to less than 0, the 
        /// system automatically decides the number of concurrent operations to run.
        /// </summary>
        /// <value>
        /// The maximum number of concurrent operations during parallel execution. 
        /// Defaults will be executed serially with no-parallelism
        /// </value> 
        public int? MaxConcurrency { get; set; }

        /// <summary>
        /// Gets or sets the <see cref="Cosmos.PartitionKey"/> for the current request in the Azure Cosmos DB service.
        /// </summary>
        /// <remarks>
        /// Only applicable to Item operations
        /// </remarks>
        public PartitionKey? PartitionKey { get; set; }

        /// <summary>
        /// Gets or sets the <see cref="PopulateIndexMetrics"/> request option for document query requests in the Azure Cosmos DB service.
        /// </summary>
        /// <remarks>
        /// <para> 
        /// PopulateIndexMetrics is used to obtain the index metrics to understand how the query engine used existing indexes 
        /// and how it could use potential new indexes.
        /// The results will be displayed in FeedResponse.IndexMetrics. Please note that this options will incur overhead, so it should be 
        /// enabled only when debugging slow queries.
        /// </para>
        /// </remarks>
        public bool? PopulateIndexMetrics { get; set; }

        /// <summary>
        /// Gets or sets the consistency level required for the request in the Azure Cosmos DB service.
        /// </summary>
        /// <value>
        /// The consistency level required for the request.
        /// </value>
        /// <remarks>
        /// Azure Cosmos DB offers 5 different consistency levels. Strong, Bounded Staleness, Session, Consistent Prefix and Eventual - in order of strongest to weakest consistency. <see cref="ConnectionPolicy"/>
        /// <para>
        /// While this is set at a database account level, Azure Cosmos DB allows a developer to override the default consistency level
        /// for each individual request.
        /// </para>
        /// </remarks>
        public ConsistencyLevel? ConsistencyLevel
        {
            get => this.BaseConsistencyLevel;
            set => this.BaseConsistencyLevel = value;
        }

        /// <summary>
        /// Gets or sets the token for use with session consistency in the Azure Cosmos DB service.
        /// </summary>
        /// <value>
        /// The token for use with session consistency.
        /// </value>
        ///
        /// <remarks>
        /// One of the <see cref="ConsistencyLevel"/> for Azure Cosmos DB is Session. In fact, this is the default level applied to accounts.
        /// <para>
        /// When working with Session consistency, each new write request to Azure Cosmos DB is assigned a new SessionToken.
        /// The CosmosClient will use this token internally with each read/query request to ensure that the set consistency level is maintained.
        ///
        /// <para>
        /// In some scenarios you need to manage this Session yourself;
        /// Consider a web application with multiple nodes, each node will have its own instance of <see cref="CosmosClient"/>
        /// If you wanted these nodes to participate in the same session (to be able read your own writes consistently across web tiers)
        /// you would have to send the SessionToken from <see cref="FeedResponse{T}"/> of the write action on one node
        /// to the client tier, using a cookie or some other mechanism, and have that token flow back to the web tier for subsequent reads.
        /// If you are using a round-robin load balancer which does not maintain session affinity between requests, such as the Azure Load Balancer,
        /// the read could potentially land on a different node to the write request, where the session was created.
        /// </para>
        ///
        /// <para>
        /// If you do not flow the Azure Cosmos DB SessionToken across as described above you could end up with inconsistent read results for a period of time.
        /// </para>
        ///
        /// </para>
        /// </remarks>
        public string SessionToken { get; set; }

        /// <summary> 
        /// Gets or sets the <see cref="DedicatedGatewayRequestOptions"/> for requests against the dedicated gateway. Learn more about dedicated gateway <a href="https://azure.microsoft.com/en-us/services/cosmos-db/">here</a>. 
        /// These options are only exercised when <see cref="ConnectionMode"/> is set to ConnectionMode.Gateway and the dedicated gateway endpoint is used for sending requests. 
        /// These options have no effect otherwise.
        /// </summary>
        public DedicatedGatewayRequestOptions DedicatedGatewayRequestOptions { get; set; }

        internal CosmosElement CosmosElementContinuationToken { get; set; }

        internal string StartId { get; set; }

        internal string EndId { get; set; }

        internal EnumerationDirection? EnumerationDirection { get; set; }

        internal CosmosSerializationFormatOptions CosmosSerializationFormatOptions { get; set; }

        internal SupportedSerializationFormats? SupportedSerializationFormats { get; set; }
<<<<<<< HEAD

        internal ExecutionEnvironment? ExecutionEnvironment { get; set; }
=======
>>>>>>> 1e150b6f

        internal bool? ReturnResultsInDeterministicOrder { get; set; }

        internal TestInjections TestSettings { get; set; }

        internal FeedRange FeedRange { get; set; }

        internal bool IsNonStreamingOrderByQueryFeatureDisabled { get; set; } = ConfigurationManager.IsNonStreamingOrderByQueryFeatureDisabled(defaultValue: false);

        // This is a temporary flag to enable the distributed query gateway mode.
        // This flag will be removed once we have a way for the client to determine
        // that we are talking to a distributed query gateway.
        internal bool EnableDistributedQueryGatewayMode { get; set; } = ConfigurationManager.IsDistributedQueryGatewayModeEnabled(defaultValue: false);

        /// <summary>
        /// Fill the CosmosRequestMessage headers with the set properties
        /// </summary>
        /// <param name="request">The <see cref="RequestMessage"/></param>
        internal override void PopulateRequestOptions(RequestMessage request)
        {
            if (this.PartitionKey != null && request.ResourceType != ResourceType.Document)
            {
                throw new ArgumentException($"{nameof(this.PartitionKey)} can only be set for item operations");
            }

            // Cross partition is only applicable to item operations.
            if (this.PartitionKey == null && !this.IsEffectivePartitionKeyRouting && request.ResourceType == ResourceType.Document)
            {
                request.Headers.Add(HttpConstants.HttpHeaders.EnableCrossPartitionQuery, bool.TrueString);
            }

            RequestOptions.SetSessionToken(request, this.SessionToken);

            // Flow the pageSize only when we are not doing client eval
            if (this.MaxItemCount.HasValue)
            {
                request.Headers.CosmosMessageHeaders.PageSize = this.MaxItemCount.ToString();
            }

            if (this.MaxConcurrency.HasValue && this.MaxConcurrency > 0)
            {
                request.Headers.Add(HttpConstants.HttpHeaders.ParallelizeCrossPartitionQuery, bool.TrueString);
            }

            if (this.EnableScanInQuery.HasValue && this.EnableScanInQuery.Value)
            {
                request.Headers.Add(HttpConstants.HttpHeaders.EnableScanInQuery, bool.TrueString);
            }

            if (this.EnableLowPrecisionOrderBy != null)
            {
                request.Headers.Add(HttpConstants.HttpHeaders.EnableLowPrecisionOrderBy, this.EnableLowPrecisionOrderBy.ToString());
            }

            if (this.ResponseContinuationTokenLimitInKb != null)
            {
                request.Headers.Add(HttpConstants.HttpHeaders.ResponseContinuationTokenLimitInKB, this.ResponseContinuationTokenLimitInKb.ToString());
            }
<<<<<<< HEAD
            
            request.Headers.CosmosMessageHeaders.SupportedSerializationFormats = this.SupportedSerializationFormats?.ToString() ?? DocumentQueryExecutionContextBase.DefaultSupportedSerializationFormats;
=======

            // All query APIs (GetItemQueryIterator, GetItemLinqQueryable and GetItemQueryStreamIterator) turn into ReadFeed operation if query text is null.
            // In such a case, query pipelines are still involved (including QueryRequestOptions). In general backend only honors SupportedSerializationFormats
            //  for OperationType Query but has a bug where it returns a binary response for ReadFeed API when partition key is also specified in the request.
            if (request.OperationType == OperationType.Query)
            {
                request.Headers.CosmosMessageHeaders.SupportedSerializationFormats = this.SupportedSerializationFormats?.ToString() ?? DocumentQueryExecutionContextBase.DefaultSupportedSerializationFormats;
            }
>>>>>>> 1e150b6f

            if (this.StartId != null)
            {
                request.Headers.Set(HttpConstants.HttpHeaders.StartId, Convert.ToBase64String(Encoding.UTF8.GetBytes(this.StartId)));
            }

            if (this.EndId != null)
            {
                request.Headers.Set(HttpConstants.HttpHeaders.EndId, Convert.ToBase64String(Encoding.UTF8.GetBytes(this.EndId)));
            }

            if (this.StartId != null || this.EndId != null)
            {
                request.Headers.Set(HttpConstants.HttpHeaders.ReadFeedKeyType, ReadFeedKeyType.ResourceId.ToString());
            }

            if (this.EnumerationDirection.HasValue)
            {
                request.Headers.Set(HttpConstants.HttpHeaders.EnumerationDirection, this.EnumerationDirection.Value.ToString());
            }

            if (this.PopulateIndexMetrics.HasValue)
            {
                request.Headers.CosmosMessageHeaders.Add(HttpConstants.HttpHeaders.PopulateIndexMetricsV2, this.PopulateIndexMetrics.ToString());
            }

            DedicatedGatewayRequestOptions.PopulateMaxIntegratedCacheStalenessOption(this.DedicatedGatewayRequestOptions, request);
            DedicatedGatewayRequestOptions.PopulateBypassIntegratedCacheOption(this.DedicatedGatewayRequestOptions, request);

            request.Headers.Add(HttpConstants.HttpHeaders.PopulateQueryMetrics, bool.TrueString);

            base.PopulateRequestOptions(request);
        }

        internal static void FillContinuationToken(
            RequestMessage request,
            string continuationToken)
        {
            if (!string.IsNullOrWhiteSpace(continuationToken))
            {
                request.Headers.ContinuationToken = continuationToken;
            }
        }
    }
}<|MERGE_RESOLUTION|>--- conflicted
+++ resolved
@@ -182,11 +182,6 @@
         internal CosmosSerializationFormatOptions CosmosSerializationFormatOptions { get; set; }
 
         internal SupportedSerializationFormats? SupportedSerializationFormats { get; set; }
-<<<<<<< HEAD
-
-        internal ExecutionEnvironment? ExecutionEnvironment { get; set; }
-=======
->>>>>>> 1e150b6f
 
         internal bool? ReturnResultsInDeterministicOrder { get; set; }
 
@@ -245,10 +240,6 @@
             {
                 request.Headers.Add(HttpConstants.HttpHeaders.ResponseContinuationTokenLimitInKB, this.ResponseContinuationTokenLimitInKb.ToString());
             }
-<<<<<<< HEAD
-            
-            request.Headers.CosmosMessageHeaders.SupportedSerializationFormats = this.SupportedSerializationFormats?.ToString() ?? DocumentQueryExecutionContextBase.DefaultSupportedSerializationFormats;
-=======
 
             // All query APIs (GetItemQueryIterator, GetItemLinqQueryable and GetItemQueryStreamIterator) turn into ReadFeed operation if query text is null.
             // In such a case, query pipelines are still involved (including QueryRequestOptions). In general backend only honors SupportedSerializationFormats
@@ -257,7 +248,6 @@
             {
                 request.Headers.CosmosMessageHeaders.SupportedSerializationFormats = this.SupportedSerializationFormats?.ToString() ?? DocumentQueryExecutionContextBase.DefaultSupportedSerializationFormats;
             }
->>>>>>> 1e150b6f
 
             if (this.StartId != null)
             {
