//------------------------------------------------------------
// Copyright (c) Microsoft Corporation.  All rights reserved.
//------------------------------------------------------------

namespace Microsoft.Azure.Cosmos
{
    using System;
    using System.Text;
    using Microsoft.Azure.Cosmos.CosmosElements;
    using Microsoft.Azure.Cosmos.Query;
    using Microsoft.Azure.Cosmos.Query.Core;
    using Microsoft.Azure.Cosmos.Query.Core.Pipeline;
    using Microsoft.Azure.Documents;

    /// <summary>
    /// The Cosmos query request options
    /// </summary>
    public class QueryRequestOptions : RequestOptions
    {
        /// <summary>
        ///  Gets or sets the <see cref="ResponseContinuationTokenLimitInKb"/> request option for document query requests in the Azure Cosmos DB service.
        /// </summary>
        /// <remarks>
        /// <para> 
        /// ResponseContinuationTokenLimitInKb is used to limit the length of continuation token in the query response. Valid values are >= 0.
        /// </para>
        /// </remarks>
        public int? ResponseContinuationTokenLimitInKb { get; set; }

        /// <summary>
        /// Gets or sets the option to enable scans on the queries which couldn't be served
        /// as indexing was opted out on the requested paths in the Azure Cosmos DB service.
        /// </summary>
        /// <value>
        /// Option is true if scan on queries is enabled; otherwise, false.
        /// </value>
        public bool? EnableScanInQuery { get; set; }

        /// <summary>
        /// Gets or sets the option to enable low precision order by in the Azure Cosmos DB service.
        /// </summary>
        /// <value>
        /// The option to enable low-precision order by.
        /// </value>
        public bool? EnableLowPrecisionOrderBy { get; set; }

        /// <summary>
        /// Gets or sets the option for customers to opt in for direct (optimistic) execution of the query.
        /// </summary>
        /// <value>
        /// Direct (optimistic) execution offers improved performance for several kinds of queries such as a single partition streaming query.
        /// </value>
        public bool EnableOptimisticDirectExecution { get; set; } = ConfigurationManager.IsOptimisticDirectExecutionEnabled(defaultValue: false);

        /// <summary>
        /// Gets or sets the maximum number of items that can be buffered client side during 
        /// parallel query execution in the Azure Cosmos DB service. 
        /// A positive property value limits the number of buffered 
        /// items to the set value. If it is set to less than 0, the system automatically 
        /// decides the number of items to buffer.
        /// </summary>
        /// <value>
        /// The maximum count of items that can be buffered during parallel query execution.
        /// </value> 
        /// <remarks>
        /// This is only suggestive and cannot be abided by in certain cases.
        /// </remarks>
        public int? MaxBufferedItemCount { get; set; }

        /// <summary>
        /// Gets or sets the maximum number of items to be returned in the enumeration operation in the Azure Cosmos DB service.
        /// </summary>
        /// <value>
        /// The maximum number of items to be returned in the enumeration operation.
        /// </value> 
        /// <remarks>
        /// Used for query pagination.
        /// '-1' Used for dynamic page size.
        /// This is a maximum. Query can return 0 items in the page.
        /// </remarks>
        public int? MaxItemCount { get; set; }

        /// <summary>
        /// Gets or sets the number of concurrent operations run client side during 
        /// parallel query execution in the Azure Cosmos DB service. 
        /// A positive property value limits the number of 
        /// concurrent operations to the set value. If it is set to less than 0, the 
        /// system automatically decides the number of concurrent operations to run.
        /// </summary>
        /// <value>
        /// The maximum number of concurrent operations during parallel execution. 
        /// Defaults will be executed serially with no-parallelism
        /// </value> 
        public int? MaxConcurrency { get; set; }

        /// <summary>
        /// Gets or sets the <see cref="Cosmos.PartitionKey"/> for the current request in the Azure Cosmos DB service.
        /// </summary>
        /// <remarks>
        /// Only applicable to Item operations
        /// </remarks>
        public PartitionKey? PartitionKey { get; set; }

        /// <summary>
        /// Gets or sets the <see cref="PopulateIndexMetrics"/> request option for document query requests in the Azure Cosmos DB service.
        /// </summary>
        /// <remarks>
        /// <para> 
        /// PopulateIndexMetrics is used to obtain the index metrics to understand how the query engine used existing indexes 
        /// and how it could use potential new indexes.
        /// The results will be displayed in FeedResponse.IndexMetrics. Please note that this options will incur overhead, so it should be 
        /// enabled only when debugging slow queries.
        /// </para>
        /// </remarks>
        public bool? PopulateIndexMetrics { get; set; }

        /// <summary>
        /// Gets or sets the consistency level required for the request in the Azure Cosmos DB service.
        /// </summary>
        /// <value>
        /// The consistency level required for the request.
        /// </value>
        /// <remarks>
        /// Azure Cosmos DB offers 5 different consistency levels. Strong, Bounded Staleness, Session, Consistent Prefix and Eventual - in order of strongest to weakest consistency. <see cref="ConnectionPolicy"/>
        /// <para>
        /// While this is set at a database account level, Azure Cosmos DB allows a developer to override the default consistency level
        /// for each individual request.
        /// </para>
        /// </remarks>
        public ConsistencyLevel? ConsistencyLevel
        {
            get => this.BaseConsistencyLevel;
            set => this.BaseConsistencyLevel = value;
        }

        /// <summary>
        /// Gets or sets the token for use with session consistency in the Azure Cosmos DB service.
        /// </summary>
        /// <value>
        /// The token for use with session consistency.
        /// </value>
        ///
        /// <remarks>
        /// One of the <see cref="ConsistencyLevel"/> for Azure Cosmos DB is Session. In fact, this is the default level applied to accounts.
        /// <para>
        /// When working with Session consistency, each new write request to Azure Cosmos DB is assigned a new SessionToken.
        /// The CosmosClient will use this token internally with each read/query request to ensure that the set consistency level is maintained.
        ///
        /// <para>
        /// In some scenarios you need to manage this Session yourself;
        /// Consider a web application with multiple nodes, each node will have its own instance of <see cref="CosmosClient"/>
        /// If you wanted these nodes to participate in the same session (to be able read your own writes consistently across web tiers)
        /// you would have to send the SessionToken from <see cref="FeedResponse{T}"/> of the write action on one node
        /// to the client tier, using a cookie or some other mechanism, and have that token flow back to the web tier for subsequent reads.
        /// If you are using a round-robin load balancer which does not maintain session affinity between requests, such as the Azure Load Balancer,
        /// the read could potentially land on a different node to the write request, where the session was created.
        /// </para>
        ///
        /// <para>
        /// If you do not flow the Azure Cosmos DB SessionToken across as described above you could end up with inconsistent read results for a period of time.
        /// </para>
        ///
        /// </para>
        /// </remarks>
        public string SessionToken { get; set; }

        /// <summary> 
        /// Gets or sets the <see cref="DedicatedGatewayRequestOptions"/> for requests against the dedicated gateway. Learn more about dedicated gateway <a href="https://azure.microsoft.com/en-us/services/cosmos-db/">here</a>. 
        /// These options are only exercised when <see cref="ConnectionMode"/> is set to ConnectionMode.Gateway and the dedicated gateway endpoint is used for sending requests. 
        /// These options have no effect otherwise.
        /// </summary>
        public DedicatedGatewayRequestOptions DedicatedGatewayRequestOptions { get; set; }

        /// <summary>
        /// Enables printing query in Traces db.query.text attribute. By default, query is not printed.
        /// Users have the option to enable printing parameterized or all queries, 
        /// but has to beware that customer data may be shown when the later option is chosen. It's the user's responsibility to sanitize the queries if necessary.
        /// </summary>
        public QueryTextMode QueryTextMode { get; set; } = QueryTextMode.None;

        internal CosmosElement CosmosElementContinuationToken { get; set; }

        internal string StartId { get; set; }

        internal string EndId { get; set; }

        internal EnumerationDirection? EnumerationDirection { get; set; }

        internal CosmosSerializationFormatOptions CosmosSerializationFormatOptions { get; set; }

        internal SupportedSerializationFormats? SupportedSerializationFormats { get; set; }
<<<<<<< HEAD

        internal ExecutionEnvironment? ExecutionEnvironment { get; set; }
=======
>>>>>>> 43c14a31

        internal bool? ReturnResultsInDeterministicOrder { get; set; }

        internal TestInjections TestSettings { get; set; }

        internal FeedRange FeedRange { get; set; }

        internal bool IsNonStreamingOrderByQueryFeatureDisabled { get; set; } = ConfigurationManager.IsNonStreamingOrderByQueryFeatureDisabled(defaultValue: false);

        // This is a temporary flag to enable the distributed query gateway mode.
        // This flag will be removed once we have a way for the client to determine
        // that we are talking to a distributed query gateway.
        internal bool EnableDistributedQueryGatewayMode { get; set; } = ConfigurationManager.IsDistributedQueryGatewayModeEnabled(defaultValue: false);

        /// <summary>
        /// Fill the CosmosRequestMessage headers with the set properties
        /// </summary>
        /// <param name="request">The <see cref="RequestMessage"/></param>
        internal override void PopulateRequestOptions(RequestMessage request)
        {
            if (this.PartitionKey != null && request.ResourceType != ResourceType.Document)
            {
                throw new ArgumentException($"{nameof(this.PartitionKey)} can only be set for item operations");
            }

            // Cross partition is only applicable to item operations.
            if (this.PartitionKey == null && !this.IsEffectivePartitionKeyRouting && request.ResourceType == ResourceType.Document)
            {
                request.Headers.Add(HttpConstants.HttpHeaders.EnableCrossPartitionQuery, bool.TrueString);
            }

            RequestOptions.SetSessionToken(request, this.SessionToken);

            // Flow the pageSize only when we are not doing client eval
            if (this.MaxItemCount.HasValue)
            {
                request.Headers.CosmosMessageHeaders.PageSize = this.MaxItemCount.ToString();
            }

            if (this.MaxConcurrency.HasValue && this.MaxConcurrency > 0)
            {
                request.Headers.Add(HttpConstants.HttpHeaders.ParallelizeCrossPartitionQuery, bool.TrueString);
            }

            if (this.EnableScanInQuery.HasValue && this.EnableScanInQuery.Value)
            {
                request.Headers.Add(HttpConstants.HttpHeaders.EnableScanInQuery, bool.TrueString);
            }

            if (this.EnableLowPrecisionOrderBy != null)
            {
                request.Headers.Add(HttpConstants.HttpHeaders.EnableLowPrecisionOrderBy, this.EnableLowPrecisionOrderBy.ToString());
            }

            if (this.ResponseContinuationTokenLimitInKb != null)
            {
                request.Headers.Add(HttpConstants.HttpHeaders.ResponseContinuationTokenLimitInKB, this.ResponseContinuationTokenLimitInKb.ToString());
            }
<<<<<<< HEAD
            
            request.Headers.CosmosMessageHeaders.SupportedSerializationFormats = this.SupportedSerializationFormats?.ToString() ?? DocumentQueryExecutionContextBase.DefaultSupportedSerializationFormats;
=======

            // All query APIs (GetItemQueryIterator, GetItemLinqQueryable and GetItemQueryStreamIterator) turn into ReadFeed operation if query text is null.
            // In such a case, query pipelines are still involved (including QueryRequestOptions). In general backend only honors SupportedSerializationFormats
            //  for OperationType Query but has a bug where it returns a binary response for ReadFeed API when partition key is also specified in the request.
            if (request.OperationType == OperationType.Query)
            {
                request.Headers.CosmosMessageHeaders.SupportedSerializationFormats = this.SupportedSerializationFormats?.ToString() ?? DocumentQueryExecutionContextBase.DefaultSupportedSerializationFormats;
            }
>>>>>>> 43c14a31

            if (this.StartId != null)
            {
                request.Headers.Set(HttpConstants.HttpHeaders.StartId, Convert.ToBase64String(Encoding.UTF8.GetBytes(this.StartId)));
            }

            if (this.EndId != null)
            {
                request.Headers.Set(HttpConstants.HttpHeaders.EndId, Convert.ToBase64String(Encoding.UTF8.GetBytes(this.EndId)));
            }

            if (this.StartId != null || this.EndId != null)
            {
                request.Headers.Set(HttpConstants.HttpHeaders.ReadFeedKeyType, ReadFeedKeyType.ResourceId.ToString());
            }

            if (this.EnumerationDirection.HasValue)
            {
                request.Headers.Set(HttpConstants.HttpHeaders.EnumerationDirection, this.EnumerationDirection.Value.ToString());
            }

            if (this.PopulateIndexMetrics.HasValue)
            {
                request.Headers.CosmosMessageHeaders.Add(HttpConstants.HttpHeaders.PopulateIndexMetricsV2, this.PopulateIndexMetrics.ToString());
            }

            DedicatedGatewayRequestOptions.PopulateMaxIntegratedCacheStalenessOption(this.DedicatedGatewayRequestOptions, request);
            DedicatedGatewayRequestOptions.PopulateBypassIntegratedCacheOption(this.DedicatedGatewayRequestOptions, request);

            request.Headers.Add(HttpConstants.HttpHeaders.PopulateQueryMetrics, bool.TrueString);

            base.PopulateRequestOptions(request);
        }

        internal static void FillContinuationToken(
            RequestMessage request,
            string continuationToken)
        {
            if (!string.IsNullOrWhiteSpace(continuationToken))
            {
                request.Headers.ContinuationToken = continuationToken;
            }
        }
    }
}<|MERGE_RESOLUTION|>--- conflicted
+++ resolved
@@ -170,13 +170,13 @@
         /// These options have no effect otherwise.
         /// </summary>
         public DedicatedGatewayRequestOptions DedicatedGatewayRequestOptions { get; set; }
-
+
         /// <summary>
         /// Enables printing query in Traces db.query.text attribute. By default, query is not printed.
         /// Users have the option to enable printing parameterized or all queries, 
         /// but has to beware that customer data may be shown when the later option is chosen. It's the user's responsibility to sanitize the queries if necessary.
-        /// </summary>
-        public QueryTextMode QueryTextMode { get; set; } = QueryTextMode.None;
+        /// </summary>
+        public QueryTextMode QueryTextMode { get; set; } = QueryTextMode.None;
 
         internal CosmosElement CosmosElementContinuationToken { get; set; }
 
@@ -189,11 +189,6 @@
         internal CosmosSerializationFormatOptions CosmosSerializationFormatOptions { get; set; }
 
         internal SupportedSerializationFormats? SupportedSerializationFormats { get; set; }
-<<<<<<< HEAD
-
-        internal ExecutionEnvironment? ExecutionEnvironment { get; set; }
-=======
->>>>>>> 43c14a31
 
         internal bool? ReturnResultsInDeterministicOrder { get; set; }
 
@@ -202,9 +197,9 @@
         internal FeedRange FeedRange { get; set; }
 
         internal bool IsNonStreamingOrderByQueryFeatureDisabled { get; set; } = ConfigurationManager.IsNonStreamingOrderByQueryFeatureDisabled(defaultValue: false);
-
-        // This is a temporary flag to enable the distributed query gateway mode.
-        // This flag will be removed once we have a way for the client to determine
+
+        // This is a temporary flag to enable the distributed query gateway mode.
+        // This flag will be removed once we have a way for the client to determine
         // that we are talking to a distributed query gateway.
         internal bool EnableDistributedQueryGatewayMode { get; set; } = ConfigurationManager.IsDistributedQueryGatewayModeEnabled(defaultValue: false);
 
@@ -252,19 +247,14 @@
             {
                 request.Headers.Add(HttpConstants.HttpHeaders.ResponseContinuationTokenLimitInKB, this.ResponseContinuationTokenLimitInKb.ToString());
             }
-<<<<<<< HEAD
-            
-            request.Headers.CosmosMessageHeaders.SupportedSerializationFormats = this.SupportedSerializationFormats?.ToString() ?? DocumentQueryExecutionContextBase.DefaultSupportedSerializationFormats;
-=======
-
-            // All query APIs (GetItemQueryIterator, GetItemLinqQueryable and GetItemQueryStreamIterator) turn into ReadFeed operation if query text is null.
-            // In such a case, query pipelines are still involved (including QueryRequestOptions). In general backend only honors SupportedSerializationFormats
-            //  for OperationType Query but has a bug where it returns a binary response for ReadFeed API when partition key is also specified in the request.
-            if (request.OperationType == OperationType.Query)
-            {
-                request.Headers.CosmosMessageHeaders.SupportedSerializationFormats = this.SupportedSerializationFormats?.ToString() ?? DocumentQueryExecutionContextBase.DefaultSupportedSerializationFormats;
-            }
->>>>>>> 43c14a31
+
+            // All query APIs (GetItemQueryIterator, GetItemLinqQueryable and GetItemQueryStreamIterator) turn into ReadFeed operation if query text is null.
+            // In such a case, query pipelines are still involved (including QueryRequestOptions). In general backend only honors SupportedSerializationFormats
+            //  for OperationType Query but has a bug where it returns a binary response for ReadFeed API when partition key is also specified in the request.
+            if (request.OperationType == OperationType.Query)
+            {
+                request.Headers.CosmosMessageHeaders.SupportedSerializationFormats = this.SupportedSerializationFormats?.ToString() ?? DocumentQueryExecutionContextBase.DefaultSupportedSerializationFormats;
+            }
 
             if (this.StartId != null)
             {
