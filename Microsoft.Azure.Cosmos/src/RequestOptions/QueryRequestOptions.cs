//------------------------------------------------------------
// Copyright (c) Microsoft Corporation.  All rights reserved.
//------------------------------------------------------------

namespace Microsoft.Azure.Cosmos
{
    using System.Globalization;
    using Microsoft.Azure.Documents;
    using static Microsoft.Azure.Documents.RuntimeConstants;

    /// <summary>
    /// The Cosmos query request options
    /// </summary>
    public class QueryRequestOptions : RequestOptions
    {
        /// <summary>
        ///  Gets or sets the <see cref="ResponseContinuationTokenLimitInKb"/> request option for document query requests in the Azure Cosmos DB service.
        /// </summary>
        /// <remarks>
        /// <para> 
        /// ResponseContinuationTokenLimitInKb is used to limit the length of continuation token in the query response. Valid values are >= 0.
        /// </para>
        /// </remarks>
        public virtual int? ResponseContinuationTokenLimitInKb { get; set; }

        /// <summary>
        /// Gets or sets the option to enable scans on the queries which couldn't be served
        /// as indexing was opted out on the requested paths in the Azure Cosmos DB service.
        /// </summary>
        /// <value>
        /// Option is true if scan on queries is enabled; otherwise, false.
        /// </value>
        public virtual bool? EnableScanInQuery { get; set; }

        /// <summary>
        /// Gets or sets the option to enable low precision order by in the Azure Cosmos DB service.
        /// </summary>
        /// <value>
        /// The option to enable low-precision order by.
        /// </value>
        public virtual bool? EnableLowPrecisionOrderBy { get; set; }

        /// <summary>
        /// Gets or sets the maximum number of items that can be buffered client side during 
        /// parallel query execution in the Azure Cosmos DB service. 
        /// A positive property value limits the number of buffered 
        /// items to the set value. If it is set to less than 0, the system automatically 
        /// decides the number of items to buffer.
        /// </summary>
        /// <value>
        /// The maximum count of items that can be buffered during parallel query execution.
        /// </value> 
        /// <remarks>
        /// This is only suggestive and cannot be abided by in certain cases.
        /// </remarks>
        public virtual int? MaxBufferedItemCount { get; set; }

        /// <summary>
        /// Gets or sets the token for use with session consistency in the Azure Cosmos DB service.
        /// </summary>
        /// <value>
        /// The token for use with session consistency.
        /// </value>
        ///
        /// <remarks>
        /// One of the <see cref="ConsistencyLevel"/> for Azure Cosmos DB is Session. In fact, this is the default level applied to accounts.
        /// <para>
        /// When working with Session consistency, each new write request to Azure Cosmos DB is assigned a new SessionToken.
        /// The DocumentClient will use this token internally with each read/query request to ensure that the set consistency level is maintained.
        ///
        /// <para>
        /// In some scenarios you need to manage this Session yourself;
        /// Consider a web application with multiple nodes, each node will have its own instance of <see cref="DocumentClient"/>
        /// If you wanted these nodes to participate in the same session (to be able read your own writes consistently across web tiers)
        /// you would have to send the SessionToken from <see cref="QueryResponse{T}"/> of the write action on one node
        /// to the client tier, using a cookie or some other mechanism, and have that token flow back to the web tier for subsequent reads.
        /// If you are using a round-robin load balancer which does not maintain session affinity between requests, such as the Azure Load Balancer,
        /// the read could potentially land on a different node to the write request, where the session was created.
        /// </para>
        ///
        /// <para>
        /// If you do not flow the Azure Cosmos DB SessionToken across as described above you could end up with inconsistent read results for a period of time.
        /// </para>
        ///
        /// </para>
        /// </remarks>
        public virtual string SessionToken { get; set; }

        /// <summary>
        /// Gets or sets the consistency level required for the request in the Azure Cosmos DB service.
        /// </summary>
        /// <value>
        /// The consistency level required for the request.
        /// </value>
        /// <remarks>
        /// Azure Cosmos DB offers 5 different consistency levels. Strong, Bounded Staleness, Session, Consistent Prefix and Eventual - in order of strongest to weakest consistency. <see cref="ConnectionPolicy"/>
        /// <para>
        /// While this is set at a database account level, Azure Cosmos DB allows a developer to override the default consistency level
        /// for each individual request.
        /// </para>
        /// </remarks>
        public virtual ConsistencyLevel? ConsistencyLevel { get; set; }

        /// <summary>
        /// Gets or sets the maximum number of items to be returned in the enumeration operation in the Azure Cosmos DB service.
        /// </summary>
        /// <value>
        /// The maximum number of items to be returned in the enumeration operation.
        /// </value> 
        /// <remarks>
        /// Used for query pagination.
        /// '-1' Used for dynamic page size.
        /// This is a maximum. Query can return 0 items in the page.
        /// </remarks>
        public virtual int? MaxItemCount { get; set; }

        /// <summary>
        /// Gets or sets the request continuation token in the Azure Cosmos DB service.
        /// </summary>
        /// <value>
        /// The request continuation token.
        /// </value>>
        public virtual string RequestContinuation { get; set; }

        /// <summary>
        /// Gets or sets the number of concurrent operations run client side during 
        /// parallel query execution in the Azure Cosmos DB service. 
        /// A positive property value limits the number of 
        /// concurrent operations to the set value. If it is set to less than 0, the 
        /// system automatically decides the number of concurrent operations to run.
        /// </summary>
        /// <value>
        /// The maximum number of concurrent operations during parallel execution. 
        /// Defaults will be executed serially with no-parallelism
        /// </value> 
        internal int? MaxConcurrency { get; set; }

        /// <summary>
        /// Gets or sets the <see cref="Cosmos.PartitionKey"/> for the current request in the Azure Cosmos DB service.
        /// </summary>
        internal PartitionKey PartitionKey { get; set; }

        internal bool EnableCrossPartitionQuery { get; set; }

        internal CosmosSerializationOptions CosmosSerializationOptions { get; set; }

        /// <summary>
        /// Gets or sets the flag that enables skip take across partitions.
        /// </summary>
        internal bool EnableCrossPartitionSkipTake { get; set; }

        /// <summary>
        /// Fill the CosmosRequestMessage headers with the set properties
        /// </summary>
        /// <param name="request">The <see cref="CosmosRequestMessage"/></param>
        public override void FillRequestOptions(CosmosRequestMessage request)
        {
            request.Headers.Add(HttpConstants.HttpHeaders.ContentType, MediaTypes.QueryJson);
            request.Headers.Add(HttpConstants.HttpHeaders.IsQuery, bool.TrueString);
            request.Headers.Add(HttpConstants.HttpHeaders.EnableCrossPartitionQuery, this.EnableCrossPartitionQuery ? bool.TrueString : bool.FalseString);

            RequestOptions.SetSessionToken(request, this.SessionToken);
            RequestOptions.SetConsistencyLevel(request, this.ConsistencyLevel);

            // Flow the pageSize only when we are not doing client eval
            if (this.MaxItemCount.HasValue)
            {
                request.Headers.Add(HttpConstants.HttpHeaders.PageSize, this.MaxItemCount.ToString());
            }

            if (this.MaxConcurrency.HasValue && this.MaxConcurrency > 0)
            {
                request.Headers.Add(HttpConstants.HttpHeaders.ParallelizeCrossPartitionQuery, bool.TrueString);
            }

            if (this.EnableScanInQuery.HasValue && this.EnableScanInQuery.Value)
            {
                request.Headers.Add(HttpConstants.HttpHeaders.EnableScanInQuery, bool.TrueString);
            }

            if (this.EnableLowPrecisionOrderBy != null)
            {
                request.Headers.Add(HttpConstants.HttpHeaders.EnableLowPrecisionOrderBy, this.EnableLowPrecisionOrderBy.ToString());
            }

            if (this.ResponseContinuationTokenLimitInKb != null)
            {
                request.Headers.Add(HttpConstants.HttpHeaders.ResponseContinuationTokenLimitInKB, this.ResponseContinuationTokenLimitInKb.ToString());
            }

            if (this.CosmosSerializationOptions != null)
            {
                request.Headers.Add(HttpConstants.HttpHeaders.ContentSerializationFormat, this.CosmosSerializationOptions.ContentSerializationFormat);
            }

            base.FillRequestOptions(request);
        }

        internal QueryRequestOptions Clone()
        {
            QueryRequestOptions queryRequestOptions = new QueryRequestOptions
            {
                IfMatchEtag = this.IfMatchEtag,
                IfNoneMatchEtag = this.IfNoneMatchEtag,
                RequestContinuation = this.RequestContinuation,
                MaxItemCount = this.MaxItemCount,
                ResponseContinuationTokenLimitInKb = this.ResponseContinuationTokenLimitInKb,
                EnableScanInQuery = this.EnableScanInQuery,
                EnableLowPrecisionOrderBy = this.EnableLowPrecisionOrderBy,
                MaxBufferedItemCount = this.MaxBufferedItemCount,
                SessionToken = this.SessionToken,
                ConsistencyLevel = this.ConsistencyLevel,
                MaxConcurrency = this.MaxConcurrency,
                PartitionKey = this.PartitionKey,
                EnableCrossPartitionQuery = this.EnableCrossPartitionQuery,
                CosmosSerializationOptions = this.CosmosSerializationOptions,
                EnableCrossPartitionSkipTake = this.EnableCrossPartitionSkipTake,
                Properties = this.Properties
            };

            return queryRequestOptions;
        }

        internal FeedOptions ToFeedOptions()
        {
            return new FeedOptions()
            {
                EnableCrossPartitionQuery = this.EnableCrossPartitionQuery,
                MaxDegreeOfParallelism = this.MaxConcurrency.HasValue ? this.MaxConcurrency.Value : 0,
<<<<<<< HEAD
                PartitionKey = new Documents.PartitionKey(this.PartitionKey.Value),
=======
                PartitionKey = this.PartitionKey != null ? new PartitionKey(this.PartitionKey) : null,
>>>>>>> eda5132a
                ResponseContinuationTokenLimitInKb = this.ResponseContinuationTokenLimitInKb,
                EnableScanInQuery = this.EnableScanInQuery,
                EnableLowPrecisionOrderBy = this.EnableLowPrecisionOrderBy,
                MaxBufferedItemCount = this.MaxBufferedItemCount.HasValue ? this.MaxBufferedItemCount.Value : 0,
                CosmosSerializationOptions = this.CosmosSerializationOptions,
                Properties = this.Properties,
            };
        }

        internal static void FillContinuationToken(
            CosmosRequestMessage request,
            string continuationToken)
        {
            if (!string.IsNullOrWhiteSpace(continuationToken))
            {
                request.Headers.Add(HttpConstants.HttpHeaders.Continuation, continuationToken);
            }
        }

        internal static void FillMaxItemCount(
            CosmosRequestMessage request,
            int? maxItemCount)
        {
            if (maxItemCount != null && maxItemCount.HasValue)
            {
                request.Headers.Add(HttpConstants.HttpHeaders.PageSize, maxItemCount.Value.ToString(CultureInfo.InvariantCulture));
            }
        }
    }
}<|MERGE_RESOLUTION|>--- conflicted
+++ resolved
@@ -227,11 +227,7 @@
             {
                 EnableCrossPartitionQuery = this.EnableCrossPartitionQuery,
                 MaxDegreeOfParallelism = this.MaxConcurrency.HasValue ? this.MaxConcurrency.Value : 0,
-<<<<<<< HEAD
-                PartitionKey = new Documents.PartitionKey(this.PartitionKey.Value),
-=======
-                PartitionKey = this.PartitionKey != null ? new PartitionKey(this.PartitionKey) : null,
->>>>>>> eda5132a
+                PartitionKey = this.PartitionKey != null ? new Documents.PartitionKey(this.PartitionKey) : null,
                 ResponseContinuationTokenLimitInKb = this.ResponseContinuationTokenLimitInKb,
                 EnableScanInQuery = this.EnableScanInQuery,
                 EnableLowPrecisionOrderBy = this.EnableLowPrecisionOrderBy,
