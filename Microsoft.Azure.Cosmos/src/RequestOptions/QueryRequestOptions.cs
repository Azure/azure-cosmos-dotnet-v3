//------------------------------------------------------------
// Copyright (c) Microsoft Corporation.  All rights reserved.
//------------------------------------------------------------

namespace Microsoft.Azure.Cosmos
{
    using System;
    using System.Text;
    using Microsoft.Azure.Cosmos.CosmosElements;
    using Microsoft.Azure.Cosmos.Query;
    using Microsoft.Azure.Cosmos.Query.Core;
    using Microsoft.Azure.Cosmos.Query.Core.Pipeline;
    using Microsoft.Azure.Documents;

    /// <summary>
    /// The Cosmos query request options
    /// </summary>
    public class QueryRequestOptions : RequestOptions
    {
        /// <summary>
        ///  Gets or sets the <see cref="ResponseContinuationTokenLimitInKb"/> request option for document query requests in the Azure Cosmos DB service.
        /// </summary>
        /// <remarks>
        /// <para> 
        /// ResponseContinuationTokenLimitInKb is used to limit the length of continuation token in the query response. Valid values are >= 0.
        /// </para>
        /// </remarks>
        public int? ResponseContinuationTokenLimitInKb { get; set; }

        /// <summary>
        /// Gets or sets the option to enable scans on the queries which couldn't be served
        /// as indexing was opted out on the requested paths in the Azure Cosmos DB service.
        /// </summary>
        /// <value>
        /// Option is true if scan on queries is enabled; otherwise, false.
        /// </value>
        public bool? EnableScanInQuery { get; set; }

        /// <summary>
        /// Gets or sets the option to enable low precision order by in the Azure Cosmos DB service.
        /// </summary>
        /// <value>
        /// The option to enable low-precision order by.
        /// </value>
        public bool? EnableLowPrecisionOrderBy { get; set; }

        /// <summary>
        /// Gets or sets the option for customers to opt in for direct (optimistic) execution of the query.
        /// </summary>
        /// <value>
        /// Direct (optimistic) execution offers improved performance for several kinds of queries such as a single partition streaming query.
        /// </value>
        public bool EnableOptimisticDirectExecution { get; set; } = ConfigurationManager.IsOptimisticDirectExecutionEnabled(defaultValue: false);

        /// <summary>
        /// Gets or sets the maximum number of items that can be buffered client side during 
        /// parallel query execution in the Azure Cosmos DB service. 
        /// A positive property value limits the number of buffered 
        /// items to the set value. If it is set to less than 0, the system automatically 
        /// decides the number of items to buffer.
        /// </summary>
        /// <value>
        /// The maximum count of items that can be buffered during parallel query execution.
        /// </value> 
        /// <remarks>
        /// This is only suggestive and cannot be abided by in certain cases.
        /// </remarks>
        public int? MaxBufferedItemCount { get; set; }

        /// <summary>
        /// Gets or sets the maximum number of items to be returned in the enumeration operation in the Azure Cosmos DB service.
        /// </summary>
        /// <value>
        /// The maximum number of items to be returned in the enumeration operation.
        /// </value> 
        /// <remarks>
        /// Used for query pagination.
        /// '-1' Used for dynamic page size.
        /// This is a maximum. Query can return 0 items in the page.
        /// </remarks>
        public int? MaxItemCount { get; set; }

        /// <summary>
        /// Gets or sets the number of concurrent operations run client side during 
        /// parallel query execution in the Azure Cosmos DB service. 
        /// A positive property value limits the number of 
        /// concurrent operations to the set value. If it is set to less than 0, the 
        /// system automatically decides the number of concurrent operations to run.
        /// </summary>
        /// <value>
        /// The maximum number of concurrent operations during parallel execution. 
        /// Defaults will be executed serially with no-parallelism
        /// </value> 
        public int? MaxConcurrency { get; set; }

        /// <summary>
        /// Gets or sets the <see cref="Cosmos.PartitionKey"/> for the current request in the Azure Cosmos DB service.
        /// </summary>
        /// <remarks>
        /// Only applicable to Item operations
        /// </remarks>
        public PartitionKey? PartitionKey { get; set; }

        /// <summary>
        /// Gets or sets the <see cref="PopulateIndexMetrics"/> request option for document query requests in the Azure Cosmos DB service.
        /// </summary>
        /// <remarks>
        /// <para> 
        /// <c>PopulateIndexMetrics</c> is used to obtain the index metrics to understand how the query engine used existing indexes 
        /// and how it could use potential new indexes.
        /// The results will be displayed in <c>FeedResponse.IndexMetrics</c>. Please note that this options will incur overhead, so it should be 
        /// enabled only when debugging slow queries.
        /// </para>
        /// </remarks>
        public bool? PopulateIndexMetrics { get; set; }

        /// <summary>
<<<<<<< HEAD
        /// Gets or sets the <see cref="PopulateQueryAdvice"/> request option for document query requests in the Azure Cosmos DB service.
        /// </summary>
        /// <remarks>
        /// <para> 
        /// <c>PopulateQueryAdvice</c> is used to obtain the query advice to understand aspect of the query that can be optimized.
        /// The results will be displayed in <c>FeedResponse.QueryAdvice</c>. Please note that this options will incur overhead, so it should be 
        /// enabled only when debugging queries.
        /// </para>
        /// </remarks>
        internal bool? PopulateQueryAdvice { get; set; }

        /// <summary>
=======
        /// Gets or sets the <see cref="PopulateQueryAdvice"/> request option for document query requests in the Azure Cosmos DB service.
        /// </summary>
        /// <remarks>
        /// <para> 
        /// <c>PopulateQueryAdvice</c> is used to obtain the query advice to understand aspect of the query that can be optimized.
        /// The results will be displayed in <c>FeedResponse.QueryAdvice</c>. Please note that this options will incur overhead, so it should be 
        /// enabled only when debugging queries.
        /// </para>
        /// <example>
        /// <code>
        /// <![CDATA[
        /// var queryRequestOptions = new QueryRequestOptions { PopulateQueryAdvice = true};
        /// 
        /// // View results in FeedResponse.QueryAdvice
        /// string queryAdvice = null;
        /// while (itemQuery.HasMoreResults)
        ///    {
        ///        FeedResponse<CosmosElement> page = itemQuery.ReadNextAsync().Result;
        ///        
        ///        // query advice is the same across pages so we only need to log it once
        ///        if (queryAdvice == null)
        ///        {
        ///             queryAdvice = page.QueryAdvice; 
        ///        }
        ///    }
        /// ]]>
        /// </code>
        /// </example>
        /// </remarks>
        public bool? PopulateQueryAdvice { get; set; }

        /// <summary>
>>>>>>> f20c685e
        /// Gets or sets the consistency level required for the request in the Azure Cosmos DB service.
        /// </summary>
        /// <value>
        /// The consistency level required for the request.
        /// </value>
        /// <remarks>
        /// Azure Cosmos DB offers 5 different consistency levels. Strong, Bounded Staleness, Session, Consistent Prefix and Eventual - in order of strongest to weakest consistency. <see cref="ConnectionPolicy"/>
        /// <para>
        /// While this is set at a database account level, Azure Cosmos DB allows a developer to override the default consistency level
        /// for each individual request.
        /// </para>
        /// </remarks>
        public ConsistencyLevel? ConsistencyLevel
        {
            get => this.BaseConsistencyLevel;
            set => this.BaseConsistencyLevel = value;
        }

        /// <summary>
        /// Gets or sets the token for use with session consistency in the Azure Cosmos DB service.
        /// </summary>
        /// <value>
        /// The token for use with session consistency.
        /// </value>
        ///
        /// <remarks>
        /// One of the <see cref="ConsistencyLevel"/> for Azure Cosmos DB is Session. In fact, this is the default level applied to accounts.
        /// <para>
        /// When working with Session consistency, each new write request to Azure Cosmos DB is assigned a new SessionToken.
        /// The CosmosClient will use this token internally with each read/query request to ensure that the set consistency level is maintained.
        ///
        /// <para>
        /// In some scenarios you need to manage this Session yourself;
        /// Consider a web application with multiple nodes, each node will have its own instance of <see cref="CosmosClient"/>
        /// If you wanted these nodes to participate in the same session (to be able read your own writes consistently across web tiers)
        /// you would have to send the SessionToken from <see cref="FeedResponse{T}"/> of the write action on one node
        /// to the client tier, using a cookie or some other mechanism, and have that token flow back to the web tier for subsequent reads.
        /// If you are using a round-robin load balancer which does not maintain session affinity between requests, such as the Azure Load Balancer,
        /// the read could potentially land on a different node to the write request, where the session was created.
        /// </para>
        ///
        /// <para>
        /// If you do not flow the Azure Cosmos DB SessionToken across as described above you could end up with inconsistent read results for a period of time.
        /// </para>
        ///
        /// </para>
        /// </remarks>
        public string SessionToken { get; set; }

        /// <summary> 
        /// Gets or sets the <see cref="DedicatedGatewayRequestOptions"/> for requests against the dedicated gateway. Learn more about dedicated gateway <a href="https://azure.microsoft.com/en-us/services/cosmos-db/">here</a>. 
        /// These options are only exercised when <see cref="ConnectionMode"/> is set to ConnectionMode.Gateway and the dedicated gateway endpoint is used for sending requests. 
        /// These options have no effect otherwise.
        /// </summary>
        public DedicatedGatewayRequestOptions DedicatedGatewayRequestOptions { get; set; }

        /// <summary>
        /// Enables printing query in Traces db.query.text attribute. By default, query is not printed.
        /// Users have the option to enable printing parameterized or all queries, 
        /// but has to beware that customer data may be shown when the later option is chosen. It's the user's responsibility to sanitize the queries if necessary.
        /// </summary>
        public QueryTextMode QueryTextMode { get; set; } = QueryTextMode.None;

        /// <summary>
        /// Enables printing query in Traces db.query.text attribute. By default, query is not printed.
        /// Users have the option to enable printing parameterized or all queries, 
        /// but has to beware that customer data may be shown when the later option is chosen. It's the user's responsibility to sanitize the queries if necessary.
        /// </summary>
        public QueryTextMode QueryTextMode { get; set; } = QueryTextMode.None;

        internal CosmosElement CosmosElementContinuationToken { get; set; }

        internal string StartId { get; set; }

        internal string EndId { get; set; }

        internal EnumerationDirection? EnumerationDirection { get; set; }

        internal CosmosSerializationFormatOptions CosmosSerializationFormatOptions { get; set; }

        internal SupportedSerializationFormats? SupportedSerializationFormats { get; set; }

        internal bool? ReturnResultsInDeterministicOrder { get; set; }

        internal TestInjections TestSettings { get; set; }

        internal FeedRange FeedRange { get; set; }

<<<<<<< HEAD
        internal bool IsNonStreamingOrderByQueryFeatureDisabled { get; set; } = ConfigurationManager.IsNonStreamingOrderByQueryFeatureDisabled(defaultValue: false);

        // This is a temporary flag to enable the distributed query gateway mode.
        // This flag will be removed once we have a way for the client to determine
=======
        internal bool IsHybridSearchQueryPlanOptimizationDisabled { get; set; } = ConfigurationManager.IsHybridSearchQueryPlanOptimizationDisabled(defaultValue: true);

        // This is a temporary flag to enable the distributed query gateway mode.
        // This flag will be removed once we have a way for the client to determine
>>>>>>> f20c685e
        // that we are talking to a distributed query gateway.
        internal bool EnableDistributedQueryGatewayMode { get; set; } = ConfigurationManager.IsDistributedQueryGatewayModeEnabled(defaultValue: false);

        /// <summary>
        /// Fill the CosmosRequestMessage headers with the set properties
        /// </summary>
        /// <param name="request">The <see cref="RequestMessage"/></param>
        internal override void PopulateRequestOptions(RequestMessage request)
        {
            if (this.PartitionKey != null && request.ResourceType != ResourceType.Document)
            {
                throw new ArgumentException($"{nameof(this.PartitionKey)} can only be set for item operations");
            }

            // Cross partition is only applicable to item operations.
            if (this.PartitionKey == null && !this.IsEffectivePartitionKeyRouting && request.ResourceType == ResourceType.Document)
            {
                request.Headers.Add(HttpConstants.HttpHeaders.EnableCrossPartitionQuery, bool.TrueString);
            }

            RequestOptions.SetSessionToken(request, this.SessionToken);

            // Flow the pageSize only when we are not doing client eval
            if (this.MaxItemCount.HasValue)
            {
                request.Headers.CosmosMessageHeaders.PageSize = this.MaxItemCount.ToString();
            }

            if (this.MaxConcurrency.HasValue && this.MaxConcurrency > 0)
            {
                request.Headers.Add(HttpConstants.HttpHeaders.ParallelizeCrossPartitionQuery, bool.TrueString);
            }

            if (this.EnableScanInQuery.HasValue && this.EnableScanInQuery.Value)
            {
                request.Headers.Add(HttpConstants.HttpHeaders.EnableScanInQuery, bool.TrueString);
            }

            if (this.EnableLowPrecisionOrderBy != null)
            {
                request.Headers.Add(HttpConstants.HttpHeaders.EnableLowPrecisionOrderBy, this.EnableLowPrecisionOrderBy.ToString());
            }

            if (this.ResponseContinuationTokenLimitInKb != null)
            {
                request.Headers.Add(HttpConstants.HttpHeaders.ResponseContinuationTokenLimitInKB, this.ResponseContinuationTokenLimitInKb.ToString());
            }
<<<<<<< HEAD

            // All query APIs (GetItemQueryIterator, GetItemLinqQueryable and GetItemQueryStreamIterator) turn into ReadFeed operation if query text is null.
            // In such a case, query pipelines are still involved (including QueryRequestOptions). In general backend only honors SupportedSerializationFormats
            //  for OperationType Query but has a bug where it returns a binary response for ReadFeed API when partition key is also specified in the request.
            if (request.OperationType == OperationType.Query)
            {
                request.Headers.CosmosMessageHeaders.SupportedSerializationFormats = this.SupportedSerializationFormats?.ToString() ?? DocumentQueryExecutionContextBase.DefaultSupportedSerializationFormats;
=======

            // All query APIs (GetItemQueryIterator, GetItemLinqQueryable and GetItemQueryStreamIterator) turn into ReadFeed operation if query text is null.
            // In such a case, query pipelines are still involved (including QueryRequestOptions). In general backend only honors SupportedSerializationFormats
            //  for OperationType Query but has a bug where it returns a binary response for ReadFeed API when partition key is also specified in the request.
            if (request.OperationType == OperationType.Query)
            {
                request.Headers.CosmosMessageHeaders.SupportedSerializationFormats = this.SupportedSerializationFormats?.ToString() ?? DocumentQueryExecutionContextBase.DefaultSupportedSerializationFormats;
>>>>>>> f20c685e
            }

            if (this.StartId != null)
            {
                request.Headers.Set(HttpConstants.HttpHeaders.StartId, Convert.ToBase64String(Encoding.UTF8.GetBytes(this.StartId)));
            }

            if (this.EndId != null)
            {
                request.Headers.Set(HttpConstants.HttpHeaders.EndId, Convert.ToBase64String(Encoding.UTF8.GetBytes(this.EndId)));
            }

            if (this.StartId != null || this.EndId != null)
            {
                request.Headers.Set(HttpConstants.HttpHeaders.ReadFeedKeyType, ReadFeedKeyType.ResourceId.ToString());
            }

            if (this.EnumerationDirection.HasValue)
            {
                request.Headers.Set(HttpConstants.HttpHeaders.EnumerationDirection, this.EnumerationDirection.Value.ToString());
            }

            if (this.PopulateIndexMetrics.HasValue)
            {
                request.Headers.CosmosMessageHeaders.Add(HttpConstants.HttpHeaders.PopulateIndexMetricsV2, this.PopulateIndexMetrics.ToString());
<<<<<<< HEAD
=======
            }

            if (this.PopulateQueryAdvice.HasValue)
            {
                request.Headers.CosmosMessageHeaders.Add(HttpConstants.HttpHeaders.PopulateQueryAdvice, this.PopulateQueryAdvice.ToString());
>>>>>>> f20c685e
            }

            if (this.PopulateQueryAdvice.HasValue)
            {
                request.Headers.CosmosMessageHeaders.Add(HttpConstants.HttpHeaders.PopulateQueryAdvice, this.PopulateQueryAdvice.ToString());
            }

            DedicatedGatewayRequestOptions.PopulateMaxIntegratedCacheStalenessOption(this.DedicatedGatewayRequestOptions, request);
            DedicatedGatewayRequestOptions.PopulateBypassIntegratedCacheOption(this.DedicatedGatewayRequestOptions, request);

            request.Headers.Add(HttpConstants.HttpHeaders.PopulateQueryMetrics, bool.TrueString);

            base.PopulateRequestOptions(request);
        }

        internal static void FillContinuationToken(
            RequestMessage request,
            string continuationToken)
        {
            if (!string.IsNullOrWhiteSpace(continuationToken))
            {
                request.Headers.ContinuationToken = continuationToken;
            }
        }
    }
}<|MERGE_RESOLUTION|>--- conflicted
+++ resolved
@@ -115,20 +115,6 @@
         public bool? PopulateIndexMetrics { get; set; }
 
         /// <summary>
-<<<<<<< HEAD
-        /// Gets or sets the <see cref="PopulateQueryAdvice"/> request option for document query requests in the Azure Cosmos DB service.
-        /// </summary>
-        /// <remarks>
-        /// <para> 
-        /// <c>PopulateQueryAdvice</c> is used to obtain the query advice to understand aspect of the query that can be optimized.
-        /// The results will be displayed in <c>FeedResponse.QueryAdvice</c>. Please note that this options will incur overhead, so it should be 
-        /// enabled only when debugging queries.
-        /// </para>
-        /// </remarks>
-        internal bool? PopulateQueryAdvice { get; set; }
-
-        /// <summary>
-=======
         /// Gets or sets the <see cref="PopulateQueryAdvice"/> request option for document query requests in the Azure Cosmos DB service.
         /// </summary>
         /// <remarks>
@@ -161,7 +147,6 @@
         public bool? PopulateQueryAdvice { get; set; }
 
         /// <summary>
->>>>>>> f20c685e
         /// Gets or sets the consistency level required for the request in the Azure Cosmos DB service.
         /// </summary>
         /// <value>
@@ -250,17 +235,10 @@
 
         internal FeedRange FeedRange { get; set; }
 
-<<<<<<< HEAD
-        internal bool IsNonStreamingOrderByQueryFeatureDisabled { get; set; } = ConfigurationManager.IsNonStreamingOrderByQueryFeatureDisabled(defaultValue: false);
+        internal bool IsHybridSearchQueryPlanOptimizationDisabled { get; set; } = ConfigurationManager.IsHybridSearchQueryPlanOptimizationDisabled(defaultValue: true);
 
         // This is a temporary flag to enable the distributed query gateway mode.
         // This flag will be removed once we have a way for the client to determine
-=======
-        internal bool IsHybridSearchQueryPlanOptimizationDisabled { get; set; } = ConfigurationManager.IsHybridSearchQueryPlanOptimizationDisabled(defaultValue: true);
-
-        // This is a temporary flag to enable the distributed query gateway mode.
-        // This flag will be removed once we have a way for the client to determine
->>>>>>> f20c685e
         // that we are talking to a distributed query gateway.
         internal bool EnableDistributedQueryGatewayMode { get; set; } = ConfigurationManager.IsDistributedQueryGatewayModeEnabled(defaultValue: false);
 
@@ -308,7 +286,6 @@
             {
                 request.Headers.Add(HttpConstants.HttpHeaders.ResponseContinuationTokenLimitInKB, this.ResponseContinuationTokenLimitInKb.ToString());
             }
-<<<<<<< HEAD
 
             // All query APIs (GetItemQueryIterator, GetItemLinqQueryable and GetItemQueryStreamIterator) turn into ReadFeed operation if query text is null.
             // In such a case, query pipelines are still involved (including QueryRequestOptions). In general backend only honors SupportedSerializationFormats
@@ -316,15 +293,6 @@
             if (request.OperationType == OperationType.Query)
             {
                 request.Headers.CosmosMessageHeaders.SupportedSerializationFormats = this.SupportedSerializationFormats?.ToString() ?? DocumentQueryExecutionContextBase.DefaultSupportedSerializationFormats;
-=======
-
-            // All query APIs (GetItemQueryIterator, GetItemLinqQueryable and GetItemQueryStreamIterator) turn into ReadFeed operation if query text is null.
-            // In such a case, query pipelines are still involved (including QueryRequestOptions). In general backend only honors SupportedSerializationFormats
-            //  for OperationType Query but has a bug where it returns a binary response for ReadFeed API when partition key is also specified in the request.
-            if (request.OperationType == OperationType.Query)
-            {
-                request.Headers.CosmosMessageHeaders.SupportedSerializationFormats = this.SupportedSerializationFormats?.ToString() ?? DocumentQueryExecutionContextBase.DefaultSupportedSerializationFormats;
->>>>>>> f20c685e
             }
 
             if (this.StartId != null)
@@ -350,14 +318,11 @@
             if (this.PopulateIndexMetrics.HasValue)
             {
                 request.Headers.CosmosMessageHeaders.Add(HttpConstants.HttpHeaders.PopulateIndexMetricsV2, this.PopulateIndexMetrics.ToString());
-<<<<<<< HEAD
-=======
             }
 
             if (this.PopulateQueryAdvice.HasValue)
             {
                 request.Headers.CosmosMessageHeaders.Add(HttpConstants.HttpHeaders.PopulateQueryAdvice, this.PopulateQueryAdvice.ToString());
->>>>>>> f20c685e
             }
 
             if (this.PopulateQueryAdvice.HasValue)
