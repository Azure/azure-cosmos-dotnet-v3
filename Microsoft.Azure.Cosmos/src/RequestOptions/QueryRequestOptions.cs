//------------------------------------------------------------
// Copyright (c) Microsoft Corporation.  All rights reserved.
//------------------------------------------------------------

namespace Microsoft.Azure.Cosmos
{
    using System;
    using System.Text;
    using Microsoft.Azure.Cosmos.CosmosElements;
    using Microsoft.Azure.Cosmos.Query;
    using Microsoft.Azure.Cosmos.Query.Core;
    using Microsoft.Azure.Cosmos.Query.Core.Pipeline;
    using Microsoft.Azure.Documents;

    /// <summary>
    /// The Cosmos query request options
    /// </summary>
    public class QueryRequestOptions : RequestOptions
    {
        /// <summary>
        ///  Gets or sets the <see cref="ResponseContinuationTokenLimitInKb"/> request option for document query requests in the Azure Cosmos DB service.
        /// </summary>
        /// <remarks>
        /// <para> 
        /// ResponseContinuationTokenLimitInKb is used to limit the length of continuation token in the query response. Valid values are >= 0.
        /// </para>
        /// </remarks>
        public int? ResponseContinuationTokenLimitInKb { get; set; }

        /// <summary>
        /// Gets or sets the option to enable scans on the queries which couldn't be served
        /// as indexing was opted out on the requested paths in the Azure Cosmos DB service.
        /// </summary>
        /// <value>
        /// Option is true if scan on queries is enabled; otherwise, false.
        /// </value>
        public bool? EnableScanInQuery { get; set; }

        /// <summary>
        /// Gets or sets the option to enable low precision order by in the Azure Cosmos DB service.
        /// </summary>
        /// <value>
        /// The option to enable low-precision order by.
        /// </value>
        public bool? EnableLowPrecisionOrderBy { get; set; }

        /// <summary>
        /// Gets or sets the option for customers to opt in for direct (optimistic) execution of the query.
        /// </summary>
        /// <value>
        /// Direct (optimistic) execution offers improved performance for several kinds of queries such as a single partition streaming query.
        /// </value>
        public bool EnableOptimisticDirectExecution { get; set; } = ConfigurationManager.IsOptimisticDirectExecutionEnabled(defaultValue: false);

        /// <summary>
        /// Gets or sets the maximum number of items that can be buffered client side during 
        /// parallel query execution in the Azure Cosmos DB service. 
        /// A positive property value limits the number of buffered 
        /// items to the set value. If it is set to less than 0, the system automatically 
        /// decides the number of items to buffer.
        /// </summary>
        /// <value>
        /// The maximum count of items that can be buffered during parallel query execution.
        /// </value> 
        /// <remarks>
        /// This is only suggestive and cannot be abided by in certain cases.
        /// </remarks>
        public int? MaxBufferedItemCount { get; set; }

        /// <summary>
        /// Gets or sets the maximum number of items to be returned in the enumeration operation in the Azure Cosmos DB service.
        /// </summary>
        /// <value>
        /// The maximum number of items to be returned in the enumeration operation.
        /// </value> 
        /// <remarks>
        /// Used for query pagination.
        /// '-1' Used for dynamic page size.
        /// This is a maximum. Query can return 0 items in the page.
        /// </remarks>
        public int? MaxItemCount { get; set; }

        /// <summary>
        /// Gets or sets the number of concurrent operations run client side during 
        /// parallel query execution in the Azure Cosmos DB service. 
        /// A positive property value limits the number of 
        /// concurrent operations to the set value. If it is set to less than 0, the 
        /// system automatically decides the number of concurrent operations to run.
        /// </summary>
        /// <value>
        /// The maximum number of concurrent operations during parallel execution. 
        /// Defaults will be executed serially with no-parallelism
        /// </value> 
        public int? MaxConcurrency { get; set; }

        /// <summary>
        /// Gets or sets the <see cref="Cosmos.PartitionKey"/> for the current request in the Azure Cosmos DB service.
        /// </summary>
        /// <remarks>
        /// Only applicable to Item operations
        /// </remarks>
        public PartitionKey? PartitionKey { get; set; }

        /// <summary>
        /// Gets or sets the <see cref="PopulateIndexMetrics"/> request option for document query requests in the Azure Cosmos DB service.
        /// </summary>
        /// <remarks>
        /// <para> 
        /// <c>PopulateIndexMetrics</c> is used to obtain the index metrics to understand how the query engine used existing indexes 
        /// and how it could use potential new indexes.
        /// The results will be displayed in <c>FeedResponse.IndexMetrics</c>. Please note that this options will incur overhead, so it should be 
        /// enabled only when debugging slow queries.
        /// </para>
        /// </remarks>
        public bool? PopulateIndexMetrics { get; set; }

        /// <summary>
<<<<<<< HEAD
        /// Gets or sets the <see cref="PopulateQueryAdvice"/> request option for document query requests in the Azure Cosmos DB service.
        /// </summary>
        /// <remarks>
        /// <para> 
        /// <c>PopulateQueryAdvice</c> is used to obtain the query advice to understand aspect of the query that can be optimized.
        /// The results will be displayed in <c>FeedResponse.QueryAdvice</c>. Please note that this options will incur overhead, so it should be 
        /// enabled only when debugging queries.
        /// </para>
        /// </remarks>
        internal bool? PopulateQueryAdvice { get; set; }

        /// <summary>
=======
        /// Gets or sets the <see cref="PopulateQueryAdvice"/> request option for document query requests in the Azure Cosmos DB service.
        /// </summary>
        /// <remarks>
        /// <para> 
        /// <c>PopulateQueryAdvice</c> is used to obtain the query advice to understand aspect of the query that can be optimized.
        /// The results will be displayed in <c>FeedResponse.QueryAdvice</c>. Please note that this options will incur overhead, so it should be 
        /// enabled only when debugging queries.
        /// </para>
        /// <example>
        /// <code>
        /// <![CDATA[
        /// var queryRequestOptions = new QueryRequestOptions { PopulateQueryAdvice = true};
        /// 
        /// // View results in FeedResponse.QueryAdvice
        /// string queryAdvice = null;
        /// while (itemQuery.HasMoreResults)
        ///    {
        ///        FeedResponse<CosmosElement> page = itemQuery.ReadNextAsync().Result;
        ///        
        ///        // query advice is the same across pages so we only need to log it once
        ///        if (queryAdvice == null)
        ///        {
        ///             queryAdvice = page.QueryAdvice; 
        ///        }
        ///    }
        /// ]]>
        /// </code>
        /// </example>
        /// </remarks>
        public bool? PopulateQueryAdvice { get; set; }

        /// <summary>
>>>>>>> cdd1b1d2
        /// Gets or sets the consistency level required for the request in the Azure Cosmos DB service.
        /// </summary>
        /// <value>
        /// The consistency level required for the request.
        /// </value>
        /// <remarks>
        /// Azure Cosmos DB offers 5 different consistency levels. Strong, Bounded Staleness, Session, Consistent Prefix and Eventual - in order of strongest to weakest consistency. <see cref="ConnectionPolicy"/>
        /// <para>
        /// While this is set at a database account level, Azure Cosmos DB allows a developer to override the default consistency level
        /// for each individual request.
        /// </para>
        /// </remarks>
        public ConsistencyLevel? ConsistencyLevel
        {
            get => this.BaseConsistencyLevel;
            set => this.BaseConsistencyLevel = value;
        }

        /// <summary>
        /// Gets or sets the token for use with session consistency in the Azure Cosmos DB service.
        /// </summary>
        /// <value>
        /// The token for use with session consistency.
        /// </value>
        ///
        /// <remarks>
        /// One of the <see cref="ConsistencyLevel"/> for Azure Cosmos DB is Session. In fact, this is the default level applied to accounts.
        /// <para>
        /// When working with Session consistency, each new write request to Azure Cosmos DB is assigned a new SessionToken.
        /// The CosmosClient will use this token internally with each read/query request to ensure that the set consistency level is maintained.
        ///
        /// <para>
        /// In some scenarios you need to manage this Session yourself;
        /// Consider a web application with multiple nodes, each node will have its own instance of <see cref="CosmosClient"/>
        /// If you wanted these nodes to participate in the same session (to be able read your own writes consistently across web tiers)
        /// you would have to send the SessionToken from <see cref="FeedResponse{T}"/> of the write action on one node
        /// to the client tier, using a cookie or some other mechanism, and have that token flow back to the web tier for subsequent reads.
        /// If you are using a round-robin load balancer which does not maintain session affinity between requests, such as the Azure Load Balancer,
        /// the read could potentially land on a different node to the write request, where the session was created.
        /// </para>
        ///
        /// <para>
        /// If you do not flow the Azure Cosmos DB SessionToken across as described above you could end up with inconsistent read results for a period of time.
        /// </para>
        ///
        /// </para>
        /// </remarks>
        public string SessionToken { get; set; }

        /// <summary> 
        /// Gets or sets the <see cref="DedicatedGatewayRequestOptions"/> for requests against the dedicated gateway. Learn more about dedicated gateway <a href="https://azure.microsoft.com/en-us/services/cosmos-db/">here</a>. 
        /// These options are only exercised when <see cref="ConnectionMode"/> is set to ConnectionMode.Gateway and the dedicated gateway endpoint is used for sending requests. 
        /// These options have no effect otherwise.
        /// </summary>
        public DedicatedGatewayRequestOptions DedicatedGatewayRequestOptions { get; set; }

        /// <summary>
        /// Enables printing query in Traces db.query.text attribute. By default, query is not printed.
        /// Users have the option to enable printing parameterized or all queries, 
        /// but has to beware that customer data may be shown when the later option is chosen. It's the user's responsibility to sanitize the queries if necessary.
        /// </summary>
        public QueryTextMode QueryTextMode { get; set; } = QueryTextMode.None;

        /// <summary>
        /// Enables printing query in Traces db.query.text attribute. By default, query is not printed.
        /// Users have the option to enable printing parameterized or all queries, 
        /// but has to beware that customer data may be shown when the later option is chosen. It's the user's responsibility to sanitize the queries if necessary.
        /// </summary>
        public QueryTextMode QueryTextMode { get; set; } = QueryTextMode.None;

        internal CosmosElement CosmosElementContinuationToken { get; set; }

        internal string StartId { get; set; }

        internal string EndId { get; set; }

        internal EnumerationDirection? EnumerationDirection { get; set; }

        internal CosmosSerializationFormatOptions CosmosSerializationFormatOptions { get; set; }

        internal SupportedSerializationFormats? SupportedSerializationFormats { get; set; }

        internal bool? ReturnResultsInDeterministicOrder { get; set; }

        internal TestInjections TestSettings { get; set; }

        internal FeedRange FeedRange { get; set; }

<<<<<<< HEAD
        internal bool IsNonStreamingOrderByQueryFeatureDisabled { get; set; } = ConfigurationManager.IsNonStreamingOrderByQueryFeatureDisabled(defaultValue: false);

        // This is a temporary flag to enable the distributed query gateway mode.
        // This flag will be removed once we have a way for the client to determine
=======
        internal bool IsHybridSearchQueryPlanOptimizationDisabled { get; set; } = ConfigurationManager.IsHybridSearchQueryPlanOptimizationDisabled(defaultValue: true);

        // This is a temporary flag to enable the distributed query gateway mode.
        // This flag will be removed once we have a way for the client to determine
>>>>>>> cdd1b1d2
        // that we are talking to a distributed query gateway.
        internal bool EnableDistributedQueryGatewayMode { get; set; } = ConfigurationManager.IsDistributedQueryGatewayModeEnabled(defaultValue: false);

        /// <summary>
        /// Fill the CosmosRequestMessage headers with the set properties
        /// </summary>
        /// <param name="request">The <see cref="RequestMessage"/></param>
        internal override void PopulateRequestOptions(RequestMessage request)
        {
            if (this.PartitionKey != null && request.ResourceType != ResourceType.Document)
            {
                throw new ArgumentException($"{nameof(this.PartitionKey)} can only be set for item operations");
            }

            // Cross partition is only applicable to item operations.
            if (this.PartitionKey == null && !this.IsEffectivePartitionKeyRouting && request.ResourceType == ResourceType.Document)
            {
                request.Headers.Add(HttpConstants.HttpHeaders.EnableCrossPartitionQuery, bool.TrueString);
            }

            RequestOptions.SetSessionToken(request, this.SessionToken);

            // Flow the pageSize only when we are not doing client eval
            if (this.MaxItemCount.HasValue)
            {
                request.Headers.CosmosMessageHeaders.PageSize = this.MaxItemCount.ToString();
            }

            if (this.MaxConcurrency.HasValue && this.MaxConcurrency > 0)
            {
                request.Headers.Add(HttpConstants.HttpHeaders.ParallelizeCrossPartitionQuery, bool.TrueString);
            }

            if (this.EnableScanInQuery.HasValue && this.EnableScanInQuery.Value)
            {
                request.Headers.Add(HttpConstants.HttpHeaders.EnableScanInQuery, bool.TrueString);
            }

            if (this.EnableLowPrecisionOrderBy != null)
            {
                request.Headers.Add(HttpConstants.HttpHeaders.EnableLowPrecisionOrderBy, this.EnableLowPrecisionOrderBy.ToString());
            }

            if (this.ResponseContinuationTokenLimitInKb != null)
            {
                request.Headers.Add(HttpConstants.HttpHeaders.ResponseContinuationTokenLimitInKB, this.ResponseContinuationTokenLimitInKb.ToString());
            }
<<<<<<< HEAD

            // All query APIs (GetItemQueryIterator, GetItemLinqQueryable and GetItemQueryStreamIterator) turn into ReadFeed operation if query text is null.
            // In such a case, query pipelines are still involved (including QueryRequestOptions). In general backend only honors SupportedSerializationFormats
            //  for OperationType Query but has a bug where it returns a binary response for ReadFeed API when partition key is also specified in the request.
            if (request.OperationType == OperationType.Query)
            {
                request.Headers.CosmosMessageHeaders.SupportedSerializationFormats = this.SupportedSerializationFormats?.ToString() ?? DocumentQueryExecutionContextBase.DefaultSupportedSerializationFormats;
=======

            // All query APIs (GetItemQueryIterator, GetItemLinqQueryable and GetItemQueryStreamIterator) turn into ReadFeed operation if query text is null.
            // In such a case, query pipelines are still involved (including QueryRequestOptions). In general backend only honors SupportedSerializationFormats
            //  for OperationType Query but has a bug where it returns a binary response for ReadFeed API when partition key is also specified in the request.
            if (request.OperationType == OperationType.Query)
            {
                request.Headers.CosmosMessageHeaders.SupportedSerializationFormats = this.SupportedSerializationFormats?.ToString() ?? DocumentQueryExecutionContextBase.DefaultSupportedSerializationFormats;
>>>>>>> cdd1b1d2
            }

            if (this.StartId != null)
            {
                request.Headers.Set(HttpConstants.HttpHeaders.StartId, Convert.ToBase64String(Encoding.UTF8.GetBytes(this.StartId)));
            }

            if (this.EndId != null)
            {
                request.Headers.Set(HttpConstants.HttpHeaders.EndId, Convert.ToBase64String(Encoding.UTF8.GetBytes(this.EndId)));
            }

            if (this.StartId != null || this.EndId != null)
            {
                request.Headers.Set(HttpConstants.HttpHeaders.ReadFeedKeyType, ReadFeedKeyType.ResourceId.ToString());
            }

            if (this.EnumerationDirection.HasValue)
            {
                request.Headers.Set(HttpConstants.HttpHeaders.EnumerationDirection, this.EnumerationDirection.Value.ToString());
            }

            if (this.PopulateIndexMetrics.HasValue)
            {
                request.Headers.CosmosMessageHeaders.Add(HttpConstants.HttpHeaders.PopulateIndexMetricsV2, this.PopulateIndexMetrics.ToString());
<<<<<<< HEAD
=======
            }

            if (this.PopulateQueryAdvice.HasValue)
            {
                request.Headers.CosmosMessageHeaders.Add(HttpConstants.HttpHeaders.PopulateQueryAdvice, this.PopulateQueryAdvice.ToString());
>>>>>>> cdd1b1d2
            }

            if (this.PopulateQueryAdvice.HasValue)
            {
                request.Headers.CosmosMessageHeaders.Add(HttpConstants.HttpHeaders.PopulateQueryAdvice, this.PopulateQueryAdvice.ToString());
            }

            DedicatedGatewayRequestOptions.PopulateMaxIntegratedCacheStalenessOption(this.DedicatedGatewayRequestOptions, request);
            DedicatedGatewayRequestOptions.PopulateBypassIntegratedCacheOption(this.DedicatedGatewayRequestOptions, request);

            request.Headers.Add(HttpConstants.HttpHeaders.PopulateQueryMetrics, bool.TrueString);

            base.PopulateRequestOptions(request);
        }

        internal static void FillContinuationToken(
            RequestMessage request,
            string continuationToken)
        {
            if (!string.IsNullOrWhiteSpace(continuationToken))
            {
                request.Headers.ContinuationToken = continuationToken;
            }
        }
    }
}<|MERGE_RESOLUTION|>--- conflicted
+++ resolved
@@ -115,20 +115,6 @@
         public bool? PopulateIndexMetrics { get; set; }
 
         /// <summary>
-<<<<<<< HEAD
-        /// Gets or sets the <see cref="PopulateQueryAdvice"/> request option for document query requests in the Azure Cosmos DB service.
-        /// </summary>
-        /// <remarks>
-        /// <para> 
-        /// <c>PopulateQueryAdvice</c> is used to obtain the query advice to understand aspect of the query that can be optimized.
-        /// The results will be displayed in <c>FeedResponse.QueryAdvice</c>. Please note that this options will incur overhead, so it should be 
-        /// enabled only when debugging queries.
-        /// </para>
-        /// </remarks>
-        internal bool? PopulateQueryAdvice { get; set; }
-
-        /// <summary>
-=======
         /// Gets or sets the <see cref="PopulateQueryAdvice"/> request option for document query requests in the Azure Cosmos DB service.
         /// </summary>
         /// <remarks>
@@ -161,7 +147,6 @@
         public bool? PopulateQueryAdvice { get; set; }
 
         /// <summary>
->>>>>>> cdd1b1d2
         /// Gets or sets the consistency level required for the request in the Azure Cosmos DB service.
         /// </summary>
         /// <value>
@@ -225,13 +210,6 @@
         /// </summary>
         public QueryTextMode QueryTextMode { get; set; } = QueryTextMode.None;
 
-        /// <summary>
-        /// Enables printing query in Traces db.query.text attribute. By default, query is not printed.
-        /// Users have the option to enable printing parameterized or all queries, 
-        /// but has to beware that customer data may be shown when the later option is chosen. It's the user's responsibility to sanitize the queries if necessary.
-        /// </summary>
-        public QueryTextMode QueryTextMode { get; set; } = QueryTextMode.None;
-
         internal CosmosElement CosmosElementContinuationToken { get; set; }
 
         internal string StartId { get; set; }
@@ -250,17 +228,10 @@
 
         internal FeedRange FeedRange { get; set; }
 
-<<<<<<< HEAD
-        internal bool IsNonStreamingOrderByQueryFeatureDisabled { get; set; } = ConfigurationManager.IsNonStreamingOrderByQueryFeatureDisabled(defaultValue: false);
+        internal bool IsHybridSearchQueryPlanOptimizationDisabled { get; set; } = ConfigurationManager.IsHybridSearchQueryPlanOptimizationDisabled(defaultValue: true);
 
         // This is a temporary flag to enable the distributed query gateway mode.
         // This flag will be removed once we have a way for the client to determine
-=======
-        internal bool IsHybridSearchQueryPlanOptimizationDisabled { get; set; } = ConfigurationManager.IsHybridSearchQueryPlanOptimizationDisabled(defaultValue: true);
-
-        // This is a temporary flag to enable the distributed query gateway mode.
-        // This flag will be removed once we have a way for the client to determine
->>>>>>> cdd1b1d2
         // that we are talking to a distributed query gateway.
         internal bool EnableDistributedQueryGatewayMode { get; set; } = ConfigurationManager.IsDistributedQueryGatewayModeEnabled(defaultValue: false);
 
@@ -308,7 +279,6 @@
             {
                 request.Headers.Add(HttpConstants.HttpHeaders.ResponseContinuationTokenLimitInKB, this.ResponseContinuationTokenLimitInKb.ToString());
             }
-<<<<<<< HEAD
 
             // All query APIs (GetItemQueryIterator, GetItemLinqQueryable and GetItemQueryStreamIterator) turn into ReadFeed operation if query text is null.
             // In such a case, query pipelines are still involved (including QueryRequestOptions). In general backend only honors SupportedSerializationFormats
@@ -316,15 +286,6 @@
             if (request.OperationType == OperationType.Query)
             {
                 request.Headers.CosmosMessageHeaders.SupportedSerializationFormats = this.SupportedSerializationFormats?.ToString() ?? DocumentQueryExecutionContextBase.DefaultSupportedSerializationFormats;
-=======
-
-            // All query APIs (GetItemQueryIterator, GetItemLinqQueryable and GetItemQueryStreamIterator) turn into ReadFeed operation if query text is null.
-            // In such a case, query pipelines are still involved (including QueryRequestOptions). In general backend only honors SupportedSerializationFormats
-            //  for OperationType Query but has a bug where it returns a binary response for ReadFeed API when partition key is also specified in the request.
-            if (request.OperationType == OperationType.Query)
-            {
-                request.Headers.CosmosMessageHeaders.SupportedSerializationFormats = this.SupportedSerializationFormats?.ToString() ?? DocumentQueryExecutionContextBase.DefaultSupportedSerializationFormats;
->>>>>>> cdd1b1d2
             }
 
             if (this.StartId != null)
@@ -350,14 +311,6 @@
             if (this.PopulateIndexMetrics.HasValue)
             {
                 request.Headers.CosmosMessageHeaders.Add(HttpConstants.HttpHeaders.PopulateIndexMetricsV2, this.PopulateIndexMetrics.ToString());
-<<<<<<< HEAD
-=======
-            }
-
-            if (this.PopulateQueryAdvice.HasValue)
-            {
-                request.Headers.CosmosMessageHeaders.Add(HttpConstants.HttpHeaders.PopulateQueryAdvice, this.PopulateQueryAdvice.ToString());
->>>>>>> cdd1b1d2
             }
 
             if (this.PopulateQueryAdvice.HasValue)
