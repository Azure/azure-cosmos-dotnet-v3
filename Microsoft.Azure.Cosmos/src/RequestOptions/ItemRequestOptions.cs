--- conflicted
+++ resolved
@@ -98,8 +98,6 @@
         }
 
         /// <summary>
-<<<<<<< HEAD
-=======
         /// Gets or sets the boolean to only return the headers and status code in
         /// the Cosmos DB response for write item operation like Create, Upsert, and Replace.
         /// This removes the resource from the response. This reduces networking and CPU load by not sending
@@ -142,17 +140,6 @@
         internal bool? EnableContentResponseOnRead { get; set; }
 
         /// <summary>
-        /// Options to encrypt properties of the item.
-        /// </summary>
-#if PREVIEW
-        public
-#else
-        internal
-#endif
-        EncryptionOptions EncryptionOptions { get; set; }
-
-        /// <summary>
->>>>>>> a0f8ecc5
         /// Fill the CosmosRequestMessage headers with the set properties
         /// </summary>
         /// <param name="request">The <see cref="RequestMessage"/></param>
