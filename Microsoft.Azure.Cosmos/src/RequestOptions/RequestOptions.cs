﻿//------------------------------------------------------------
// Copyright (c) Microsoft Corporation.  All rights reserved.
//------------------------------------------------------------

namespace Microsoft.Azure.Cosmos
{
    using System;
    using System.Collections.Generic;
<<<<<<< HEAD
=======
    using System.Globalization;
>>>>>>> 4d9da410
    using Microsoft.Azure.Documents;

    /// <summary>
    /// The default cosmos request options
    /// </summary>
    public class RequestOptions
    {
        /// <summary>
        /// Gets or sets the If-Match (ETag) associated with the request in the Azure Cosmos DB service.
        /// </summary>
        /// <remarks>
<<<<<<< HEAD
        /// Most commonly used with the Delete* and Replace* methods of <see cref="Container"/> such as <see cref="Container.ReplaceItemAsync{T}(T, string, PartitionKey?, ItemRequestOptions, System.Threading.CancellationToken)"/>.
=======
        /// Most commonly used with the Delete* and Replace* methods of <see cref="Container"/> such as <see cref="Container.ReplaceItemAsync{T}(T, string, PartitionKey?, ItemRequestOptions, System.Threading.CancellationToken)"/>.
        /// <see cref="Container.CreateItemAsync{T}(T, PartitionKey?, ItemRequestOptions, System.Threading.CancellationToken)"/> will ignore <see cref="IfMatchEtag"/> if specificed. 
        /// <see cref="Container.UpsertItemAsync{T}(T, PartitionKey?, ItemRequestOptions, System.Threading.CancellationToken)"/> will ignore <see cref="IfMatchEtag"/> when materialized as Create, otherwise for Replace Etag constraint will be applied.
        /// 
        /// <seealso href="https://learn.microsoft.com/en-us/azure/cosmos-db/nosql/database-transactions-optimistic-concurrency#implementing-optimistic-concurrency-control-using-etag-and-http-headers"/>
>>>>>>> 4d9da410
        /// </remarks>
        public string IfMatchEtag { get; set; }

        /// <summary>
        /// Most commonly used to detect changes to the resource
        /// Gets or sets the If-None-Match (ETag) associated with the request in the Azure Cosmos DB service.
        /// </summary>
        /// <remarks>
        /// Most commonly used with reads such as <see cref="Container.ReadItemAsync{T}(string, PartitionKey, ItemRequestOptions, System.Threading.CancellationToken)"/>.
        /// When Item Etag matches the specified <see cref="IfNoneMatchEtag"/> then 304 status code will be returned, otherwise existing Item will be returned with 200.
        /// <see cref="Container.UpsertItemAsync{T}(T, PartitionKey?, ItemRequestOptions, System.Threading.CancellationToken)"/> will ignore <see cref="IfNoneMatchEtag"/> when materialized as Create, otherwise for Replace Etag constraint will be applied.
        /// 
        /// To match any Etag use "*"
        /// If specified for writes (ex: Create, Replace, Delete) will be ignored.
        /// 
        /// <seealso href="https://learn.microsoft.com/en-us/azure/cosmos-db/nosql/database-transactions-optimistic-concurrency#implementing-optimistic-concurrency-control-using-etag-and-http-headers"/>
        /// </remarks>
        public string IfNoneMatchEtag { get; set; }

        /// <summary>
        /// Application opted Cosmos request context that flow through with the <see cref="RequestMessage" />.
        /// Context will be available through handlers.
        /// </summary>
        public IReadOnlyDictionary<string, object> Properties { get; set; }

        /// <summary>
        /// Gets or sets a delegate which injects/appends a custom header in the request.
        /// </summary>
        public Action<Headers> AddRequestHeaders { get; set; }

        /// <summary>
        /// Gets or sets the priority level for a request.
<<<<<<< HEAD
        /// </summary>
        /// <remarks>
        /// Setting priority level only has an effect if Priority Based Execution is enabled.
        /// If it is not enabled, the priority level is ignored by the backend.
        /// If <see cref="CosmosClientOptions.AllowBulkExecution"/> is set to true on CosmosClient, priority level set in RequestOptions is ignored.
        /// Default PriorityLevel for each request is treated as High. It can be explicitly set to Low for some requests.
        /// When Priority based execution is enabled, if there are more requests than the configured RU/S in a second, 
        /// then Cosmos DB will throttle low priority requests to allow high priority requests to execute.
        /// This does not limit the throughput available to each priority level. Each priority level can consume the complete
        /// provisioned throughput in absence of the other. If both priorities are present and the user goes above the
        /// configured RU/s, low priority requests start getting throttled first to allow execution of mission critical workloads.
        /// </remarks>
        /// <seealso href="https://aka.ms/CosmosDB/PriorityBasedExecution"/>
        public PriorityLevel? PriorityLevel { get; set; }

        /// <summary>
        /// Threshold values for Distributed Tracing. 
        /// These values decides whether to generate operation level <see cref="System.Diagnostics.Tracing.EventSource"/> with request diagnostics or not.
        /// </summary>
        public CosmosThresholdOptions CosmosThresholdOptions { get; set; }

        /// <summary>
        /// List of regions to be excluded routing the request to.
        /// This can be used to route a request to a specific region by excluding all other regions.
        /// If all regions are excluded, then the request will be routed to the primary/hub region.
        /// </summary>
=======
        /// </summary>
        /// <remarks>
        /// Setting priority level only has an effect if Priority Based Execution is enabled.
        /// If it is not enabled, the priority level is ignored by the backend.
        /// If <see cref="CosmosClientOptions.AllowBulkExecution"/> is set to true on CosmosClient, priority level set in RequestOptions is ignored.
        /// Default PriorityLevel for each request is treated as High. It can be explicitly set to Low for some requests.
        /// When Priority based execution is enabled, if there are more requests than the configured RU/S in a second, 
        /// then Cosmos DB will throttle low priority requests to allow high priority requests to execute.
        /// This does not limit the throughput available to each priority level. Each priority level can consume the complete
        /// provisioned throughput in absence of the other. If both priorities are present and the user goes above the
        /// configured RU/s, low priority requests start getting throttled first to allow execution of mission critical workloads.
        /// </remarks>
        /// <seealso href="https://aka.ms/CosmosDB/PriorityBasedExecution"/>
        public PriorityLevel? PriorityLevel { get; set; }

        /// <summary>
        /// Threshold values for Distributed Tracing. 
        /// These values decides whether to generate operation level <see cref="System.Diagnostics.Tracing.EventSource"/> with request diagnostics or not.
        /// </summary>
        public CosmosThresholdOptions CosmosThresholdOptions { get; set; }

        /// <summary>
        /// List of regions to be excluded routing the request to.
        /// This can be used to route a request to a specific region by excluding all other regions.
        /// If all regions are excluded, then the request will be routed to the primary/hub region.
        /// </summary>
>>>>>>> 4d9da410
        public List<string> ExcludeRegions { get; set; }

        /// <summary>
        /// Cosmos availability strategy.
        /// Availability strategy allows the SDK to send out additional cross region requests to help 
        /// reduce latency and increase availability. Currently there is one type of availability strategy, parallel request hedging.
        /// If there is a globally enabled availability strategy, setting one in the request options will override the global one.
        /// </summary>
#if PREVIEW
        public
#else
        internal
#endif
        AvailabilityStrategy AvailabilityStrategy { get; set; }

        /// <summary>
        /// Gets or sets the boolean to use effective partition key routing in the cosmos db request.
        /// </summary>
        internal bool IsEffectivePartitionKeyRouting { get; set; }

        /// <summary>
        /// Gets or sets the consistency level required for the request in the Azure Cosmos DB service.
        /// Not every request supports consistency level. This allows each child to decide to expose it
        /// and use the same base logic
        /// </summary>
        /// <value>
        /// The consistency level required for the request.
        /// </value>
        /// <remarks>
        /// ConsistencyLevel compatibility will validated and set by RequestInvokeHandler
        /// </remarks>
        internal virtual ConsistencyLevel? BaseConsistencyLevel { get; set; }

        internal bool DisablePointOperationDiagnostics { get; set; }

        /// <summary>
        /// Gets or sets the throughput bucket for a request.
        /// </summary>
        /// <remarks>
        /// If <see cref="CosmosClientOptions.AllowBulkExecution"/> is set to true on CosmosClient,
        /// <see cref="RequestOptions.ThroughputBucket"/> cannot be set in RequestOptions.
        /// </remarks>
        /// <seealso href="https://aka.ms/cosmsodb-bucketing"/>
        internal int? ThroughputBucket { get; set; }

        /// <summary>
        /// Fill the CosmosRequestMessage headers with the set properties
        /// </summary>
        /// <param name="request">The <see cref="RequestMessage"/></param>
        internal virtual void PopulateRequestOptions(RequestMessage request)
        {
            if (this.Properties != null)
            {
                foreach (KeyValuePair<string, object> property in this.Properties)
                {
                    request.Properties[property.Key] = property.Value;
                }
            }

            if (this.IfMatchEtag != null)
            {
                request.Headers.Add(HttpConstants.HttpHeaders.IfMatch, this.IfMatchEtag);
            }

            if (this.IfNoneMatchEtag != null)
            {
                request.Headers.Add(HttpConstants.HttpHeaders.IfNoneMatch, this.IfNoneMatchEtag);
            }

            if (this.PriorityLevel.HasValue)
            {
                request.Headers.Add(HttpConstants.HttpHeaders.PriorityLevel, this.PriorityLevel.ToString());
            }

<<<<<<< HEAD
=======
            if (this.ThroughputBucket.HasValue)
            {
                request.Headers.Add(HttpConstants.HttpHeaders.ThroughputBucket, this.ThroughputBucket?.ToString(CultureInfo.InvariantCulture));
            }

>>>>>>> 4d9da410
            this.AddRequestHeaders?.Invoke(request.Headers);
        }

        /// <summary>
        /// Clone RequestOptions.
        /// </summary>
        /// <returns> cloned RequestOptions. </returns>
        public RequestOptions ShallowCopy()
        {
            return this.MemberwiseClone() as RequestOptions;
        }

        /// <summary>
        /// Gets the resource URI passed in as a request option. This is used by MongoDB and Cassandra implementation for performance reasons.
        /// </summary>
        /// <param name="resourceUri">The URI passed in from the request options</param>
        /// <returns>True if the object exists in the request options. False if the value was not passed in as a request option</returns>
        internal bool TryGetResourceUri(out Uri resourceUri)
        {
            if (this.Properties != null && this.Properties.TryGetValue(HandlerConstants.ResourceUri, out object requestOptesourceUri))
            {
                Uri uri = requestOptesourceUri as Uri;
                if (uri == null || uri.IsAbsoluteUri)
                {
                    throw new ArgumentException(HandlerConstants.ResourceUri + " must be a relative Uri of type System.Uri");
                }

                resourceUri = uri;
                return true;
            }

            resourceUri = null;
            return false;
        }

        /// <summary>
        /// Set the session token
        /// </summary>
        /// <param name="request">The current request.</param>
        /// <param name="sessionToken">The current session token.</param>
        internal static void SetSessionToken(RequestMessage request, string sessionToken)
        {
            if (!string.IsNullOrWhiteSpace(sessionToken))
            {
                request.Headers.Add(HttpConstants.HttpHeaders.SessionToken, sessionToken);
            }
        }

        /// <summary>
        /// Gets or sets the configuration for operation-level metrics.
        /// </summary>
#if PREVIEW
        public
#else
        internal
#endif
        OperationMetricsOptions OperationMetricsOptions { get; set; } = null;

        /// <summary>
        /// Gets or sets the configuration for network-level metrics.
        /// </summary>
#if PREVIEW
        public
#else
        internal
#endif
        NetworkMetricsOptions NetworkMetricsOptions { get; set; } = null;
    }
}<|MERGE_RESOLUTION|>--- conflicted
+++ resolved
@@ -5,11 +5,8 @@
 namespace Microsoft.Azure.Cosmos
 {
     using System;
-    using System.Collections.Generic;
-<<<<<<< HEAD
-=======
-    using System.Globalization;
->>>>>>> 4d9da410
+    using System.Collections.Generic;
+    using System.Globalization;
     using Microsoft.Azure.Documents;
 
     /// <summary>
@@ -18,18 +15,14 @@
     public class RequestOptions
     {
         /// <summary>
-        /// Gets or sets the If-Match (ETag) associated with the request in the Azure Cosmos DB service.
-        /// </summary>
-        /// <remarks>
-<<<<<<< HEAD
-        /// Most commonly used with the Delete* and Replace* methods of <see cref="Container"/> such as <see cref="Container.ReplaceItemAsync{T}(T, string, PartitionKey?, ItemRequestOptions, System.Threading.CancellationToken)"/>.
-=======
-        /// Most commonly used with the Delete* and Replace* methods of <see cref="Container"/> such as <see cref="Container.ReplaceItemAsync{T}(T, string, PartitionKey?, ItemRequestOptions, System.Threading.CancellationToken)"/>.
-        /// <see cref="Container.CreateItemAsync{T}(T, PartitionKey?, ItemRequestOptions, System.Threading.CancellationToken)"/> will ignore <see cref="IfMatchEtag"/> if specificed. 
+        /// Gets or sets the If-Match (ETag) associated with the request in the Azure Cosmos DB service.
+        /// </summary>
+        /// <remarks>
+        /// Most commonly used with the Delete* and Replace* methods of <see cref="Container"/> such as <see cref="Container.ReplaceItemAsync{T}(T, string, PartitionKey?, ItemRequestOptions, System.Threading.CancellationToken)"/>.
+        /// <see cref="Container.CreateItemAsync{T}(T, PartitionKey?, ItemRequestOptions, System.Threading.CancellationToken)"/> will ignore <see cref="IfMatchEtag"/> if specificed. 
         /// <see cref="Container.UpsertItemAsync{T}(T, PartitionKey?, ItemRequestOptions, System.Threading.CancellationToken)"/> will ignore <see cref="IfMatchEtag"/> when materialized as Create, otherwise for Replace Etag constraint will be applied.
         /// 
-        /// <seealso href="https://learn.microsoft.com/en-us/azure/cosmos-db/nosql/database-transactions-optimistic-concurrency#implementing-optimistic-concurrency-control-using-etag-and-http-headers"/>
->>>>>>> 4d9da410
+        /// <seealso href="https://learn.microsoft.com/en-us/azure/cosmos-db/nosql/database-transactions-optimistic-concurrency#implementing-optimistic-concurrency-control-using-etag-and-http-headers"/>
         /// </remarks>
         public string IfMatchEtag { get; set; }
 
@@ -38,14 +31,14 @@
         /// Gets or sets the If-None-Match (ETag) associated with the request in the Azure Cosmos DB service.
         /// </summary>
         /// <remarks>
-        /// Most commonly used with reads such as <see cref="Container.ReadItemAsync{T}(string, PartitionKey, ItemRequestOptions, System.Threading.CancellationToken)"/>.
-        /// When Item Etag matches the specified <see cref="IfNoneMatchEtag"/> then 304 status code will be returned, otherwise existing Item will be returned with 200.
+        /// Most commonly used with reads such as <see cref="Container.ReadItemAsync{T}(string, PartitionKey, ItemRequestOptions, System.Threading.CancellationToken)"/>.
+        /// When Item Etag matches the specified <see cref="IfNoneMatchEtag"/> then 304 status code will be returned, otherwise existing Item will be returned with 200.
         /// <see cref="Container.UpsertItemAsync{T}(T, PartitionKey?, ItemRequestOptions, System.Threading.CancellationToken)"/> will ignore <see cref="IfNoneMatchEtag"/> when materialized as Create, otherwise for Replace Etag constraint will be applied.
-        /// 
-        /// To match any Etag use "*"
-        /// If specified for writes (ex: Create, Replace, Delete) will be ignored.
-        /// 
-        /// <seealso href="https://learn.microsoft.com/en-us/azure/cosmos-db/nosql/database-transactions-optimistic-concurrency#implementing-optimistic-concurrency-control-using-etag-and-http-headers"/>
+        /// 
+        /// To match any Etag use "*"
+        /// If specified for writes (ex: Create, Replace, Delete) will be ignored.
+        /// 
+        /// <seealso href="https://learn.microsoft.com/en-us/azure/cosmos-db/nosql/database-transactions-optimistic-concurrency#implementing-optimistic-concurrency-control-using-etag-and-http-headers"/>
         /// </remarks>
         public string IfNoneMatchEtag { get; set; }
 
@@ -62,7 +55,6 @@
 
         /// <summary>
         /// Gets or sets the priority level for a request.
-<<<<<<< HEAD
         /// </summary>
         /// <remarks>
         /// Setting priority level only has an effect if Priority Based Execution is enabled.
@@ -89,48 +81,20 @@
         /// This can be used to route a request to a specific region by excluding all other regions.
         /// If all regions are excluded, then the request will be routed to the primary/hub region.
         /// </summary>
-=======
-        /// </summary>
-        /// <remarks>
-        /// Setting priority level only has an effect if Priority Based Execution is enabled.
-        /// If it is not enabled, the priority level is ignored by the backend.
-        /// If <see cref="CosmosClientOptions.AllowBulkExecution"/> is set to true on CosmosClient, priority level set in RequestOptions is ignored.
-        /// Default PriorityLevel for each request is treated as High. It can be explicitly set to Low for some requests.
-        /// When Priority based execution is enabled, if there are more requests than the configured RU/S in a second, 
-        /// then Cosmos DB will throttle low priority requests to allow high priority requests to execute.
-        /// This does not limit the throughput available to each priority level. Each priority level can consume the complete
-        /// provisioned throughput in absence of the other. If both priorities are present and the user goes above the
-        /// configured RU/s, low priority requests start getting throttled first to allow execution of mission critical workloads.
-        /// </remarks>
-        /// <seealso href="https://aka.ms/CosmosDB/PriorityBasedExecution"/>
-        public PriorityLevel? PriorityLevel { get; set; }
-
-        /// <summary>
-        /// Threshold values for Distributed Tracing. 
-        /// These values decides whether to generate operation level <see cref="System.Diagnostics.Tracing.EventSource"/> with request diagnostics or not.
-        /// </summary>
-        public CosmosThresholdOptions CosmosThresholdOptions { get; set; }
-
-        /// <summary>
-        /// List of regions to be excluded routing the request to.
-        /// This can be used to route a request to a specific region by excluding all other regions.
-        /// If all regions are excluded, then the request will be routed to the primary/hub region.
-        /// </summary>
->>>>>>> 4d9da410
-        public List<string> ExcludeRegions { get; set; }
-
-        /// <summary>
-        /// Cosmos availability strategy.
-        /// Availability strategy allows the SDK to send out additional cross region requests to help 
-        /// reduce latency and increase availability. Currently there is one type of availability strategy, parallel request hedging.
-        /// If there is a globally enabled availability strategy, setting one in the request options will override the global one.
-        /// </summary>
-#if PREVIEW
-        public
-#else
-        internal
-#endif
-        AvailabilityStrategy AvailabilityStrategy { get; set; }
+        public List<string> ExcludeRegions { get; set; }
+
+        /// <summary>
+        /// Cosmos availability strategy.
+        /// Availability strategy allows the SDK to send out additional cross region requests to help 
+        /// reduce latency and increase availability. Currently there is one type of availability strategy, parallel request hedging.
+        /// If there is a globally enabled availability strategy, setting one in the request options will override the global one.
+        /// </summary>
+#if PREVIEW
+        public
+#else
+        internal
+#endif
+        AvailabilityStrategy AvailabilityStrategy { get; set; }
 
         /// <summary>
         /// Gets or sets the boolean to use effective partition key routing in the cosmos db request.
@@ -153,14 +117,14 @@
         internal bool DisablePointOperationDiagnostics { get; set; }
 
         /// <summary>
-        /// Gets or sets the throughput bucket for a request.
-        /// </summary>
-        /// <remarks>
-        /// If <see cref="CosmosClientOptions.AllowBulkExecution"/> is set to true on CosmosClient,
-        /// <see cref="RequestOptions.ThroughputBucket"/> cannot be set in RequestOptions.
-        /// </remarks>
-        /// <seealso href="https://aka.ms/cosmsodb-bucketing"/>
-        internal int? ThroughputBucket { get; set; }
+        /// Gets or sets the throughput bucket for a request.
+        /// </summary>
+        /// <remarks>
+        /// If <see cref="CosmosClientOptions.AllowBulkExecution"/> is set to true on CosmosClient,
+        /// <see cref="RequestOptions.ThroughputBucket"/> cannot be set in RequestOptions.
+        /// </remarks>
+        /// <seealso href="https://aka.ms/cosmsodb-bucketing"/>
+        internal int? ThroughputBucket { get; set; }
 
         /// <summary>
         /// Fill the CosmosRequestMessage headers with the set properties
@@ -191,14 +155,11 @@
                 request.Headers.Add(HttpConstants.HttpHeaders.PriorityLevel, this.PriorityLevel.ToString());
             }
 
-<<<<<<< HEAD
-=======
-            if (this.ThroughputBucket.HasValue)
-            {
-                request.Headers.Add(HttpConstants.HttpHeaders.ThroughputBucket, this.ThroughputBucket?.ToString(CultureInfo.InvariantCulture));
-            }
-
->>>>>>> 4d9da410
+            if (this.ThroughputBucket.HasValue)
+            {
+                request.Headers.Add(HttpConstants.HttpHeaders.ThroughputBucket, this.ThroughputBucket?.ToString(CultureInfo.InvariantCulture));
+            }
+
             this.AddRequestHeaders?.Invoke(request.Headers);
         }
 
@@ -245,26 +206,26 @@
             {
                 request.Headers.Add(HttpConstants.HttpHeaders.SessionToken, sessionToken);
             }
-        }
-
-        /// <summary>
-        /// Gets or sets the configuration for operation-level metrics.
-        /// </summary>
-#if PREVIEW
-        public
-#else
-        internal
-#endif
-        OperationMetricsOptions OperationMetricsOptions { get; set; } = null;
-
-        /// <summary>
-        /// Gets or sets the configuration for network-level metrics.
-        /// </summary>
-#if PREVIEW
-        public
-#else
-        internal
-#endif
+        }
+
+        /// <summary>
+        /// Gets or sets the configuration for operation-level metrics.
+        /// </summary>
+#if PREVIEW
+        public
+#else
+        internal
+#endif
+        OperationMetricsOptions OperationMetricsOptions { get; set; } = null;
+
+        /// <summary>
+        /// Gets or sets the configuration for network-level metrics.
+        /// </summary>
+#if PREVIEW
+        public
+#else
+        internal
+#endif
         NetworkMetricsOptions NetworkMetricsOptions { get; set; } = null;
     }
 }