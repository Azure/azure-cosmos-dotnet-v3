--- conflicted
+++ resolved
@@ -47,10 +47,7 @@
         /// <remarks>
         /// Setting priority level only has an effect if Priority Based Execution is enabled.
         /// If it is not enabled, the priority level is ignored by the backend.
-<<<<<<< HEAD
-=======
         /// If <see cref="CosmosClientOptions.AllowBulkExecution"/> is set to true on CosmosClient, priority level set in RequestOptions is ignored.
->>>>>>> dee9abae
         /// Default PriorityLevel for each request is treated as High. It can be explicitly set to Low for some requests.
         /// When Priority based execution is enabled, if there are more requests than the configured RU/S in a second, 
         /// then Cosmos DB will throttle low priority requests to allow high priority requests to execute.
@@ -59,16 +56,7 @@
         /// configured RU/s, low priority requests start getting throttled first to allow execution of mission critical workloads.
         /// </remarks>
         /// <seealso href="https://aka.ms/CosmosDB/PriorityBasedExecution"/>
-<<<<<<< HEAD
-#if PREVIEW
-        public
-#else
-        internal
-#endif
-        PriorityLevel? PriorityLevel { get; set; }
-=======
         public PriorityLevel? PriorityLevel { get; set; }
->>>>>>> dee9abae
 
         /// <summary>
         /// Threshold values for Distributed Tracing. 
