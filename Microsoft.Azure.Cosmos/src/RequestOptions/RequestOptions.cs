﻿//------------------------------------------------------------
// Copyright (c) Microsoft Corporation.  All rights reserved.
//------------------------------------------------------------

namespace Microsoft.Azure.Cosmos
{
    using System;
    using System.Collections.Generic;
    using Microsoft.Azure.Documents;
    using Telemetry;

    /// <summary>
    /// The default cosmos request options
    /// </summary>
    public class RequestOptions
    {
        /// <summary>
        /// Gets or sets the If-Match (ETag) associated with the request in the Azure Cosmos DB service.
        /// </summary>
        /// <remarks>
        /// Most commonly used with the Delete* and Replace* methods of <see cref="Container"/> such as <see cref="Container.ReplaceItemAsync{T}(T, string, PartitionKey?, ItemRequestOptions, System.Threading.CancellationToken)"/>
        /// but can be used with other methods like <see cref="Container.ReadItemAsync{T}(string, PartitionKey, ItemRequestOptions, System.Threading.CancellationToken)"/> for caching scenarios.
        /// </remarks>
        public string IfMatchEtag { get; set; }

        /// <summary>
        /// Gets or sets the If-None-Match (ETag) associated with the request in the Azure Cosmos DB service.
        /// </summary>
        /// <remarks>
        /// Most commonly used to detect changes to the resource
        /// </remarks>
        public string IfNoneMatchEtag { get; set; }

        /// <summary>
        /// Application opted Cosmos request context that flow through with the <see cref="RequestMessage" />.
        /// Context will be available through handlers.
        /// </summary>
        public IReadOnlyDictionary<string, object> Properties { get; set; }

        /// <summary>
        /// Gets or sets a delegate which injects/appends a custom header in the request.
        /// </summary>
        public Action<Headers> AddRequestHeaders { get; set; }

        /// <summary>
        /// Gets or sets the priority level for a request.
        /// </summary>
        /// <remarks>
        /// Setting priority level only has an effect if Priority Based Execution is enabled.
        /// If it is not enabled, the priority level is ignored by the backend.
        /// Default PriorityLevel for each request is treated as High. It can be explicitly set to Low for some requests.
        /// When Priority based execution is enabled, if there are more requests than the configured RU/S in a second, 
        /// then Cosmos DB will throttle low priority requests to allow high priority requests to execute.
        /// This does not limit the throughput available to each priority level. Each priority level can consume the complete
        /// provisioned throughput in absence of the other. If both priorities are present and the user goes above the
        /// configured RU/s, low priority requests start getting throttled first to allow execution of mission critical workloads.
        /// </remarks>
        /// <seealso href="https://aka.ms/CosmosDB/PriorityBasedExecution"/>
#if PREVIEW
        public
#else
        internal
#endif
        PriorityLevel? PriorityLevel { get; set; }

        /// <summary>
        /// Threshold values for Distributed Tracing. 
        /// These values decides whether to generate operation level <see cref="System.Diagnostics.Tracing.EventSource"/> with request diagnostics or not.
        /// </summary>
        public CosmosThresholdOptions CosmosThresholdOptions { get; set; }

<<<<<<< HEAD
=======
        /// <summary>
        /// List of regions to be excluded routing the request to.
        /// This can be used to route a request to a specific region by excluding all other regions.
        /// If all regions are excluded, then the request will be routed to the primary/hub region.
        /// </summary>
        public List<string> ExcludeRegions { get; set; }

>>>>>>> a0f1c305
        /// <summary>
        /// Gets or sets the boolean to use effective partition key routing in the cosmos db request.
        /// </summary>
        internal bool IsEffectivePartitionKeyRouting { get; set; }

        /// <summary>
        /// Gets or sets the consistency level required for the request in the Azure Cosmos DB service.
        /// Not every request supports consistency level. This allows each child to decide to expose it
        /// and use the same base logic
        /// </summary>
        /// <value>
        /// The consistency level required for the request.
        /// </value>
        /// <remarks>
        /// ConsistencyLevel compatibility will validated and set by RequestInvokeHandler
        /// </remarks>
        internal virtual ConsistencyLevel? BaseConsistencyLevel { get; set; }

        internal bool DisablePointOperationDiagnostics { get; set; }

        /// <summary>
        /// Fill the CosmosRequestMessage headers with the set properties
        /// </summary>
        /// <param name="request">The <see cref="RequestMessage"/></param>
        internal virtual void PopulateRequestOptions(RequestMessage request)
        {
            if (this.Properties != null)
            {
                foreach (KeyValuePair<string, object> property in this.Properties)
                {
                    request.Properties[property.Key] = property.Value;
                }
            }

            if (this.IfMatchEtag != null)
            {
                request.Headers.Add(HttpConstants.HttpHeaders.IfMatch, this.IfMatchEtag);
            }

            if (this.IfNoneMatchEtag != null)
            {
                request.Headers.Add(HttpConstants.HttpHeaders.IfNoneMatch, this.IfNoneMatchEtag);
            }

            if (this.PriorityLevel.HasValue)
            {
                request.Headers.Add(HttpConstants.HttpHeaders.PriorityLevel, this.PriorityLevel.ToString());
            }

            this.AddRequestHeaders?.Invoke(request.Headers);
        }

        /// <summary>
        /// Clone RequestOptions.
        /// </summary>
        /// <returns> cloned RequestOptions. </returns>
        public RequestOptions ShallowCopy()
        {
            return this.MemberwiseClone() as RequestOptions;
        }

        /// <summary>
        /// Gets the resource URI passed in as a request option. This is used by MongoDB and Cassandra implementation for performance reasons.
        /// </summary>
        /// <param name="resourceUri">The URI passed in from the request options</param>
        /// <returns>True if the object exists in the request options. False if the value was not passed in as a request option</returns>
        internal bool TryGetResourceUri(out Uri resourceUri)
        {
            if (this.Properties != null && this.Properties.TryGetValue(HandlerConstants.ResourceUri, out object requestOptesourceUri))
            {
                Uri uri = requestOptesourceUri as Uri;
                if (uri == null || uri.IsAbsoluteUri)
                {
                    throw new ArgumentException(HandlerConstants.ResourceUri + " must be a relative Uri of type System.Uri");
                }

                resourceUri = uri;
                return true;
            }

            resourceUri = null;
            return false;
        }

        /// <summary>
        /// Set the session token
        /// </summary>
        /// <param name="request">The current request.</param>
        /// <param name="sessionToken">The current session token.</param>
        internal static void SetSessionToken(RequestMessage request, string sessionToken)
        {
            if (!string.IsNullOrWhiteSpace(sessionToken))
            {
                request.Headers.Add(HttpConstants.HttpHeaders.SessionToken, sessionToken);
            }
        }
    }
}<|MERGE_RESOLUTION|>--- conflicted
+++ resolved
@@ -69,8 +69,6 @@
         /// </summary>
         public CosmosThresholdOptions CosmosThresholdOptions { get; set; }
 
-<<<<<<< HEAD
-=======
         /// <summary>
         /// List of regions to be excluded routing the request to.
         /// This can be used to route a request to a specific region by excluding all other regions.
@@ -78,7 +76,6 @@
         /// </summary>
         public List<string> ExcludeRegions { get; set; }
 
->>>>>>> a0f1c305
         /// <summary>
         /// Gets or sets the boolean to use effective partition key routing in the cosmos db request.
         /// </summary>
