--- conflicted
+++ resolved
@@ -124,16 +124,12 @@
         /// <see cref="RequestOptions.ThroughputBucket"/> cannot be set in RequestOptions.
         /// </remarks>
         /// <seealso href="https://aka.ms/cosmsodb-bucketing"/>
-<<<<<<< HEAD
-        internal int? ThroughputBucket { get; set; }
-=======
 #if PREVIEW
         public
 #else
         internal
 #endif
         int? ThroughputBucket { get; set; }
->>>>>>> f20c685e
 
         /// <summary>
         /// Fill the CosmosRequestMessage headers with the set properties
