﻿//------------------------------------------------------------
// Copyright (c) Microsoft Corporation.  All rights reserved.
//------------------------------------------------------------
namespace Microsoft.Azure.Cosmos.CosmosElements
{
    using System;
    using System.Collections.Generic;
    using System.IO;
    using System.Linq;
    using System.Runtime.InteropServices;
    using Microsoft.Azure.Cosmos.Json;
<<<<<<< HEAD
    using Microsoft.Azure.Cosmos.Json.Interop;
    using Microsoft.Azure.Cosmos.Query.Core;
=======
>>>>>>> a0c1ccc7
    using Microsoft.Azure.Documents;

#if INTERNAL
#pragma warning disable CS1591 // Missing XML comment for publicly visible type or member
#pragma warning disable SA1600 // Elements should be documented
    public
#else
    internal
#endif
    static class CosmosElementSerializer
    {
        /// <summary>
        /// Converts a list of CosmosElements into a memory stream.
        /// </summary>
        /// <param name="stream">The stream response from Azure Cosmos</param>
        /// <param name="resourceType">The resource type</param>
        /// <param name="cosmosSerializationOptions">The custom serialization options. This allows custom serialization types like BSON, JSON, or other formats</param>
        /// <returns>Returns a memory stream of cosmos elements. By default the memory stream will contain JSON.</returns>
        internal static CosmosArray ToCosmosElements(
            Stream stream,
            ResourceType resourceType,
            CosmosSerializationFormatOptions cosmosSerializationOptions = null)
        {
            MemoryStream memoryStream = stream as MemoryStream;
            if (memoryStream == null)
            {
                memoryStream = new MemoryStream();
                stream.CopyTo(memoryStream);
            }

            return CosmosElementSerializer.ToCosmosElements(
                memoryStream,
                resourceType,
                cosmosSerializationOptions);
        }
        /// <summary>
        /// Converts a list of CosmosElements into a memory stream.
        /// </summary>
        /// <param name="memoryStream">The memory stream response from Azure Cosmos</param>
        /// <param name="resourceType">The resource type</param>
        /// <param name="cosmosSerializationOptions">The custom serialization options. This allows custom serialization types like BSON, JSON, or other formats</param>
        /// <returns>Returns a memory stream of cosmos elements. By default the memory stream will contain JSON.</returns>
        internal static CosmosArray ToCosmosElements(
            MemoryStream memoryStream,
            ResourceType resourceType,
            CosmosSerializationFormatOptions cosmosSerializationOptions = null)
        {
            if (!memoryStream.CanRead)
            {
                throw new InvalidDataException("Stream can not be read");
            }

            // Execute the callback an each element of the page
            // For example just could get a response like this
            // {
            //    "_rid": "qHVdAImeKAQ=",
            //    "Documents": [{
            //        "id": "03230",
            //        "_rid": "qHVdAImeKAQBAAAAAAAAAA==",
            //        "_self": "dbs\/qHVdAA==\/colls\/qHVdAImeKAQ=\/docs\/qHVdAImeKAQBAAAAAAAAAA==\/",
            //        "_etag": "\"410000b0-0000-0000-0000-597916b00000\"",
            //        "_attachments": "attachments\/",
            //        "_ts": 1501107886
            //    }],
            //    "_count": 1
            // }
            // And you should execute the callback on each document in "Documents".

            long responseLengthBytes = memoryStream.Length;
            ReadOnlyMemory<byte> content;
            if (memoryStream.TryGetBuffer(out ArraySegment<byte> buffer))
            {
                content = buffer;
            }
            else
            {
                content = memoryStream.ToArray();
            }

            IJsonNavigator jsonNavigator;

            // Use the users custom navigator
            if (cosmosSerializationOptions != null)
            {
                jsonNavigator = cosmosSerializationOptions.CreateCustomNavigatorCallback(content);
                if (jsonNavigator == null)
                {
                    throw new InvalidOperationException("The CosmosSerializationOptions did not return a JSON navigator.");
                }
            }
            else
            {
                jsonNavigator = JsonNavigator.Create(content);
            }

            string resourceName = CosmosElementSerializer.GetRootNodeName(resourceType);

            CosmosArray documents;
            if ((jsonNavigator.SerializationFormat == JsonSerializationFormat.Binary) && jsonNavigator.TryGetObjectProperty(
                jsonNavigator.GetRootNode(),
                "stringDictionary",
                out ObjectProperty stringDictionaryProperty))
            {
                // Payload is string dictionary encode so we have to decode using the string dictionary.
                IJsonNavigatorNode stringDictionaryNode = stringDictionaryProperty.ValueNode;
                JsonStringDictionary jsonStringDictionary = JsonStringDictionary.CreateFromStringArray(
                    jsonNavigator
                        .GetArrayItems(stringDictionaryNode)
                        .Select(item => jsonNavigator.GetStringValue(item))
                        .ToList());

                if (!jsonNavigator.TryGetObjectProperty(
                    jsonNavigator.GetRootNode(),
                    resourceName,
                    out ObjectProperty resourceProperty))
                {
                    throw new InvalidOperationException($"Response Body Contract was violated. QueryResponse did not have property: {resourceName}");
                }

                IJsonNavigatorNode resources = resourceProperty.ValueNode;

                if (!jsonNavigator.TryGetBufferedBinaryValue(resources, out ReadOnlyMemory<byte> resourceBinary))
                {
                    resourceBinary = jsonNavigator.GetBinaryValue(resources);
                }

                IJsonNavigator navigatorWithStringDictionary = JsonNavigator.Create(resourceBinary, jsonStringDictionary);

                if (!(CosmosElement.Dispatch(
                    navigatorWithStringDictionary,
                    navigatorWithStringDictionary.GetRootNode()) is CosmosArray cosmosArray))
                {
                    throw new InvalidOperationException($"QueryResponse did not have an array of : {resourceName}");
                }

                documents = cosmosArray;
            }
            else
            {
                // Payload is not string dictionary encoded so we can just do for the documents as is.
                if (!jsonNavigator.TryGetObjectProperty(
                    jsonNavigator.GetRootNode(),
                    resourceName,
                    out ObjectProperty objectProperty))
                {
                    throw new InvalidOperationException($"Response Body Contract was violated. QueryResponse did not have property: {resourceName}");
                }

                if (!(CosmosElement.Dispatch(
                    jsonNavigator,
                    objectProperty.ValueNode) is CosmosArray cosmosArray))
                {
                    throw new InvalidOperationException($"QueryResponse did not have an array of : {resourceName}");
                }

                documents = cosmosArray;
            }

            return documents;
        }

        /// <summary>
        /// Converts a list of CosmosElements into a memory stream.
        /// </summary>
        /// <param name="containerRid">Container Rid</param>
        /// <param name="cosmosElements">The cosmos elements</param>
        /// <param name="resourceType">The resource type</param>
        /// <param name="cosmosSerializationOptions">The custom serialization options. This allows custom serialization types like BSON, JSON, or other formats</param>
        /// <returns>Returns a memory stream of cosmos elements. By default the memory stream will contain JSON.</returns>
        internal static MemoryStream ToStream(
            string containerRid,
            IEnumerable<CosmosElement> cosmosElements,
            ResourceType resourceType,
            CosmosSerializationFormatOptions cosmosSerializationOptions = null)
        {
            IJsonWriter jsonWriter;
            if (cosmosSerializationOptions != null)
            {
                jsonWriter = cosmosSerializationOptions.CreateCustomWriterCallback();
            }
            else
            {
                jsonWriter = NewtonsoftToCosmosDBWriter.CreateTextWriter();
            }

            // The stream contract should return the same contract as read feed.
            // {
            //    "_rid": "qHVdAImeKAQ=",
            //    "Documents": [{
            //        "id": "03230",
            //        "_rid": "qHVdAImeKAQBAAAAAAAAAA==",
            //        "_self": "dbs\/qHVdAA==\/colls\/qHVdAImeKAQ=\/docs\/qHVdAImeKAQBAAAAAAAAAA==\/",
            //        "_etag": "\"410000b0-0000-0000-0000-597916b00000\"",
            //        "_attachments": "attachments\/",
            //        "_ts": 1501107886
            //    }],
            //    "_count": 1
            // }

            jsonWriter.WriteObjectStart();

            // Write the rid field and value
            jsonWriter.WriteFieldName("_rid");
            jsonWriter.WriteStringValue(containerRid);

            // Write the array of elements
            string rootName = CosmosElementSerializer.GetRootNodeName(resourceType);
            jsonWriter.WriteFieldName(rootName);

            int count = 0;
            jsonWriter.WriteArrayStart();
            foreach (CosmosElement element in cosmosElements)
            {
                count++;
                element.WriteTo(jsonWriter);
            }

            jsonWriter.WriteArrayEnd();

            // Write the count field and value
            jsonWriter.WriteFieldName("_count");
            jsonWriter.WriteNumber64Value(count);

            jsonWriter.WriteObjectEnd();

            ReadOnlyMemory<byte> result = jsonWriter.GetResult();
            if (!MemoryMarshal.TryGetArray(result, out ArraySegment<byte> resultAsArray))
            {
                resultAsArray = new ArraySegment<byte>(result.ToArray());
            }

            return new MemoryStream(resultAsArray.Array, resultAsArray.Offset, resultAsArray.Count);
        }

        internal static IEnumerable<T> GetResources<T>(
            IReadOnlyList<CosmosElement> cosmosArray,
            CosmosSerializerCore serializerCore)
        {
            if (cosmosArray == null)
            {
                return new List<T>();
            }

            if (typeof(CosmosElement).IsAssignableFrom(typeof(T)))
            {
                return cosmosArray.Cast<T>();
            }

            return CosmosElementSerializer.GetResourcesHelper<T>(
                cosmosArray,
                serializerCore);
        }

        private static IEnumerable<T> GetResourcesHelper<T>(
            IReadOnlyList<CosmosElement> cosmosArray,
            CosmosSerializerCore serializerCore)
        {
            List<T> result = new List<T>();
            foreach (CosmosElement element in cosmosArray)
            {
                MemoryStream memory = CosmosElementSerializer.ElementToMemoryStream(element, null);
                result.Add(serializerCore.FromStream<T>(memory));
            }

            return result;
        }

        /// <summary>
        /// Converts a list of CosmosElements into a memory stream.
        /// </summary>
        /// <param name="cosmosElement">The cosmos elements</param>
        /// <param name="cosmosSerializationOptions">The custom serialization options. This allows custom serialization types like BSON, JSON, or other formats</param>
        /// <returns>Returns a memory stream of cosmos elements. By default the memory stream will contain JSON.</returns>
        private static MemoryStream ElementToMemoryStream(
            CosmosElement cosmosElement,
            CosmosSerializationFormatOptions cosmosSerializationOptions = null)
        {
            IJsonWriter jsonWriter;
            if (cosmosSerializationOptions != null)
            {
                jsonWriter = cosmosSerializationOptions.CreateCustomWriterCallback();
            }
            else
            {
                jsonWriter = JsonWriter.Create(JsonSerializationFormat.Text);
            }

            cosmosElement.WriteTo(jsonWriter);

            ReadOnlyMemory<byte> result = jsonWriter.GetResult();
            if (!MemoryMarshal.TryGetArray(result, out ArraySegment<byte> resultAsArray))
            {
                resultAsArray = new ArraySegment<byte>(result.ToArray());
            }

            return new MemoryStream(resultAsArray.Array, resultAsArray.Offset, resultAsArray.Count);
        }

        private static string GetRootNodeName(ResourceType resourceType)
        {
            switch (resourceType)
            {
                case Documents.ResourceType.Collection:
                    return "DocumentCollections";
                default:
                    return resourceType.ToResourceTypeString() + "s";
            }
        }
    }
#if INTERNAL
#pragma warning restore SA1600 // Elements should be documented
#pragma warning restore CS1591 // Missing XML comment for publicly visible type or member
#endif
}<|MERGE_RESOLUTION|>--- conflicted
+++ resolved
@@ -9,11 +9,7 @@
     using System.Linq;
     using System.Runtime.InteropServices;
     using Microsoft.Azure.Cosmos.Json;
-<<<<<<< HEAD
     using Microsoft.Azure.Cosmos.Json.Interop;
-    using Microsoft.Azure.Cosmos.Query.Core;
-=======
->>>>>>> a0c1ccc7
     using Microsoft.Azure.Documents;
 
 #if INTERNAL
