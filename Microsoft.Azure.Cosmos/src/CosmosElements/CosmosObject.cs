--- conflicted
+++ resolved
@@ -45,7 +45,6 @@
 
         public abstract bool ContainsKey(string key);
 
-<<<<<<< HEAD
         public abstract bool TryGetValue(string key, out CosmosElement value);
 
         public bool TryGetValue<TCosmosElement>(string key, out TCosmosElement typedCosmosElement)
@@ -56,17 +55,6 @@
                 typedCosmosElement = default(TCosmosElement);
                 return false;
             }
-=======
-        public static CosmosObject Create(Dictionary<string, CosmosElement> dictionary)
-        {
-            return new EagerCosmosObject(dictionary.ToList());
-        }
-
-        public static CosmosObject Create(IReadOnlyList<KeyValuePair<string, CosmosElement>> properties)
-        {
-            return new EagerCosmosObject(properties);
-        }
->>>>>>> f0e0fdf9
 
             if (!(cosmosElement is TCosmosElement tCosmosElement))
             {
@@ -75,25 +63,6 @@
             }
 
             typedCosmosElement = tCosmosElement;
-            return true;
-        }
-
-        public bool TryGetValue<TCosmosElement>(string key, out TCosmosElement value)
-            where TCosmosElement : CosmosElement
-        {
-            if (!this.TryGetValue(key, out CosmosElement untypedCosmosElement))
-            {
-                value = default;
-                return false;
-            }
-
-            if (!(untypedCosmosElement is TCosmosElement typedCosmosElement))
-            {
-                value = default;
-                return false;
-            }
-
-            value = typedCosmosElement;
             return true;
         }
 
@@ -111,9 +80,14 @@
             return new LazyCosmosObject(jsonNavigator, jsonNavigatorNode);
         }
 
-        public static CosmosObject Create(IDictionary<string, CosmosElement> dictionary)
+        public static CosmosObject Create(IReadOnlyDictionary<string, CosmosElement> dictionary)
         {
-            return new EagerCosmosObject(dictionary);
+            return new EagerCosmosObject(dictionary.ToList());
+        }
+
+        public static CosmosObject Create(IReadOnlyList<KeyValuePair<string, CosmosElement>> properties)
+        {
+            return new EagerCosmosObject(properties);
         }
     }
 #if INTERNAL
