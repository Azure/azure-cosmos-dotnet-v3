﻿//------------------------------------------------------------
// Copyright (c) Microsoft Corporation.  All rights reserved.
//------------------------------------------------------------
namespace Microsoft.Azure.Cosmos.CosmosElements
{
    using System;
    using Microsoft.Azure.Cosmos.Json;

#if INTERNAL
#pragma warning disable CS1591 // Missing XML comment for publicly visible type or member
#pragma warning disable SA1600 // Elements should be documented
#pragma warning disable SA1601 // Partial elements should be documented
    public
#else
    internal
#endif
    abstract partial class CosmosString : CosmosElement
    {
        protected CosmosString()
            : base(CosmosElementType.String)
        {
        }

        public abstract string Value { get; }

<<<<<<< HEAD
        public abstract bool TryGetBufferedUtf8Value(out ReadOnlyMemory<byte> bufferedUtf8Value);
=======
        public override void Accept(ICosmosElementVisitor cosmosElementVisitor)
        {
            if (cosmosElementVisitor == null)
            {
                throw new ArgumentNullException(nameof(cosmosElementVisitor));
            }

            cosmosElementVisitor.Visit(this);
        }

        public override TResult Accept<TResult>(ICosmosElementVisitor<TResult> cosmosElementVisitor)
        {
            if (cosmosElementVisitor == null)
            {
                throw new ArgumentNullException(nameof(cosmosElementVisitor));
            }

            return cosmosElementVisitor.Visit(this);
        }

        public override TResult Accept<TArg, TResult>(ICosmosElementVisitor<TArg, TResult> cosmosElementVisitor, TArg input)
        {
            if (cosmosElementVisitor == null)
            {
                throw new ArgumentNullException(nameof(cosmosElementVisitor));
            }

            return cosmosElementVisitor.Visit(this, input);
        }
>>>>>>> a7963809

        public static CosmosString Create(
            IJsonNavigator jsonNavigator,
            IJsonNavigatorNode jsonNavigatorNode)
        {
            return new LazyCosmosString(jsonNavigator, jsonNavigatorNode);
        }

        public static CosmosString Create(string value)
        {
            return new EagerCosmosString(value);
        }
    }
#if INTERNAL
#pragma warning restore SA1601 // Partial elements should be documented
#pragma warning restore SA1600 // Elements should be documented
#pragma warning restore CS1591 // Missing XML comment for publicly visible type or member
#endif
}<|MERGE_RESOLUTION|>--- conflicted
+++ resolved
@@ -23,9 +23,8 @@
 
         public abstract string Value { get; }
 
-<<<<<<< HEAD
         public abstract bool TryGetBufferedUtf8Value(out ReadOnlyMemory<byte> bufferedUtf8Value);
-=======
+
         public override void Accept(ICosmosElementVisitor cosmosElementVisitor)
         {
             if (cosmosElementVisitor == null)
@@ -55,7 +54,6 @@
 
             return cosmosElementVisitor.Visit(this, input);
         }
->>>>>>> a7963809
 
         public static CosmosString Create(
             IJsonNavigator jsonNavigator,
