--- conflicted
+++ resolved
@@ -384,8 +384,6 @@
         /// Name of the Azure New Zealand North region in the Azure Cosmos DB service.
         /// </summary>
         public const string NewZealandNorth = "New Zealand North";
-<<<<<<< HEAD
-=======
 
         /// <summary>
         /// Name of the Azure Austria East region in the Azure Cosmos DB service.
@@ -466,6 +464,5 @@
         /// Name of the Azure Southeast US 5 region in the Azure Cosmos DB service.
         /// </summary>
         public const string SoutheastUS5 = "Southeast US 5";
->>>>>>> 4d9da410
     }
 }