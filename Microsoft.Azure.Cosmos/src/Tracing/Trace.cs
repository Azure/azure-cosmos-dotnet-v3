--- conflicted
+++ resolved
@@ -1,199 +1,173 @@
-﻿// ------------------------------------------------------------
-// Copyright (c) Microsoft Corporation.  All rights reserved.
-// ------------------------------------------------------------
-
-namespace Microsoft.Azure.Cosmos.Tracing
-{
-    using System;
-    using System.Collections.Generic;
-    using System.Diagnostics;
-    using System.Linq;
-    using System.Runtime.CompilerServices;
-    using Microsoft.Azure.Cosmos.Tracing.TraceData;
-
-    internal sealed class Trace : ITrace
-    {
-        private static readonly IReadOnlyDictionary<string, object> EmptyDictionary = new Dictionary<string, object>();
-        private readonly List<ITrace> children;
-        private readonly Lazy<Dictionary<string, object>> data;
-        private readonly Stopwatch stopwatch;
-<<<<<<< HEAD
-        private readonly ISet<(string, Uri)> regionContactedInternal;
-        //private readonly TraceSummary summary;
-=======
-        private readonly ISet<(string, Uri)> regionContactedInternal;
->>>>>>> 20a97cbf
-
-        private Trace(
-            string name,
-            TraceLevel level,
-            TraceComponent component,
-<<<<<<< HEAD
-            Trace parent,
-            ISet<(string, Uri)> regionContactedInternal, TraceSummary summary)
-=======
-            Trace parent,
-            ISet<(string, Uri)> regionContactedInternal)
->>>>>>> 20a97cbf
-        {
-            this.Name = name ?? throw new ArgumentNullException(nameof(name));
-            this.Id = Guid.NewGuid();
-            this.StartTime = DateTime.UtcNow;
-            this.stopwatch = Stopwatch.StartNew();
-            this.Level = level;
-            this.Component = component;
-            this.Parent = parent;
-            this.children = new List<ITrace>();
-<<<<<<< HEAD
-            this.data = new Lazy<Dictionary<string, object>>();
-
-            this.regionContactedInternal = regionContactedInternal;
-            this.Summary = summary;
-=======
-            this.data = new Lazy<Dictionary<string, object>>();
-
-            this.regionContactedInternal = regionContactedInternal;
->>>>>>> 20a97cbf
-        }
-
-        public string Name { get; }
-
-        public Guid Id { get; }
-
-        public DateTime StartTime { get; }
-
-        public TimeSpan Duration => this.stopwatch.Elapsed;
-
-        public TraceLevel Level { get; }
-
-        public TraceComponent Component { get; }
-
-        public TraceSummary Summary { get; }
-
-        public ITrace Parent { get; }
-
-        public IReadOnlyList<ITrace> Children => this.children;
-
-        public IReadOnlyDictionary<string, object> Data => this.data.IsValueCreated ? this.data.Value : Trace.EmptyDictionary;
-
-        public IReadOnlyList<(string, Uri)> RegionsContacted 
-        { 
-            get
-            {
-                lock (this.regionContactedInternal)
-                {
-                    return this.regionContactedInternal.ToList();
-                }
-            }
-        }
-
-        /// <summary>
-        /// Update region contacted information to this node
-        /// </summary>
-        /// <param name="traceDatum"></param>
-        public void UpdateRegionContacted(TraceDatum traceDatum)
-        {
-            if (traceDatum is ClientSideRequestStatisticsTraceDatum clientSideRequestStatisticsTraceDatum)
-            {
-                if (clientSideRequestStatisticsTraceDatum.RegionsContacted == null || 
-                            clientSideRequestStatisticsTraceDatum.RegionsContacted.Count == 0)
-                {
-                    return;
-                }
-               
-                lock (this.regionContactedInternal)
-                {
-                    this.regionContactedInternal.UnionWith(clientSideRequestStatisticsTraceDatum.RegionsContacted);
-                }
-            }
-        }
-
-        public void Dispose()
-        {
-            this.stopwatch.Stop();
-        }
-
-        public ITrace StartChild(
-            string name)
-        {
-            return this.StartChild(
-                name,
-                level: TraceLevel.Verbose,
-                component: this.Component);
-        }
-
-        public ITrace StartChild(
-            string name,
-            TraceComponent component,
-            TraceLevel level)
-        {
-            Trace child = new Trace(
-                name: name,
-                level: level,
-                component: component,
-<<<<<<< HEAD
-                parent: this,
-                regionContactedInternal: this.regionContactedInternal,
-                summary: this.Summary);
-=======
-                parent: this,
-                regionContactedInternal: this.regionContactedInternal);
->>>>>>> 20a97cbf
-
-            this.AddChild(child);
-
-            return child;
-        }
-
-        public void AddChild(ITrace child)
-        {
-            lock (this.children)
-            {
-                this.children.Add(child);
-            }
-        }
-
-        public static Trace GetRootTrace(string name)
-        {
-            return Trace.GetRootTrace(
-                name,
-                component: TraceComponent.Unknown,
-                level: TraceLevel.Verbose);
-        }
-
-        public static Trace GetRootTrace(
-            string name,
-            TraceComponent component,
-            TraceLevel level)
-        {
-            return new Trace(
-                name: name,
-                level: level,
-                component: component,
-<<<<<<< HEAD
-                parent: null,
-                regionContactedInternal: new HashSet<(string, Uri)>(),
-                summary: new TraceSummary());
-=======
-                parent: null,
-                regionContactedInternal: new HashSet<(string, Uri)>());
->>>>>>> 20a97cbf
-        }
-
-        public void AddDatum(string key, TraceDatum traceDatum)
-        {
-            this.data.Value.Add(key, traceDatum);
-            this.UpdateRegionContacted(traceDatum);
-        }
-
-        public void AddDatum(string key, object value)
-        {
-            this.data.Value.Add(key, value);
-        }
-
-        public void AddOrUpdateDatum(string key, object value)
-        {
-            this.data.Value[key] = value;
-        }
-    }
-}+﻿// ------------------------------------------------------------
+// Copyright (c) Microsoft Corporation.  All rights reserved.
+// ------------------------------------------------------------
+
+namespace Microsoft.Azure.Cosmos.Tracing
+{
+    using System;
+    using System.Collections.Generic;
+    using System.Diagnostics;
+    using System.Linq;
+    using System.Runtime.CompilerServices;
+    using Microsoft.Azure.Cosmos.Tracing.TraceData;
+
+    internal sealed class Trace : ITrace
+    {
+        private static readonly IReadOnlyDictionary<string, object> EmptyDictionary = new Dictionary<string, object>();
+        private readonly List<ITrace> children;
+        private readonly Lazy<Dictionary<string, object>> data;
+        private readonly Stopwatch stopwatch;
+        private readonly ISet<(string, Uri)> regionContactedInternal;
+
+        private Trace(
+            string name,
+            TraceLevel level,
+            TraceComponent component,
+            Trace parent,
+            ISet<(string, Uri)> regionContactedInternal, TraceSummary summary)
+        {
+            this.Name = name ?? throw new ArgumentNullException(nameof(name));
+            this.Id = Guid.NewGuid();
+            this.StartTime = DateTime.UtcNow;
+            this.stopwatch = Stopwatch.StartNew();
+            this.Level = level;
+            this.Component = component;
+            this.Parent = parent;
+            this.children = new List<ITrace>();
+            this.data = new Lazy<Dictionary<string, object>>();
+
+            this.regionContactedInternal = regionContactedInternal;
+            this.Summary = summary;
+        }
+
+        public string Name { get; }
+
+        public Guid Id { get; }
+
+        public DateTime StartTime { get; }
+
+        public TimeSpan Duration => this.stopwatch.Elapsed;
+
+        public TraceLevel Level { get; }
+
+        public TraceComponent Component { get; }
+
+        public TraceSummary Summary { get; }
+
+        public ITrace Parent { get; }
+
+        public IReadOnlyList<ITrace> Children => this.children;
+
+        public IReadOnlyDictionary<string, object> Data => this.data.IsValueCreated ? this.data.Value : Trace.EmptyDictionary;
+
+        public IReadOnlyList<(string, Uri)> RegionsContacted 
+        { 
+            get
+            {
+                lock (this.regionContactedInternal)
+                {
+                    return this.regionContactedInternal.ToList();
+                }
+            }
+        }
+
+        /// <summary>
+        /// Update region contacted information to this node
+        /// </summary>
+        /// <param name="traceDatum"></param>
+        public void UpdateRegionContacted(TraceDatum traceDatum)
+        {
+            if (traceDatum is ClientSideRequestStatisticsTraceDatum clientSideRequestStatisticsTraceDatum)
+            {
+                if (clientSideRequestStatisticsTraceDatum.RegionsContacted == null || 
+                            clientSideRequestStatisticsTraceDatum.RegionsContacted.Count == 0)
+                {
+                    return;
+                }
+               
+                lock (this.regionContactedInternal)
+                {
+                    this.regionContactedInternal.UnionWith(clientSideRequestStatisticsTraceDatum.RegionsContacted);
+                }
+            }
+        }
+
+        public void Dispose()
+        {
+            this.stopwatch.Stop();
+        }
+
+        public ITrace StartChild(
+            string name)
+        {
+            return this.StartChild(
+                name,
+                level: TraceLevel.Verbose,
+                component: this.Component);
+        }
+
+        public ITrace StartChild(
+            string name,
+            TraceComponent component,
+            TraceLevel level)
+        {
+            Trace child = new Trace(
+                name: name,
+                level: level,
+                component: component,
+                parent: this,
+                regionContactedInternal: this.regionContactedInternal,
+                summary: this.Summary);
+
+            this.AddChild(child);
+
+            return child;
+        }
+
+        public void AddChild(ITrace child)
+        {
+            lock (this.children)
+            {
+                this.children.Add(child);
+            }
+        }
+
+        public static Trace GetRootTrace(string name)
+        {
+            return Trace.GetRootTrace(
+                name,
+                component: TraceComponent.Unknown,
+                level: TraceLevel.Verbose);
+        }
+
+        public static Trace GetRootTrace(
+            string name,
+            TraceComponent component,
+            TraceLevel level)
+        {
+            return new Trace(
+                name: name,
+                level: level,
+                component: component,
+                parent: null,
+                regionContactedInternal: new HashSet<(string, Uri)>(),
+                summary: new TraceSummary());
+        }
+
+        public void AddDatum(string key, TraceDatum traceDatum)
+        {
+            this.data.Value.Add(key, traceDatum);
+            this.UpdateRegionContacted(traceDatum);
+        }
+
+        public void AddDatum(string key, object value)
+        {
+            this.data.Value.Add(key, value);
+        }
+
+        public void AddOrUpdateDatum(string key, object value)
+        {
+            this.data.Value[key] = value;
+        }
+    }
+}