﻿// ------------------------------------------------------------
// Copyright (c) Microsoft Corporation.  All rights reserved.
// ------------------------------------------------------------

namespace Microsoft.Azure.Cosmos.Tracing
{
    using System;
    using System.Collections.Generic;
    using System.Runtime.CompilerServices;

    /// <summary>
    /// Interface to represent a single node in a trace tree.
    /// </summary>
#if INTERNAL
    public
#else
    internal
#endif 
        interface ITrace : IDisposable
    {
        /// <summary>
        /// Gets the name of the node.
        /// </summary>
        string Name { get; }

        /// <summary>
        /// Gets the ID of the node.
        /// </summary>
        Guid Id { get; }

        /// <summary>
        /// Gets the time when the trace was started.
        /// </summary>
        DateTime StartTime { get; }

        /// <summary>
        /// Gets the duration of the trace.
        /// </summary>
        TimeSpan Duration { get; }

        /// <summary>
        /// Gets the level (of information) of the trace.
        /// </summary>
        TraceLevel Level { get; }

        /// <summary>
        /// Gets the component that governs this trace.
        /// </summary>
<<<<<<< HEAD
        TraceComponent Component { get; }

        /// <summary>
        /// Gets the component that governs this trace.
=======
        TraceComponent Component { get; }
        
        /// <summary>
        /// Gets the summary of this trace.
>>>>>>> ca8d48f8
        /// </summary>
        TraceSummary Summary { get; }

        /// <summary>
        /// Gets the parent node of this trace.
        /// </summary>
        ITrace Parent { get; }

        /// <summary>
        /// Gets the children of this trace.
        /// </summary>
        IReadOnlyList<ITrace> Children { get; }

        /// <summary>
        /// Gets additional datum associated with this trace.
        /// </summary>
        IReadOnlyDictionary<string, object> Data { get; }

        /// <summary>
        /// Starts a Trace and adds it as a child to this instance.
        /// </summary>
        /// <param name="name">The name of the child.</param>
        /// <returns>A reference to the initialized child (that needs to be disposed to stop the timing).</returns>
        ITrace StartChild(
            string name);

        /// <summary>
        /// Starts a trace and adds it as a child to this instance.
        /// </summary>
        /// <param name="name">The name of the child.</param>
        /// <param name="component">The component that governs the child.</param>
        /// <param name="level">The level (of information) of the child.</param>
        /// <returns>A reference to the initialized child (that needs to be disposed to stop the timing).</returns>
        ITrace StartChild(
            string name,
            TraceComponent component,
            TraceLevel level);

        /// <summary>
        /// Adds a datum to the this trace instance.
        /// </summary>
        /// <param name="key">The key to associate the datum.</param>
        /// <param name="traceDatum">The datum itself.</param>
        void AddDatum(string key, TraceDatum traceDatum);

        /// <summary>
        /// Adds a datum to the this trace instance.
        /// </summary>
        /// <param name="key">The key to associate the datum.</param>
        /// <param name="value">The datum itself.</param>
        void AddDatum(string key, object value);

        /// <summary>
        /// Updates the given datum in this trace instance if exists, otherwise Add
        /// </summary>
        /// <param name="key">The key to associate the datum.</param>
        /// <param name="value">The datum itself.</param>
        void AddOrUpdateDatum(string key, object value);

        /// <summary>
        /// Adds a trace children that is already completed.
        /// </summary>
        /// <param name="trace">Existing trace.</param>
        void AddChild(ITrace trace);

    }
}<|MERGE_RESOLUTION|>--- conflicted
+++ resolved
@@ -1,126 +1,119 @@
-﻿// ------------------------------------------------------------
-// Copyright (c) Microsoft Corporation.  All rights reserved.
-// ------------------------------------------------------------
-
-namespace Microsoft.Azure.Cosmos.Tracing
-{
-    using System;
-    using System.Collections.Generic;
-    using System.Runtime.CompilerServices;
-
-    /// <summary>
-    /// Interface to represent a single node in a trace tree.
-    /// </summary>
-#if INTERNAL
-    public
-#else
-    internal
-#endif 
-        interface ITrace : IDisposable
-    {
-        /// <summary>
-        /// Gets the name of the node.
-        /// </summary>
-        string Name { get; }
-
-        /// <summary>
-        /// Gets the ID of the node.
-        /// </summary>
-        Guid Id { get; }
-
-        /// <summary>
-        /// Gets the time when the trace was started.
-        /// </summary>
-        DateTime StartTime { get; }
-
-        /// <summary>
-        /// Gets the duration of the trace.
-        /// </summary>
-        TimeSpan Duration { get; }
-
-        /// <summary>
-        /// Gets the level (of information) of the trace.
-        /// </summary>
-        TraceLevel Level { get; }
-
-        /// <summary>
-        /// Gets the component that governs this trace.
-        /// </summary>
-<<<<<<< HEAD
-        TraceComponent Component { get; }
-
-        /// <summary>
-        /// Gets the component that governs this trace.
-=======
-        TraceComponent Component { get; }
-        
-        /// <summary>
-        /// Gets the summary of this trace.
->>>>>>> ca8d48f8
-        /// </summary>
-        TraceSummary Summary { get; }
-
-        /// <summary>
-        /// Gets the parent node of this trace.
-        /// </summary>
-        ITrace Parent { get; }
-
-        /// <summary>
-        /// Gets the children of this trace.
-        /// </summary>
-        IReadOnlyList<ITrace> Children { get; }
-
-        /// <summary>
-        /// Gets additional datum associated with this trace.
-        /// </summary>
-        IReadOnlyDictionary<string, object> Data { get; }
-
-        /// <summary>
-        /// Starts a Trace and adds it as a child to this instance.
-        /// </summary>
-        /// <param name="name">The name of the child.</param>
-        /// <returns>A reference to the initialized child (that needs to be disposed to stop the timing).</returns>
-        ITrace StartChild(
-            string name);
-
-        /// <summary>
-        /// Starts a trace and adds it as a child to this instance.
-        /// </summary>
-        /// <param name="name">The name of the child.</param>
-        /// <param name="component">The component that governs the child.</param>
-        /// <param name="level">The level (of information) of the child.</param>
-        /// <returns>A reference to the initialized child (that needs to be disposed to stop the timing).</returns>
-        ITrace StartChild(
-            string name,
-            TraceComponent component,
-            TraceLevel level);
-
-        /// <summary>
-        /// Adds a datum to the this trace instance.
-        /// </summary>
-        /// <param name="key">The key to associate the datum.</param>
-        /// <param name="traceDatum">The datum itself.</param>
-        void AddDatum(string key, TraceDatum traceDatum);
-
-        /// <summary>
-        /// Adds a datum to the this trace instance.
-        /// </summary>
-        /// <param name="key">The key to associate the datum.</param>
-        /// <param name="value">The datum itself.</param>
-        void AddDatum(string key, object value);
-
-        /// <summary>
-        /// Updates the given datum in this trace instance if exists, otherwise Add
-        /// </summary>
-        /// <param name="key">The key to associate the datum.</param>
-        /// <param name="value">The datum itself.</param>
-        void AddOrUpdateDatum(string key, object value);
-
-        /// <summary>
-        /// Adds a trace children that is already completed.
-        /// </summary>
-        /// <param name="trace">Existing trace.</param>
-        void AddChild(ITrace trace);
-
-    }
-}+﻿// ------------------------------------------------------------
+// Copyright (c) Microsoft Corporation.  All rights reserved.
+// ------------------------------------------------------------
+
+namespace Microsoft.Azure.Cosmos.Tracing
+{
+    using System;
+    using System.Collections.Generic;
+    using System.Runtime.CompilerServices;
+
+    /// <summary>
+    /// Interface to represent a single node in a trace tree.
+    /// </summary>
+#if INTERNAL
+    public
+#else
+    internal
+#endif 
+        interface ITrace : IDisposable
+    {
+        /// <summary>
+        /// Gets the name of the node.
+        /// </summary>
+        string Name { get; }
+
+        /// <summary>
+        /// Gets the ID of the node.
+        /// </summary>
+        Guid Id { get; }
+
+        /// <summary>
+        /// Gets the time when the trace was started.
+        /// </summary>
+        DateTime StartTime { get; }
+
+        /// <summary>
+        /// Gets the duration of the trace.
+        /// </summary>
+        TimeSpan Duration { get; }
+
+        /// <summary>
+        /// Gets the level (of information) of the trace.
+        /// </summary>
+        TraceLevel Level { get; }
+
+        /// <summary>
+        /// Gets the component that governs this trace.
+        /// </summary>
+        TraceComponent Component { get; }
+        
+        /// <summary>
+        /// Gets the summary of this trace.
+        /// </summary>
+        TraceSummary Summary { get; }
+
+        /// <summary>
+        /// Gets the parent node of this trace.
+        /// </summary>
+        ITrace Parent { get; }
+
+        /// <summary>
+        /// Gets the children of this trace.
+        /// </summary>
+        IReadOnlyList<ITrace> Children { get; }
+
+        /// <summary>
+        /// Gets additional datum associated with this trace.
+        /// </summary>
+        IReadOnlyDictionary<string, object> Data { get; }
+
+        /// <summary>
+        /// Starts a Trace and adds it as a child to this instance.
+        /// </summary>
+        /// <param name="name">The name of the child.</param>
+        /// <returns>A reference to the initialized child (that needs to be disposed to stop the timing).</returns>
+        ITrace StartChild(
+            string name);
+
+        /// <summary>
+        /// Starts a trace and adds it as a child to this instance.
+        /// </summary>
+        /// <param name="name">The name of the child.</param>
+        /// <param name="component">The component that governs the child.</param>
+        /// <param name="level">The level (of information) of the child.</param>
+        /// <returns>A reference to the initialized child (that needs to be disposed to stop the timing).</returns>
+        ITrace StartChild(
+            string name,
+            TraceComponent component,
+            TraceLevel level);
+
+        /// <summary>
+        /// Adds a datum to the this trace instance.
+        /// </summary>
+        /// <param name="key">The key to associate the datum.</param>
+        /// <param name="traceDatum">The datum itself.</param>
+        void AddDatum(string key, TraceDatum traceDatum);
+
+        /// <summary>
+        /// Adds a datum to the this trace instance.
+        /// </summary>
+        /// <param name="key">The key to associate the datum.</param>
+        /// <param name="value">The datum itself.</param>
+        void AddDatum(string key, object value);
+
+        /// <summary>
+        /// Updates the given datum in this trace instance if exists, otherwise Add
+        /// </summary>
+        /// <param name="key">The key to associate the datum.</param>
+        /// <param name="value">The datum itself.</param>
+        void AddOrUpdateDatum(string key, object value);
+
+        /// <summary>
+        /// Adds a trace children that is already completed.
+        /// </summary>
+        /// <param name="trace">Existing trace.</param>
+        void AddChild(ITrace trace);
+
+    }
+}