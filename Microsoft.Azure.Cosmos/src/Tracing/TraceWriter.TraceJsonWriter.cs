--- conflicted
+++ resolved
@@ -326,11 +326,7 @@
                 if (storeResponseStatistics.RequestStartTime.HasValue)
                 {
                     TimeSpan latency = storeResponseStatistics.RequestResponseTime - storeResponseStatistics.RequestStartTime.Value;
-<<<<<<< HEAD
-                    this.jsonWriter.WriteNumber64Value(latency.TotalMilliseconds);
-=======
                     this.jsonWriter.WriteNumberValue(latency.TotalMilliseconds);
->>>>>>> b4a4ac0f
                 }
                 else
                 {
