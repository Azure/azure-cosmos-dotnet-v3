﻿// ------------------------------------------------------------
// Copyright (c) Microsoft Corporation.  All rights reserved.
// ------------------------------------------------------------

namespace Microsoft.Azure.Cosmos.Tracing
{
    using System;
    using System.Collections.Generic;
    using System.Globalization;
<<<<<<< HEAD
    using System.Net.Http;
=======
    using System.Linq;
>>>>>>> ae3e2991
    using Microsoft.Azure.Cosmos.Json;
    using Microsoft.Azure.Cosmos.Tracing.TraceData;
    using Microsoft.Azure.Documents;

    internal static partial class TraceWriter
    {
        private static class TraceJsonWriter
        {
            public static void WriteTrace(
                IJsonWriter writer,
                ITrace trace)
            {
                if (writer == null)
                {
                    throw new ArgumentNullException(nameof(writer));
                }

                if (trace == null)
                {
                    throw new ArgumentNullException(nameof(trace));
                }

                writer.WriteObjectStart();

                writer.WriteFieldName("name");
                writer.WriteStringValue(trace.Name);

                writer.WriteFieldName("id");
                writer.WriteStringValue(trace.Id.ToString());

                // Request handler use the base class to create the trace.
                // This makes it pointless to log the caller info because 
                // it is always just the base class info.
                if (trace.Component != TraceComponent.RequestHandler)
                {
                    writer.WriteFieldName("caller info");
                    writer.WriteObjectStart();

                    writer.WriteFieldName("member");
                    writer.WriteStringValue(trace.CallerInfo.MemberName);

                    writer.WriteFieldName("file");
                    writer.WriteStringValue(GetFileNameFromPath(trace.CallerInfo.FilePath));

                    writer.WriteFieldName("line");
                    writer.WriteNumber64Value(trace.CallerInfo.LineNumber);

                    writer.WriteObjectEnd();
                }

                writer.WriteFieldName("start time");
                writer.WriteStringValue(trace.StartTime.ToString("hh:mm:ss:fff"));

                writer.WriteFieldName("duration in milliseconds");
                writer.WriteNumber64Value(trace.Duration.TotalMilliseconds);

                if (trace.Data.Any())
                {
                    writer.WriteFieldName("data");
                    writer.WriteObjectStart();

                    foreach (KeyValuePair<string, object> kvp in trace.Data)
                    {
                        string key = kvp.Key;
                        object value = kvp.Value;

                        writer.WriteFieldName(key);
                        WriteTraceDatum(writer, value);
                    }

                    writer.WriteObjectEnd();
                }

                if (trace.Children.Any())
                {
                    writer.WriteFieldName("children");
                    writer.WriteArrayStart();

                    foreach (ITrace child in trace.Children)
                    {
                        WriteTrace(writer, child);
                    }

                    writer.WriteArrayEnd();
                }
                writer.WriteObjectEnd();
            }
        }

        private static void WriteTraceDatum(IJsonWriter writer, object value)
        {
            if (value is TraceDatum traceDatum)
            {
                TraceDatumJsonWriter traceJsonWriter = new TraceDatumJsonWriter(writer);
                traceDatum.Accept(traceJsonWriter);
            }
            else if (value is double doubleValue)
            {
                writer.WriteNumber64Value(doubleValue);
            }
            else if (value is long longValue)
            {
                writer.WriteNumber64Value(longValue);
            }
            else if (value is IEnumerable<object> enumerable)
            {
                writer.WriteArrayStart();

                foreach (object item in enumerable)
                {
                    WriteTraceDatum(writer, item);
                }

                writer.WriteArrayEnd();
            }
            else if (value is IDictionary<string, object> dictionary)
            {
                writer.WriteObjectStart();

                foreach (KeyValuePair<string, object> kvp in dictionary)
                {
                    writer.WriteFieldName(kvp.Key);
                    WriteTraceDatum(writer, kvp.Value);
                }

                writer.WriteObjectEnd();
            }
            else if (value is string stringValue)
            {
                writer.WriteStringValue(stringValue);
            }
            else
            {
                writer.WriteStringValue(value.ToString());
            }
        }

        private sealed class TraceDatumJsonWriter : ITraceDatumVisitor
        {
            private readonly IJsonWriter jsonWriter;

            public TraceDatumJsonWriter(IJsonWriter jsonWriter)
            {
                this.jsonWriter = jsonWriter ?? throw new ArgumentNullException(nameof(jsonWriter));
            }

            public void Visit(QueryMetricsTraceDatum queryMetricsTraceDatum)
            {
                this.jsonWriter.WriteStringValue(queryMetricsTraceDatum.QueryMetrics.ToString());
            }

            public void Visit(PointOperationStatisticsTraceDatum pointOperationStatisticsTraceDatum)
            {
                this.jsonWriter.WriteObjectStart();
                this.jsonWriter.WriteFieldName("Id");
                this.jsonWriter.WriteStringValue("PointOperationStatistics");

                this.jsonWriter.WriteFieldName("ActivityId");
                this.WriteStringValueOrNull(pointOperationStatisticsTraceDatum.ActivityId);

                this.jsonWriter.WriteFieldName("ResponseTimeUtc");
                this.jsonWriter.WriteStringValue(pointOperationStatisticsTraceDatum.ResponseTimeUtc.ToString("o", CultureInfo.InvariantCulture));

                this.jsonWriter.WriteFieldName("StatusCode");
                this.jsonWriter.WriteNumber64Value((int)pointOperationStatisticsTraceDatum.StatusCode);

                this.jsonWriter.WriteFieldName("SubStatusCode");
                this.jsonWriter.WriteNumber64Value((int)pointOperationStatisticsTraceDatum.SubStatusCode);

                this.jsonWriter.WriteFieldName("RequestCharge");
                this.jsonWriter.WriteNumber64Value(pointOperationStatisticsTraceDatum.RequestCharge);

                this.jsonWriter.WriteFieldName("RequestUri");
                this.WriteStringValueOrNull(pointOperationStatisticsTraceDatum.RequestUri);

                this.jsonWriter.WriteFieldName("ErrorMessage");
                this.WriteStringValueOrNull(pointOperationStatisticsTraceDatum.ErrorMessage);

                this.jsonWriter.WriteFieldName("RequestSessionToken");
                this.WriteStringValueOrNull(pointOperationStatisticsTraceDatum.RequestSessionToken);

                this.jsonWriter.WriteFieldName("ResponseSessionToken");
                this.WriteStringValueOrNull(pointOperationStatisticsTraceDatum.ResponseSessionToken);

                this.jsonWriter.WriteFieldName("BELatencyInMs");
                this.WriteStringValueOrNull(pointOperationStatisticsTraceDatum.BELatencyInMs);

                this.jsonWriter.WriteObjectEnd();
            }

            public void Visit(ClientSideRequestStatisticsTraceDatum clientSideRequestStatisticsTraceDatum)
            {
                this.jsonWriter.WriteObjectStart();
                this.jsonWriter.WriteFieldName("Id");
                this.jsonWriter.WriteStringValue("AggregatedClientSideRequestStatistics");

                this.WriteJsonUriArrayWithDuplicatesCounted("ContactedReplicas", clientSideRequestStatisticsTraceDatum.ContactedReplicas);

                this.WriteRegionsContactedArray("RegionsContacted", clientSideRequestStatisticsTraceDatum.RegionsContactedWithName);
                this.WriteJsonUriArray("FailedReplicas", clientSideRequestStatisticsTraceDatum.FailedReplicas);

                this.jsonWriter.WriteFieldName("AddressResolutionStatistics");
                this.jsonWriter.WriteArrayStart();

                foreach (ClientSideRequestStatisticsTraceDatum.AddressResolutionStatistics stat in clientSideRequestStatisticsTraceDatum.EndpointToAddressResolutionStatistics.Values)
                {
                    VisitAddressResolutionStatistics(stat, this.jsonWriter);
                }

                this.jsonWriter.WriteArrayEnd();

                this.jsonWriter.WriteFieldName("StoreResponseStatistics");
                this.jsonWriter.WriteArrayStart();

                foreach (ClientSideRequestStatisticsTraceDatum.StoreResponseStatistics stat in clientSideRequestStatisticsTraceDatum.StoreResponseStatisticsList)
                {
                    this.VisitStoreResponseStatistics(stat);
                }

                this.jsonWriter.WriteArrayEnd();

                if (clientSideRequestStatisticsTraceDatum.HttpResponseStatisticsList.Count > 0)
                {
                    this.jsonWriter.WriteFieldName("HttpResponseStats");
                    this.jsonWriter.WriteArrayStart();

                    foreach (ClientSideRequestStatisticsTraceDatum.HttpResponseStatistics stat in clientSideRequestStatisticsTraceDatum.HttpResponseStatisticsList)
                    {
                        this.VisitHttpResponseStatistics(stat, this.jsonWriter);
                    }

                    this.jsonWriter.WriteArrayEnd();
                }

                this.jsonWriter.WriteObjectEnd();
            }

            private void VisitHttpResponseStatistics(ClientSideRequestStatisticsTraceDatum.HttpResponseStatistics stat, IJsonWriter jsonWriter)
            {
                jsonWriter.WriteObjectStart();

                jsonWriter.WriteFieldName("StartTimeUTC");
                jsonWriter.WriteStringValue(stat.RequestStartTime.ToString("o", CultureInfo.InvariantCulture));

                jsonWriter.WriteFieldName("EndTimeUTC");
                jsonWriter.WriteStringValue(stat.RequestEndTime.ToString("o", CultureInfo.InvariantCulture));

                jsonWriter.WriteFieldName("RequestUri");
                jsonWriter.WriteStringValue(stat.RequestUri.ToString());

                jsonWriter.WriteFieldName("ResourceType");
                jsonWriter.WriteStringValue(stat.ResourceType.ToString());

                jsonWriter.WriteFieldName("HttpMethod");
                jsonWriter.WriteStringValue(stat.HttpMethod.ToString());

                jsonWriter.WriteFieldName("ActivityId");
                this.WriteStringValueOrNull(stat.ActivityId);

                if (stat.Exception != null)
                {
                    jsonWriter.WriteFieldName("ExceptionType");
                    jsonWriter.WriteStringValue(stat.Exception.GetType().ToString());

                    jsonWriter.WriteFieldName("ExceptionMessage");
                    jsonWriter.WriteStringValue(stat.Exception.Message);
                }

                if (stat.HttpResponseMessage != null)
                {
                    jsonWriter.WriteFieldName("StatusCode");
                    jsonWriter.WriteStringValue(stat.HttpResponseMessage.StatusCode.ToString());

                    if (!stat.HttpResponseMessage.IsSuccessStatusCode)
                    {
                        jsonWriter.WriteFieldName("ReasonPhrase");
                        jsonWriter.WriteStringValue(stat.HttpResponseMessage.ReasonPhrase);
                    }
                }

                jsonWriter.WriteObjectEnd();
            }

            private static void VisitAddressResolutionStatistics(
                ClientSideRequestStatisticsTraceDatum.AddressResolutionStatistics addressResolutionStatistics,
                IJsonWriter jsonWriter)
            {
                jsonWriter.WriteObjectStart();

                jsonWriter.WriteFieldName("StartTimeUTC");
                jsonWriter.WriteStringValue(addressResolutionStatistics.StartTime.ToString("o", CultureInfo.InvariantCulture));

                jsonWriter.WriteFieldName("EndTimeUTC");
                if (addressResolutionStatistics.EndTime.HasValue)
                {
                    jsonWriter.WriteStringValue(addressResolutionStatistics.EndTime.Value.ToString("o", CultureInfo.InvariantCulture));
                }
                else
                {
                    jsonWriter.WriteStringValue("EndTime Never Set.");
                }

                jsonWriter.WriteFieldName("TargetEndpoint");
                if (addressResolutionStatistics.TargetEndpoint == null)
                {
                    jsonWriter.WriteNullValue();
                }
                else
                {
                    jsonWriter.WriteStringValue(addressResolutionStatistics.TargetEndpoint);
                }

                jsonWriter.WriteObjectEnd();
            }

            private void VisitStoreResponseStatistics(
                ClientSideRequestStatisticsTraceDatum.StoreResponseStatistics storeResponseStatistics)
            {
                this.jsonWriter.WriteObjectStart();

                this.jsonWriter.WriteFieldName("ResponseTimeUTC");
                this.jsonWriter.WriteStringValue(storeResponseStatistics.RequestResponseTime.ToString("o", CultureInfo.InvariantCulture));

                this.jsonWriter.WriteFieldName("ResourceType");
                this.jsonWriter.WriteStringValue(storeResponseStatistics.RequestResourceType.ToString());

                this.jsonWriter.WriteFieldName("OperationType");
                this.jsonWriter.WriteStringValue(storeResponseStatistics.RequestOperationType.ToString());

                this.jsonWriter.WriteFieldName("LocationEndpoint");
                this.WriteStringValueOrNull(storeResponseStatistics.LocationEndpoint?.ToString());

                if (storeResponseStatistics.StoreResult != null)
                {
                    this.jsonWriter.WriteFieldName("StoreResult");
                    this.Visit(storeResponseStatistics.StoreResult);
                }

                this.jsonWriter.WriteObjectEnd();
            }

            public void Visit(CpuHistoryTraceDatum cpuHistoryTraceDatum)
            {
                this.jsonWriter.WriteObjectStart();

                this.jsonWriter.WriteFieldName("CPU History");
                this.jsonWriter.WriteStringValue(cpuHistoryTraceDatum.Value.ToString());

                this.jsonWriter.WriteObjectEnd();
            }

            public void Visit(ClientConfigurationTraceDatum clientConfigurationTraceDatum)
            {
                if (this.jsonWriter is IJsonTextWriterExtensions jsonTextWriter)
                {
                    jsonTextWriter.WriteRawJsonValue(clientConfigurationTraceDatum.SerializedJson,
                                                     isFieldName: false);
                }
                else
                {
                    throw new NotImplementedException("Writing Raw Json directly to the buffer is currently only supported for text and not for binary, hybridrow");
                }
            }

            public void Visit(StoreResult storeResult)
            {
                this.jsonWriter.WriteObjectStart();

                this.jsonWriter.WriteFieldName(nameof(storeResult.ActivityId));
                this.WriteStringValueOrNull(storeResult.ActivityId);

                this.jsonWriter.WriteFieldName(nameof(storeResult.StatusCode));
                this.jsonWriter.WriteStringValue(storeResult.StatusCode.ToString());

                this.jsonWriter.WriteFieldName(nameof(storeResult.SubStatusCode));
                this.jsonWriter.WriteStringValue(storeResult.SubStatusCode.ToString());

                this.jsonWriter.WriteFieldName(nameof(storeResult.LSN));
                this.jsonWriter.WriteNumber64Value(storeResult.LSN);

                this.jsonWriter.WriteFieldName(nameof(storeResult.PartitionKeyRangeId));
                this.WriteStringValueOrNull(storeResult.PartitionKeyRangeId);

                this.jsonWriter.WriteFieldName(nameof(storeResult.GlobalCommittedLSN));
                this.jsonWriter.WriteNumber64Value(storeResult.GlobalCommittedLSN);

                this.jsonWriter.WriteFieldName(nameof(storeResult.ItemLSN));
                this.jsonWriter.WriteNumber64Value(storeResult.ItemLSN);

                this.jsonWriter.WriteFieldName(nameof(storeResult.UsingLocalLSN));
                this.jsonWriter.WriteBoolValue(storeResult.UsingLocalLSN);

                this.jsonWriter.WriteFieldName(nameof(storeResult.QuorumAckedLSN));
                this.jsonWriter.WriteNumber64Value(storeResult.QuorumAckedLSN);

                this.jsonWriter.WriteFieldName(nameof(storeResult.SessionToken));
                this.WriteStringValueOrNull(storeResult.SessionToken?.ConvertToString());

                this.jsonWriter.WriteFieldName(nameof(storeResult.CurrentWriteQuorum));
                this.jsonWriter.WriteNumber64Value(storeResult.CurrentWriteQuorum);

                this.jsonWriter.WriteFieldName(nameof(storeResult.CurrentReplicaSetSize));
                this.jsonWriter.WriteNumber64Value(storeResult.CurrentReplicaSetSize);

                this.jsonWriter.WriteFieldName(nameof(storeResult.NumberOfReadRegions));
                this.jsonWriter.WriteNumber64Value(storeResult.NumberOfReadRegions);

                this.jsonWriter.WriteFieldName(nameof(storeResult.IsClientCpuOverloaded));
                this.jsonWriter.WriteBoolValue(storeResult.IsClientCpuOverloaded);

                this.jsonWriter.WriteFieldName(nameof(storeResult.IsValid));
                this.jsonWriter.WriteBoolValue(storeResult.IsValid);

                this.jsonWriter.WriteFieldName(nameof(storeResult.StorePhysicalAddress));
                this.WriteStringValueOrNull(storeResult.StorePhysicalAddress?.ToString());

                this.jsonWriter.WriteFieldName(nameof(storeResult.RequestCharge));
                this.jsonWriter.WriteNumber64Value(storeResult.RequestCharge);

                this.jsonWriter.WriteFieldName("BELatencyInMs");
                this.WriteStringValueOrNull(storeResult.BackendRequestDurationInMs);

                this.jsonWriter.WriteFieldName("TransportException");
                TransportException transportException = storeResult.Exception?.InnerException as TransportException;
                this.WriteStringValueOrNull(transportException?.Message);

                this.jsonWriter.WriteObjectEnd();
            }

            private void WriteJsonUriArray(string propertyName, IEnumerable<Uri> uris)
            {
                this.jsonWriter.WriteFieldName(propertyName);
                this.jsonWriter.WriteArrayStart();

                if (uris != null)
                {
                    foreach (Uri contactedReplica in uris)
                    {
                        this.WriteStringValueOrNull(contactedReplica?.ToString());
                    }
                }

                this.jsonWriter.WriteArrayEnd();
            }

            private void WriteRegionsContactedArray(string propertyName, IEnumerable<(string, Uri)> uris)
            {
                this.jsonWriter.WriteFieldName(propertyName);
                this.jsonWriter.WriteArrayStart();

                if (uris != null)
                {
                    foreach ((string _, Uri uri) in uris)
                    {
                        this.WriteStringValueOrNull(uri?.ToString());
                    }
                }

                this.jsonWriter.WriteArrayEnd();
            }

            /// <summary>
            /// Writes the list of URIs to JSON.
            /// Sequential duplicates are counted and written as a single object to prevent
            /// writing the same URI multiple times.
            /// </summary>
            private void WriteJsonUriArrayWithDuplicatesCounted(string propertyName, IReadOnlyList<Uri> uris)
            {
                this.jsonWriter.WriteFieldName(propertyName);
                this.jsonWriter.WriteArrayStart();

                if (uris != null)
                {
                    Uri previous = null;
                    int duplicateCount = 1;
                    int totalCount = uris.Count;
                    for (int i = 0; i < totalCount; i++)
                    {
                        Uri contactedReplica = uris[i];
                        if (contactedReplica == null)
                        {
                            continue;
                        }

                        if (contactedReplica.Equals(previous))
                        {
                            duplicateCount++;
                            // Don't continue for last link so it get's printed
                            if (i < totalCount - 1)
                            {
                                continue;
                            }
                        }

                        // The URI is not a duplicate.
                        // Write previous URI and count.
                        // Then update them to the new URI and count
                        if (previous != null)
                        {
                            this.jsonWriter.WriteObjectStart();
                            this.jsonWriter.WriteFieldName("Count");
                            this.jsonWriter.WriteNumber64Value(duplicateCount);
                            this.jsonWriter.WriteFieldName("Uri");
                            this.WriteStringValueOrNull(contactedReplica?.ToString());
                            this.jsonWriter.WriteObjectEnd();
                        }

                        previous = contactedReplica;
                        duplicateCount = 1;
                    }
                }

                this.jsonWriter.WriteArrayEnd();
            }

            private void WriteStringValueOrNull(string value)
            {
                if (value == null)
                {
                    this.jsonWriter.WriteNullValue();
                }
                else
                {
                    this.jsonWriter.WriteStringValue(value);
                }
            }
        }
    }
}<|MERGE_RESOLUTION|>--- conflicted
+++ resolved
@@ -7,11 +7,8 @@
     using System;
     using System.Collections.Generic;
     using System.Globalization;
-<<<<<<< HEAD
+    using System.Linq;
     using System.Net.Http;
-=======
-    using System.Linq;
->>>>>>> ae3e2991
     using Microsoft.Azure.Cosmos.Json;
     using Microsoft.Azure.Cosmos.Tracing.TraceData;
     using Microsoft.Azure.Documents;
