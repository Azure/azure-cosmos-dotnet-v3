--- conflicted
+++ resolved
@@ -46,13 +46,8 @@
 
                 if (isRootTrace)
                 {
-<<<<<<< HEAD
-                    writer.WriteFieldName("start time");
-                    writer.WriteStringValue(trace.StartTime.ToString(TraceWriter.HourTimeFormatString));
-=======
                     writer.WriteFieldName("start datetime");
                     writer.WriteStringValue(trace.StartTime.ToString(TraceWriter.DateTimeFormatString));
->>>>>>> 4ab62933
                 }
                 writer.WriteFieldName("duration in milliseconds");
                 writer.WriteNumber64Value(trace.Duration.TotalMilliseconds);
