﻿// ------------------------------------------------------------
// Copyright (c) Microsoft Corporation.  All rights reserved.
// ------------------------------------------------------------

namespace Microsoft.Azure.Cosmos.Tracing
{
    using System;
    using System.Collections.Generic;

    internal sealed class NoOpTrace : ITrace
    {
        public static readonly NoOpTrace Singleton = new NoOpTrace();

        private static readonly IReadOnlyList<ITrace> NoOpChildren = new List<ITrace>();
        private static readonly IReadOnlyList<(string, Uri)> NoOpRegionsContacted = new List<(string, Uri)>();
        private static readonly IReadOnlyDictionary<string, object> NoOpData = new Dictionary<string, object>();
        private static readonly CallerInfo NoOpCallerInfo = new CallerInfo(memberName: "NoOp", filePath: "NoOp", lineNumber: 9001);

        private NoOpTrace()
        {
        }

        public string Name => "NoOp";

        public Guid Id => default;

        public CallerInfo CallerInfo => NoOpCallerInfo;

        public DateTime StartTime => default;

        public TimeSpan Duration => default;

        public TraceLevel Level => default;

        public TraceComponent Component => default;

        public ITrace Parent => null;

        public IReadOnlyList<ITrace> Children => NoOpChildren;

        public IReadOnlyDictionary<string, object> Data => NoOpData;

        public IReadOnlyList<(string, Uri)> RegionsContacted => NoOpRegionsContacted;

        public void Dispose()
        {
            // NoOp
        }

        public ITrace StartChild(
            string name,
            string memberName = "",
            string sourceFilePath = "",
            int sourceLineNumber = 0)
        {
            return this.StartChild(
                name,
                component: this.Component,
                level: TraceLevel.Info);
        }

        public ITrace StartChild(
            string name,
            TraceComponent component,
            TraceLevel level,
            string memberName = "",
            string sourceFilePath = "",
            int sourceLineNumber = 0)
        {
            return this;
        }

        public void AddDatum(string key, TraceDatum traceDatum)
        {
            // NoOp
        }

        public void AddDatum(string key, object value)
        {
            // NoOp
        }

        public void AddChild(ITrace trace)
        {
            // NoOp
        }

<<<<<<< HEAD
        public void AddOrUpdateDatum(string key, object value)
=======
        public void UpdateRegionContacted(TraceDatum traceDatum)
>>>>>>> 67cbd897
        {
            // NoOp
        }
    }
}<|MERGE_RESOLUTION|>--- conflicted
+++ resolved
@@ -85,11 +85,12 @@
             // NoOp
         }
 
-<<<<<<< HEAD
         public void AddOrUpdateDatum(string key, object value)
-=======
+        {
+            // NoOp
+        }
+
         public void UpdateRegionContacted(TraceDatum traceDatum)
->>>>>>> 67cbd897
         {
             // NoOp
         }
