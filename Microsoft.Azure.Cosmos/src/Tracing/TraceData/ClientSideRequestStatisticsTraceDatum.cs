--- conflicted
+++ resolved
@@ -352,11 +352,7 @@
                 if (request.Properties != null && 
                         request.Properties.TryGetValue(HttpRequestRegionNameProperty, out object regionName))
                 {
-<<<<<<< HEAD
-                    this.RegionsContacted.Add((Convert.ToString(regionName), locationEndpoint));
-=======
                     this.TraceSummary.AddRegionContacted(Convert.ToString(regionName), locationEndpoint);
->>>>>>> 63a846de
                 }
 
                 this.shallowCopyOfHttpResponseStatistics = null;
@@ -384,11 +380,7 @@
                 if (request.Properties != null &&
                         request.Properties.TryGetValue(HttpRequestRegionNameProperty, out object regionName))
                 {
-<<<<<<< HEAD
-                    this.RegionsContacted.Add((Convert.ToString(regionName), locationEndpoint));
-=======
                     this.TraceSummary.AddRegionContacted(Convert.ToString(regionName), locationEndpoint);
->>>>>>> 63a846de
                 }
 
                 this.shallowCopyOfHttpResponseStatistics = null;
