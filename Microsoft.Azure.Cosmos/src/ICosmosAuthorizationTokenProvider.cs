﻿//------------------------------------------------------------
// Copyright (c) Microsoft Corporation.  All rights reserved.
//------------------------------------------------------------

namespace Microsoft.Azure.Cosmos
{
<<<<<<< HEAD
    using System;
    using System.IO;
    using System.Threading.Tasks;
=======
>>>>>>> fc46b1d6
    using Microsoft.Azure.Documents;
    using Microsoft.Azure.Documents.Collections;

    /// <summary>
    /// Interface that provides Authorization token headers for requests given
    /// a particular request.
    /// </summary>
    internal interface ICosmosAuthorizationTokenProvider
    {
        /// <summary>
        /// Generates a Authorization Token for a given resource type, address and action.
        /// </summary>
        ValueTask<string> GetUserAuthorizationTokenAsync(
            string resourceAddress,
            string resourceType,
            string requestVerb,
            INameValueCollection headers,
            AuthorizationTokenType tokenType,
            CosmosDiagnosticsContext diagnosticsContext);
    }
}<|MERGE_RESOLUTION|>--- conflicted
+++ resolved
@@ -4,12 +4,7 @@
 
 namespace Microsoft.Azure.Cosmos
 {
-<<<<<<< HEAD
-    using System;
-    using System.IO;
     using System.Threading.Tasks;
-=======
->>>>>>> fc46b1d6
     using Microsoft.Azure.Documents;
     using Microsoft.Azure.Documents.Collections;
 
