--- conflicted
+++ resolved
@@ -19,11 +19,7 @@
         public ChangeFeedPartitionRangePageAsyncEnumerator(
             IChangeFeedDataSource changeFeedDataSource,
             FeedRangeState<ChangeFeedState> feedRangeState,
-<<<<<<< HEAD
-            ChangeFeedPaginationOptions changeFeedPaginationOptions)
-=======
             ChangeFeedExecutionOptions changeFeedPaginationOptions)
->>>>>>> 1e150b6f
             : base(feedRangeState)
         {
             this.changeFeedDataSource = changeFeedDataSource ?? throw new ArgumentNullException(nameof(changeFeedDataSource));
