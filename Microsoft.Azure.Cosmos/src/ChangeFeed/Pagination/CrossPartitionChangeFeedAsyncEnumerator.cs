--- conflicted
+++ resolved
@@ -99,7 +99,7 @@
                             {
                                 backendPage = new ChangeFeedSuccessPage(
                                     changeFeedSuccessPage.Content,
-                                    totalRequestCharge,
+                                    totalRequestCharge,
                                     changeFeedSuccessPage.ItemCount,
                                     changeFeedSuccessPage.ActivityId,
                                     changeFeedSuccessPage.AdditionalHeaders,
@@ -108,7 +108,7 @@
                             else
                             {
                                 backendPage = new ChangeFeedNotModifiedPage(
-                                    totalRequestCharge,
+                                    totalRequestCharge,
                                     backendPage.ActivityId,
                                     backendPage.AdditionalHeaders,
                                     backendPage.State);
@@ -129,11 +129,7 @@
         public static CrossPartitionChangeFeedAsyncEnumerator Create(
             IDocumentContainer documentContainer,
             CrossFeedRangeState<ChangeFeedState> state,
-<<<<<<< HEAD
-            ChangeFeedPaginationOptions changeFeedPaginationOptions)
-=======
             ChangeFeedExecutionOptions changeFeedPaginationOptions)
->>>>>>> 43c14a31
         {
             changeFeedPaginationOptions ??= ChangeFeedExecutionOptions.Default;
 
@@ -168,11 +164,7 @@
 
         private static CreatePartitionRangePageAsyncEnumerator<ChangeFeedPage, ChangeFeedState> MakeCreateFunction(
             IChangeFeedDataSource changeFeedDataSource,
-<<<<<<< HEAD
-            ChangeFeedPaginationOptions changeFeedPaginationOptions) => (FeedRangeState<ChangeFeedState> feedRangeState) => new ChangeFeedPartitionRangePageAsyncEnumerator(
-=======
             ChangeFeedExecutionOptions changeFeedPaginationOptions) => (FeedRangeState<ChangeFeedState> feedRangeState) => new ChangeFeedPartitionRangePageAsyncEnumerator(
->>>>>>> 43c14a31
                 changeFeedDataSource,
                 feedRangeState,
                 changeFeedPaginationOptions);
