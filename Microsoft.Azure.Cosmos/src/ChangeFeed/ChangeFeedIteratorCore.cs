--- conflicted
+++ resolved
@@ -13,10 +13,7 @@
     using Microsoft.Azure.Cosmos.Pagination;
     using Microsoft.Azure.Cosmos.Query.Core;
     using Microsoft.Azure.Cosmos.Query.Core.Monads;
-<<<<<<< HEAD
-=======
     using Microsoft.Azure.Cosmos.Telemetry.OpenTelemetry;
->>>>>>> 43c14a31
     using Microsoft.Azure.Cosmos.Tracing;
     using Microsoft.Azure.Documents;
 
@@ -232,11 +229,7 @@
                                                 operationType: OperationType.ReadFeed,
                                                 requestOptions: this.changeFeedRequestOptions,
                                                 task: (trace) => this.ReadNextInternalAsync(trace, cancellationToken),
-<<<<<<< HEAD
-                                                openTelemetry: (response) => new OpenTelemetryResponse(responseMessage: response),
-=======
                                                 openTelemetry: new (OpenTelemetryConstants.Operations.QueryChangeFeed, (response) => new OpenTelemetryResponse(responseMessage: response, querySpecFunc: () => this.changeFeedQuerySpec?.ToSqlQuerySpec())),
->>>>>>> 43c14a31
                                                 traceComponent: TraceComponent.ChangeFeed,
                                                 traceLevel: TraceLevel.Info);
         }
