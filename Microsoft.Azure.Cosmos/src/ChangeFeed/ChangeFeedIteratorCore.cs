--- conflicted
+++ resolved
@@ -157,35 +157,6 @@
         {
             cancellationToken.ThrowIfCancellationRequested();
 
-<<<<<<< HEAD
-            ResponseMessage responseMessage = await this.clientContext.ProcessResourceOperationStreamAsync(
-                resourceUri: this.container.LinkUri,
-                resourceType: ResourceType.Document,
-                operationType: OperationType.ReadFeed,
-                requestOptions: this.changeFeedOptions,
-                cosmosContainerCore: this.container,
-                requestEnricher: (request) =>
-                {
-                    ChangeFeedStartFromRequestOptionPopulator visitor = new ChangeFeedStartFromRequestOptionPopulator(request);
-                    this.changeFeedStartFrom.Accept(visitor);
-                },
-                partitionKey: default,
-                streamPayload: default,
-                diagnosticsContext: diagnosticsScope,
-                cancellationToken: cancellationToken);
-
-            if ((await this.ShouldRetryAsync(responseMessage, cancellationToken)).ShouldRetry)
-            {
-                string etag = this.FeedRangeContinuation.GetContinuation();
-                FeedRange feedRange = this.FeedRangeContinuation.GetFeedRange();
-                this.changeFeedStartFrom = new ChangeFeedStartFromContinuationAndFeedRange(etag, (FeedRangeInternal)feedRange);
-
-                return await this.ReadNextInternalAsync(diagnosticsScope, cancellationToken);
-            }
-=======
-            TryCatch<CrossPartitionChangeFeedAsyncEnumerator> monadicEnumerator = await this.lazyMonadicEnumerator.GetValueAsync(cancellationToken);
->>>>>>> b359905d
-
             if (monadicEnumerator.Failed)
             {
                 Exception createException = monadicEnumerator.Exception;
@@ -205,24 +176,6 @@
                 throw new InvalidOperationException("ChangeFeed enumerator should always have a next continuation");
             }
 
-<<<<<<< HEAD
-        private Task<ShouldRetryResult> ShouldRetryAsync(
-            ResponseMessage responseMessage,
-            CancellationToken cancellationToken)
-        {
-            ShouldRetryResult shouldRetryOnNotModified = this.FeedRangeContinuation.HandleChangeFeedNotModified(responseMessage);
-            if (shouldRetryOnNotModified.ShouldRetry)
-            {
-                return Task.FromResult(shouldRetryOnNotModified);
-            }
-
-            return this.FeedRangeContinuation.HandleSplitAsync(this.container, responseMessage, cancellationToken);
-        }
-
-        private async Task<TryCatch<string>> TryInitializeContainerRIdAsync(CancellationToken cancellationToken)
-        {
-            try
-=======
             if (enumerator.Current.Failed)
             {
                 CosmosException cosmosException = ExceptionToCosmosException.CreateFromException(enumerator.Current.Exception);
@@ -242,7 +195,6 @@
             ChangeFeedPage changeFeedPage = enumerator.Current.Result;
             ResponseMessage responseMessage;
             if (changeFeedPage is ChangeFeedSuccessPage changeFeedSuccessPage)
->>>>>>> b359905d
             {
                 responseMessage = new ResponseMessage(statusCode: System.Net.HttpStatusCode.OK)
                 {
