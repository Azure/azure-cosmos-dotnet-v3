--- conflicted
+++ resolved
@@ -101,11 +101,6 @@
                                 operationType: Documents.OperationType.ReadFeed,
                                 requestOptions: this.changeFeedOptions,
                                 task: (trace) => this.ReadNextAsync(trace, cancellationToken),
-<<<<<<< HEAD
-                                openTelemetry: (response) => new OpenTelemetryResponse(
-                                    responseMessage: response),
-=======
->>>>>>> 43c14a31
                                 traceComponent: TraceComponent.ChangeFeed,
                                 traceLevel: TraceLevel.Info);
         }
