//------------------------------------------------------------
// Copyright (c) Microsoft Corporation.  All rights reserved.
//------------------------------------------------------------

namespace Microsoft.Azure.Cosmos.ChangeFeed
{
    using System;
    using System.Globalization;
    using System.Threading;
    using System.Threading.Tasks;
    using Microsoft.Azure.Cosmos.ChangeFeed.LeaseManagement;
    using Microsoft.Azure.Cosmos.Tracing;
    using Microsoft.Azure.Documents;

    /// <summary>
    /// Cosmos Change Feed Iterator for a particular Partition Key Range
    /// </summary>
    internal sealed class ChangeFeedPartitionKeyResultSetIteratorCore : FeedIteratorInternal
    {
        public static ChangeFeedPartitionKeyResultSetIteratorCore Create(
            DocumentServiceLease lease,
            ChangeFeedMode mode,
            string continuationToken,
            int? maxItemCount,
            ContainerInternal container,
            DateTime? startTime,
            bool startFromBeginning)
        {
            // If the lease represents a full partition (old schema) then use a FeedRangePartitionKeyRange
            // If the lease represents an EPK range (new schema) the use the FeedRange in the lease
            FeedRangeInternal feedRange = lease is DocumentServiceLeaseCoreEpk ? lease.FeedRange : new FeedRangePartitionKeyRange(lease.CurrentLeaseToken);

            ChangeFeedStartFrom startFrom;
            if (continuationToken != null)
            {
                // For continuation based feed range we need to manufactor a new continuation token that has the partition key range id in it.
                startFrom = new ChangeFeedStartFromContinuationAndFeedRange(continuationToken, feedRange);
            }
            else if (startTime.HasValue)
            {
                startFrom = ChangeFeedStartFrom.Time(startTime.Value, feedRange);
            }
            else if (startFromBeginning)
            {
                startFrom = ChangeFeedStartFrom.Beginning(feedRange);
            }
            else
            {
                startFrom = ChangeFeedStartFrom.Now(feedRange);
            }

            ChangeFeedRequestOptions requestOptions = new ChangeFeedRequestOptions()
            {
                PageSizeHint = maxItemCount,
            };

            return new ChangeFeedPartitionKeyResultSetIteratorCore(
                container: container,
                mode: mode,
                changeFeedStartFrom: startFrom,
                options: requestOptions,
                feedRangeEpk: lease?.FeedRange is FeedRangeEpk epk ? epk : default);
        }

        private readonly CosmosClientContext clientContext;

        private readonly ChangeFeedRequestOptions changeFeedOptions;
        private readonly ChangeFeedMode mode;
        private readonly FeedRangeEpk feedRangeEpk;

        private ChangeFeedStartFrom changeFeedStartFrom;
        private bool hasMoreResultsInternal;

        private ChangeFeedPartitionKeyResultSetIteratorCore(
            ContainerInternal container,
            ChangeFeedMode mode,
            ChangeFeedStartFrom changeFeedStartFrom,
            ChangeFeedRequestOptions options,
            FeedRangeEpk feedRangeEpk)
        {
            this.container = container ?? throw new ArgumentNullException(nameof(container));
            this.mode = mode;
            this.changeFeedStartFrom = changeFeedStartFrom ?? throw new ArgumentNullException(nameof(changeFeedStartFrom));
            this.clientContext = this.container.ClientContext;
            this.changeFeedOptions = options;
            this.feedRangeEpk = feedRangeEpk;
        }

        public override bool HasMoreResults => this.hasMoreResultsInternal;

        /// <summary>
        /// Get the next set of results from the cosmos service
        /// </summary>
        /// <param name="cancellationToken">(Optional) <see cref="CancellationToken"/> representing request cancellation.</param>
        /// <returns>A change feed response from cosmos service</returns>
        public override Task<ResponseMessage> ReadNextAsync(CancellationToken cancellationToken = default)
        {
            return this.clientContext.OperationHelperAsync(
                                operationName: "Change Feed Processor Read Next Async",
                                containerName: this.container?.Id,
                                databaseName: this.container?.Database?.Id ?? this.databaseName,
                                operationType: Documents.OperationType.ReadFeed,
                                requestOptions: this.changeFeedOptions,
                                task: (trace) => this.ReadNextAsync(trace, cancellationToken),
                                openTelemetry: (response) => new OpenTelemetryResponse(
                                    responseMessage: response),
                                traceComponent: TraceComponent.ChangeFeed,
                                traceLevel: TraceLevel.Info);
        }

        public override async Task<ResponseMessage> ReadNextAsync(ITrace trace, CancellationToken cancellationToken = default)
        {
            ResponseMessage responseMessage = await this.clientContext.ProcessResourceOperationStreamAsync(
                cosmosContainerCore: this.container,
                resourceUri: this.container.LinkUri,
                resourceType: ResourceType.Document,
                operationType: OperationType.ReadFeed,
                requestOptions: this.changeFeedOptions,
                requestEnricher: (requestMessage) =>
                {
                    // Set time headers if any
                    ChangeFeedStartFromRequestOptionPopulator visitor = new ChangeFeedStartFromRequestOptionPopulator(requestMessage);
                    this.changeFeedStartFrom.Accept(visitor);

                    if (this.changeFeedOptions.PageSizeHint.HasValue)
                    {
                        requestMessage.Headers.Add(
                            HttpConstants.HttpHeaders.PageSize,
                            this.changeFeedOptions.PageSizeHint.Value.ToString(CultureInfo.InvariantCulture));
                    }

                    // Add the necessary mode headers
                    this.mode.Accept(requestMessage);
                },
                feedRange: this.changeFeedStartFrom.FeedRange,
                streamPayload: default,
                trace: trace,
                cancellationToken: cancellationToken);

            // Change Feed uses etag as continuation token.
            string etag = responseMessage.Headers.ETag;
            this.hasMoreResultsInternal = responseMessage.IsSuccessStatusCode;
            responseMessage.Headers.ContinuationToken = etag;
            this.changeFeedStartFrom = new ChangeFeedStartFromContinuationAndFeedRange(etag, (FeedRangeInternal)this.changeFeedStartFrom.FeedRange);
<<<<<<< HEAD

            // Set the FeedRangeMinMax response header.

            if (this.feedRangeEpk != null)
            {
                responseMessage.Headers.FeedRangeDetails = FeedRangeDetail.Create(
                    minInclusive: this.feedRangeEpk.Range.Min,
                    maxExclusive: this.feedRangeEpk.Range.Max,
                    collectionRid: responseMessage.RequestMessage.DocumentServiceRequest.ResourceId);
            }

=======

            // Set the FeedRangeEpk response header.
            responseMessage.Headers.FeedRangeEpk = this.feedRangeEpk;

>>>>>>> e3e3f23a
            return responseMessage;
        }
    }
}<|MERGE_RESOLUTION|>--- conflicted
+++ resolved
@@ -4,7 +4,7 @@
 
 namespace Microsoft.Azure.Cosmos.ChangeFeed
 {
-    using System;
+    using System;
     using System.Globalization;
     using System.Threading;
     using System.Threading.Tasks;
@@ -142,24 +142,10 @@
             this.hasMoreResultsInternal = responseMessage.IsSuccessStatusCode;
             responseMessage.Headers.ContinuationToken = etag;
             this.changeFeedStartFrom = new ChangeFeedStartFromContinuationAndFeedRange(etag, (FeedRangeInternal)this.changeFeedStartFrom.FeedRange);
-<<<<<<< HEAD
-
-            // Set the FeedRangeMinMax response header.
-
-            if (this.feedRangeEpk != null)
-            {
-                responseMessage.Headers.FeedRangeDetails = FeedRangeDetail.Create(
-                    minInclusive: this.feedRangeEpk.Range.Min,
-                    maxExclusive: this.feedRangeEpk.Range.Max,
-                    collectionRid: responseMessage.RequestMessage.DocumentServiceRequest.ResourceId);
-            }
-
-=======
-
-            // Set the FeedRangeEpk response header.
-            responseMessage.Headers.FeedRangeEpk = this.feedRangeEpk;
-
->>>>>>> e3e3f23a
+
+            // Set the FeedRangeEpk response header.
+            responseMessage.Headers.FeedRangeEpk = this.feedRangeEpk;
+
             return responseMessage;
         }
     }
