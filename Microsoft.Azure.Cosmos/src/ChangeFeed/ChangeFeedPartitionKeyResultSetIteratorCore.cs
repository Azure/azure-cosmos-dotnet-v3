--- conflicted
+++ resolved
@@ -171,12 +171,7 @@
             string etag = responseMessage.Headers.ETag;
             this.hasMoreResultsInternal = responseMessage.IsSuccessStatusCode;
             responseMessage.Headers.ContinuationToken = etag;
-<<<<<<< HEAD
             this.changeFeedStartFrom = new ChangeFeedStartFromContinuationAndFeedRange(etag, this.feedRangeInternal);
-=======
-            FeedRangeInternal feedRange = (FeedRangeInternal)this.changeFeedStartFrom.FeedRange;
-            this.changeFeedStartFrom = new ChangeFeedStartFromContinuationAndFeedRange(etag, feedRange);
->>>>>>> 06ed425a
 
             return responseMessage;
         }
