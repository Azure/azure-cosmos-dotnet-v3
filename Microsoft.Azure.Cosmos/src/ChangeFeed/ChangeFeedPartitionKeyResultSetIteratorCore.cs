//------------------------------------------------------------
// Copyright (c) Microsoft Corporation.  All rights reserved.
//------------------------------------------------------------

namespace Microsoft.Azure.Cosmos.ChangeFeed
{
    using System;
    using System.Globalization;
    using System.Threading;
    using System.Threading.Tasks;
    using Microsoft.Azure.Cosmos.ChangeFeed.LeaseManagement;
    using Microsoft.Azure.Cosmos.CosmosElements;
    using Microsoft.Azure.Cosmos.Tracing;
    using Microsoft.Azure.Documents;

    /// <summary>
    /// Cosmos Change Feed Iterator for a particular Partition Key Range
    /// </summary>
    internal sealed class ChangeFeedPartitionKeyResultSetIteratorCore : FeedIteratorInternal
    {
        public static ChangeFeedPartitionKeyResultSetIteratorCore Create(
            DocumentServiceLease lease,
            string continuationToken,
            int? maxItemCount,
            ContainerInternal container,
            DateTime? startTime,
            bool startFromBeginning)
        {
            // If the lease represents a full partition (old schema) then use a FeedRangePartitionKeyRange
            // If the lease represents an EPK range (new schema) the use the FeedRange in the lease
            FeedRangeInternal feedRange = lease is DocumentServiceLeaseCoreEpk ? lease.FeedRange : new FeedRangePartitionKeyRange(lease.CurrentLeaseToken);

            ChangeFeedStartFrom startFrom;
            if (continuationToken != null)
            {
                // For continuation based feed range we need to manufactor a new continuation token that has the partition key range id in it.
                startFrom = new ChangeFeedStartFromContinuationAndFeedRange(continuationToken, feedRange);
            }
            else if (startTime.HasValue)
            {
                startFrom = ChangeFeedStartFrom.Time(startTime.Value, feedRange);
            }
            else if (startFromBeginning)
            {
                startFrom = ChangeFeedStartFrom.Beginning(feedRange);
            }
            else
            {
                startFrom = ChangeFeedStartFrom.Now(feedRange);
            }

            ChangeFeedRequestOptions requestOptions = new ChangeFeedRequestOptions()
            {
                PageSizeHint = maxItemCount,
            };

            return new ChangeFeedPartitionKeyResultSetIteratorCore(
                container: container,
                changeFeedStartFrom: startFrom,
                options: requestOptions);
        }

        private readonly CosmosClientContext clientContext;

        private readonly ChangeFeedRequestOptions changeFeedOptions;
        private ChangeFeedStartFrom changeFeedStartFrom;
        private bool hasMoreResultsInternal;

        private ChangeFeedPartitionKeyResultSetIteratorCore(
            ContainerInternal container,
            ChangeFeedStartFrom changeFeedStartFrom,
            ChangeFeedRequestOptions options)
        {
            this.container = container ?? throw new ArgumentNullException(nameof(container));
            this.changeFeedStartFrom = changeFeedStartFrom ?? throw new ArgumentNullException(nameof(changeFeedStartFrom));
            this.clientContext = this.container.ClientContext;
            this.changeFeedOptions = options;
        }

        public override bool HasMoreResults => this.hasMoreResultsInternal;

        public override CosmosElement GetCosmosElementContinuationToken()
        {
            throw new NotImplementedException();
        }

        /// <summary>
        /// Get the next set of results from the cosmos service
        /// </summary>
        /// <param name="cancellationToken">(Optional) <see cref="CancellationToken"/> representing request cancellation.</param>
        /// <returns>A change feed response from cosmos service</returns>
        public override Task<ResponseMessage> ReadNextAsync(CancellationToken cancellationToken = default)
        {
            return this.clientContext.OperationHelperAsync("Change Feed Processor Read Next Async",
                                requestOptions: this.changeFeedOptions,
                                task: (trace) => this.ReadNextAsync(trace, cancellationToken),
<<<<<<< HEAD
=======
                                openTelemetry: (response) => new OpenTelemetryResponse(
                                    responseMessage: response, 
                                    containerName: this.container?.Id,
                                    databaseName: this.container?.Database?.Id),
>>>>>>> 63a846de
                                traceComponent: TraceComponent.ChangeFeed,
                                traceLevel: TraceLevel.Info);
        }

        public override async Task<ResponseMessage> ReadNextAsync(ITrace trace, CancellationToken cancellationToken = default)
        {
            ResponseMessage responseMessage = await this.clientContext.ProcessResourceOperationStreamAsync(
                cosmosContainerCore: this.container,
                resourceUri: this.container.LinkUri,
                resourceType: ResourceType.Document,
                operationType: OperationType.ReadFeed,
                requestOptions: this.changeFeedOptions,
                requestEnricher: (requestMessage) =>
                {
                    // Set time headers if any
                    ChangeFeedStartFromRequestOptionPopulator visitor = new ChangeFeedStartFromRequestOptionPopulator(requestMessage);
                    this.changeFeedStartFrom.Accept(visitor);

                    if (this.changeFeedOptions.PageSizeHint.HasValue)
                    {
                        requestMessage.Headers.Add(
                            HttpConstants.HttpHeaders.PageSize,
                            this.changeFeedOptions.PageSizeHint.Value.ToString(CultureInfo.InvariantCulture));
                    }

                    requestMessage.Headers.Add(
                        HttpConstants.HttpHeaders.A_IM,
                        HttpConstants.A_IMHeaderValues.IncrementalFeed);
                },
                feedRange: this.changeFeedStartFrom.FeedRange,
                streamPayload: default,
                trace: trace,
                cancellationToken: cancellationToken);

            // Change Feed uses etag as continuation token.
            string etag = responseMessage.Headers.ETag;
            this.hasMoreResultsInternal = responseMessage.IsSuccessStatusCode;
            responseMessage.Headers.ContinuationToken = etag;
            this.changeFeedStartFrom = new ChangeFeedStartFromContinuationAndFeedRange(etag, (FeedRangeInternal)this.changeFeedStartFrom.FeedRange);

            return responseMessage;
        }
    }
}<|MERGE_RESOLUTION|>--- conflicted
+++ resolved
@@ -94,13 +94,10 @@
             return this.clientContext.OperationHelperAsync("Change Feed Processor Read Next Async",
                                 requestOptions: this.changeFeedOptions,
                                 task: (trace) => this.ReadNextAsync(trace, cancellationToken),
-<<<<<<< HEAD
-=======
                                 openTelemetry: (response) => new OpenTelemetryResponse(
                                     responseMessage: response, 
                                     containerName: this.container?.Id,
                                     databaseName: this.container?.Database?.Id),
->>>>>>> 63a846de
                                 traceComponent: TraceComponent.ChangeFeed,
                                 traceLevel: TraceLevel.Info);
         }
