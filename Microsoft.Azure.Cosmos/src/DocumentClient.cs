//------------------------------------------------------------
// Copyright (c) Microsoft Corporation.  All rights reserved.
//------------------------------------------------------------

namespace Microsoft.Azure.Cosmos
{
    using System;
    using System.Collections.Generic;
    using System.Diagnostics;
    using System.Globalization;
    using System.IO;
    using System.Linq;
    using System.Net;
    using System.Net.Http;
    using System.Net.Security;
    using System.Security;
    using System.Text;
    using System.Threading;
    using System.Threading.Tasks;
    using global::Azure.Core;
    using Microsoft.Azure.Cosmos.Common;
    using Microsoft.Azure.Cosmos.Core.Trace;
    using Microsoft.Azure.Cosmos.Query;
    using Microsoft.Azure.Cosmos.Query.Core.QueryPlan;
    using Microsoft.Azure.Cosmos.Routing;
    using Microsoft.Azure.Cosmos.Telemetry;
    using Microsoft.Azure.Cosmos.Tracing;
    using Microsoft.Azure.Cosmos.Tracing.TraceData;
    using Microsoft.Azure.Documents;
    using Microsoft.Azure.Documents.Client;
    using Microsoft.Azure.Documents.Collections;
    using Microsoft.Azure.Documents.FaultInjection;
    using Microsoft.Azure.Documents.Routing;
    using Newtonsoft.Json;
    using ResourceType = Documents.ResourceType;

    /// <summary>
    /// Provides a client-side logical representation for the Azure Cosmos DB service.
    /// This client is used to configure and execute requests against the service.
    /// </summary>
    /// <threadSafety>
    /// This type is thread safe.
    /// </threadSafety>
    /// <remarks>
    /// The service client that encapsulates the endpoint and credentials and connection policy used to access the Azure Cosmos DB service.
    /// It is recommended to cache and reuse this instance within your application rather than creating a new instance for every operation.
    ///
    /// <para>
    /// When your app uses DocumentClient, you should call its IDisposable.Dispose implementation when you are finished using it.
    /// Depending on your programming technique, you can do this in one of two ways:
    /// </para>
    ///
    /// <para>
    /// 1. By using a language construct such as the using statement in C#.
    /// The using statement is actually a syntactic convenience.
    /// At compile time, the language compiler implements the intermediate language (IL) for a try/catch block.
    /// <code language="c#">
    /// <![CDATA[
    /// using (IDocumentClient client = new DocumentClient(new Uri("endpoint"), "authKey"))
    /// {
    ///     ...
    /// }
    /// ]]>
    /// </code>
    /// </para>
    ///
    /// <para>
    /// 2. By wrapping the call to the IDisposable.Dispose implementation in a try/catch block.
    /// The following example replaces the using block in the previous example with a try/catch/finally block.
    /// <code language="c#">
    /// <![CDATA[
    /// IDocumentClient client = new DocumentClient(new Uri("endpoint"), "authKey"))
    /// try{
    ///     ...
    /// }
    /// finally{
    ///     if (client != null) client.Dispose();
    /// }
    /// ]]>
    /// </code>
    /// </para>
    ///
    /// </remarks>
    internal partial class DocumentClient : IDisposable, IAuthorizationTokenProvider, ICosmosAuthorizationTokenProvider, IDocumentClient, IDocumentClientInternal
    {
        private const string AllowOverrideStrongerConsistency = "AllowOverrideStrongerConsistency";
        private const string MaxConcurrentConnectionOpenConfig = "MaxConcurrentConnectionOpenRequests";
        private const string IdleConnectionTimeoutInSecondsConfig = "IdleConnectionTimeoutInSecondsConfig";
        private const string OpenConnectionTimeoutInSecondsConfig = "OpenConnectionTimeoutInSecondsConfig";
        private const string TransportTimerPoolGranularityInSecondsConfig = "TransportTimerPoolGranularityInSecondsConfig";
        private const string EnableTcpChannelConfig = "CosmosDbEnableTcpChannel";
        private const string MaxRequestsPerChannelConfig = "CosmosDbMaxRequestsPerTcpChannel";
        private const string TcpPartitionCount = "CosmosDbTcpPartitionCount";
        private const string MaxChannelsPerHostConfig = "CosmosDbMaxTcpChannelsPerHost";
        private const string RntbdPortReuseMode = "CosmosDbTcpPortReusePolicy";
        private const string RntbdPortPoolReuseThreshold = "CosmosDbTcpPortReuseThreshold";
        private const string RntbdPortPoolBindAttempts = "CosmosDbTcpPortReuseBindAttempts";
        private const string RntbdReceiveHangDetectionTimeConfig = "CosmosDbTcpReceiveHangDetectionTimeSeconds";
        private const string RntbdSendHangDetectionTimeConfig = "CosmosDbTcpSendHangDetectionTimeSeconds";
        private const string EnableCpuMonitorConfig = "CosmosDbEnableCpuMonitor";
        // Env variable
        private const string RntbdMaxConcurrentOpeningConnectionCountConfig = "AZURE_COSMOS_TCP_MAX_CONCURRENT_OPENING_CONNECTION_COUNT";

        private const int MaxConcurrentConnectionOpenRequestsPerProcessor = 25;
        private const int DefaultMaxRequestsPerRntbdChannel = 30;
        private const int DefaultRntbdPartitionCount = 1;
        private const int DefaultMaxRntbdChannelsPerHost = ushort.MaxValue;
        private const PortReuseMode DefaultRntbdPortReuseMode = PortReuseMode.ReuseUnicastPort;
        private const int DefaultRntbdPortPoolReuseThreshold = 256;
        private const int DefaultRntbdPortPoolBindAttempts = 5;
        private const int DefaultRntbdReceiveHangDetectionTimeSeconds = 65;
        private const int DefaultRntbdSendHangDetectionTimeSeconds = 10;
        private const bool DefaultEnableCpuMonitor = true;
        private const string DefaultInitTaskKey = "InitTaskKey";

        /// <summary>
        /// Default thresholds for PPAF request hedging.
        /// </summary>
        internal const int DefaultHedgingThresholdInMilliseconds = 1000;
        internal const int DefaultHedgingThresholdStepInMilliseconds = 500;

        private static readonly char[] resourceIdOrFullNameSeparators = new char[] { '/' };
        private static readonly char[] resourceIdSeparators = new char[] { '/', '\\', '?', '#' };

        private readonly bool IsLocalQuorumConsistency = false;
        private readonly bool isReplicaAddressValidationEnabled;
        private readonly bool enableAsyncCacheExceptionNoSharing;

        //Fault Injection
        private readonly IChaosInterceptorFactory chaosInterceptorFactory;
        private readonly IChaosInterceptor chaosInterceptor;

        private bool isChaosInterceptorInititalized = false;

        //Auth
        internal readonly AuthorizationTokenProvider cosmosAuthorization;

        private bool isThinClientEnabled = ConfigurationManager.IsThinClientEnabled(defaultValue: false);

        // Gateway has backoff/retry logic to hide transient errors.
        private RetryPolicy retryPolicy;
        private bool allowOverrideStrongerConsistency = false;
        private int maxConcurrentConnectionOpenRequests = Environment.ProcessorCount * MaxConcurrentConnectionOpenRequestsPerProcessor;
        private int openConnectionTimeoutInSeconds = 5;
        private int idleConnectionTimeoutInSeconds = -1;
        private int timerPoolGranularityInSeconds = 1;
        private bool enableRntbdChannel = true;
        private int maxRequestsPerRntbdChannel = DefaultMaxRequestsPerRntbdChannel;
        private int rntbdPartitionCount = DefaultRntbdPartitionCount;
        private int maxRntbdChannels = DefaultMaxRntbdChannelsPerHost;
        private PortReuseMode rntbdPortReuseMode = DefaultRntbdPortReuseMode;
        private int rntbdPortPoolReuseThreshold = DefaultRntbdPortPoolReuseThreshold;
        private int rntbdPortPoolBindAttempts = DefaultRntbdPortPoolBindAttempts;
        private int rntbdReceiveHangDetectionTimeSeconds = DefaultRntbdReceiveHangDetectionTimeSeconds;
        private int rntbdSendHangDetectionTimeSeconds = DefaultRntbdSendHangDetectionTimeSeconds;
        private bool enableCpuMonitor = DefaultEnableCpuMonitor;
        private int rntbdMaxConcurrentOpeningConnectionCount = 5;
        private string clientId;

        //Consistency
        private Documents.ConsistencyLevel? desiredConsistencyLevel;

        internal CosmosAccountServiceConfiguration accountServiceConfiguration { get; private set; }

        internal TelemetryToServiceHelper telemetryToServiceHelper { get; set; }

        private ClientCollectionCache collectionCache;

        private PartitionKeyRangeCache partitionKeyRangeCache;

        //Private state.
        private bool isSuccessfullyInitialized;
        private bool isDisposed;

        // creator of TransportClient is responsible for disposing it.
        private IStoreClientFactory storeClientFactory;
        internal CosmosHttpClient httpClient { get; private set; }

        // Flag that indicates whether store client factory must be disposed whenever client is disposed.
        // Setting this flag to false will result in store client factory not being disposed when client is disposed.
        // This flag is used to allow shared store client factory survive disposition of a document client while other clients continue using it.
        private bool isStoreClientFactoryCreatedInternally;

        //Id counter.
        private static int idCounter;
        //Trace Id.
        private int traceId;

        //RemoteCertificateValidationCallback
        internal RemoteCertificateValidationCallback remoteCertificateValidationCallback;

        //Distributed Tracing Flag
        internal CosmosClientTelemetryOptions cosmosClientTelemetryOptions;

        //SessionContainer.
        internal ISessionContainer sessionContainer;

        private readonly CancellationTokenSource cancellationTokenSource = new CancellationTokenSource();

        private AsyncLazy<QueryPartitionProvider> queryPartitionProvider;

        private DocumentClientEventSource eventSource;
        private Func<bool, Task<bool>> initializeTaskFactory;
        internal AsyncCacheNonBlocking<string, bool> initTaskCache;

        private JsonSerializerSettings serializerSettings;
        private event EventHandler<SendingRequestEventArgs> sendingRequest;
        private event EventHandler<ReceivedResponseEventArgs> receivedResponse;
        private Func<TransportClient, TransportClient> transportClientHandlerFactory;

        /// <summary>
        /// Initializes a new instance of the <see cref="DocumentClient"/> class using the
        /// specified Azure Cosmos DB service endpoint, key, and connection policy for the Azure Cosmos DB service.
        /// </summary>
        /// <param name="serviceEndpoint">
        /// The service endpoint to use to create the client.
        /// </param>
        /// <param name="authKey">
        /// The list of Permission objects to use to create the client.
        /// </param>
        /// <param name="connectionPolicy">
        /// (Optional) The connection policy for the client. If none is passed, the default is used <see cref="ConnectionPolicy"/>
        /// </param>
        /// <param name="desiredConsistencyLevel">
        /// (Optional) This can be used to weaken the database account consistency level for read operations.
        /// If this is not set the database account consistency level will be used for all requests.
        /// </param>
        /// <remarks>
        /// The service endpoint and the authorization key can be obtained from the Azure Management Portal.
        /// The authKey used here is encrypted for privacy when being used, and deleted from computer memory when no longer needed
        /// <para>
        /// Using Direct connectivity, wherever possible, is recommended
        /// </para>
        /// </remarks>
        /// <seealso cref="Uri"/>
        /// <seealso cref="SecureString"/>
        /// <seealso cref="ConnectionPolicy"/>
        /// <seealso cref="ConsistencyLevel"/>
        public DocumentClient(Uri serviceEndpoint,
                              SecureString authKey,
                              ConnectionPolicy connectionPolicy = null,
                              Documents.ConsistencyLevel? desiredConsistencyLevel = null)
        {
            if (authKey == null)
            {
                throw new ArgumentNullException("authKey");
            }

            if (authKey != null)
            {
                this.cosmosAuthorization = new AuthorizationTokenProviderMasterKey(authKey);
            }

            this.Initialize(serviceEndpoint, connectionPolicy, desiredConsistencyLevel);
            this.initTaskCache = new AsyncCacheNonBlocking<string, bool>(
                cancellationToken: this.cancellationTokenSource.Token,
                enableAsyncCacheExceptionNoSharing: this.enableAsyncCacheExceptionNoSharing);
            this.isReplicaAddressValidationEnabled = ConfigurationManager.IsReplicaAddressValidationEnabled(connectionPolicy);
        }

        /// <summary>
        /// Initializes a new instance of the <see cref="DocumentClient"/> class using the
        /// specified Azure Cosmos DB service endpoint, key, connection policy and a custom JsonSerializerSettings
        /// for the Azure Cosmos DB service.
        /// </summary>
        /// <param name="serviceEndpoint">
        /// The service endpoint to use to create the client.
        /// </param>
        /// <param name="authKey">
        /// The list of Permission objects to use to create the client.
        /// </param>
        /// <param name="connectionPolicy">
        /// The connection policy for the client.
        /// </param>
        /// <param name="desiredConsistencyLevel">
        /// This can be used to weaken the database account consistency level for read operations.
        /// If this is not set the database account consistency level will be used for all requests.
        /// </param>
        /// <param name="serializerSettings">
        /// The custom JsonSerializer settings to be used for serialization/derialization.
        /// </param>
        /// <remarks>
        /// The service endpoint and the authorization key can be obtained from the Azure Management Portal.
        /// The authKey used here is encrypted for privacy when being used, and deleted from computer memory when no longer needed
        /// <para>
        /// Using Direct connectivity, wherever possible, is recommended
        /// </para>
        /// </remarks>
        /// <seealso cref="Uri"/>
        /// <seealso cref="SecureString"/>
        /// <seealso cref="ConnectionPolicy"/>
        /// <seealso cref="ConsistencyLevel"/>
        /// <seealso cref="JsonSerializerSettings"/>
        [Obsolete("Please use the constructor that takes JsonSerializerSettings as the third parameter.")]
        public DocumentClient(Uri serviceEndpoint,
                              SecureString authKey,
                              ConnectionPolicy connectionPolicy,
                              Documents.ConsistencyLevel? desiredConsistencyLevel,
                              JsonSerializerSettings serializerSettings)
            : this(serviceEndpoint, authKey, connectionPolicy, desiredConsistencyLevel)
        {
            this.serializerSettings = serializerSettings;
        }

        /// <summary>
        /// Initializes a new instance of the <see cref="DocumentClient"/> class using the
        /// specified Azure Cosmos DB service endpoint, key, connection policy and a custom JsonSerializerSettings
        /// for the Azure Cosmos DB service.
        /// </summary>
        /// <param name="serviceEndpoint">
        /// The service endpoint to use to create the client.
        /// </param>
        /// <param name="authKey">
        /// The list of Permission objects to use to create the client.
        /// </param>
        /// <param name="serializerSettings">
        /// The custom JsonSerializer settings to be used for serialization/derialization.
        /// </param>
        /// <param name="connectionPolicy">
        /// (Optional) The connection policy for the client. If none is passed, the default is used <see cref="ConnectionPolicy"/>
        /// </param>
        /// <param name="desiredConsistencyLevel">
        /// (Optional) This can be used to weaken the database account consistency level for read operations.
        /// If this is not set the database account consistency level will be used for all requests.
        /// </param>
        /// <remarks>
        /// The service endpoint and the authorization key can be obtained from the Azure Management Portal.
        /// The authKey used here is encrypted for privacy when being used, and deleted from computer memory when no longer needed
        /// <para>
        /// Using Direct connectivity, wherever possible, is recommended
        /// </para>
        /// </remarks>
        /// <seealso cref="Uri"/>
        /// <seealso cref="SecureString"/>
        /// <seealso cref="JsonSerializerSettings"/>
        /// <seealso cref="ConnectionPolicy"/>
        /// <seealso cref="ConsistencyLevel"/>
        public DocumentClient(Uri serviceEndpoint,
                              SecureString authKey,
                              JsonSerializerSettings serializerSettings,
                              ConnectionPolicy connectionPolicy = null,
                              Documents.ConsistencyLevel? desiredConsistencyLevel = null)
            : this(serviceEndpoint, authKey, connectionPolicy, desiredConsistencyLevel)
        {
            this.serializerSettings = serializerSettings;
        }

        /// <summary>
        /// Initializes a new instance of the <see cref="DocumentClient"/> class using the
        /// specified service endpoint, an authorization key (or resource token) and a connection policy
        /// for the Azure Cosmos DB service.
        /// </summary>
        /// <param name="serviceEndpoint">The service endpoint to use to create the client.</param>
        /// <param name="authKeyOrResourceToken">The authorization key or resource token to use to create the client.</param>
        /// <param name="connectionPolicy">(Optional) The connection policy for the client.</param>
        /// <param name="desiredConsistencyLevel">(Optional) The default consistency policy for client operations.</param>
        /// <remarks>
        /// The service endpoint can be obtained from the Azure Management Portal.
        /// If you are connecting using one of the Master Keys, these can be obtained along with the endpoint from the Azure Management Portal
        /// If however you are connecting as a specific Azure Cosmos DB User, the value passed to <paramref name="authKeyOrResourceToken"/> is the ResourceToken obtained from the permission feed for the user.
        /// <para>
        /// Using Direct connectivity, wherever possible, is recommended.
        /// </para>
        /// </remarks>
        /// <seealso cref="Uri"/>
        /// <seealso cref="ConnectionPolicy"/>
        /// <seealso cref="ConsistencyLevel"/>
        public DocumentClient(Uri serviceEndpoint,
                              string authKeyOrResourceToken,
                              ConnectionPolicy connectionPolicy = null,
                              Documents.ConsistencyLevel? desiredConsistencyLevel = null)
            : this(serviceEndpoint, authKeyOrResourceToken, sendingRequestEventArgs: null, connectionPolicy: connectionPolicy, desiredConsistencyLevel: desiredConsistencyLevel)
        {
        }

        /// <summary>
        /// Initializes a new instance of the <see cref="DocumentClient"/> class using the
        /// specified service endpoint, an authorization key (or resource token) and a connection policy
        /// for the Azure Cosmos DB service.
        /// </summary>
        /// <param name="serviceEndpoint">The service endpoint to use to create the client.</param>
        /// <param name="authKeyOrResourceToken">The authorization key or resource token to use to create the client.</param>
        /// <param name="handler">The HTTP handler stack to use for sending requests (e.g., HttpClientHandler).</param>
        /// <param name="connectionPolicy">(Optional) The connection policy for the client.</param>
        /// <param name="desiredConsistencyLevel">(Optional) The default consistency policy for client operations.</param>
        /// <remarks>
        /// The service endpoint can be obtained from the Azure Management Portal.
        /// If you are connecting using one of the Master Keys, these can be obtained along with the endpoint from the Azure Management Portal
        /// If however you are connecting as a specific Azure Cosmos DB User, the value passed to <paramref name="authKeyOrResourceToken"/> is the ResourceToken obtained from the permission feed for the user.
        /// <para>
        /// Using Direct connectivity, wherever possible, is recommended.
        /// </para>
        /// </remarks>
        /// <seealso cref="Uri"/>
        /// <seealso cref="ConnectionPolicy"/>
        /// <seealso cref="ConsistencyLevel"/>
        public DocumentClient(Uri serviceEndpoint,
                              string authKeyOrResourceToken,
                              HttpMessageHandler handler,
                              ConnectionPolicy connectionPolicy = null,
                              Documents.ConsistencyLevel? desiredConsistencyLevel = null)
            : this(serviceEndpoint, authKeyOrResourceToken, sendingRequestEventArgs: null, connectionPolicy: connectionPolicy, desiredConsistencyLevel: desiredConsistencyLevel, handler: handler)
        {
        }

        internal DocumentClient(Uri serviceEndpoint,
                      string authKeyOrResourceToken,
                      EventHandler<SendingRequestEventArgs> sendingRequestEventArgs,
                      ConnectionPolicy connectionPolicy = null,
                      Documents.ConsistencyLevel? desiredConsistencyLevel = null,
                      JsonSerializerSettings serializerSettings = null,
                      ApiType apitype = ApiType.None,
                      EventHandler<ReceivedResponseEventArgs> receivedResponseEventArgs = null,
                      HttpMessageHandler handler = null,
                      ISessionContainer sessionContainer = null,
                      bool? enableCpuMonitor = null,
                      Func<TransportClient, TransportClient> transportClientHandlerFactory = null,
                      IStoreClientFactory storeClientFactory = null)
            : this(serviceEndpoint,
                AuthorizationTokenProvider.CreateWithResourceTokenOrAuthKey(authKeyOrResourceToken),
                sendingRequestEventArgs,
                connectionPolicy,
                desiredConsistencyLevel,
                serializerSettings,
                apitype,
                receivedResponseEventArgs,
                handler,
                sessionContainer,
                enableCpuMonitor,
                transportClientHandlerFactory,
                storeClientFactory)
        {
        }

        /// <summary>
        /// Initializes a new instance of the <see cref="DocumentClient"/> class using the
        /// specified service endpoint, an authorization key (or resource token) and a connection policy
        /// for the Azure Cosmos DB service.
        /// </summary>
        /// <param name="serviceEndpoint">The service endpoint to use to create the client.</param>
        /// <param name="cosmosAuthorization">The cosmos authorization for the client.</param>
        /// <param name="sendingRequestEventArgs"> The event handler to be invoked before the request is sent.</param>
        /// <param name="receivedResponseEventArgs"> The event handler to be invoked after a response has been received.</param>
        /// <param name="connectionPolicy">(Optional) The connection policy for the client.</param>
        /// <param name="desiredConsistencyLevel">(Optional) The default consistency policy for client operations.</param>
        /// <param name="serializerSettings">The custom JsonSerializer settings to be used for serialization/derialization.</param>
        /// <param name="apitype">Api type for the account</param>
        /// <param name="handler">The HTTP handler stack to use for sending requests (e.g., HttpClientHandler).</param>
        /// <param name="sessionContainer">The default session container with which DocumentClient is created.</param>
        /// <param name="enableCpuMonitor">Flag that indicates whether client-side CPU monitoring is enabled for improved troubleshooting.</param>
        /// <param name="transportClientHandlerFactory">Transport client handler factory.</param>
        /// <param name="storeClientFactory">Factory that creates store clients sharing the same transport client to optimize network resource reuse across multiple document clients in the same process.</param>
        /// <param name="isLocalQuorumConsistency">Flag to allow Quorum Read with Eventual Consistency Account</param>
        /// <param name="cosmosClientId"></param>
        /// <param name="remoteCertificateValidationCallback">This delegate responsible for validating the third party certificate. </param>
        /// <param name="cosmosClientTelemetryOptions">This is distributed tracing flag</param>
        /// <param name="chaosInterceptorFactory">This is the chaos interceptor used for fault injection</param>
        /// <param name="enableAsyncCacheExceptionNoSharing">A boolean flag indicating if stack trace optimization is enabled.</param>
        /// <remarks>
        /// The service endpoint can be obtained from the Azure Management Portal.
        /// If you are connecting using one of the Master Keys, these can be obtained along with the endpoint from the Azure Management Portal
        /// If however you are connecting as a specific Azure Cosmos DB User, the value passed to is the ResourceToken obtained from the permission feed for the user.
        /// <para>
        /// Using Direct connectivity, wherever possible, is recommended.
        /// </para>
        /// </remarks>
        /// <seealso cref="Uri"/>
        /// <seealso cref="ConnectionPolicy"/>
        /// <seealso cref="ConsistencyLevel"/>
        internal DocumentClient(Uri serviceEndpoint,
                              AuthorizationTokenProvider cosmosAuthorization,
                              EventHandler<SendingRequestEventArgs> sendingRequestEventArgs,
                              ConnectionPolicy connectionPolicy = null,
                              Documents.ConsistencyLevel? desiredConsistencyLevel = null,
                              JsonSerializerSettings serializerSettings = null,
                              ApiType apitype = ApiType.None,
                              EventHandler<ReceivedResponseEventArgs> receivedResponseEventArgs = null,
                              HttpMessageHandler handler = null,
                              ISessionContainer sessionContainer = null,
                              bool? enableCpuMonitor = null,
                              Func<TransportClient, TransportClient> transportClientHandlerFactory = null,
                              IStoreClientFactory storeClientFactory = null,
                              bool isLocalQuorumConsistency = false,
                              string cosmosClientId = null,
                              RemoteCertificateValidationCallback remoteCertificateValidationCallback = null,
                              CosmosClientTelemetryOptions cosmosClientTelemetryOptions = null,
                              IChaosInterceptorFactory chaosInterceptorFactory = null,
                              bool enableAsyncCacheExceptionNoSharing = true)
        {
            if (sendingRequestEventArgs != null)
            {
                this.sendingRequest += sendingRequestEventArgs;
            }

            if (serializerSettings != null)
            {
                this.serializerSettings = serializerSettings;
            }

            this.ApiType = apitype;

            if (receivedResponseEventArgs != null)
            {
                this.receivedResponse += receivedResponseEventArgs;
            }

            this.enableAsyncCacheExceptionNoSharing = enableAsyncCacheExceptionNoSharing;
            this.cosmosAuthorization = cosmosAuthorization ?? throw new ArgumentNullException(nameof(cosmosAuthorization));
            this.transportClientHandlerFactory = transportClientHandlerFactory;
            this.IsLocalQuorumConsistency = isLocalQuorumConsistency;
            this.initTaskCache = new AsyncCacheNonBlocking<string, bool>(
                cancellationToken: this.cancellationTokenSource.Token,
                enableAsyncCacheExceptionNoSharing: this.enableAsyncCacheExceptionNoSharing);
            this.chaosInterceptorFactory = chaosInterceptorFactory;
            this.chaosInterceptor = chaosInterceptorFactory?.CreateInterceptor(this);

            this.Initialize(
                serviceEndpoint: serviceEndpoint,
                connectionPolicy: connectionPolicy,
                desiredConsistencyLevel: desiredConsistencyLevel,
                handler: handler,
                sessionContainer: sessionContainer,
                enableCpuMonitor: enableCpuMonitor,
                storeClientFactory: storeClientFactory,
                cosmosClientId: cosmosClientId,
                remoteCertificateValidationCallback: remoteCertificateValidationCallback,
                cosmosClientTelemetryOptions: cosmosClientTelemetryOptions);
        }

        /// <summary>
        /// Initializes a new instance of the <see cref="DocumentClient"/> class using the
        /// specified service endpoint, an authorization key (or resource token), a connection policy
        /// and a custom JsonSerializerSettings for the Azure Cosmos DB service.
        /// </summary>
        /// <param name="serviceEndpoint">The service endpoint to use to create the client.</param>
        /// <param name="authKeyOrResourceToken">The authorization key or resource token to use to create the client.</param>
        /// <param name="connectionPolicy">The connection policy for the client.</param>
        /// <param name="desiredConsistencyLevel">The default consistency policy for client operations.</param>
        /// <param name="serializerSettings">The custom JsonSerializer settings to be used for serialization/derialization.</param>
        /// <remarks>
        /// The service endpoint can be obtained from the Azure Management Portal.
        /// If you are connecting using one of the Master Keys, these can be obtained along with the endpoint from the Azure Management Portal
        /// If however you are connecting as a specific Azure Cosmos DB User, the value passed to <paramref name="authKeyOrResourceToken"/> is the ResourceToken obtained from the permission feed for the user.
        /// <para>
        /// Using Direct connectivity, wherever possible, is recommended.
        /// </para>
        /// </remarks>
        /// <seealso cref="Uri"/>
        /// <seealso cref="ConnectionPolicy"/>
        /// <seealso cref="ConsistencyLevel"/>
        /// <seealso cref="JsonSerializerSettings"/>
        [Obsolete("Please use the constructor that takes JsonSerializerSettings as the third parameter.")]
        public DocumentClient(Uri serviceEndpoint,
                              string authKeyOrResourceToken,
                              ConnectionPolicy connectionPolicy,
                              Documents.ConsistencyLevel? desiredConsistencyLevel,
                              JsonSerializerSettings serializerSettings)
            : this(serviceEndpoint, authKeyOrResourceToken, (HttpMessageHandler)null, connectionPolicy, desiredConsistencyLevel)
        {
            this.serializerSettings = serializerSettings;
        }

        /// <summary>
        /// Initializes a new instance of the <see cref="DocumentClient"/> class using the
        /// specified service endpoint, an authorization key (or resource token), a connection policy
        /// and a custom JsonSerializerSettings for the Azure Cosmos DB service.
        /// </summary>
        /// <param name="serviceEndpoint">The service endpoint to use to create the client.</param>
        /// <param name="authKeyOrResourceToken">The authorization key or resource token to use to create the client.</param>
        /// <param name="serializerSettings">The custom JsonSerializer settings to be used for serialization/derialization.</param>
        /// <param name="connectionPolicy">(Optional) The connection policy for the client.</param>
        /// <param name="desiredConsistencyLevel">(Optional) The default consistency policy for client operations.</param>
        /// <remarks>
        /// The service endpoint can be obtained from the Azure Management Portal.
        /// If you are connecting using one of the Master Keys, these can be obtained along with the endpoint from the Azure Management Portal
        /// If however you are connecting as a specific Azure Cosmos DB User, the value passed to <paramref name="authKeyOrResourceToken"/> is the ResourceToken obtained from the permission feed for the user.
        /// <para>
        /// Using Direct connectivity, wherever possible, is recommended.
        /// </para>
        /// </remarks>
        /// <seealso cref="Uri"/>
        /// <seealso cref="JsonSerializerSettings"/>
        /// <seealso cref="ConnectionPolicy"/>
        /// <seealso cref="ConsistencyLevel"/>
        public DocumentClient(Uri serviceEndpoint,
                              string authKeyOrResourceToken,
                              JsonSerializerSettings serializerSettings,
                              ConnectionPolicy connectionPolicy = null,
                              Documents.ConsistencyLevel? desiredConsistencyLevel = null)
            : this(serviceEndpoint, authKeyOrResourceToken, (HttpMessageHandler)null, connectionPolicy, desiredConsistencyLevel)
        {
            this.serializerSettings = serializerSettings;
        }

        /// <summary>
        /// Internal constructor purely for unit-testing
        /// </summary>
        internal DocumentClient(Uri serviceEndpoint, ConnectionPolicy connectionPolicy)
        {
            // do nothing 
            this.ServiceEndpoint = serviceEndpoint;
            this.ConnectionPolicy = connectionPolicy ?? new ConnectionPolicy();
        }

        internal virtual async Task<ClientCollectionCache> GetCollectionCacheAsync(ITrace trace)
        {
            using (ITrace childTrace = trace.StartChild("Get Collection Cache", TraceComponent.Routing, Tracing.TraceLevel.Info))
            {
                await this.EnsureValidClientAsync(childTrace);
                return this.collectionCache;
            }
        }

        internal virtual async Task<PartitionKeyRangeCache> GetPartitionKeyRangeCacheAsync(ITrace trace)
        {
            using (ITrace childTrace = trace.StartChild("Get Partition Key Range Cache", TraceComponent.Routing, Tracing.TraceLevel.Info))
            {
                await this.EnsureValidClientAsync(childTrace);
                return this.partitionKeyRangeCache;
            }
        }

        internal GlobalAddressResolver AddressResolver { get; private set; }

        internal GlobalEndpointManager GlobalEndpointManager { get; private set; }
        
        internal GlobalPartitionEndpointManager PartitionKeyRangeLocation { get; private set; }

        /// <summary>
        /// Open the connection to validate that the client initialization is successful in the Azure Cosmos DB service.
        /// </summary>
        /// <returns>
        /// A <see cref="System.Threading.Tasks.Task"/> object.
        /// </returns>
        /// <remarks>
        /// This method is recommended to be called, after the constructor, but before calling any other methods on the DocumentClient instance.
        /// If there are any initialization exceptions, this method will throw them (set on the task).
        /// Alternately, calling any API will throw initialization exception at the first call.
        /// </remarks>
        /// <example>
        /// <code language="c#">
        /// <![CDATA[
        /// using (IDocumentClient client = new DocumentClient(new Uri("service endpoint"), "auth key"))
        /// {
        ///     await client.OpenAsync();
        /// }
        /// ]]>
        /// </code>
        /// </example>
        public Task OpenAsync(CancellationToken cancellationToken = default)
        {
            return TaskHelper.InlineIfPossibleAsync(() => this.OpenPrivateInlineAsync(cancellationToken), null, cancellationToken);
        }

        private async Task OpenPrivateInlineAsync(CancellationToken cancellationToken)
        {
            await this.EnsureValidClientAsync(NoOpTrace.Singleton);
            await TaskHelper.InlineIfPossibleAsync(() => this.OpenPrivateAsync(cancellationToken), this.ResetSessionTokenRetryPolicy.GetRequestPolicy(), cancellationToken);
        }

        private async Task OpenPrivateAsync(CancellationToken cancellationToken)
        {
            // Initialize caches for all databases and collections
            ResourceFeedReader<Documents.Database> databaseFeedReader = this.CreateDatabaseFeedReader(
                new FeedOptions { MaxItemCount = -1 });

            try
            {
                while (databaseFeedReader.HasMoreResults)
                {
                    foreach (Documents.Database database in await databaseFeedReader.ExecuteNextAsync(cancellationToken))
                    {
                        ResourceFeedReader<DocumentCollection> collectionFeedReader = this.CreateDocumentCollectionFeedReader(
                            database.SelfLink,
                            new FeedOptions { MaxItemCount = -1 });
                        List<Task> tasks = new List<Task>();
                        while (collectionFeedReader.HasMoreResults)
                        {
                            tasks.AddRange((await collectionFeedReader.ExecuteNextAsync(cancellationToken)).Select(collection => this.InitializeCachesAsync(database.Id, collection, cancellationToken)));
                        }

                        await Task.WhenAll(tasks);
                    }
                }
            }
            catch (DocumentClientException ex)
            {
                // Clear the caches to ensure that we don't have partial results
                this.collectionCache = new ClientCollectionCache(
                    sessionContainer: this.sessionContainer, 
                    storeModel: this.GatewayStoreModel, 
                    tokenProvider: this, 
                    retryPolicy: this.retryPolicy,
                    telemetryToServiceHelper: this.telemetryToServiceHelper,
                    enableAsyncCacheExceptionNoSharing: this.enableAsyncCacheExceptionNoSharing);
                this.partitionKeyRangeCache = new PartitionKeyRangeCache(this, this.GatewayStoreModel, this.collectionCache, this.GlobalEndpointManager, this.enableAsyncCacheExceptionNoSharing);

                DefaultTrace.TraceWarning("Exception occurred while OpenAsync. Exception Message: {0}", ex.Message);
            }
        }

        internal virtual void Initialize(Uri serviceEndpoint,
            ConnectionPolicy connectionPolicy = null,
            Documents.ConsistencyLevel? desiredConsistencyLevel = null,
            HttpMessageHandler handler = null,
            ISessionContainer sessionContainer = null,
            bool? enableCpuMonitor = null,
            IStoreClientFactory storeClientFactory = null,
            TokenCredential tokenCredential = null,
            string cosmosClientId = null,
            RemoteCertificateValidationCallback remoteCertificateValidationCallback = null,
            CosmosClientTelemetryOptions cosmosClientTelemetryOptions = null)
        {
            if (serviceEndpoint == null)
            {
                throw new ArgumentNullException("serviceEndpoint");
            }

            this.clientId = cosmosClientId;
            this.remoteCertificateValidationCallback = remoteCertificateValidationCallback;
            this.cosmosClientTelemetryOptions = cosmosClientTelemetryOptions ?? new CosmosClientTelemetryOptions();

            this.queryPartitionProvider = new AsyncLazy<QueryPartitionProvider>(async () =>
            {
                await this.EnsureValidClientAsync(NoOpTrace.Singleton);
                return new QueryPartitionProvider(this.accountServiceConfiguration.QueryEngineConfiguration);
            }, CancellationToken.None);

#if !(NETSTANDARD15 || NETSTANDARD16)
#if NETSTANDARD20
            // GetEntryAssembly returns null when loaded from native netstandard2.0
            if (System.Reflection.Assembly.GetEntryAssembly() != null)
            {
#endif
                // For tests we want to allow stronger consistency during construction or per call
                string allowOverrideStrongerConsistencyConfig = System.Configuration.ConfigurationManager.AppSettings[DocumentClient.AllowOverrideStrongerConsistency];
                if (!string.IsNullOrEmpty(allowOverrideStrongerConsistencyConfig))
                {
                    if (!bool.TryParse(allowOverrideStrongerConsistencyConfig, out this.allowOverrideStrongerConsistency))
                    {
                        this.allowOverrideStrongerConsistency = false;
                    }
                }

                // We might want to override the defaults sometime
                string maxConcurrentConnectionOpenRequestsOverrideString = System.Configuration.ConfigurationManager.AppSettings[DocumentClient.MaxConcurrentConnectionOpenConfig];
                if (!string.IsNullOrEmpty(maxConcurrentConnectionOpenRequestsOverrideString))
                {
                    int maxConcurrentConnectionOpenRequestOverrideInt = 0;
                    if (Int32.TryParse(maxConcurrentConnectionOpenRequestsOverrideString, out maxConcurrentConnectionOpenRequestOverrideInt))
                    {
                        this.maxConcurrentConnectionOpenRequests = maxConcurrentConnectionOpenRequestOverrideInt;
                    }
                }

                string openConnectionTimeoutInSecondsOverrideString = System.Configuration.ConfigurationManager.AppSettings[DocumentClient.OpenConnectionTimeoutInSecondsConfig];
                if (!string.IsNullOrEmpty(openConnectionTimeoutInSecondsOverrideString))
                {
                    int openConnectionTimeoutInSecondsOverrideInt = 0;
                    if (Int32.TryParse(openConnectionTimeoutInSecondsOverrideString, out openConnectionTimeoutInSecondsOverrideInt))
                    {
                        this.openConnectionTimeoutInSeconds = openConnectionTimeoutInSecondsOverrideInt;
                    }
                }

                string idleConnectionTimeoutInSecondsOverrideString = System.Configuration.ConfigurationManager.AppSettings[DocumentClient.IdleConnectionTimeoutInSecondsConfig];
                if (!string.IsNullOrEmpty(idleConnectionTimeoutInSecondsOverrideString))
                {
                    int idleConnectionTimeoutInSecondsOverrideInt = 0;
                    if (Int32.TryParse(idleConnectionTimeoutInSecondsOverrideString, out idleConnectionTimeoutInSecondsOverrideInt))
                    {
                        this.idleConnectionTimeoutInSeconds = idleConnectionTimeoutInSecondsOverrideInt;
                    }
                }

                string transportTimerPoolGranularityInSecondsOverrideString = System.Configuration.ConfigurationManager.AppSettings[DocumentClient.TransportTimerPoolGranularityInSecondsConfig];
                if (!string.IsNullOrEmpty(transportTimerPoolGranularityInSecondsOverrideString))
                {
                    int timerPoolGranularityInSecondsOverrideInt = 0;
                    if (Int32.TryParse(transportTimerPoolGranularityInSecondsOverrideString, out timerPoolGranularityInSecondsOverrideInt))
                    {
                        // timeoutgranularity specified should be greater than min(5 seconds)
                        if (timerPoolGranularityInSecondsOverrideInt > this.timerPoolGranularityInSeconds)
                        {
                            this.timerPoolGranularityInSeconds = timerPoolGranularityInSecondsOverrideInt;
                        }
                    }
                }

                string enableRntbdChannelOverrideString = System.Configuration.ConfigurationManager.AppSettings[DocumentClient.EnableTcpChannelConfig];
                if (!string.IsNullOrEmpty(enableRntbdChannelOverrideString))
                {
                    bool enableRntbdChannel = false;
                    if (bool.TryParse(enableRntbdChannelOverrideString, out enableRntbdChannel))
                    {
                        this.enableRntbdChannel = enableRntbdChannel;
                    }
                }

                string maxRequestsPerRntbdChannelOverrideString = System.Configuration.ConfigurationManager.AppSettings[DocumentClient.MaxRequestsPerChannelConfig];
                if (!string.IsNullOrEmpty(maxRequestsPerRntbdChannelOverrideString))
                {
                    int maxRequestsPerChannel = DocumentClient.DefaultMaxRequestsPerRntbdChannel;
                    if (int.TryParse(maxRequestsPerRntbdChannelOverrideString, out maxRequestsPerChannel))
                    {
                        this.maxRequestsPerRntbdChannel = maxRequestsPerChannel;
                    }
                }

                string rntbdPartitionCountOverrideString = System.Configuration.ConfigurationManager.AppSettings[DocumentClient.TcpPartitionCount];
                if (!string.IsNullOrEmpty(rntbdPartitionCountOverrideString))
                {
                    int rntbdPartitionCount = DocumentClient.DefaultRntbdPartitionCount;
                    if (int.TryParse(rntbdPartitionCountOverrideString, out rntbdPartitionCount))
                    {
                        this.rntbdPartitionCount = rntbdPartitionCount;
                    }
                }

                string maxRntbdChannelsOverrideString = System.Configuration.ConfigurationManager.AppSettings[DocumentClient.MaxChannelsPerHostConfig];
                if (!string.IsNullOrEmpty(maxRntbdChannelsOverrideString))
                {
                    int maxRntbdChannels = DefaultMaxRntbdChannelsPerHost;
                    if (int.TryParse(maxRntbdChannelsOverrideString, out maxRntbdChannels))
                    {
                        this.maxRntbdChannels = maxRntbdChannels;
                    }
                }

                string rntbdPortReuseModeOverrideString = System.Configuration.ConfigurationManager.AppSettings[DocumentClient.RntbdPortReuseMode];
                if (!string.IsNullOrEmpty(rntbdPortReuseModeOverrideString))
                {
                    PortReuseMode portReuseMode = DefaultRntbdPortReuseMode;
                    if (Enum.TryParse<PortReuseMode>(rntbdPortReuseModeOverrideString, out portReuseMode))
                    {
                        this.rntbdPortReuseMode = portReuseMode;
                    }
                }

                string rntbdPortPoolReuseThresholdOverrideString = System.Configuration.ConfigurationManager.AppSettings[DocumentClient.RntbdPortPoolReuseThreshold];
                if (!string.IsNullOrEmpty(rntbdPortPoolReuseThresholdOverrideString))
                {
                    int rntbdPortPoolReuseThreshold = DocumentClient.DefaultRntbdPortPoolReuseThreshold;
                    if (int.TryParse(rntbdPortPoolReuseThresholdOverrideString, out rntbdPortPoolReuseThreshold))
                    {
                        this.rntbdPortPoolReuseThreshold = rntbdPortPoolReuseThreshold;
                    }
                }

                string rntbdPortPoolBindAttemptsOverrideString = System.Configuration.ConfigurationManager.AppSettings[DocumentClient.RntbdPortPoolBindAttempts];
                if (!string.IsNullOrEmpty(rntbdPortPoolBindAttemptsOverrideString))
                {
                    int rntbdPortPoolBindAttempts = DocumentClient.DefaultRntbdPortPoolBindAttempts;
                    if (int.TryParse(rntbdPortPoolBindAttemptsOverrideString, out rntbdPortPoolBindAttempts))
                    {
                        this.rntbdPortPoolBindAttempts = rntbdPortPoolBindAttempts;
                    }
                }

                string rntbdReceiveHangDetectionTimeSecondsString = System.Configuration.ConfigurationManager.AppSettings[DocumentClient.RntbdReceiveHangDetectionTimeConfig];
                if (!string.IsNullOrEmpty(rntbdReceiveHangDetectionTimeSecondsString))
                {
                    int rntbdReceiveHangDetectionTimeSeconds = DefaultRntbdReceiveHangDetectionTimeSeconds;
                    if (int.TryParse(rntbdReceiveHangDetectionTimeSecondsString, out rntbdReceiveHangDetectionTimeSeconds))
                    {
                        this.rntbdReceiveHangDetectionTimeSeconds = rntbdReceiveHangDetectionTimeSeconds;
                    }
                }

                string rntbdSendHangDetectionTimeSecondsString = System.Configuration.ConfigurationManager.AppSettings[DocumentClient.RntbdSendHangDetectionTimeConfig];
                if (!string.IsNullOrEmpty(rntbdSendHangDetectionTimeSecondsString))
                {
                    int rntbdSendHangDetectionTimeSeconds = DefaultRntbdSendHangDetectionTimeSeconds;
                    if (int.TryParse(rntbdSendHangDetectionTimeSecondsString, out rntbdSendHangDetectionTimeSeconds))
                    {
                        this.rntbdSendHangDetectionTimeSeconds = rntbdSendHangDetectionTimeSeconds;
                    }
                }

                if (enableCpuMonitor.HasValue)
                {
                    this.enableCpuMonitor = enableCpuMonitor.Value;
                }
                else
                {
                    string enableCpuMonitorString = System.Configuration.ConfigurationManager.AppSettings[DocumentClient.EnableCpuMonitorConfig];
                    if (!string.IsNullOrEmpty(enableCpuMonitorString))
                    {
                        bool enableCpuMonitorFlag = DefaultEnableCpuMonitor;
                        if (bool.TryParse(enableCpuMonitorString, out enableCpuMonitorFlag))
                        {
                            this.enableCpuMonitor = enableCpuMonitorFlag;
                        }
                    }
                }
#if NETSTANDARD20
            }
#endif
#endif

            string rntbdMaxConcurrentOpeningConnectionCountOverrideString = Environment.GetEnvironmentVariable(RntbdMaxConcurrentOpeningConnectionCountConfig);
            if (!string.IsNullOrEmpty(rntbdMaxConcurrentOpeningConnectionCountOverrideString))
            {
                if (Int32.TryParse(rntbdMaxConcurrentOpeningConnectionCountOverrideString, out int rntbdMaxConcurrentOpeningConnectionCountOverrideInt))
                {
                    if (rntbdMaxConcurrentOpeningConnectionCountOverrideInt <= 0)
                    {
                        throw new ArgumentException("RntbdMaxConcurrentOpeningConnectionCountConfig should be larger than 0");
                    }

                    this.rntbdMaxConcurrentOpeningConnectionCount = rntbdMaxConcurrentOpeningConnectionCountOverrideInt;
                }
            }

            // ConnectionPolicy always overrides appconfig
            if (connectionPolicy != null)
            {
                if (connectionPolicy.IdleTcpConnectionTimeout.HasValue)
                {
                    this.idleConnectionTimeoutInSeconds = (int)connectionPolicy.IdleTcpConnectionTimeout.Value.TotalSeconds;
                }

                if (connectionPolicy.OpenTcpConnectionTimeout.HasValue)
                {
                    this.openConnectionTimeoutInSeconds = (int)connectionPolicy.OpenTcpConnectionTimeout.Value.TotalSeconds;
                }

                if (connectionPolicy.MaxRequestsPerTcpConnection.HasValue)
                {
                    this.maxRequestsPerRntbdChannel = connectionPolicy.MaxRequestsPerTcpConnection.Value;
                }

                if (connectionPolicy.MaxTcpPartitionCount.HasValue)
                {
                    this.rntbdPartitionCount = connectionPolicy.MaxTcpPartitionCount.Value;
                }

                if (connectionPolicy.MaxTcpConnectionsPerEndpoint.HasValue)
                {
                    this.maxRntbdChannels = connectionPolicy.MaxTcpConnectionsPerEndpoint.Value;
                }

                if (connectionPolicy.PortReuseMode.HasValue)
                {
                    this.rntbdPortReuseMode = connectionPolicy.PortReuseMode.Value;
                }
            }

            this.ServiceEndpoint = serviceEndpoint.OriginalString.EndsWith("/", StringComparison.Ordinal) ? serviceEndpoint : new Uri(serviceEndpoint.OriginalString + "/");

            this.ConnectionPolicy = connectionPolicy ?? ConnectionPolicy.Default;

#if !NETSTANDARD16
            if (ServicePointAccessor.IsSupported)
            {
                ServicePointAccessor servicePoint = ServicePointAccessor.FindServicePoint(this.ServiceEndpoint);
                servicePoint.ConnectionLimit = this.ConnectionPolicy.MaxConnectionLimit;
            }
#endif
            this.GlobalEndpointManager = new GlobalEndpointManager(this, this.ConnectionPolicy, this.enableAsyncCacheExceptionNoSharing);

            this.httpClient = CosmosHttpClientCore.CreateWithConnectionPolicy(
                this.ApiType,
                DocumentClientEventSource.Instance,
                this.ConnectionPolicy,
                handler,
                this.sendingRequest,
                this.receivedResponse,
                this.chaosInterceptor);

            // Loading VM Information (non blocking call and initialization won't fail if this call fails)
            VmMetadataApiHandler.TryInitialize(this.httpClient);

            if (this.cosmosClientTelemetryOptions.IsClientMetricsEnabled)
            {
                CosmosDbOperationMeter.Initialize(this.cosmosClientTelemetryOptions);
                CosmosDbNetworkMeter.Initialize(this.cosmosClientTelemetryOptions);
                
                CosmosDbOperationMeter.AddInstanceCount(this.ServiceEndpoint);
            }

            // Starting ClientTelemetry Job
            this.telemetryToServiceHelper = TelemetryToServiceHelper.CreateAndInitializeClientConfigAndTelemetryJob(this.clientId,
                                                                 this.ConnectionPolicy,
                                                                 this.cosmosAuthorization,
                                                                 this.httpClient,
                                                                 this.ServiceEndpoint,
                                                                 this.GlobalEndpointManager,
                                                                 this.cancellationTokenSource,
                                                                 this.chaosInterceptor is not null);

            if (sessionContainer != null)
            {
                this.sessionContainer = sessionContainer;
            }
            else
            {
                this.sessionContainer = new SessionContainer(this.ServiceEndpoint.Host);
            }

            this.desiredConsistencyLevel = desiredConsistencyLevel;
            // Setup the proxy to be  used based on connection mode.
            // For gateway: GatewayProxy.
            // For direct: WFStoreProxy [set in OpenAsync()].
            this.eventSource = DocumentClientEventSource.Instance;

            this.initializeTaskFactory = (_) => TaskHelper.InlineIfPossible<bool>(
                    () => this.GetInitializationTaskAsync(storeClientFactory: storeClientFactory),
                    new ResourceThrottleRetryPolicy(
                        this.ConnectionPolicy.RetryOptions.MaxRetryAttemptsOnThrottledRequests,
                        this.ConnectionPolicy.RetryOptions.MaxRetryWaitTimeInSeconds));

            // Create the task to start the initialize task
            // Task will be awaited on in the EnsureValidClientAsync
            Task initTask = this.initTaskCache.GetAsync(
                       key: DocumentClient.DefaultInitTaskKey,
                       singleValueInitFunc: this.initializeTaskFactory,
                       forceRefresh: (_) => false);

            // ContinueWith on the initialization task is needed for handling the UnobservedTaskException
            // if this task throws for some reason. Awaiting inside a constructor is not supported and
            // even if we had to await inside GetInitializationTask to catch the exception, that will
            // be a blocking call. In such cases, the recommended approach is to "handle" the
            // UnobservedTaskException by using ContinueWith method w/ TaskContinuationOptions.OnlyOnFaulted
            // and accessing the Exception property on the target task.
#pragma warning disable VSTHRD110 // Observe result of async calls
#pragma warning disable CDX1000 // DontConvertExceptionToObject
            initTask.ContinueWith(t => DefaultTrace.TraceWarning("initializeTask failed {0}", t.Exception), TaskContinuationOptions.OnlyOnFaulted);
#pragma warning restore CDX1000 // DontConvertExceptionToObject
#pragma warning restore VSTHRD110 // Observe result of async calls

            this.traceId = Interlocked.Increment(ref DocumentClient.idCounter);
            DefaultTrace.TraceInformation(string.Format(
                CultureInfo.InvariantCulture,
                "DocumentClient with id {0} initialized at endpoint: {1} with ConnectionMode: {2}, connection Protocol: {3}, and consistency level: {4}",
                this.traceId,
                serviceEndpoint.ToString(),
                this.ConnectionPolicy.ConnectionMode.ToString(),
                this.ConnectionPolicy.ConnectionProtocol.ToString(),
                desiredConsistencyLevel != null ? desiredConsistencyLevel.ToString() : "null"));

            this.QueryCompatibilityMode = QueryCompatibilityMode.Default;
        }

        // Always called from under the lock except when called from Intilialize method during construction.
        private async Task<bool> GetInitializationTaskAsync(IStoreClientFactory storeClientFactory)
        {
            await this.InitializeGatewayConfigurationReaderAsync();

            if (this.desiredConsistencyLevel.HasValue)
            {
                this.EnsureValidOverwrite(this.desiredConsistencyLevel.Value);
            }

            if (!this.ConnectionPolicy.DisablePartitionLevelFailoverClientLevelOverride
                && this.accountServiceConfiguration != null && this.accountServiceConfiguration.AccountProperties.EnablePartitionLevelFailover.HasValue)
            {
                this.ConnectionPolicy.EnablePartitionLevelFailover = this.accountServiceConfiguration.AccountProperties.EnablePartitionLevelFailover.Value;
            }

            this.isThinClientEnabled = (this.ConnectionPolicy.ConnectionMode == ConnectionMode.Gateway) &&
                (this.accountServiceConfiguration.AccountProperties?.ThinClientWritableLocationsInternal?.Count ?? 0) > 0;
            this.ConnectionPolicy.EnablePartitionLevelCircuitBreaker |= this.ConnectionPolicy.EnablePartitionLevelFailover;
            this.ConnectionPolicy.UserAgentContainer.AppendFeatures(this.GetUserAgentFeatures());
            this.InitializePartitionLevelFailoverWithDefaultHedging();

            this.PartitionKeyRangeLocation =
                new GlobalPartitionEndpointManagerCore(
                        this.GlobalEndpointManager,
                        this.ConnectionPolicy.EnablePartitionLevelFailover,
                        this.ConnectionPolicy.EnablePartitionLevelCircuitBreaker,
                        this.isThinClientEnabled);

            this.retryPolicy = new RetryPolicy(
                globalEndpointManager: this.GlobalEndpointManager,
                connectionPolicy: this.ConnectionPolicy,
                partitionKeyRangeLocationCache: this.PartitionKeyRangeLocation,
                isThinClientEnabled: this.isThinClientEnabled);

            this.ResetSessionTokenRetryPolicy = this.retryPolicy;

<<<<<<< HEAD
            GatewayStoreModel gatewayStoreModel = new GatewayStoreModel(
                    this.GlobalEndpointManager,
                    this.sessionContainer,
                    (Cosmos.ConsistencyLevel)this.accountServiceConfiguration.DefaultConsistencyLevel,
                    this.eventSource,
                    this.serializerSettings,
                    this.httpClient,
                    this.PartitionKeyRangeLocation);
=======
            GatewayStoreModel gatewayStoreModel = new GatewayStoreModel(
                endpointManager: this.GlobalEndpointManager,
                sessionContainer: this.sessionContainer,
                defaultConsistencyLevel: (Cosmos.ConsistencyLevel)this.accountServiceConfiguration.DefaultConsistencyLevel,
                eventSource: this.eventSource,
                serializerSettings: this.serializerSettings,
                httpClient: this.httpClient,
                globalPartitionEndpointManager: this.PartitionKeyRangeLocation,
                isThinClientEnabled: this.isThinClientEnabled,
                isPartitionLevelFailoverEnabled: this.ConnectionPolicy.EnablePartitionLevelFailover || this.ConnectionPolicy.EnablePartitionLevelCircuitBreaker,
                userAgentContainer: this.ConnectionPolicy.UserAgentContainer);
>>>>>>> b16759ff

            this.GatewayStoreModel = gatewayStoreModel;

            this.collectionCache = new ClientCollectionCache(
                    sessionContainer: this.sessionContainer, 
                    storeModel: this.GatewayStoreModel, 
                    tokenProvider: this, 
                    retryPolicy: this.retryPolicy,
                    telemetryToServiceHelper: this.telemetryToServiceHelper,
                    enableAsyncCacheExceptionNoSharing: this.enableAsyncCacheExceptionNoSharing);
            this.partitionKeyRangeCache = new PartitionKeyRangeCache(this, this.GatewayStoreModel, this.collectionCache, this.GlobalEndpointManager, this.enableAsyncCacheExceptionNoSharing);
            this.ResetSessionTokenRetryPolicy = new ResetSessionTokenRetryPolicyFactory(this.sessionContainer, this.collectionCache, this.retryPolicy);

            gatewayStoreModel.SetCaches(this.partitionKeyRangeCache, this.collectionCache);

            if (this.ConnectionPolicy.ConnectionMode == ConnectionMode.Gateway)
            {
<<<<<<< HEAD
                if (this.isThinClientEnabled)
                {
                    ThinClientStoreModel thinClientStoreModel = new (
                        endpointManager: this.GlobalEndpointManager,
                        this.PartitionKeyRangeLocation,
                        this.sessionContainer,
                        (Cosmos.ConsistencyLevel)this.accountServiceConfiguration.DefaultConsistencyLevel,
                        this.eventSource,
                        this.serializerSettings,
                        this.httpClient,
                        this.ConnectionPolicy.UserAgentContainer);

                    thinClientStoreModel.SetCaches(this.partitionKeyRangeCache, this.collectionCache);

                    this.StoreModel = thinClientStoreModel;
                }
                else
                {
                    this.StoreModel = this.GatewayStoreModel;
                }
=======
                this.StoreModel = this.GatewayStoreModel;
>>>>>>> b16759ff
            }
            else
            {
                this.InitializeDirectConnectivity(storeClientFactory);
            }

            return true;
        }

        private async Task InitializeCachesAsync(string databaseName, DocumentCollection collection, CancellationToken cancellationToken)
        {
            if (databaseName == null)
            {
                throw new ArgumentNullException(nameof(databaseName));
            }

            if (collection == null)
            {
                throw new ArgumentNullException(nameof(collection));
            }

            CollectionCache collectionCache = await this.GetCollectionCacheAsync(NoOpTrace.Singleton);
            using (
                DocumentServiceRequest request = DocumentServiceRequest.Create(
                    OperationType.Query,
                    ResourceType.Document,
                    collection.SelfLink,
                    AuthorizationTokenType.PrimaryMasterKey))
            {
                ContainerProperties resolvedCollection = await collectionCache.ResolveCollectionAsync(request, CancellationToken.None, NoOpTrace.Singleton);
                IReadOnlyList<PartitionKeyRange> ranges = await this.partitionKeyRangeCache.TryGetOverlappingRangesAsync(
                    resolvedCollection.ResourceId,
                    new Range<string>(
                        PartitionKeyInternal.MinimumInclusiveEffectivePartitionKey,
                        PartitionKeyInternal.MaximumExclusiveEffectivePartitionKey,
                        true,
                        false),
                    NoOpTrace.Singleton);

                // In Gateway mode, AddressCache is null
                if (this.AddressResolver != null)
                {
                    await this.AddressResolver.OpenAsync(databaseName, resolvedCollection, cancellationToken);
                }
            }
        }

        /// <summary>
        /// Gets or sets the session object used for session consistency version tracking in the Azure Cosmos DB service.
        /// </summary>
        /// <remarks>
        /// <value>
        /// The session object used for version tracking when the consistency level is set to Session.
        /// </value>
        /// The session object can be saved and shared between two DocumentClient instances within the same AppDomain.
        /// </remarks>
        public object Session
        {
            get
            {
                return this.sessionContainer;
            }

            set
            {
                SessionContainer container = value as SessionContainer;
                if (container == null)
                {
                    throw new ArgumentNullException("value");
                }

                if (!string.Equals(this.ServiceEndpoint.Host, container.HostName, StringComparison.OrdinalIgnoreCase))
                {
                    throw new ArgumentException(string.Format(
                        CultureInfo.CurrentUICulture,
                        ClientResources.BadSession,
                        container.HostName,
                        this.ServiceEndpoint.Host));
                }

                SessionContainer currentSessionContainer = this.sessionContainer as SessionContainer;
                if (currentSessionContainer == null)
                {
                    throw new ArgumentNullException(nameof(currentSessionContainer));
                }

                currentSessionContainer.ReplaceCurrrentStateWithStateOf(container);
            }
        }

        /// <summary>
        /// Gets or sets the session object used for session consistency version tracking for a specific collection in the Azure Cosmos DB service.
        /// </summary>
        /// <param name="collectionLink">Collection for which session token must be retrieved.</param>
        /// <value>
        /// The session token used for version tracking when the consistency level is set to Session.
        /// </value>
        /// <remarks>
        /// The session token can be saved and supplied to a request via <see cref="Documents.Client.RequestOptions.SessionToken"/>.
        /// </remarks>
        internal string GetSessionToken(string collectionLink)
        {
            SessionContainer sessionContainerInternal = this.sessionContainer as SessionContainer;

            if (sessionContainerInternal == null)
            {
                throw new ArgumentNullException(nameof(sessionContainerInternal));
            }

            return sessionContainerInternal.GetSessionToken(collectionLink);
        }

        /// <summary>
        /// Gets the Api type
        /// </summary>
        internal ApiType ApiType
        {
            get; private set;
        }

        internal bool UseMultipleWriteLocations { get; private set; }

        /// <summary>
        /// Gets the endpoint Uri for the service endpoint from the Azure Cosmos DB service.
        /// </summary>
        /// <value>
        /// The Uri for the service endpoint.
        /// </value>
        /// <seealso cref="System.Uri"/>
        public Uri ServiceEndpoint
        {
            get;
            private set;
        }

        /// <summary>
        /// Gets the current write endpoint chosen based on availability and preference from the Azure Cosmos DB service.
        /// </summary>
        public Uri WriteEndpoint
        {
            get
            {
                return this.GlobalEndpointManager.WriteEndpoints.FirstOrDefault();
            }
        }

        /// <summary>
        /// Gets the current read endpoint chosen based on availability and preference from the Azure Cosmos DB service.
        /// </summary>
        public Uri ReadEndpoint
        {
            get
            {
                return this.GlobalEndpointManager.ReadEndpoints.FirstOrDefault();
            }
        }

        /// <summary>
        /// Gets the Connection policy used by the client from the Azure Cosmos DB service.
        /// </summary>
        /// <value>
        /// The Connection policy used by the client.
        /// </value>
        /// <seealso cref="Microsoft.Azure.Cosmos.ConnectionPolicy"/>
        public ConnectionPolicy ConnectionPolicy { get; private set; }

        /// <summary>
        /// Gets the AuthKey used by the client from the Azure Cosmos DB service.
        /// </summary>
        /// <value>
        /// The AuthKey used by the client.
        /// </value>
        /// <seealso cref="System.Security.SecureString"/>
        public SecureString AuthKey => throw new NotSupportedException("Please use CosmosAuthorization");

        /// <summary>
        /// Gets the configured consistency level of the client from the Azure Cosmos DB service.
        /// </summary>
        /// <value>
        /// The configured <see cref="Microsoft.Azure.Cosmos.ConsistencyLevel"/> of the client.
        /// </value>
        /// <seealso cref="Microsoft.Azure.Cosmos.ConsistencyLevel"/>
        public virtual Documents.ConsistencyLevel ConsistencyLevel
        {
            get
            {
#pragma warning disable VSTHRD002 // Avoid problematic synchronous waits
                TaskHelper.InlineIfPossibleAsync(() => this.EnsureValidClientAsync(NoOpTrace.Singleton), null).Wait();
#pragma warning restore VSTHRD002 // Avoid problematic synchronous waits
                return this.desiredConsistencyLevel.HasValue ? this.desiredConsistencyLevel.Value :
                    this.accountServiceConfiguration.DefaultConsistencyLevel;
            }
        }

        /// <summary>
        /// Returns the account properties available in the service configuration if the client was initialized.
        /// </summary>
        public bool TryGetCachedAccountProperties(out AccountProperties properties)
        {
            if (this.isSuccessfullyInitialized
                && this.accountServiceConfiguration != null
                && this.accountServiceConfiguration.AccountProperties != null)
            {
                properties = this.accountServiceConfiguration.AccountProperties;
                return true;
            }

            properties = null;
            return false;
        }

        /// <summary>
        /// Disposes the client for the Azure Cosmos DB service.
        /// </summary>
        /// <example>
        /// <code language="c#">
        /// <![CDATA[
        /// IDocumentClient client = new DocumentClient(new Uri("service endpoint"), "auth key");
        /// if (client != null) client.Dispose();
        /// ]]>
        /// </code>
        /// </example>
        public void Dispose()
        {
            if (this.isDisposed)
            {
                return;
            }

            if (this.telemetryToServiceHelper != null)
            {
                this.telemetryToServiceHelper.Dispose();
                this.telemetryToServiceHelper = null;
            }

            if (!this.cancellationTokenSource.IsCancellationRequested)
            {
                this.cancellationTokenSource.Cancel();
            }

            this.cancellationTokenSource.Dispose();

            if (this.StoreModel != null)
            {
                this.StoreModel.Dispose();
                this.StoreModel = null;
            }

            if (this.storeClientFactory != null)
            {
                // Dispose only if this store client factory was created and is owned by this instance of document client, otherwise just release the reference
                if (this.isStoreClientFactoryCreatedInternally)
                {
                    this.storeClientFactory.Dispose();
                }

                this.storeClientFactory = null;
            }

            if (this.AddressResolver != null)
            {
                this.AddressResolver.Dispose();
                this.AddressResolver = null;
            }

            if (this.httpClient != null)
            {
                try
                {
                    this.httpClient.Dispose();
                }
                catch (Exception exception)
                {
                    DefaultTrace.TraceWarning("Exception {0} thrown during dispose of HttpClient, this could happen if there are inflight request during the dispose of client",
                        exception.Message);
                }

                this.httpClient = null;
            }

            if (this.cosmosAuthorization != null)
            {
                this.cosmosAuthorization.Dispose();
            }

            if (this.GlobalEndpointManager != null)
            {
                this.GlobalEndpointManager.OnEnablePartitionLevelFailoverConfigChanged -= this.UpdatePartitionLevelFailoverConfigWithAccountRefresh;
                this.GlobalEndpointManager.Dispose();
                this.GlobalEndpointManager = null;
            }

            if (this.queryPartitionProvider != null && this.queryPartitionProvider.IsValueCreated)
            {
                this.queryPartitionProvider.Value.Dispose();
            }

            if (this.initTaskCache != null)
            {
                this.initTaskCache.Dispose();
                this.initTaskCache = null;
            }

            DefaultTrace.TraceInformation("DocumentClient with id {0} disposed.", this.traceId);
            DefaultTrace.Flush();

            this.isDisposed = true;
        }

        //Compatibility mode:
        // Allows to specify compatibility mode used by client when making query requests.
        // should be removed when application/sql is no longer supported.
        internal QueryCompatibilityMode QueryCompatibilityMode { get; set; }

        /// <summary>
        /// RetryPolicy retries a request when it encounters session unavailable (see ClientRetryPolicy).
        /// Once it exhausts all write regions it clears the session container, then it uses ClientCollectionCache
        /// to resolves the request's collection name. If it differs from the session container's resource id it
        /// explains the session unavailable exception: somebody removed and recreated the collection. In this
        /// case we retry once again (with empty session token) otherwise we return the error to the client
        /// (see RenameCollectionAwareClientRetryPolicy)
        /// </summary>
        internal virtual IRetryPolicyFactory ResetSessionTokenRetryPolicy { get; private set; }

        /// <summary>
        /// Gets and sets the IStoreModel object.
        /// </summary>
        /// <remarks>
        /// Test hook to enable unit test of DocumentClient.
        /// </remarks>
        internal IStoreModelExtension StoreModel { get; set; }

        /// <summary>
        /// Gets and sets the gateway IStoreModel object.
        /// </summary>
        /// <remarks>
        /// Test hook to enable unit test of DocumentClient.
        /// </remarks>
        internal IStoreModelExtension GatewayStoreModel { get; set; }

        /// <summary>
        /// Gets and sets on execute scalar query callback
        /// </summary>
        /// <remarks>
        /// Test hook to enable unit test for scalar queries
        /// </remarks>
        internal Action<IQueryable> OnExecuteScalarQueryCallback { get; set; }

        internal virtual Task<QueryPartitionProvider> QueryPartitionProvider => this.queryPartitionProvider.Value;

        internal virtual async Task<ConsistencyLevel> GetDefaultConsistencyLevelAsync()
        {
            await this.EnsureValidClientAsync(NoOpTrace.Singleton);
            return (ConsistencyLevel)this.accountServiceConfiguration.DefaultConsistencyLevel;
        }

        internal Task<Documents.ConsistencyLevel?> GetDesiredConsistencyLevelAsync()
        {
            return Task.FromResult<Documents.ConsistencyLevel?>(this.desiredConsistencyLevel);
        }

        internal async Task<DocumentServiceResponse> ProcessRequestAsync(
            string verb,
            DocumentServiceRequest request,
            IDocumentClientRetryPolicy retryPolicyInstance,
            CancellationToken cancellationToken,
            string testAuthorization = null) // Only for unit-tests
        {
            if (request == null)
            {
                throw new ArgumentNullException(nameof(request));
            }

            if (verb == null)
            {
                throw new ArgumentNullException(nameof(verb));
            }

            (string authorization, string payload) = await this.cosmosAuthorization.GetUserAuthorizationAsync(
                request.ResourceAddress,
                PathsHelper.GetResourcePath(request.ResourceType),
                verb,
                request.Headers,
                AuthorizationTokenType.PrimaryMasterKey);

            // Unit-test hook
            if (testAuthorization != null)
            {
                payload = testAuthorization;
                authorization = testAuthorization;
            }
            request.Headers[HttpConstants.HttpHeaders.Authorization] = authorization;

            try
            {
                return await this.ProcessRequestAsync(request, retryPolicyInstance, cancellationToken);
            }
            catch (DocumentClientException dce)
            {
                this.cosmosAuthorization.TraceUnauthorized(
                    dce,
                    authorization,
                    payload);

                throw;
            }
        }

        internal Task<DocumentServiceResponse> ProcessRequestAsync(
            DocumentServiceRequest request,
            IDocumentClientRetryPolicy retryPolicyInstance,
            CancellationToken cancellationToken)
        {
            return this.ProcessRequestAsync(request, retryPolicyInstance, NoOpTrace.Singleton, cancellationToken);
        }

        internal async Task<DocumentServiceResponse> ProcessRequestAsync(
            DocumentServiceRequest request,
            IDocumentClientRetryPolicy retryPolicyInstance,
            ITrace trace,
            CancellationToken cancellationToken)
        {
            await this.EnsureValidClientAsync(trace);

            retryPolicyInstance?.OnBeforeSendRequest(request);

            using (new ActivityScope(Guid.NewGuid()))
            {
                IStoreModel storeProxy = this.GetStoreProxy(request);
                return await storeProxy.ProcessMessageAsync(request, cancellationToken);
            }
        }

        /// <summary>
        /// Establishes and Initializes the Rntbd connection to all the backend replica nodes
        /// for the given database name and container.
        /// </summary>
        /// <param name="databaseName">A string containing the cosmos database name.</param>
        /// <param name="containerLinkUri">A string containing the cosmos container link uri.</param>
        /// <param name="cancellationToken">An instance of the <see cref="CancellationToken"/>.</param>
        internal async Task OpenConnectionsToAllReplicasAsync(
            string databaseName,
            string containerLinkUri,
            CancellationToken cancellationToken)
        {
            if (string.IsNullOrEmpty(databaseName) ||
                string.IsNullOrEmpty(containerLinkUri))
            {
                string resourceName = string.IsNullOrEmpty(databaseName) ?
                    nameof(databaseName) :
                    nameof(containerLinkUri);

                throw new ArgumentNullException(resourceName);
            }

            if (this.StoreModel != null)
            {
                try
                {
                    await this.StoreModel.OpenConnectionsToAllReplicasAsync(
                        databaseName,
                        containerLinkUri,
                        cancellationToken);
                }
                catch (Exception)
                {
                    throw;
                }
            }
        }

        private static string NormalizeAuthorizationPayload(string input)
        {
            const int expansionBuffer = 12;
            StringBuilder builder = new StringBuilder(input.Length + expansionBuffer);
            for (int i = 0; i < input.Length; i++)
            {
                switch (input[i])
                {
                    case '\n':
                        builder.Append("\\n");
                        break;
                    case '/':
                        builder.Append("\\/");
                        break;
                    default:
                        builder.Append(input[i]);
                        break;
                }
            }

            return builder.ToString();
        }

        internal async Task InitilizeFaultInjectionAsync()
        {
            if (this.chaosInterceptorFactory != null && !this.isChaosInterceptorInititalized)
            {
                this.isChaosInterceptorInititalized = true;
                await this.chaosInterceptorFactory.ConfigureChaosInterceptorAsync();
            }
        }

        internal RntbdConnectionConfig RecordTcpSettings(ClientConfigurationTraceDatum clientConfigurationTraceDatum)
        {
            return new RntbdConnectionConfig(this.openConnectionTimeoutInSeconds,
                                this.idleConnectionTimeoutInSeconds,
                                this.maxRequestsPerRntbdChannel,
                                this.maxRntbdChannels,
                                this.ConnectionPolicy.EnableTcpConnectionEndpointRediscovery,
                                this.rntbdPortReuseMode);
        }

        internal virtual async Task EnsureValidClientAsync(ITrace trace)
        {
            if (this.cancellationTokenSource.IsCancellationRequested || this.isSuccessfullyInitialized)
            {
                return;
            }

            // Trace when the Initialization of client has not been completed. Usually during first call
            using (ITrace childTrace = trace.StartChild("Waiting for Initialization of client to complete", TraceComponent.Unknown, Tracing.TraceLevel.Info))
            {
                // If the initialization task failed, we should retry initialization.
                // We may end up throwing the same exception but this will ensure that we dont have a
                // client which is unusable and can resume working if it failed initialization once.
                // If we have to reinitialize the client, it needs to happen in thread safe manner so that
                // we dont re-initalize the task again for each incoming call.
                try
                {
                    this.isSuccessfullyInitialized = await this.initTaskCache.GetAsync(
                        key: DocumentClient.DefaultInitTaskKey,
                        singleValueInitFunc: this.initializeTaskFactory,
                        forceRefresh: (_) => false);
                }
                catch (DocumentClientException ex)
                {
                    throw Resource.CosmosExceptions.CosmosExceptionFactory.Create(
                         dce: ex,
                         trace: trace);
                }
                catch (Exception e)
                {
                    DefaultTrace.TraceWarning("EnsureValidClientAsync initializeTask failed {0}", e.Message);
                    childTrace.AddDatum("initializeTask failed", e.Message);
                    throw;
                }

                await this.InitilizeFaultInjectionAsync();
            }
        }

        #region Create Impl
        /// <summary>
        /// Creates a database resource as an asychronous operation in the Azure Cosmos DB service.
        /// </summary>
        /// <param name="database">The specification for the <see cref="Database"/> to create.</param>
        /// <param name="options">(Optional) The <see cref="Documents.Client.RequestOptions"/> for the request.</param>
        /// <returns>The <see cref="Database"/> that was created within a task object representing the service response for the asynchronous operation.</returns>
        /// <exception cref="ArgumentNullException">If <paramref name="database"/> is not set.</exception>
        /// <exception cref="System.AggregateException">Represents a consolidation of failures that occured during async processing. Look within InnerExceptions to find the actual exception(s).</exception>
        /// <exception cref="DocumentClientException">This exception can encapsulate many different types of errors. To determine the specific error always look at the StatusCode property. Some common codes you may get when creating a Database are:
        /// <list type="table">
        ///     <listheader>
        ///         <term>StatusCode</term><description>Reason for exception</description>
        ///     </listheader>
        ///     <item>
        ///         <term>400</term><description>BadRequest - This means something was wrong with the database object supplied. It is likely that an id was not supplied for the new Database.</description>
        ///     </item>
        ///     <item>
        ///         <term>409</term><description>Conflict - This means a <see cref="Database"/> with an id matching the id field of <paramref name="database"/> already existed.</description>
        ///     </item>
        /// </list>
        /// </exception>
        /// <example>
        /// The example below creates a new <see cref="Database"/> with an Id property of 'MyDatabase'
        /// This code snippet is intended to be used from within an asynchronous method as it uses the await keyword
        /// <code language="c#">
        /// <![CDATA[
        /// using (IDocumentClient client = new DocumentClient(new Uri("service endpoint"), "auth key"))
        /// {
        ///     Database db = await client.CreateDatabaseAsync(new Database { Id = "MyDatabase" });
        /// }
        /// ]]>
        /// </code>
        /// </example>
        /// <example>
        /// If you would like to construct a <see cref="Database"/> from within a synchronous method then you need to use the following code
        /// <code language="c#">
        /// <![CDATA[
        /// using (IDocumentClient client = new DocumentClient(new Uri("service endpoint"), "auth key"))
        /// {
        ///     Database db = client.CreateDatabaseAsync(new Database { Id = "MyDatabase" }).Result;
        /// }
        /// ]]>
        /// </code>
        /// </example>
        /// <seealso cref="Microsoft.Azure.Documents.Database"/>
        /// <seealso cref="Microsoft.Azure.Documents.Client.RequestOptions"/>
        /// <seealso cref="Microsoft.Azure.Documents.Client.ResourceResponse{T}"/>
        /// <seealso cref="System.Threading.Tasks.Task"/>
        public Task<ResourceResponse<Documents.Database>> CreateDatabaseAsync(Documents.Database database, Documents.Client.RequestOptions options = null)
        {
            IDocumentClientRetryPolicy retryPolicyInstance = this.ResetSessionTokenRetryPolicy.GetRequestPolicy();
            return TaskHelper.InlineIfPossible(() => this.CreateDatabasePrivateAsync(database, options, retryPolicyInstance), retryPolicyInstance);
        }

        private async Task<ResourceResponse<Documents.Database>> CreateDatabasePrivateAsync(Documents.Database database, Documents.Client.RequestOptions options, IDocumentClientRetryPolicy retryPolicyInstance)
        {
            await this.EnsureValidClientAsync(NoOpTrace.Singleton);

            if (database == null)
            {
                throw new ArgumentNullException("database");
            }

            this.ValidateResource(database);

            INameValueCollection headers = this.GetRequestHeaders(options, OperationType.Create, ResourceType.Database);

            using (DocumentServiceRequest request = DocumentServiceRequest.Create(
                OperationType.Create,
                Paths.Databases_Root,
                database,
                ResourceType.Database,
                AuthorizationTokenType.PrimaryMasterKey,
                headers,
                SerializationFormattingPolicy.None))
            {
                return new ResourceResponse<Documents.Database>(await this.CreateAsync(request, retryPolicyInstance));
            }
        }

        /// <summary>
        /// Creates(if doesn't exist) or gets(if already exists) a database resource as an asychronous operation in the Azure Cosmos DB service.
        /// You can check the status code from the response to determine whether the database was newly created(201) or existing database was returned(200)
        /// </summary>
        /// <param name="database">The specification for the <see cref="Database"/> to create.</param>
        /// <param name="options">(Optional) The <see cref="Documents.Client.RequestOptions"/> for the request.</param>
        /// <returns>The <see cref="Database"/> that was created within a task object representing the service response for the asynchronous operation.</returns>
        /// <exception cref="ArgumentNullException">If <paramref name="database"/> is not set.</exception>
        /// <exception cref="System.AggregateException">Represents a consolidation of failures that occured during async processing. Look within InnerExceptions to find the actual exception(s).</exception>
        /// <exception cref="DocumentClientException">This exception can encapsulate many different types of errors. To determine the specific error always look at the StatusCode property.</exception>
        /// <example>
        /// The example below creates a new <see cref="Database"/> with an Id property of 'MyDatabase'
        /// This code snippet is intended to be used from within an asynchronous method as it uses the await keyword
        /// <code language="c#">
        /// <![CDATA[
        /// using (IDocumentClient client = new DocumentClient(new Uri("service endpoint"), "auth key"))
        /// {
        ///     Database db = await client.CreateDatabaseIfNotExistsAsync(new Database { Id = "MyDatabase" });
        /// }
        /// ]]>
        /// </code>
        /// </example>
        /// <example>
        /// If you would like to construct a <see cref="Database"/> from within a synchronous method then you need to use the following code
        /// <code language="c#">
        /// <![CDATA[
        /// using (IDocumentClient client = new DocumentClient(new Uri("service endpoint"), "auth key"))
        /// {
        ///     Database db = client.CreateDatabaseIfNotExistsAsync(new Database { Id = "MyDatabase" }).Result;
        /// }
        /// ]]>
        /// </code>
        /// </example>
        /// <seealso cref="Microsoft.Azure.Documents.Database"/>
        /// <seealso cref="Microsoft.Azure.Documents.Client.RequestOptions"/>
        /// <seealso cref="Microsoft.Azure.Documents.Client.ResourceResponse{T}"/>
        /// <seealso cref="System.Threading.Tasks.Task"/>
        public Task<ResourceResponse<Documents.Database>> CreateDatabaseIfNotExistsAsync(Documents.Database database, Documents.Client.RequestOptions options = null)
        {
            return TaskHelper.InlineIfPossible(() => this.CreateDatabaseIfNotExistsPrivateAsync(database, options), null);
        }

        private async Task<ResourceResponse<Documents.Database>> CreateDatabaseIfNotExistsPrivateAsync(Documents.Database database,
            Documents.Client.RequestOptions options)
        {
            if (database == null)
            {
                throw new ArgumentNullException("database");
            }

            // Doing a Read before Create will give us better latency for existing databases
            try
            {
                return await this.ReadDatabaseAsync(UriFactory.CreateDatabaseUri(database.Id));
            }
            catch (DocumentClientException dce)
            {
                if (dce.StatusCode != HttpStatusCode.NotFound)
                {
                    throw;
                }
            }

            try
            {
                return await this.CreateDatabaseAsync(database, options);
            }
            catch (DocumentClientException ex)
            {
                if (ex.StatusCode != HttpStatusCode.Conflict)
                {
                    throw;
                }
            }

            // This second Read is to handle the race condition when 2 or more threads have Read the database and only one succeeds with Create
            // so for the remaining ones we should do a Read instead of throwing Conflict exception
            return await this.ReadDatabaseAsync(UriFactory.CreateDatabaseUri(database.Id));
        }

        /// <summary>
        /// Creates a Document as an asychronous operation in the Azure Cosmos DB service.
        /// </summary>
        /// <param name="documentsFeedOrDatabaseLink">The link of the <see cref="DocumentCollection"/> to create the document in. E.g. dbs/db_rid/colls/coll_rid/ </param>
        /// <param name="document">The document object to create.</param>
        /// <param name="options">(Optional) Any request options you wish to set. E.g. Specifying a Trigger to execute when creating the document. <see cref="Documents.Client.RequestOptions"/></param>
        /// <param name="disableAutomaticIdGeneration">(Optional) Disables the automatic id generation, If this is True the system will throw an exception if the id property is missing from the Document.</param>
        /// <param name="cancellationToken">(Optional) A <see cref="CancellationToken"/> that can be used by other objects or threads to receive notice of cancellation.</param>
        /// <returns>The <see cref="Microsoft.Azure.Documents.Document"/> that was created contained within a <see cref="System.Threading.Tasks.Task"/> object representing the service response for the asynchronous operation.</returns>
        /// <exception cref="ArgumentNullException">If either <paramref name="documentsFeedOrDatabaseLink"/> or <paramref name="document"/> is not set.</exception>
        /// <exception cref="System.AggregateException">Represents a consolidation of failures that occured during async processing. Look within InnerExceptions to find the actual exception(s)</exception>
        /// <exception cref="DocumentClientException">This exception can encapsulate many different types of errors. To determine the specific error always look at the StatusCode property. Some common codes you may get when creating a Document are:
        /// <list type="table">
        ///     <listheader>
        ///         <term>StatusCode</term><description>Reason for exception</description>
        ///     </listheader>
        ///     <item>
        ///         <term>400</term><description>BadRequest - This means something was wrong with the document supplied. It is likely that <paramref name="disableAutomaticIdGeneration"/> was true and an id was not supplied</description>
        ///     </item>
        ///     <item>
        ///         <term>403</term><description>Forbidden - This likely means the collection in to which you were trying to create the document is full.</description>
        ///     </item>
        ///     <item>
        ///         <term>409</term><description>Conflict - This means a <see cref="Document"/> with an id matching the id field of <paramref name="document"/> already existed</description>
        ///     </item>
        ///     <item>
        ///         <term>413</term><description>RequestEntityTooLarge - This means the <see cref="Document"/> exceeds the current max entity size. Consult documentation for limits and quotas.</description>
        ///     </item>
        ///     <item>
        ///         <term>429</term><description>TooManyRequests - This means you have exceeded the number of request units per second. Consult the DocumentClientException.RetryAfter value to see how long you should wait before retrying this operation.</description>
        ///     </item>
        /// </list>
        /// </exception>
        /// <example>
        /// Azure Cosmos DB supports a number of different ways to work with documents. A document can extend <see cref="Resource"/>
        /// <code language="c#">
        /// <![CDATA[
        /// public class MyObject : Resource
        /// {
        ///     public string MyProperty {get; set;}
        /// }
        ///
        /// using (IDocumentClient client = new DocumentClient(new Uri("service endpoint"), "auth key"))
        /// {
        ///     Document doc = await client.CreateDocumentAsync("dbs/db_rid/colls/coll_rid/", new MyObject { MyProperty = "A Value" });
        /// }
        /// ]]>
        /// </code>
        /// </example>
        /// <example>
        /// A document can be any POCO object that can be serialized to JSON, even if it doesn't extend from <see cref="Resource"/>
        /// <code language="c#">
        /// <![CDATA[
        /// public class MyPOCO
        /// {
        ///     public string MyProperty {get; set;}
        /// }
        ///
        /// using (IDocumentClient client = new DocumentClient(new Uri("service endpoint"), "auth key"))
        /// {
        ///     Document doc = await client.CreateDocumentAsync("dbs/db_rid/colls/coll_rid/", new MyPOCO { MyProperty = "A Value" });
        /// }
        /// ]]>
        /// </code>
        /// </example>
        /// <example>
        /// Finally, a Document can also be a dynamic object
        /// <code language="c#">
        /// <![CDATA[
        /// using (IDocumentClient client = new DocumentClient(new Uri("service endpoint"), "auth key"))
        /// {
        ///     Document doc = await client.CreateDocumentAsync("dbs/db_rid/colls/coll_rid/", new { SomeProperty = "A Value" } );
        /// }
        /// ]]>
        /// </code>
        /// </example>
        /// <example>
        /// Create a Document and execute a Pre and Post Trigger
        /// <code language="c#">
        /// <![CDATA[
        /// using (IDocumentClient client = new DocumentClient(new Uri("service endpoint"), "auth key"))
        /// {
        ///     Document doc = await client.CreateDocumentAsync(
        ///         "dbs/db_rid/colls/coll_rid/",
        ///         new { id = "DOC123213443" },
        ///         new RequestOptions
        ///         {
        ///             PreTriggerInclude = new List<string> { "MyPreTrigger" },
        ///             PostTriggerInclude = new List<string> { "MyPostTrigger" }
        ///         });
        /// }
        /// ]]>
        /// </code>
        /// </example>
        /// <seealso cref="Microsoft.Azure.Documents.Document"/>
        /// <seealso cref="Microsoft.Azure.Documents.Client.RequestOptions"/>
        /// <seealso cref="Microsoft.Azure.Documents.Client.ResourceResponse{T}"/>
        /// <seealso cref="System.Threading.Tasks.Task"/>
        public Task<ResourceResponse<Document>> CreateDocumentAsync(string documentsFeedOrDatabaseLink,
            object document, Documents.Client.RequestOptions options = null, bool disableAutomaticIdGeneration = false,
            CancellationToken cancellationToken = default)
        {
            // This call is to just run CreateDocumentInlineAsync in a SynchronizationContext aware environment
            return TaskHelper.InlineIfPossible(() => this.CreateDocumentInlineAsync(documentsFeedOrDatabaseLink, document, options, disableAutomaticIdGeneration, cancellationToken), null, cancellationToken);
        }

        private async Task<ResourceResponse<Document>> CreateDocumentInlineAsync(string documentsFeedOrDatabaseLink, object document, Documents.Client.RequestOptions options, bool disableAutomaticIdGeneration, CancellationToken cancellationToken)
        {
            IDocumentClientRetryPolicy requestRetryPolicy = this.ResetSessionTokenRetryPolicy.GetRequestPolicy();
            if (options?.PartitionKey == null)
            {
                requestRetryPolicy = new PartitionKeyMismatchRetryPolicy(
                    await this.GetCollectionCacheAsync(NoOpTrace.Singleton), 
                    requestRetryPolicy);
            }

            return await TaskHelper.InlineIfPossible(() => this.CreateDocumentPrivateAsync(
                documentsFeedOrDatabaseLink,
                document,
                options,
                disableAutomaticIdGeneration,
                requestRetryPolicy,
                cancellationToken), requestRetryPolicy);
        }

        private async Task<ResourceResponse<Document>> CreateDocumentPrivateAsync(
            string documentCollectionLink,
            object document,
            Documents.Client.RequestOptions options,
            bool disableAutomaticIdGeneration,
            IDocumentClientRetryPolicy retryPolicyInstance,
            CancellationToken cancellationToken)
        {
            await this.EnsureValidClientAsync(NoOpTrace.Singleton);

            if (string.IsNullOrEmpty(documentCollectionLink))
            {
                throw new ArgumentNullException("documentCollectionLink");
            }

            if (document == null)
            {
                throw new ArgumentNullException("document");
            }

            INameValueCollection headers = this.GetRequestHeaders(options, OperationType.Create, ResourceType.Document);
            Document typedDocument = Document.FromObject(document, this.GetSerializerSettingsForRequest(options));

            this.ValidateResource(typedDocument);

            if (string.IsNullOrEmpty(typedDocument.Id) && !disableAutomaticIdGeneration)
            {
                typedDocument.Id = Guid.NewGuid().ToString();
            }

            using (DocumentServiceRequest request = DocumentServiceRequest.Create(
                OperationType.Create,
                documentCollectionLink,
                typedDocument,
                ResourceType.Document,
                AuthorizationTokenType.PrimaryMasterKey,
                headers,
                SerializationFormattingPolicy.None,
                this.GetSerializerSettingsForRequest(options)))
            {
                await this.AddPartitionKeyInformationAsync(request, typedDocument, options);
                return new ResourceResponse<Document>(await this.CreateAsync(request, retryPolicyInstance, cancellationToken));
            }
        }

        /// <summary>
        /// Creates a collection as an asychronous operation in the Azure Cosmos DB service.
        /// </summary>
        /// <param name="databaseLink">The link of the database to create the collection in. E.g. dbs/db_rid/.</param>
        /// <param name="documentCollection">The <see cref="Microsoft.Azure.Documents.DocumentCollection"/> object.</param>
        /// <param name="options">(Optional) Any <see cref="Microsoft.Azure.Documents.Client.RequestOptions"/> you wish to provide when creating a Collection. E.g. RequestOptions.OfferThroughput = 400. </param>
        /// <returns>The <see cref="Microsoft.Azure.Documents.DocumentCollection"/> that was created contained within a <see cref="System.Threading.Tasks.Task"/> object representing the service response for the asynchronous operation.</returns>
        /// <exception cref="ArgumentNullException">If either <paramref name="databaseLink"/> or <paramref name="documentCollection"/> is not set.</exception>
        /// <exception cref="System.AggregateException">Represents a consolidation of failures that occured during async processing. Look within InnerExceptions to find the actual exception(s).</exception>
        /// <exception cref="DocumentClientException">This exception can encapsulate many different types of errors. To determine the specific error always look at the StatusCode property. Some common codes you may get when creating a collection are:
        /// <list type="table">
        ///     <listheader>
        ///         <term>StatusCode</term><description>Reason for exception</description>
        ///     </listheader>
        ///     <item>
        ///         <term>400</term><description>BadRequest - This means something was wrong with the request supplied. It is likely that an id was not supplied for the new collection.</description>
        ///     </item>
        ///     <item>
        ///         <term>403</term><description>Forbidden - This means you attempted to exceed your quota for collections. Contact support to have this quota increased.</description>
        ///     </item>
        ///     <item>
        ///         <term>409</term><description>Conflict - This means a <see cref="Microsoft.Azure.Documents.DocumentCollection"/> with an id matching the id you supplied already existed.</description>
        ///     </item>
        /// </list>
        /// </exception>
        /// <example>
        ///
        /// <code language="c#">
        /// <![CDATA[
        /// using (IDocumentClient client = new DocumentClient(new Uri("service endpoint"), "auth key"))
        /// {
        ///     //Create a new collection with an OfferThroughput set to 10000
        ///     //Not passing in RequestOptions.OfferThroughput will result in a collection with the default OfferThroughput set.
        ///     DocumentCollection coll = await client.CreateDocumentCollectionAsync(databaseLink,
        ///         new DocumentCollection { Id = "My Collection" },
        ///         new RequestOptions { OfferThroughput = 10000} );
        /// }
        /// ]]>
        /// </code>
        /// </example>
        /// <seealso cref="Microsoft.Azure.Documents.DocumentCollection"/>
        /// <seealso cref="Microsoft.Azure.Documents.OfferV2"/>
        /// <seealso cref="Microsoft.Azure.Documents.Client.RequestOptions"/>
        /// <seealso cref="Microsoft.Azure.Documents.Client.ResourceResponse{T}"/>
        /// <seealso cref="System.Threading.Tasks.Task"/>
        public Task<ResourceResponse<DocumentCollection>> CreateDocumentCollectionAsync(string databaseLink, DocumentCollection documentCollection, Documents.Client.RequestOptions options = null)
        {
            IDocumentClientRetryPolicy retryPolicyInstance = this.ResetSessionTokenRetryPolicy.GetRequestPolicy();
            return TaskHelper.InlineIfPossible(() => this.CreateDocumentCollectionPrivateAsync(databaseLink, documentCollection, options, retryPolicyInstance), retryPolicyInstance);
        }

        private async Task<ResourceResponse<DocumentCollection>> CreateDocumentCollectionPrivateAsync(
            string databaseLink,
            DocumentCollection documentCollection,
            Documents.Client.RequestOptions options,
            IDocumentClientRetryPolicy retryPolicyInstance)
        {
            await this.EnsureValidClientAsync(NoOpTrace.Singleton);

            if (string.IsNullOrEmpty(databaseLink))
            {
                throw new ArgumentNullException("databaseLink");
            }

            if (documentCollection == null)
            {
                throw new ArgumentNullException("documentCollection");
            }

            this.ValidateResource(documentCollection);
            INameValueCollection headers = this.GetRequestHeaders(options, OperationType.Create, ResourceType.Collection);
            using (DocumentServiceRequest request = DocumentServiceRequest.Create(
                OperationType.Create,
                databaseLink,
                documentCollection,
                ResourceType.Collection,
                AuthorizationTokenType.PrimaryMasterKey,
                headers,
                SerializationFormattingPolicy.None))
            {
                ResourceResponse<DocumentCollection> collection = new ResourceResponse<DocumentCollection>(
                    await this.CreateAsync(request, retryPolicyInstance));
                // set the session token
                this.sessionContainer.SetSessionToken(collection.Resource.ResourceId, collection.Resource.AltLink, collection.Headers);
                return collection;
            }
        }

        /// <summary>
        /// Creates (if doesn't exist) or gets (if already exists) a collection as an asychronous operation in the Azure Cosmos DB service.
        /// You can check the status code from the response to determine whether the collection was newly created (201) or existing collection was returned (200).
        /// </summary>
        /// <param name="databaseLink">The link of the database to create the collection in. E.g. dbs/db_rid/.</param>
        /// <param name="documentCollection">The <see cref="Microsoft.Azure.Documents.DocumentCollection"/> object.</param>
        /// <param name="options">(Optional) Any <see cref="Microsoft.Azure.Documents.Client.RequestOptions"/> you wish to provide when creating a Collection. E.g. RequestOptions.OfferThroughput = 400. </param>
        /// <returns>The <see cref="Microsoft.Azure.Documents.DocumentCollection"/> that was created contained within a <see cref="System.Threading.Tasks.Task"/> object representing the service response for the asynchronous operation.</returns>
        /// <exception cref="ArgumentNullException">If either <paramref name="databaseLink"/> or <paramref name="documentCollection"/> is not set.</exception>
        /// <exception cref="System.AggregateException">Represents a consolidation of failures that occured during async processing. Look within InnerExceptions to find the actual exception(s).</exception>
        /// <exception cref="DocumentClientException">This exception can encapsulate many different types of errors. To determine the specific error always look at the StatusCode property. Some common codes you may get when creating a DocumentCollection are:
        /// <list type="table">
        ///     <listheader>
        ///         <term>StatusCode</term><description>Reason for exception</description>
        ///     </listheader>
        ///     <item>
        ///         <term>400</term><description>BadRequest - This means something was wrong with the request supplied. It is likely that an id was not supplied for the new collection.</description>
        ///     </item>
        ///     <item>
        ///         <term>403</term><description>Forbidden - This means you attempted to exceed your quota for collections. Contact support to have this quota increased.</description>
        ///     </item>
        /// </list>
        /// </exception>
        /// <example>
        ///
        /// <code language="c#">
        /// <![CDATA[
        /// using (IDocumentClient client = new DocumentClient(new Uri("service endpoint"), "auth key"))
        /// {
        ///     //Create a new collection with an OfferThroughput set to 10000
        ///     //Not passing in RequestOptions.OfferThroughput will result in a collection with the default OfferThroughput set.
        ///     DocumentCollection coll = await client.CreateDocumentCollectionIfNotExistsAsync(databaseLink,
        ///         new DocumentCollection { Id = "My Collection" },
        ///         new RequestOptions { OfferThroughput = 10000} );
        /// }
        /// ]]>
        /// </code>
        /// </example>
        /// <seealso cref="Microsoft.Azure.Documents.DocumentCollection"/>
        /// <seealso cref="Microsoft.Azure.Documents.OfferV2"/>
        /// <seealso cref="Microsoft.Azure.Documents.Client.RequestOptions"/>
        /// <seealso cref="Microsoft.Azure.Documents.Client.ResourceResponse{T}"/>
        /// <seealso cref="System.Threading.Tasks.Task"/>
        public Task<ResourceResponse<DocumentCollection>> CreateDocumentCollectionIfNotExistsAsync(string databaseLink, DocumentCollection documentCollection, Documents.Client.RequestOptions options = null)
        {
            return TaskHelper.InlineIfPossible(() => this.CreateDocumentCollectionIfNotExistsPrivateAsync(databaseLink, documentCollection, options), null);
        }

        private async Task<ResourceResponse<DocumentCollection>> CreateDocumentCollectionIfNotExistsPrivateAsync(
            string databaseLink, DocumentCollection documentCollection, Documents.Client.RequestOptions options)
        {
            if (string.IsNullOrEmpty(databaseLink))
            {
                throw new ArgumentNullException("databaseLink");
            }

            if (documentCollection == null)
            {
                throw new ArgumentNullException("documentCollection");
            }

            // ReadDatabaseAsync call is needed to support this API that takes databaseLink as a parameter, to be consistent with CreateDocumentCollectionAsync. We need to construct the collectionLink to make
            // ReadDocumentCollectionAsync call, in case database selfLink got passed to this API. We cannot simply concat the database selfLink with /colls/{collectionId} to get the collectionLink.
            Documents.Database database = await this.ReadDatabaseAsync(databaseLink);

            // Doing a Read before Create will give us better latency for existing collections.
            // Also, in emulator case when you hit the max allowed partition count and you use this API for a collection that already exists,
            // calling Create will throw 503(max capacity reached) even though the intent of this API is to return the collection if it already exists.
            try
            {
                return await this.ReadDocumentCollectionAsync(UriFactory.CreateDocumentCollectionUri(database.Id, documentCollection.Id), null);
            }
            catch (DocumentClientException dce)
            {
                if (dce.StatusCode != HttpStatusCode.NotFound)
                {
                    throw;
                }
            }

            try
            {
                return await this.CreateDocumentCollectionAsync(databaseLink, documentCollection, options);
            }
            catch (DocumentClientException ex)
            {
                if (ex.StatusCode != HttpStatusCode.Conflict)
                {
                    throw;
                }
            }

            // This second Read is to handle the race condition when 2 or more threads have Read the collection and only one succeeds with Create
            // so for the remaining ones we should do a Read instead of throwing Conflict exception
            return await this.ReadDocumentCollectionAsync(UriFactory.CreateDocumentCollectionUri(database.Id, documentCollection.Id), null);
        }

        /// <summary>
        /// Restores a collection as an asychronous operation in the Azure Cosmos DB service.
        /// </summary>
        /// <param name="sourceDocumentCollectionLink">The link to the source <see cref="DocumentCollection"/> object.</param>
        /// <param name="targetDocumentCollection">The target <see cref="DocumentCollection"/> object.</param>
        /// <param name="restoreTime">(optional)The point in time to restore. If null, use the latest restorable time. </param>
        /// <param name="options">(Optional) The <see cref="Documents.Client.RequestOptions"/> for the request.</param>
        /// <returns>The task object representing the service response for the asynchronous operation.</returns>
        internal Task<ResourceResponse<DocumentCollection>> RestoreDocumentCollectionAsync(string sourceDocumentCollectionLink, DocumentCollection targetDocumentCollection, DateTimeOffset? restoreTime = null, Documents.Client.RequestOptions options = null)
        {
            IDocumentClientRetryPolicy retryPolicyInstance = this.ResetSessionTokenRetryPolicy.GetRequestPolicy();
            return TaskHelper.InlineIfPossible(() => this.RestoreDocumentCollectionPrivateAsync(sourceDocumentCollectionLink, targetDocumentCollection, restoreTime, options, retryPolicyInstance), retryPolicyInstance);
        }

        private async Task<ResourceResponse<DocumentCollection>> RestoreDocumentCollectionPrivateAsync(string sourceDocumentCollectionLink, DocumentCollection targetDocumentCollection, DateTimeOffset? restoreTime, Documents.Client.RequestOptions options, IDocumentClientRetryPolicy retryPolicyInstance)
        {
            await this.EnsureValidClientAsync(NoOpTrace.Singleton);

            if (string.IsNullOrEmpty(sourceDocumentCollectionLink))
            {
                throw new ArgumentNullException("sourceDocumentCollectionLink");
            }

            if (targetDocumentCollection == null)
            {
                throw new ArgumentNullException("targetDocumentCollection");
            }

            bool isFeed;
            string resourceTypeString;
            string resourceIdOrFullName;
            bool isNameBased;

            string dbsId;
            string databaseLink = PathsHelper.GetDatabasePath(sourceDocumentCollectionLink);
            if (PathsHelper.TryParsePathSegments(databaseLink, out isFeed, out resourceTypeString, out resourceIdOrFullName, out isNameBased) && isNameBased && !isFeed)
            {
                string[] segments = resourceIdOrFullName.Split(resourceIdOrFullNameSeparators, StringSplitOptions.RemoveEmptyEntries);
                dbsId = segments[segments.Length - 1];
            }
            else
            {
                throw new ArgumentNullException("sourceDocumentCollectionLink");
            }

            string sourceCollId;
            if (PathsHelper.TryParsePathSegments(sourceDocumentCollectionLink, out isFeed, out resourceTypeString, out resourceIdOrFullName, out isNameBased) && isNameBased && !isFeed)
            {
                string[] segments = resourceIdOrFullName.Split(resourceIdOrFullNameSeparators, StringSplitOptions.RemoveEmptyEntries);
                sourceCollId = segments[segments.Length - 1];
            }
            else
            {
                throw new ArgumentNullException("sourceDocumentCollectionLink");
            }

            this.ValidateResource(targetDocumentCollection);

            if (options == null)
            {
                options = new Documents.Client.RequestOptions();
            }
            if (!options.RemoteStorageType.HasValue)
            {
                options.RemoteStorageType = RemoteStorageType.Standard;
            }
            options.SourceDatabaseId = dbsId;
            options.SourceCollectionId = sourceCollId;
            if (restoreTime.HasValue)
            {
                options.RestorePointInTime = Helpers.ToUnixTime(restoreTime.Value);
            }

            INameValueCollection headers = this.GetRequestHeaders(options, OperationType.Create, ResourceType.Collection);
            using (DocumentServiceRequest request = DocumentServiceRequest.Create(
                OperationType.Create,
                databaseLink,
                targetDocumentCollection,
                ResourceType.Collection,
                AuthorizationTokenType.PrimaryMasterKey,
                headers,
                SerializationFormattingPolicy.None))
            {
                ResourceResponse<DocumentCollection> collection = new ResourceResponse<DocumentCollection>(await this.CreateAsync(request, retryPolicyInstance));
                // set the session token
                this.sessionContainer.SetSessionToken(collection.Resource.ResourceId, collection.Resource.AltLink, collection.Headers);
                return collection;
            }
        }

        /// <summary>
        /// Get the status of a collection being restored in the Azure Cosmos DB service.
        /// </summary>
        /// <param name="targetDocumentCollectionLink">The link of the document collection being restored.</param>
        /// <returns>The task object representing the service response for the asynchronous operation.</returns>
        internal Task<DocumentCollectionRestoreStatus> GetDocumentCollectionRestoreStatusAsync(string targetDocumentCollectionLink)
        {
            IDocumentClientRetryPolicy retryPolicyInstance = this.ResetSessionTokenRetryPolicy.GetRequestPolicy();
            return TaskHelper.InlineIfPossible(() => this.GetDocumentCollectionRestoreStatusPrivateAsync(targetDocumentCollectionLink, retryPolicyInstance), retryPolicyInstance);
        }

        private async Task<DocumentCollectionRestoreStatus> GetDocumentCollectionRestoreStatusPrivateAsync(string targetDocumentCollectionLink, IDocumentClientRetryPolicy retryPolicyInstance)
        {
            if (string.IsNullOrEmpty(targetDocumentCollectionLink))
            {
                throw new ArgumentNullException("targetDocumentCollectionLink");
            }

            ResourceResponse<DocumentCollection> response = await this.ReadDocumentCollectionPrivateAsync(
                targetDocumentCollectionLink,
                new Documents.Client.RequestOptions { PopulateRestoreStatus = true },
                retryPolicyInstance);
            string restoreState = response.ResponseHeaders.Get(WFConstants.BackendHeaders.RestoreState);
            if (restoreState == null)
            {
                restoreState = RestoreState.RestoreCompleted.ToString();
            }

            DocumentCollectionRestoreStatus ret = new DocumentCollectionRestoreStatus()
            {
                State = restoreState
            };

            return ret;
        }

        /// <summary>
        /// Creates a stored procedure as an asychronous operation in the Azure Cosmos DB service.
        /// </summary>
        /// <param name="collectionLink">The link of the collection to create the stored procedure in. E.g. dbs/db_rid/colls/col_rid/</param>
        /// <param name="storedProcedure">The <see cref="Microsoft.Azure.Documents.StoredProcedure"/> object to create.</param>
        /// <param name="options">(Optional) Any <see cref="Microsoft.Azure.Documents.Client.RequestOptions"/>for this request.</param>
        /// <returns>The <see cref="Microsoft.Azure.Documents.StoredProcedure"/> that was created contained within a <see cref="System.Threading.Tasks.Task"/> object representing the service response for the asynchronous operation.</returns>
        /// <exception cref="ArgumentNullException">If either <paramref name="collectionLink"/> or <paramref name="storedProcedure"/> is not set.</exception>
        /// <exception cref="System.AggregateException">Represents a consolidation of failures that occured during async processing. Look within InnerExceptions to find the actual exception(s)</exception>
        /// <exception cref="DocumentClientException">This exception can encapsulate many different types of errors. To determine the specific error always look at the StatusCode property. Some common codes you may get when creating a Document are:
        /// <list type="table">
        ///     <listheader>
        ///         <term>StatusCode</term><description>Reason for exception</description>
        ///     </listheader>
        ///     <item>
        ///         <term>400</term><description>BadRequest - This means something was wrong with the request supplied. It is likely that an Id was not supplied for the stored procedure or the Body was malformed.</description>
        ///     </item>
        ///     <item>
        ///         <term>403</term><description>Forbidden - You have reached your quota of stored procedures for the collection supplied. Contact support to have this quota increased.</description>
        ///     </item>
        ///     <item>
        ///         <term>409</term><description>Conflict - This means a <see cref="Microsoft.Azure.Documents.StoredProcedure"/> with an id matching the id you supplied already existed.</description>
        ///     </item>
        ///     <item>
        ///         <term>413</term><description>RequestEntityTooLarge - This means the body of the <see cref="Microsoft.Azure.Documents.StoredProcedure"/> you tried to create was too large.</description>
        ///     </item>
        /// </list>
        /// </exception>
        /// <example>
        ///
        /// <code language="c#">
        /// <![CDATA[
        /// //Create a new stored procedure called "HelloWorldSproc" that takes in a single param called "name".
        /// StoredProcedure sproc = await client.CreateStoredProcedureAsync(collectionLink, new StoredProcedure
        /// {
        ///    Id = "HelloWorldSproc",
        ///    Body = @"function (name){
        ///                var response = getContext().getResponse();
        ///                response.setBody('Hello ' + name);
        ///             }"
        /// });
        /// ]]>
        /// </code>
        /// </example>
        /// <seealso cref="Microsoft.Azure.Documents.StoredProcedure"/>
        /// <seealso cref="Microsoft.Azure.Documents.Client.RequestOptions"/>
        /// <seealso cref="Microsoft.Azure.Documents.Client.ResourceResponse{T}"/>
        /// <seealso cref="System.Threading.Tasks.Task"/>
        public Task<ResourceResponse<StoredProcedure>> CreateStoredProcedureAsync(string collectionLink, StoredProcedure storedProcedure, Documents.Client.RequestOptions options = null)
        {
            IDocumentClientRetryPolicy retryPolicyInstance = this.ResetSessionTokenRetryPolicy.GetRequestPolicy();
            return TaskHelper.InlineIfPossible(() => this.CreateStoredProcedurePrivateAsync(collectionLink, storedProcedure, options, retryPolicyInstance), retryPolicyInstance);
        }

        private async Task<ResourceResponse<StoredProcedure>> CreateStoredProcedurePrivateAsync(
            string collectionLink,
            StoredProcedure storedProcedure,
            Documents.Client.RequestOptions options,
            IDocumentClientRetryPolicy retryPolicyInstance)
        {
            await this.EnsureValidClientAsync(NoOpTrace.Singleton);

            if (string.IsNullOrEmpty(collectionLink))
            {
                throw new ArgumentNullException("collectionLink");
            }

            if (storedProcedure == null)
            {
                throw new ArgumentNullException("storedProcedure");
            }

            this.ValidateResource(storedProcedure);

            INameValueCollection headers = this.GetRequestHeaders(options, OperationType.Create, ResourceType.StoredProcedure);
            using (DocumentServiceRequest request = DocumentServiceRequest.Create(
                OperationType.Create,
                collectionLink,
                storedProcedure,
                ResourceType.StoredProcedure,
                AuthorizationTokenType.PrimaryMasterKey,
                headers,
                SerializationFormattingPolicy.None))
            {
                return new ResourceResponse<StoredProcedure>(await this.CreateAsync(request, retryPolicyInstance));
            }
        }

        /// <summary>
        /// Creates a trigger as an asychronous operation in the Azure Cosmos DB service.
        /// </summary>
        /// <param name="collectionLink">The link of the <see cref="Microsoft.Azure.Documents.DocumentCollection"/> to create the trigger in. E.g. dbs/db_rid/colls/col_rid/ </param>
        /// <param name="trigger">The <see cref="Microsoft.Azure.Documents.Trigger"/> object to create.</param>
        /// <param name="options">(Optional) Any <see cref="Microsoft.Azure.Documents.Client.RequestOptions"/>for this request.</param>
        /// <returns>A task object representing the service response for the asynchronous operation.</returns>
        /// <exception cref="ArgumentNullException">If either <paramref name="collectionLink"/> or <paramref name="trigger"/> is not set.</exception>
        /// <exception cref="System.AggregateException">Represents a consolidation of failures that occured during async processing. Look within InnerExceptions to find the actual exception(s)</exception>
        /// <exception cref="DocumentClientException">This exception can encapsulate many different types of errors. To determine the specific error always look at the StatusCode property. Some common codes you may get when creating a Document are:
        /// <list type="table">
        ///     <listheader>
        ///         <term>StatusCode</term><description>Reason for exception</description>
        ///     </listheader>
        ///     <item>
        ///         <term>400</term><description>BadRequest - This means something was wrong with the request supplied. It is likely that an Id was not supplied for the new trigger or that the Body was malformed.</description>
        ///     </item>
        ///     <item>
        ///         <term>403</term><description>Forbidden - You have reached your quota of triggers for the collection supplied. Contact support to have this quota increased.</description>
        ///     </item>
        ///     <item>
        ///         <term>409</term><description>Conflict - This means a <see cref="Microsoft.Azure.Documents.Trigger"/> with an id matching the id you supplied already existed.</description>
        ///     </item>
        ///     <item>
        ///         <term>413</term><description>RequestEntityTooLarge - This means the body of the <see cref="Microsoft.Azure.Documents.Trigger"/> you tried to create was too large.</description>
        ///     </item>
        /// </list>
        /// </exception>
        /// <example>
        ///
        /// <code language="c#">
        /// <![CDATA[
        /// //Create a trigger that validates the contents of a document as it is created and adds a 'timestamp' property if one was not found.
        /// Trigger trig = await client.CreateTriggerAsync(collectionLink, new Trigger
        /// {
        ///     Id = "ValidateDocuments",
        ///     Body = @"function validate() {
        ///                         var context = getContext();
        ///                         var request = context.getRequest();                                                             
        ///                         var documentToCreate = request.getBody();
        ///                         
        ///                         // validate properties
        ///                         if (!('timestamp' in documentToCreate)) {
        ///                             var ts = new Date();
        ///                             documentToCreate['timestamp'] = ts.getTime();
        ///                         }
        ///                         
        ///                         // update the document that will be created
        ///                         request.setBody(documentToCreate);
        ///                       }",
        ///     TriggerType = TriggerType.Pre,
        ///     TriggerOperation = TriggerOperation.Create
        /// });
        /// ]]>
        /// </code>
        /// </example>
        /// <seealso cref="Microsoft.Azure.Documents.Trigger"/>
        /// <seealso cref="Microsoft.Azure.Documents.Client.RequestOptions"/>
        /// <seealso cref="Microsoft.Azure.Documents.Client.ResourceResponse{T}"/>
        /// <seealso cref="System.Threading.Tasks.Task"/>
        public Task<ResourceResponse<Trigger>> CreateTriggerAsync(string collectionLink, Trigger trigger, Documents.Client.RequestOptions options = null)
        {
            IDocumentClientRetryPolicy retryPolicyInstance = this.ResetSessionTokenRetryPolicy.GetRequestPolicy();
            return TaskHelper.InlineIfPossible(() => this.CreateTriggerPrivateAsync(collectionLink, trigger, options, retryPolicyInstance), retryPolicyInstance);
        }

        private async Task<ResourceResponse<Trigger>> CreateTriggerPrivateAsync(string collectionLink, Trigger trigger, Documents.Client.RequestOptions options, IDocumentClientRetryPolicy retryPolicyInstance)
        {
            await this.EnsureValidClientAsync(NoOpTrace.Singleton);

            if (string.IsNullOrEmpty(collectionLink))
            {
                throw new ArgumentNullException("collectionLink");
            }

            if (trigger == null)
            {
                throw new ArgumentNullException("trigger");
            }

            this.ValidateResource(trigger);
            INameValueCollection headers = this.GetRequestHeaders(options, OperationType.Create, ResourceType.Trigger);
            using (DocumentServiceRequest request = DocumentServiceRequest.Create(
                OperationType.Create,
                collectionLink,
                trigger,
                ResourceType.Trigger,
                AuthorizationTokenType.PrimaryMasterKey,
                headers,
                SerializationFormattingPolicy.None))
            {
                return new ResourceResponse<Trigger>(await this.CreateAsync(request, retryPolicyInstance));
            }
        }

        /// <summary>
        /// Creates a user defined function as an asychronous operation in the Azure Cosmos DB service.
        /// </summary>
        /// <param name="collectionLink">The link of the <see cref="Microsoft.Azure.Documents.DocumentCollection"/> to create the user defined function in. E.g. dbs/db_rid/colls/col_rid/ </param>
        /// <param name="function">The <see cref="Microsoft.Azure.Documents.UserDefinedFunction"/> object to create.</param>
        /// <param name="options">(Optional) Any <see cref="Microsoft.Azure.Documents.Client.RequestOptions"/>for this request.</param>
        /// <returns>A task object representing the service response for the asynchronous operation.</returns>
        /// <exception cref="ArgumentNullException">If either <paramref name="collectionLink"/> or <paramref name="function"/> is not set.</exception>
        /// <exception cref="System.AggregateException">Represents a consolidation of failures that occured during async processing. Look within InnerExceptions to find the actual exception(s)</exception>
        /// <exception cref="DocumentClientException">This exception can encapsulate many different types of errors. To determine the specific error always look at the StatusCode property. Some common codes you may get when creating a Document are:
        /// <list type="table">
        ///     <listheader>
        ///         <term>StatusCode</term><description>Reason for exception</description>
        ///     </listheader>
        ///     <item>
        ///         <term>400</term><description>BadRequest - This means something was wrong with the request supplied. It is likely that an Id was not supplied for the new user defined function or that the Body was malformed.</description>
        ///     </item>
        ///     <item>
        ///         <term>403</term><description>Forbidden - You have reached your quota of user defined functions for the collection supplied. Contact support to have this quota increased.</description>
        ///     </item>
        ///     <item>
        ///         <term>409</term><description>Conflict - This means a <see cref="Microsoft.Azure.Documents.UserDefinedFunction"/> with an id matching the id you supplied already existed.</description>
        ///     </item>
        ///     <item>
        ///         <term>413</term><description>RequestEntityTooLarge - This means the body of the <see cref="Microsoft.Azure.Documents.UserDefinedFunction"/> you tried to create was too large.</description>
        ///     </item>
        /// </list>
        /// </exception>
        /// <example>
        ///
        /// <code language="c#">
        /// <![CDATA[
        /// //Create a user defined function that converts a string to upper case
        /// UserDefinedFunction udf = client.CreateUserDefinedFunctionAsync(collectionLink, new UserDefinedFunction
        /// {
        ///    Id = "ToUpper",
        ///    Body = @"function toUpper(input) {
        ///                        return input.toUpperCase();
        ///                     }",
        /// });
        /// ]]>
        /// </code>
        /// </example>
        /// <seealso cref="Microsoft.Azure.Documents.UserDefinedFunction"/>
        /// <seealso cref="Microsoft.Azure.Documents.Client.RequestOptions"/>
        /// <seealso cref="Microsoft.Azure.Documents.Client.ResourceResponse{T}"/>
        /// <seealso cref="System.Threading.Tasks.Task"/>
        public Task<ResourceResponse<UserDefinedFunction>> CreateUserDefinedFunctionAsync(string collectionLink, UserDefinedFunction function, Documents.Client.RequestOptions options = null)
        {
            IDocumentClientRetryPolicy retryPolicyInstance = this.ResetSessionTokenRetryPolicy.GetRequestPolicy();
            return TaskHelper.InlineIfPossible(() => this.CreateUserDefinedFunctionPrivateAsync(collectionLink, function, options, retryPolicyInstance), retryPolicyInstance);
        }

        private async Task<ResourceResponse<UserDefinedFunction>> CreateUserDefinedFunctionPrivateAsync(
            string collectionLink,
            UserDefinedFunction function,
            Documents.Client.RequestOptions options,
            IDocumentClientRetryPolicy retryPolicyInstance)
        {
            await this.EnsureValidClientAsync(NoOpTrace.Singleton);

            if (string.IsNullOrEmpty(collectionLink))
            {
                throw new ArgumentNullException("collectionLink");
            }

            if (function == null)
            {
                throw new ArgumentNullException("function");
            }

            this.ValidateResource(function);
            INameValueCollection headers = this.GetRequestHeaders(options, OperationType.Create, ResourceType.UserDefinedFunction);
            using (DocumentServiceRequest request = DocumentServiceRequest.Create(
                OperationType.Create,
                collectionLink,
                function,
                ResourceType.UserDefinedFunction,
                AuthorizationTokenType.PrimaryMasterKey,
                headers,
                SerializationFormattingPolicy.None))
            {
                return new ResourceResponse<UserDefinedFunction>(await this.CreateAsync(request, retryPolicyInstance));
            }
        }

        /// <summary>
        /// Creates a user defined type object as an asychronous operation in the Azure Cosmos DB service.
        /// </summary>
        /// <param name="databaseLink">The link of the database to create the user defined type in. E.g. dbs/db_rid/ </param>
        /// <param name="userDefinedType">The <see cref="Microsoft.Azure.Documents.UserDefinedType"/> object to create.</param>
        /// <param name="options">(Optional) The request options for the request.</param>
        /// <returns>A task object representing the service response for the asynchronous operation which contains the created <see cref="Microsoft.Azure.Documents.UserDefinedType"/> object.</returns>
        /// <exception cref="ArgumentNullException">If either <paramref name="databaseLink"/> or <paramref name="userDefinedType"/> is not set.</exception>
        /// <exception cref="System.AggregateException">Represents a consolidation of failures that occured during async processing. Look within InnerExceptions to find the actual exception(s)</exception>
        /// <exception cref="DocumentClientException">This exception can encapsulate many different types of errors. To determine the specific error always look at the StatusCode property. Some common codes you may get when creating a UserDefinedType are:
        /// <list type="table">
        ///     <listheader>
        ///         <term>StatusCode</term><description>Reason for exception</description>
        ///     </listheader>
        ///     <item>
        ///         <term>400</term><description>BadRequest - This means something was wrong with the request supplied.</description>
        ///     </item>
        ///     <item>
        ///         <term>403</term><description>Forbidden - You have reached your quota of user defined type objects for this database. Contact support to have this quota increased.</description>
        ///     </item>
        ///     <item>
        ///         <term>409</term><description>Conflict - This means a <see cref="Microsoft.Azure.Documents.UserDefinedType"/> with an id matching the id you supplied already existed.</description>
        ///     </item>
        /// </list>
        /// </exception>
        /// <example>
        ///
        /// <code language="c#">
        /// <![CDATA[
        /// //Create a new user defined type in the specified database
        /// UserDefinedType userDefinedType = await client.CreateUserDefinedTypeAsync(databaseLink, new UserDefinedType { Id = "userDefinedTypeId5" });
        /// ]]>
        /// </code>
        /// </example>
        /// <seealso cref="Microsoft.Azure.Documents.UserDefinedType"/>
        /// <seealso cref="Microsoft.Azure.Documents.Client.RequestOptions"/>
        /// <seealso cref="Microsoft.Azure.Documents.Client.ResourceResponse{T}"/>
        /// <seealso cref="System.Threading.Tasks.Task"/>
        internal Task<ResourceResponse<UserDefinedType>> CreateUserDefinedTypeAsync(string databaseLink, UserDefinedType userDefinedType, Documents.Client.RequestOptions options = null)
        {
            IDocumentClientRetryPolicy retryPolicyInstance = this.ResetSessionTokenRetryPolicy.GetRequestPolicy();
            return TaskHelper.InlineIfPossible(() => this.CreateUserDefinedTypePrivateAsync(databaseLink, userDefinedType, options, retryPolicyInstance), retryPolicyInstance);
        }

        private async Task<ResourceResponse<UserDefinedType>> CreateUserDefinedTypePrivateAsync(string databaseLink, UserDefinedType userDefinedType, Documents.Client.RequestOptions options, IDocumentClientRetryPolicy retryPolicyInstance)
        {
            await this.EnsureValidClientAsync(NoOpTrace.Singleton);

            if (string.IsNullOrEmpty(databaseLink))
            {
                throw new ArgumentNullException("databaseLink");
            }

            if (userDefinedType == null)
            {
                throw new ArgumentNullException("userDefinedType");
            }

            this.ValidateResource(userDefinedType);
            INameValueCollection headers = this.GetRequestHeaders(options, OperationType.Create, ResourceType.UserDefinedType);
            using (DocumentServiceRequest request = DocumentServiceRequest.Create(
                OperationType.Create,
                databaseLink,
                userDefinedType,
                ResourceType.UserDefinedType,
                AuthorizationTokenType.PrimaryMasterKey,
                headers,
                SerializationFormattingPolicy.None))
            {
                return new ResourceResponse<UserDefinedType>(await this.CreateAsync(request, retryPolicyInstance));
            }
        }

        /// <summary>
        /// Creates a snapshot resource as an asychronous operation in the Azure Cosmos DB service.
        /// </summary>
        /// <param name="snapshot">The specification for the <see cref="Snapshot"/> to create.</param>
        /// <param name="options">(Optional) The <see cref="Documents.Client.RequestOptions"/> for the request.</param>
        /// <returns>The <see cref="Snapshot"/> that was created within a task object representing the service response for the asynchronous operation.</returns>
        /// <exception cref="ArgumentNullException">If <paramref name="snapshot"/> is not set.</exception>
        /// <exception cref="System.AggregateException">Represents a consolidation of failures that occured during async processing. Look within InnerExceptions to find the actual exception(s).</exception>
        /// <exception cref="DocumentClientException">This exception can encapsulate many different types of errors. To determine the specific error always look at the StatusCode property. Some common codes you may get when creating a Database are:
        /// <list type="table">
        ///     <listheader>
        ///         <term>StatusCode</term><description>Reason for exception</description>
        ///     </listheader>
        ///     <item>
        ///         <term>400</term><description>BadRequest - This means something was wrong with the snapshot object supplied. It is likely that the resource link specified for the Snapshot was invalid.</description>
        ///     </item>
        ///     <item>
        ///         <term>409</term>
        ///         <description>
        ///         Conflict - This means a <see cref="Snapshot"/> with an id matching the id field of <paramref name="snapshot"/> already existed,
        ///         or there is already a pending snapshot for the specified resource link.
        ///         </description>
        ///     </item>
        /// </list>
        /// </exception>
        /// <example>
        /// The example below creates a new <see cref="Snapshot"/> with an Id property of 'MySnapshot'. The ResourceLink indicates that
        /// the snapshot should be created for the collection named "myContainer" in the database "myDatabase".
        /// This code snippet is intended to be used from within an asynchronous method as it uses the await keyword
        /// <code language="c#">
        /// <![CDATA[
        /// using (IDocumentClient client = new DocumentClient(new Uri("service endpoint"), "auth key"))
        /// {
        ///     Snapshot snapshot = await client.CreateSnapshotAsync(new Snapshot { Id = "MySnapshot", ResourceLink = ResourceLink = "dbs/myDatabase/colls/myContainer" });
        /// }
        /// ]]>
        /// </code>
        /// </example>
        /// <example>
        /// If you would like to construct a <see cref="Snapshot"/> from within a synchronous method then you need to use the following code
        /// <code language="c#">
        /// <![CDATA[
        /// using (IDocumentClient client = new DocumentClient(new Uri("service endpoint"), "auth key"))
        /// {
        ///     Snapshot snapshot = client.CreateSnapshotAsync(new Snapshot { Id = "MySnapshot", ResourceLink = ResourceLink = "dbs/myDatabase/colls/myContainer" });.Result;
        /// }
        /// ]]>
        /// </code>
        /// </example>
        /// <seealso cref="Microsoft.Azure.Documents.Snapshot"/>
        /// <seealso cref="Microsoft.Azure.Documents.Client.RequestOptions"/>
        /// <seealso cref="Microsoft.Azure.Documents.Client.ResourceResponse{T}"/>
        /// <seealso cref="System.Threading.Tasks.Task"/>
        internal Task<ResourceResponse<Snapshot>> CreateSnapshotAsync(Snapshot snapshot, Documents.Client.RequestOptions options = null)
        {
            IDocumentClientRetryPolicy retryPolicyInstance = this.ResetSessionTokenRetryPolicy.GetRequestPolicy();
            return TaskHelper.InlineIfPossible(() => this.CreateSnapshotPrivateAsync(snapshot, options, retryPolicyInstance), retryPolicyInstance);
        }

        private async Task<ResourceResponse<Snapshot>> CreateSnapshotPrivateAsync(Snapshot snapshot, Documents.Client.RequestOptions options, IDocumentClientRetryPolicy retryPolicyInstance)
        {
            await this.EnsureValidClientAsync(NoOpTrace.Singleton);

            if (snapshot == null)
            {
                throw new ArgumentNullException("snapshot");
            }

            this.ValidateResource(snapshot);

            INameValueCollection headers = this.GetRequestHeaders(options, OperationType.Create, ResourceType.Snapshot);

            using (DocumentServiceRequest request = DocumentServiceRequest.Create(
                OperationType.Create,
                Paths.Snapshots_Root,
                snapshot,
                ResourceType.Snapshot,
                AuthorizationTokenType.PrimaryMasterKey,
                headers,
                SerializationFormattingPolicy.None))
            {
                return new ResourceResponse<Snapshot>(await this.CreateAsync(request, retryPolicyInstance));
            }
        }

        #endregion

        #region Delete Impl
        /// <summary>
        /// Delete a <see cref="Microsoft.Azure.Documents.Database"/> from the Azure Cosmos DB service as an asynchronous operation.
        /// </summary>
        /// <param name="databaseLink">The link of the <see cref="Microsoft.Azure.Documents.Database"/> to delete. E.g. dbs/db_rid/ </param>
        /// <param name="options">(Optional) The request options for the request.</param>
        /// <returns>A <see cref="System.Threading.Tasks"/> containing a <see cref="Microsoft.Azure.Documents.Client.ResourceResponse{T}"/> which will contain information about the request issued.</returns>
        /// <exception cref="ArgumentNullException">If <paramref name="databaseLink"/> is not set.</exception>
        /// <exception cref="DocumentClientException">This exception can encapsulate many different types of errors. To determine the specific error always look at the StatusCode property. Some common codes you may get when creating a Document are:
        /// <list type="table">
        ///     <listheader>
        ///         <term>StatusCode</term><description>Reason for exception</description>
        ///     </listheader>
        ///     <item>
        ///         <term>404</term><description>NotFound - This means the resource you tried to delete did not exist.</description>
        ///     </item>
        /// </list>
        /// </exception>
        /// <example>
        /// <code language="c#">
        /// <![CDATA[
        /// //Delete a database using its selfLink property
        /// //To get the databaseLink you would have to query for the Database, using CreateDatabaseQuery(),  and then refer to its .SelfLink property
        /// await client.DeleteDatabaseAsync(databaseLink);
        /// ]]>
        /// </code>
        /// </example>
        /// <seealso cref="Microsoft.Azure.Documents.Database"/>
        /// <seealso cref="Microsoft.Azure.Documents.Client.RequestOptions"/>
        /// <seealso cref="Microsoft.Azure.Documents.Client.ResourceResponse{T}"/>
        /// <seealso cref="System.Threading.Tasks.Task"/>
        public Task<ResourceResponse<Documents.Database>> DeleteDatabaseAsync(string databaseLink, Documents.Client.RequestOptions options = null)
        {
            IDocumentClientRetryPolicy retryPolicyInstance = this.ResetSessionTokenRetryPolicy.GetRequestPolicy();
            return TaskHelper.InlineIfPossible(() => this.DeleteDatabasePrivateAsync(databaseLink, options, retryPolicyInstance), retryPolicyInstance);
        }

        private async Task<ResourceResponse<Documents.Database>> DeleteDatabasePrivateAsync(string databaseLink, Documents.Client.RequestOptions options, IDocumentClientRetryPolicy retryPolicyInstance)
        {
            await this.EnsureValidClientAsync(NoOpTrace.Singleton);

            if (string.IsNullOrEmpty(databaseLink))
            {
                throw new ArgumentNullException("databaseLink");
            }

            INameValueCollection headers = this.GetRequestHeaders(options, OperationType.Delete, ResourceType.Database);
            using (DocumentServiceRequest request = DocumentServiceRequest.Create(
                OperationType.Delete,
                ResourceType.Database,
                databaseLink,
                AuthorizationTokenType.PrimaryMasterKey,
                headers))
            {
                return new ResourceResponse<Documents.Database>(await this.DeleteAsync(request, retryPolicyInstance));
            }
        }

        /// <summary>
        /// Delete a <see cref="Microsoft.Azure.Documents.Document"/> from the Azure Cosmos DB service as an asynchronous operation.
        /// </summary>
        /// <param name="documentLink">The link of the <see cref="Microsoft.Azure.Documents.Document"/> to delete. E.g. dbs/db_rid/colls/col_rid/docs/doc_rid/ </param>
        /// <param name="options">(Optional) The request options for the request.</param>
        /// <param name="cancellationToken">(Optional) A <see cref="CancellationToken"/> that can be used by other objects or threads to receive notice of cancellation.</param>
        /// <returns>A <see cref="System.Threading.Tasks"/> containing a <see cref="Microsoft.Azure.Documents.Client.ResourceResponse{T}"/> which will contain information about the request issued.</returns>
        /// <exception cref="ArgumentNullException">If <paramref name="documentLink"/> is not set.</exception>
        /// <exception cref="DocumentClientException">This exception can encapsulate many different types of errors. To determine the specific error always look at the StatusCode property. Some common codes you may get when creating a Document are:
        /// <list type="table">
        ///     <listheader>
        ///         <term>StatusCode</term><description>Reason for exception</description>
        ///     </listheader>
        ///     <item>
        ///         <term>404</term><description>NotFound - This means the resource you tried to delete did not exist.</description>
        ///     </item>
        /// </list>
        /// </exception>
        /// <example>
        /// <code language="c#">
        /// <![CDATA[
        /// //Delete a document using its selfLink property
        /// //To get the documentLink you would have to query for the Document, using CreateDocumentQuery(),  and then refer to its .SelfLink property
        /// await client.DeleteDocumentAsync(documentLink);
        /// ]]>
        /// </code>
        /// </example>
        /// <seealso cref="Microsoft.Azure.Documents.Database"/>
        /// <seealso cref="Microsoft.Azure.Documents.Client.RequestOptions"/>
        /// <seealso cref="Microsoft.Azure.Documents.Client.ResourceResponse{T}"/>
        /// <seealso cref="System.Threading.Tasks.Task"/>
        public Task<ResourceResponse<Document>> DeleteDocumentAsync(string documentLink, Documents.Client.RequestOptions options = null, CancellationToken cancellationToken = default)
        {
            IDocumentClientRetryPolicy retryPolicyInstance = this.ResetSessionTokenRetryPolicy.GetRequestPolicy();
            return TaskHelper.InlineIfPossible(() => this.DeleteDocumentPrivateAsync(documentLink, options, retryPolicyInstance, cancellationToken), retryPolicyInstance, cancellationToken);
        }

        private async Task<ResourceResponse<Document>> DeleteDocumentPrivateAsync(string documentLink, Documents.Client.RequestOptions options, IDocumentClientRetryPolicy retryPolicyInstance, CancellationToken cancellationToken)
        {
            await this.EnsureValidClientAsync(NoOpTrace.Singleton);

            if (string.IsNullOrEmpty(documentLink))
            {
                throw new ArgumentNullException("documentLink");
            }

            INameValueCollection headers = this.GetRequestHeaders(options, OperationType.Delete, ResourceType.Document);
            using (DocumentServiceRequest request = DocumentServiceRequest.Create(
                OperationType.Delete,
                ResourceType.Document,
                documentLink,
                AuthorizationTokenType.PrimaryMasterKey,
                headers))
            {
                await this.AddPartitionKeyInformationAsync(request, options);
                request.SerializerSettings = this.GetSerializerSettingsForRequest(options);
                return new ResourceResponse<Document>(await this.DeleteAsync(request, retryPolicyInstance, cancellationToken));
            }
        }

        /// <summary>
        /// Delete a <see cref="Microsoft.Azure.Documents.DocumentCollection"/> from the Azure Cosmos DB service as an asynchronous operation.
        /// </summary>
        /// <param name="documentCollectionLink">The link of the <see cref="Microsoft.Azure.Documents.Document"/> to delete. E.g. dbs/db_rid/colls/col_rid/ </param>
        /// <param name="options">(Optional) The request options for the request.</param>
        /// <returns>A <see cref="System.Threading.Tasks"/> containing a <see cref="Microsoft.Azure.Documents.Client.ResourceResponse{T}"/> which will contain information about the request issued.</returns>
        /// <exception cref="ArgumentNullException">If <paramref name="documentCollectionLink"/> is not set.</exception>
        /// <exception cref="DocumentClientException">This exception can encapsulate many different types of errors. To determine the specific error always look at the StatusCode property. Some common codes you may get when creating a Document are:
        /// <list type="table">
        ///     <listheader>
        ///         <term>StatusCode</term><description>Reason for exception</description>
        ///     </listheader>
        ///     <item>
        ///         <term>404</term><description>NotFound - This means the resource you tried to delete did not exist.</description>
        ///     </item>
        /// </list>
        /// </exception>
        /// <example>
        /// <code language="c#">
        /// <![CDATA[
        /// //Delete a collection using its selfLink property
        /// //To get the collectionLink you would have to query for the Collection, using CreateDocumentCollectionQuery(),  and then refer to its .SelfLink property
        /// await client.DeleteDocumentCollectionAsync(collectionLink);
        /// ]]>
        /// </code>
        /// </example>
        /// <seealso cref="Microsoft.Azure.Documents.DocumentCollection"/>
        /// <seealso cref="Microsoft.Azure.Documents.Client.RequestOptions"/>
        /// <seealso cref="Microsoft.Azure.Documents.Client.ResourceResponse{T}"/>
        /// <seealso cref="System.Threading.Tasks.Task"/>
        public Task<ResourceResponse<DocumentCollection>> DeleteDocumentCollectionAsync(string documentCollectionLink, Documents.Client.RequestOptions options = null)
        {
            IDocumentClientRetryPolicy retryPolicyInstance = this.ResetSessionTokenRetryPolicy.GetRequestPolicy();
            return TaskHelper.InlineIfPossible(() => this.DeleteDocumentCollectionPrivateAsync(documentCollectionLink, options, retryPolicyInstance), retryPolicyInstance);
        }

        private async Task<ResourceResponse<DocumentCollection>> DeleteDocumentCollectionPrivateAsync(string documentCollectionLink, Documents.Client.RequestOptions options, IDocumentClientRetryPolicy retryPolicyInstance)
        {
            await this.EnsureValidClientAsync(NoOpTrace.Singleton);

            if (string.IsNullOrEmpty(documentCollectionLink))
            {
                throw new ArgumentNullException("documentCollectionLink");
            }

            INameValueCollection headers = this.GetRequestHeaders(options, OperationType.Delete, ResourceType.Collection);
            using (DocumentServiceRequest request = DocumentServiceRequest.Create(
                OperationType.Delete,
                ResourceType.Collection,
                documentCollectionLink,
                AuthorizationTokenType.PrimaryMasterKey,
                headers))
            {
                return new ResourceResponse<DocumentCollection>(await this.DeleteAsync(request, retryPolicyInstance));
            }
        }

        /// <summary>
        /// Delete a <see cref="Microsoft.Azure.Documents.StoredProcedure"/> from the Azure Cosmos DB service as an asynchronous operation.
        /// </summary>
        /// <param name="storedProcedureLink">The link of the <see cref="Microsoft.Azure.Documents.StoredProcedure"/> to delete. E.g. dbs/db_rid/colls/col_rid/sprocs/sproc_rid/ </param>
        /// <param name="options">(Optional) The request options for the request.</param>
        /// <returns>A <see cref="System.Threading.Tasks"/> containing a <see cref="Microsoft.Azure.Documents.Client.ResourceResponse{T}"/> which will contain information about the request issued.</returns>
        /// <exception cref="ArgumentNullException">If <paramref name="storedProcedureLink"/> is not set.</exception>
        /// <exception cref="DocumentClientException">This exception can encapsulate many different types of errors. To determine the specific error always look at the StatusCode property. Some common codes you may get when creating a Document are:
        /// <list type="table">
        ///     <listheader>
        ///         <term>StatusCode</term><description>Reason for exception</description>
        ///     </listheader>
        ///     <item>
        ///         <term>404</term><description>NotFound - This means the resource you tried to delete did not exist.</description>
        ///     </item>
        /// </list>
        /// </exception>
        /// <example>
        /// <code language="c#">
        /// <![CDATA[
        /// //Delete a stored procedure using its selfLink property.
        /// //To get the sprocLink you would have to query for the Stored Procedure, using CreateStoredProcedureQuery(),  and then refer to its .SelfLink property
        /// await client.DeleteStoredProcedureAsync(sprocLink);
        /// ]]>
        /// </code>
        /// </example>
        /// <seealso cref="Microsoft.Azure.Documents.StoredProcedure"/>
        /// <seealso cref="Microsoft.Azure.Documents.Client.RequestOptions"/>
        /// <seealso cref="Microsoft.Azure.Documents.Client.ResourceResponse{T}"/>
        /// <seealso cref="System.Threading.Tasks.Task"/>
        public Task<ResourceResponse<StoredProcedure>> DeleteStoredProcedureAsync(string storedProcedureLink, Documents.Client.RequestOptions options = null)
        {
            IDocumentClientRetryPolicy retryPolicyInstance = this.ResetSessionTokenRetryPolicy.GetRequestPolicy();
            return TaskHelper.InlineIfPossible(() => this.DeleteStoredProcedurePrivateAsync(storedProcedureLink, options, retryPolicyInstance), retryPolicyInstance);
        }

        private async Task<ResourceResponse<StoredProcedure>> DeleteStoredProcedurePrivateAsync(string storedProcedureLink, Documents.Client.RequestOptions options, IDocumentClientRetryPolicy retryPolicyInstance)
        {
            await this.EnsureValidClientAsync(NoOpTrace.Singleton);

            if (string.IsNullOrEmpty(storedProcedureLink))
            {
                throw new ArgumentNullException("storedProcedureLink");
            }

            INameValueCollection headers = this.GetRequestHeaders(options, OperationType.Delete, ResourceType.StoredProcedure);
            using (DocumentServiceRequest request = DocumentServiceRequest.Create(
                OperationType.Delete,
                ResourceType.StoredProcedure,
                storedProcedureLink,
                AuthorizationTokenType.PrimaryMasterKey,
                headers))
            {
                return new ResourceResponse<StoredProcedure>(await this.DeleteAsync(request, retryPolicyInstance));
            }
        }

        /// <summary>
        /// Delete a <see cref="Microsoft.Azure.Documents.Trigger"/> from the Azure Cosmos DB service as an asynchronous operation.
        /// </summary>
        /// <param name="triggerLink">The link of the <see cref="Microsoft.Azure.Documents.Trigger"/> to delete. E.g. dbs/db_rid/colls/col_rid/triggers/trigger_rid/ </param>
        /// <param name="options">(Optional) The request options for the request.</param>
        /// <returns>A <see cref="System.Threading.Tasks"/> containing a <see cref="Microsoft.Azure.Documents.Client.ResourceResponse{T}"/> which will contain information about the request issued.</returns>
        /// <exception cref="ArgumentNullException">If <paramref name="triggerLink"/> is not set.</exception>
        /// <exception cref="DocumentClientException">This exception can encapsulate many different types of errors. To determine the specific error always look at the StatusCode property. Some common codes you may get when creating a Document are:
        /// <list type="table">
        ///     <listheader>
        ///         <term>StatusCode</term><description>Reason for exception</description>
        ///     </listheader>
        ///     <item>
        ///         <term>404</term><description>NotFound - This means the resource you tried to delete did not exist.</description>
        ///     </item>
        /// </list>
        /// </exception>
        /// <example>
        /// <code language="c#">
        /// <![CDATA[
        /// //Delete a trigger using its selfLink property.
        /// //To get the triggerLink you would have to query for the Trigger, using CreateTriggerQuery(),  and then refer to its .SelfLink property
        /// await client.DeleteTriggerAsync(triggerLink);
        /// ]]>
        /// </code>
        /// </example>
        /// <seealso cref="Microsoft.Azure.Documents.Trigger"/>
        /// <seealso cref="Microsoft.Azure.Documents.Client.RequestOptions"/>
        /// <seealso cref="Microsoft.Azure.Documents.Client.ResourceResponse{T}"/>
        /// <seealso cref="System.Threading.Tasks.Task"/>
        public Task<ResourceResponse<Trigger>> DeleteTriggerAsync(string triggerLink, Documents.Client.RequestOptions options = null)
        {
            IDocumentClientRetryPolicy retryPolicyInstance = this.ResetSessionTokenRetryPolicy.GetRequestPolicy();
            return TaskHelper.InlineIfPossible(() => this.DeleteTriggerPrivateAsync(triggerLink, options, retryPolicyInstance), retryPolicyInstance);
        }

        private async Task<ResourceResponse<Trigger>> DeleteTriggerPrivateAsync(string triggerLink, Documents.Client.RequestOptions options, IDocumentClientRetryPolicy retryPolicyInstance)
        {
            await this.EnsureValidClientAsync(NoOpTrace.Singleton);

            if (string.IsNullOrEmpty(triggerLink))
            {
                throw new ArgumentNullException("triggerLink");
            }

            INameValueCollection headers = this.GetRequestHeaders(options, OperationType.Delete, ResourceType.Trigger);
            using (DocumentServiceRequest request = DocumentServiceRequest.Create(
                OperationType.Delete,
                ResourceType.Trigger,
                triggerLink,
                AuthorizationTokenType.PrimaryMasterKey,
                headers))
            {
                return new ResourceResponse<Trigger>(await this.DeleteAsync(request, retryPolicyInstance));
            }
        }

        /// <summary>
        /// Delete a <see cref="Microsoft.Azure.Documents.UserDefinedFunction"/> from the Azure Cosmos DB service as an asynchronous operation.
        /// </summary>
        /// <param name="functionLink">The link of the <see cref="Microsoft.Azure.Documents.UserDefinedFunction"/> to delete. E.g. dbs/db_rid/colls/col_rid/udfs/udf_rid/ </param>
        /// <param name="options">(Optional) The request options for the request.</param>
        /// <returns>A <see cref="System.Threading.Tasks"/> containing a <see cref="Microsoft.Azure.Documents.Client.ResourceResponse{T}"/> which will contain information about the request issued.</returns>
        /// <exception cref="ArgumentNullException">If <paramref name="functionLink"/> is not set.</exception>
        /// <exception cref="DocumentClientException">This exception can encapsulate many different types of errors. To determine the specific error always look at the StatusCode property. Some common codes you may get when creating a Document are:
        /// <list type="table">
        ///     <listheader>
        ///         <term>StatusCode</term><description>Reason for exception</description>
        ///     </listheader>
        ///     <item>
        ///         <term>404</term><description>NotFound - This means the resource you tried to delete did not exist.</description>
        ///     </item>
        /// </list>
        /// </exception>
        /// <example>
        /// <code language="c#">
        /// <![CDATA[
        /// //Delete a user defined function using its selfLink property.
        /// //To get the functionLink you would have to query for the User Defined Function, using CreateUserDefinedFunctionQuery(),  and then refer to its .SelfLink property
        /// await client.DeleteUserDefinedFunctionAsync(functionLink);
        /// ]]>
        /// </code>
        /// </example>
        /// <seealso cref="Microsoft.Azure.Documents.UserDefinedFunction"/>
        /// <seealso cref="Microsoft.Azure.Documents.Client.RequestOptions"/>
        /// <seealso cref="Microsoft.Azure.Documents.Client.ResourceResponse{T}"/>
        /// <seealso cref="System.Threading.Tasks.Task"/>
        public Task<ResourceResponse<UserDefinedFunction>> DeleteUserDefinedFunctionAsync(string functionLink, Documents.Client.RequestOptions options = null)
        {
            IDocumentClientRetryPolicy retryPolicyInstance = this.ResetSessionTokenRetryPolicy.GetRequestPolicy();
            return TaskHelper.InlineIfPossible(() => this.DeleteUserDefinedFunctionPrivateAsync(functionLink, options, retryPolicyInstance), retryPolicyInstance);
        }

        private async Task<ResourceResponse<UserDefinedFunction>> DeleteUserDefinedFunctionPrivateAsync(string functionLink, Documents.Client.RequestOptions options, IDocumentClientRetryPolicy retryPolicyInstance)
        {
            await this.EnsureValidClientAsync(NoOpTrace.Singleton);

            if (string.IsNullOrEmpty(functionLink))
            {
                throw new ArgumentNullException("functionLink");
            }

            INameValueCollection headers = this.GetRequestHeaders(options, OperationType.Delete, ResourceType.UserDefinedFunction);
            using (DocumentServiceRequest request = DocumentServiceRequest.Create(
                OperationType.Delete,
                ResourceType.UserDefinedFunction,
                functionLink,
                AuthorizationTokenType.PrimaryMasterKey,
                headers))
            {
                return new ResourceResponse<UserDefinedFunction>(await this.DeleteAsync(request, retryPolicyInstance));
            }
        }

        /// <summary>
        /// Delete a <see cref="Microsoft.Azure.Documents.Conflict"/> from the Azure Cosmos DB service as an asynchronous operation.
        /// </summary>
        /// <param name="conflictLink">The link of the <see cref="Microsoft.Azure.Documents.Conflict"/> to delete. E.g. dbs/db_rid/colls/coll_rid/conflicts/ </param>
        /// <param name="options">(Optional) The request options for the request.</param>
        /// <returns>A <see cref="System.Threading.Tasks"/> containing a <see cref="Microsoft.Azure.Documents.Client.ResourceResponse{T}"/> which will contain information about the request issued.</returns>
        /// <exception cref="ArgumentNullException">If <paramref name="conflictLink"/> is not set.</exception>
        /// <exception cref="DocumentClientException">This exception can encapsulate many different types of errors. To determine the specific error always look at the StatusCode property. Some common codes you may get when creating a Document are:
        /// <list type="table">
        ///     <listheader>
        ///         <term>StatusCode</term><description>Reason for exception</description>
        ///     </listheader>
        ///     <item>
        ///         <term>404</term><description>NotFound - This means the resource you tried to delete did not exist.</description>
        ///     </item>
        /// </list>
        /// </exception>
        /// <example>
        /// <code language="c#">
        /// <![CDATA[
        /// //Delete a conflict using its selfLink property.
        /// //To get the conflictLink you would have to query for the Conflict object, using CreateConflictQuery(), and then refer to its .SelfLink property
        /// await client.DeleteConflictAsync(conflictLink);
        /// ]]>
        /// </code>
        /// </example>
        /// <seealso cref="Microsoft.Azure.Documents.Conflict"/>
        /// <seealso cref="Microsoft.Azure.Documents.Client.RequestOptions"/>
        /// <seealso cref="Microsoft.Azure.Documents.Client.ResourceResponse{T}"/>
        /// <seealso cref="System.Threading.Tasks.Task"/>
        public Task<ResourceResponse<Conflict>> DeleteConflictAsync(string conflictLink, Documents.Client.RequestOptions options = null)
        {
            IDocumentClientRetryPolicy retryPolicyInstance = this.ResetSessionTokenRetryPolicy.GetRequestPolicy();
            return TaskHelper.InlineIfPossible(() => this.DeleteConflictPrivateAsync(conflictLink, options, retryPolicyInstance), retryPolicyInstance);
        }

        private async Task<ResourceResponse<Conflict>> DeleteConflictPrivateAsync(string conflictLink, Documents.Client.RequestOptions options, IDocumentClientRetryPolicy retryPolicyInstance)
        {
            await this.EnsureValidClientAsync(NoOpTrace.Singleton);

            if (string.IsNullOrEmpty(conflictLink))
            {
                throw new ArgumentNullException("conflictLink");
            }

            INameValueCollection headers = this.GetRequestHeaders(options, OperationType.Delete, ResourceType.Conflict);
            using (DocumentServiceRequest request = DocumentServiceRequest.Create(
                OperationType.Delete,
                ResourceType.Conflict,
                conflictLink,
                AuthorizationTokenType.PrimaryMasterKey,
                headers))
            {
                await this.AddPartitionKeyInformationAsync(request, options);
                return new ResourceResponse<Conflict>(await this.DeleteAsync(request, retryPolicyInstance));
            }
        }

        /// <summary>
        /// Delete a <see cref="Microsoft.Azure.Documents.Snapshot"/> from the Azure Cosmos DB service as an asynchronous operation.
        /// </summary>
        /// <param name="snapshotLink">The link of the <see cref="Microsoft.Azure.Documents.Snapshot"/> to delete. E.g. snapshots/snapshot_rid/ </param>
        /// <param name="options">(Optional) The request options for the request.</param>
        /// <returns>A <see cref="System.Threading.Tasks"/> containing a <see cref="Microsoft.Azure.Documents.Client.ResourceResponse{T}"/> which will contain information about the request issued.</returns>
        /// <exception cref="ArgumentNullException">If <paramref name="snapshotLink"/> is not set.</exception>
        /// <exception cref="DocumentClientException">This exception can encapsulate many different types of errors. To determine the specific error always look at the StatusCode property. Some common codes you may get when creating a Document are:
        /// <list type="table">
        ///     <listheader>
        ///         <term>StatusCode</term><description>Reason for exception</description>
        ///     </listheader>
        ///     <item>
        ///         <term>404</term><description>NotFound - This means the resource you tried to delete did not exist.</description>
        ///     </item>
        /// </list>
        /// </exception>
        /// <example>
        /// <code language="c#">
        /// <![CDATA[
        /// //Delete a snapshot using its selfLink property
        /// //To get the snapshot you would have to query for the Snapshot, using CreateSnapshotQuery(),  and then refer to its .SelfLink property
        /// await client.DeleteSnapshotAsync(snapshotLink);
        /// ]]>
        /// </code>
        /// </example>
        /// <seealso cref="Microsoft.Azure.Documents.Snapshot"/>
        /// <seealso cref="Microsoft.Azure.Documents.Client.RequestOptions"/>
        /// <seealso cref="Microsoft.Azure.Documents.Client.ResourceResponse{T}"/>
        /// <seealso cref="System.Threading.Tasks.Task"/>
        internal Task<ResourceResponse<Snapshot>> DeleteSnapshotAsync(string snapshotLink, Documents.Client.RequestOptions options = null)
        {
            IDocumentClientRetryPolicy retryPolicyInstance = this.ResetSessionTokenRetryPolicy.GetRequestPolicy();
            return TaskHelper.InlineIfPossible(() => this.DeleteSnapshotPrivateAsync(snapshotLink, options, retryPolicyInstance), retryPolicyInstance);
        }

        private async Task<ResourceResponse<Snapshot>> DeleteSnapshotPrivateAsync(string snapshotLink, Documents.Client.RequestOptions options, IDocumentClientRetryPolicy retryPolicyInstance)
        {
            await this.EnsureValidClientAsync(NoOpTrace.Singleton);

            if (string.IsNullOrEmpty(snapshotLink))
            {
                throw new ArgumentNullException("snapshotLink");
            }

            INameValueCollection headers = this.GetRequestHeaders(options, OperationType.Delete, ResourceType.Snapshot);
            using (DocumentServiceRequest request = DocumentServiceRequest.Create(
                OperationType.Delete,
                ResourceType.Snapshot,
                snapshotLink,
                AuthorizationTokenType.PrimaryMasterKey,
                headers))
            {
                return new ResourceResponse<Snapshot>(await this.DeleteAsync(request, retryPolicyInstance));
            }
        }

        #endregion

        #region Replace Impl
        /// <summary>
        /// Replaces a document collection in the Azure Cosmos DB service as an asynchronous operation.
        /// </summary>
        /// <param name="documentCollection">the updated document collection.</param>
        /// <param name="options">the request options for the request.</param>
        /// <returns>
        /// A <see cref="System.Threading.Tasks"/> containing a <see cref="Microsoft.Azure.Documents.Client.ResourceResponse{T}"/> which wraps a <see cref="Microsoft.Azure.Documents.DocumentCollection"/> containing the updated resource record.
        /// </returns>
        public Task<ResourceResponse<DocumentCollection>> ReplaceDocumentCollectionAsync(DocumentCollection documentCollection, Documents.Client.RequestOptions options = null)
        {
            IDocumentClientRetryPolicy retryPolicyInstance = this.ResetSessionTokenRetryPolicy.GetRequestPolicy();
            return TaskHelper.InlineIfPossible(() => this.ReplaceDocumentCollectionPrivateAsync(documentCollection, options, retryPolicyInstance), retryPolicyInstance);
        }

        private async Task<ResourceResponse<DocumentCollection>> ReplaceDocumentCollectionPrivateAsync(
            DocumentCollection documentCollection,
            Documents.Client.RequestOptions options,
            IDocumentClientRetryPolicy retryPolicyInstance,
            string altLink = null)
        {
            await this.EnsureValidClientAsync(NoOpTrace.Singleton);

            if (documentCollection == null)
            {
                throw new ArgumentNullException("documentCollection");
            }

            this.ValidateResource(documentCollection);
            INameValueCollection headers = this.GetRequestHeaders(options, OperationType.Replace, ResourceType.Collection);
            using (DocumentServiceRequest request = DocumentServiceRequest.Create(
                OperationType.Replace,
                altLink ?? this.GetLinkForRouting(documentCollection),
                documentCollection,
                ResourceType.Collection,
                AuthorizationTokenType.PrimaryMasterKey,
                headers,
                SerializationFormattingPolicy.None))
            {
                ResourceResponse<DocumentCollection> collection = new ResourceResponse<DocumentCollection>(await this.UpdateAsync(request, retryPolicyInstance));
                // set the session token
                if (collection.Resource != null)
                {
                    this.sessionContainer.SetSessionToken(collection.Resource.ResourceId, collection.Resource.AltLink, collection.Headers);
                }
                return collection;
            }
        }

        /// <summary>
        /// Replaces a <see cref="Microsoft.Azure.Documents.Document"/> in the Azure Cosmos DB service as an asynchronous operation.
        /// </summary>
        /// <param name="documentLink">The link of the document to be updated. E.g. dbs/db_rid/colls/col_rid/docs/doc_rid/ </param>
        /// <param name="document">The updated <see cref="Microsoft.Azure.Documents.Document"/> to replace the existing resource with.</param>
        /// <param name="options">(Optional) The request options for the request.</param>
        /// <param name="cancellationToken">(Optional) A <see cref="CancellationToken"/> that can be used by other objects or threads to receive notice of cancellation.</param>
        /// <returns>
        /// A <see cref="System.Threading.Tasks"/> containing a <see cref="Microsoft.Azure.Documents.Client.ResourceResponse{T}"/> which wraps a <see cref="Microsoft.Azure.Documents.Document"/> containing the updated resource record.
        /// </returns>
        /// <exception cref="ArgumentNullException">If either <paramref name="documentLink"/> or <paramref name="document"/> is not set.</exception>
        /// <exception cref="DocumentClientException">This exception can encapsulate many different types of errors. To determine the specific error always look at the StatusCode property. Some common codes you may get when creating a Document are:
        /// <list type="table">
        ///     <listheader>
        ///         <term>StatusCode</term><description>Reason for exception</description>
        ///     </listheader>
        ///     <item>
        ///         <term>404</term><description>NotFound - This means the resource you tried to delete did not exist.</description>
        ///     </item>
        /// </list>
        /// </exception>
        /// <example>
        /// In this example, instead of using a strongly typed <see cref="Document"/>, we will work with our own POCO object and not rely on the dynamic nature of the Document class.
        /// <code language="c#">
        /// <![CDATA[
        /// public class MyPoco
        /// {
        ///     public string Id {get; set;}
        ///     public string MyProperty {get; set;}
        /// }
        ///
        /// //Get the doc back as a Document so you have access to doc.SelfLink
        /// Document doc = client.CreateDocumentQuery<Document>(collectionLink)
        ///                        .Where(r => r.Id == "doc id")
        ///                        .AsEnumerable()
        ///                        .SingleOrDefault();
        ///
        /// //Now dynamically cast doc back to your MyPoco
        /// MyPoco poco = (dynamic)doc;
        ///
        /// //Update some properties of the poco object
        /// poco.MyProperty = "updated value";
        ///
        /// //Now persist these changes to the database using doc.SelLink and the update poco object
        /// Document updated = await client.ReplaceDocumentAsync(doc.SelfLink, poco);
        /// ]]>
        /// </code>
        /// </example>
        /// <seealso cref="Microsoft.Azure.Documents.Document"/>
        /// <seealso cref="Microsoft.Azure.Documents.Client.RequestOptions"/>
        /// <seealso cref="Microsoft.Azure.Documents.Client.ResourceResponse{T}"/>
        /// <seealso cref="System.Threading.Tasks.Task"/>
        public Task<ResourceResponse<Document>> ReplaceDocumentAsync(string documentLink, object document, Documents.Client.RequestOptions options = null, CancellationToken cancellationToken = default)
        {
            // This call is to just run ReplaceDocumentInlineAsync in a SynchronizationContext aware environment
            return TaskHelper.InlineIfPossible(() => this.ReplaceDocumentInlineAsync(documentLink, document, options, cancellationToken), null, cancellationToken);
        }

        private async Task<ResourceResponse<Document>> ReplaceDocumentInlineAsync(string documentLink, object document, Documents.Client.RequestOptions options, CancellationToken cancellationToken)
        {
            IDocumentClientRetryPolicy requestRetryPolicy = this.ResetSessionTokenRetryPolicy.GetRequestPolicy();
            if ((options == null) || (options.PartitionKey == null))
            {
                requestRetryPolicy = new PartitionKeyMismatchRetryPolicy(
                    await this.GetCollectionCacheAsync(NoOpTrace.Singleton), 
                    requestRetryPolicy);
            }

            return await TaskHelper.InlineIfPossible(
                () => this.ReplaceDocumentPrivateAsync(
                    documentLink, 
                    document, 
                    options, 
                    requestRetryPolicy, 
                    cancellationToken), 
                requestRetryPolicy, 
                cancellationToken);
        }

        private Task<ResourceResponse<Document>> ReplaceDocumentPrivateAsync(string documentLink, object document, Documents.Client.RequestOptions options, IDocumentClientRetryPolicy retryPolicyInstance, CancellationToken cancellationToken)
        {
            if (string.IsNullOrEmpty(documentLink))
            {
                throw new ArgumentNullException("documentLink");
            }

            if (document == null)
            {
                throw new ArgumentNullException("document");
            }

            Document typedDocument = Document.FromObject(document, this.GetSerializerSettingsForRequest(options));
            this.ValidateResource(typedDocument);
            return this.ReplaceDocumentPrivateAsync(documentLink, typedDocument, options, retryPolicyInstance, cancellationToken);
        }

        /// <summary>
        /// Replaces a <see cref="Microsoft.Azure.Documents.Document"/> in the Azure Cosmos DB service as an asynchronous operation.
        /// </summary>
        /// <param name="document">The updated <see cref="Microsoft.Azure.Documents.Document"/> to replace the existing resource with.</param>
        /// <param name="options">(Optional) The request options for the request.</param>
        /// <param name="cancellationToken">(Optional) A <see cref="CancellationToken"/> that can be used by other objects or threads to receive notice of cancellation.</param>
        /// <returns>
        /// A <see cref="System.Threading.Tasks"/> containing a <see cref="Microsoft.Azure.Documents.Client.ResourceResponse{T}"/> which wraps a <see cref="Microsoft.Azure.Documents.Document"/> containing the updated resource record.
        /// </returns>
        /// <exception cref="ArgumentNullException">If <paramref name="document"/> is not set.</exception>
        /// <exception cref="DocumentClientException">This exception can encapsulate many different types of errors. To determine the specific error always look at the StatusCode property. Some common codes you may get when creating a Document are:
        /// <list type="table">
        ///     <listheader>
        ///         <term>StatusCode</term><description>Reason for exception</description>
        ///     </listheader>
        ///     <item>
        ///         <term>404</term><description>NotFound - This means the resource you tried to delete did not exist.</description>
        ///     </item>
        /// </list>
        /// </exception>
        /// <example>
        /// This example uses <see cref="Document"/> and takes advantage of the fact that it is a dynamic object and uses SetProperty to dynamically update properties on the document
        /// <code language="c#">
        /// <![CDATA[
        /// //Fetch the Document to be updated
        /// Document doc = client.CreateDocumentQuery<Document>(collectionLink)
        ///                             .Where(r => r.Id == "doc id")
        ///                             .AsEnumerable()
        ///                             .SingleOrDefault();
        ///
        /// //Update some properties on the found resource
        /// doc.SetPropertyValue("MyProperty", "updated value");
        ///
        /// //Now persist these changes to the database by replacing the original resource
        /// Document updated = await client.ReplaceDocumentAsync(doc);
        /// ]]>
        /// </code>
        /// </example>
        /// <seealso cref="Microsoft.Azure.Documents.Document"/>
        /// <seealso cref="Microsoft.Azure.Documents.Client.RequestOptions"/>
        /// <seealso cref="Microsoft.Azure.Documents.Client.ResourceResponse{T}"/>
        /// <seealso cref="System.Threading.Tasks.Task"/>
        public Task<ResourceResponse<Document>> ReplaceDocumentAsync(Document document, Documents.Client.RequestOptions options = null, CancellationToken cancellationToken = default)
        {
            IDocumentClientRetryPolicy retryPolicyInstance = this.ResetSessionTokenRetryPolicy.GetRequestPolicy();
            return TaskHelper.InlineIfPossible(() => this.ReplaceDocumentPrivateAsync(
                this.GetLinkForRouting(document),
                document,
                options,
                retryPolicyInstance,
                cancellationToken),
                retryPolicyInstance,
                cancellationToken);
        }

        private async Task<ResourceResponse<Document>> ReplaceDocumentPrivateAsync(string documentLink, Document document, Documents.Client.RequestOptions options, IDocumentClientRetryPolicy retryPolicyInstance, CancellationToken cancellationToken)
        {
            await this.EnsureValidClientAsync(NoOpTrace.Singleton);

            if (document == null)
            {
                throw new ArgumentNullException("document");
            }

            this.ValidateResource(document);
            INameValueCollection headers = this.GetRequestHeaders(options, OperationType.Replace, ResourceType.Document);
            using (DocumentServiceRequest request = DocumentServiceRequest.Create(
                OperationType.Replace,
                documentLink,
                document,
                ResourceType.Document,
                AuthorizationTokenType.PrimaryMasterKey,
                headers,
                SerializationFormattingPolicy.None,
                this.GetSerializerSettingsForRequest(options)))
            {
                await this.AddPartitionKeyInformationAsync(request, document, options);
                return new ResourceResponse<Document>(await this.UpdateAsync(request, retryPolicyInstance, cancellationToken));
            }
        }

        /// <summary>
        /// Replaces a <see cref="Microsoft.Azure.Documents.StoredProcedure"/> in the Azure Cosmos DB service as an asynchronous operation.
        /// </summary>
        /// <param name="storedProcedure">The updated <see cref="Microsoft.Azure.Documents.StoredProcedure"/> to replace the existing resource with.</param>
        /// <param name="options">(Optional) The request options for the request.</param>
        /// <returns>
        /// A <see cref="System.Threading.Tasks"/> containing a <see cref="Microsoft.Azure.Documents.Client.ResourceResponse{T}"/> which wraps a <see cref="Microsoft.Azure.Documents.StoredProcedure"/> containing the updated resource record.
        /// </returns>
        /// <exception cref="ArgumentNullException">If <paramref name="storedProcedure"/> is not set.</exception>
        /// <exception cref="DocumentClientException">This exception can encapsulate many different types of errors. To determine the specific error always look at the StatusCode property. Some common codes you may get when creating a Document are:
        /// <list type="table">
        ///     <listheader>
        ///         <term>StatusCode</term><description>Reason for exception</description>
        ///     </listheader>
        ///     <item>
        ///         <term>404</term><description>NotFound - This means the resource you tried to delete did not exist.</description>
        ///     </item>
        /// </list>
        /// </exception>
        /// <example>
        /// <code language="c#">
        /// <![CDATA[
        /// //Fetch the resource to be updated
        /// StoredProcedure sproc = client.CreateStoredProcedureQuery(sprocsLink)
        ///                                  .Where(r => r.Id == "sproc id")
        ///                                  .AsEnumerable()
        ///                                  .SingleOrDefault();
        ///
        /// //Update some properties on the found resource
        /// sproc.Body = "function () {new javascript body for sproc}";
        ///
        /// //Now persist these changes to the database by replacing the original resource
        /// StoredProcedure updated = await client.ReplaceStoredProcedureAsync(sproc);
        /// ]]>
        /// </code>
        /// </example>
        /// <seealso cref="Microsoft.Azure.Documents.StoredProcedure"/>
        /// <seealso cref="Microsoft.Azure.Documents.Client.RequestOptions"/>
        /// <seealso cref="Microsoft.Azure.Documents.Client.ResourceResponse{T}"/>
        /// <seealso cref="System.Threading.Tasks.Task"/>
        public Task<ResourceResponse<StoredProcedure>> ReplaceStoredProcedureAsync(StoredProcedure storedProcedure, Documents.Client.RequestOptions options = null)
        {
            IDocumentClientRetryPolicy retryPolicyInstance = this.ResetSessionTokenRetryPolicy.GetRequestPolicy();
            return TaskHelper.InlineIfPossible(() => this.ReplaceStoredProcedurePrivateAsync(storedProcedure, options, retryPolicyInstance), retryPolicyInstance);
        }

        private async Task<ResourceResponse<StoredProcedure>> ReplaceStoredProcedurePrivateAsync(
            StoredProcedure storedProcedure,
            Documents.Client.RequestOptions options,
            IDocumentClientRetryPolicy retryPolicyInstance,
            string altLink = null)
        {
            await this.EnsureValidClientAsync(NoOpTrace.Singleton);

            if (storedProcedure == null)
            {
                throw new ArgumentNullException("storedProcedure");
            }

            this.ValidateResource(storedProcedure);
            INameValueCollection headers = this.GetRequestHeaders(options, OperationType.Replace, ResourceType.StoredProcedure);
            using (DocumentServiceRequest request = DocumentServiceRequest.Create(
                OperationType.Replace,
                altLink ?? this.GetLinkForRouting(storedProcedure),
                storedProcedure,
                ResourceType.StoredProcedure,
                AuthorizationTokenType.PrimaryMasterKey,
                headers,
                SerializationFormattingPolicy.None))
            {
                return new ResourceResponse<StoredProcedure>(await this.UpdateAsync(request, retryPolicyInstance));
            }
        }

        /// <summary>
        /// Replaces a <see cref="Microsoft.Azure.Documents.Trigger"/> in the Azure Cosmos DB service as an asynchronous operation.
        /// </summary>
        /// <param name="trigger">The updated <see cref="Microsoft.Azure.Documents.Trigger"/> to replace the existing resource with.</param>
        /// <param name="options">(Optional) The request options for the request.</param>
        /// <returns>
        /// A <see cref="System.Threading.Tasks"/> containing a <see cref="Microsoft.Azure.Documents.Client.ResourceResponse{T}"/> which wraps a <see cref="Microsoft.Azure.Documents.Trigger"/> containing the updated resource record.
        /// </returns>
        /// <exception cref="ArgumentNullException">If <paramref name="trigger"/> is not set.</exception>
        /// <exception cref="DocumentClientException">This exception can encapsulate many different types of errors. To determine the specific error always look at the StatusCode property. Some common codes you may get when creating a Document are:
        /// <list type="table">
        ///     <listheader>
        ///         <term>StatusCode</term><description>Reason for exception</description>
        ///     </listheader>
        ///     <item>
        ///         <term>404</term><description>NotFound - This means the resource you tried to delete did not exist.</description>
        ///     </item>
        /// </list>
        /// </exception>
        /// <example>
        /// <code language="c#">
        /// <![CDATA[
        /// //Fetch the resource to be updated
        /// Trigger trigger = client.CreateTriggerQuery(sprocsLink)
        ///                               .Where(r => r.Id == "trigger id")
        ///                               .AsEnumerable()
        ///                               .SingleOrDefault();
        ///
        /// //Update some properties on the found resource
        /// trigger.Body = "function () {new javascript body for trigger}";
        ///
        /// //Now persist these changes to the database by replacing the original resource
        /// Trigger updated = await client.ReplaceTriggerAsync(sproc);
        /// ]]>
        /// </code>
        /// </example>
        /// <seealso cref="Microsoft.Azure.Documents.Trigger"/>
        /// <seealso cref="Microsoft.Azure.Documents.Client.RequestOptions"/>
        /// <seealso cref="Microsoft.Azure.Documents.Client.ResourceResponse{T}"/>
        /// <seealso cref="System.Threading.Tasks.Task"/>
        public Task<ResourceResponse<Trigger>> ReplaceTriggerAsync(Trigger trigger, Documents.Client.RequestOptions options = null)
        {
            IDocumentClientRetryPolicy retryPolicyInstance = this.ResetSessionTokenRetryPolicy.GetRequestPolicy();
            return TaskHelper.InlineIfPossible(() => this.ReplaceTriggerPrivateAsync(trigger, options, retryPolicyInstance), retryPolicyInstance);
        }

        private async Task<ResourceResponse<Trigger>> ReplaceTriggerPrivateAsync(Trigger trigger, Documents.Client.RequestOptions options, IDocumentClientRetryPolicy retryPolicyInstance, string altLink = null)
        {
            await this.EnsureValidClientAsync(NoOpTrace.Singleton);

            if (trigger == null)
            {
                throw new ArgumentNullException("trigger");
            }

            this.ValidateResource(trigger);
            INameValueCollection headers = this.GetRequestHeaders(options, OperationType.Replace, ResourceType.Trigger);
            using (DocumentServiceRequest request = DocumentServiceRequest.Create(
                OperationType.Replace,
                altLink ?? this.GetLinkForRouting(trigger),
                trigger,
                ResourceType.Trigger,
                AuthorizationTokenType.PrimaryMasterKey,
                headers,
                SerializationFormattingPolicy.None))
            {
                return new ResourceResponse<Trigger>(await this.UpdateAsync(request, retryPolicyInstance));
            }
        }

        /// <summary>
        /// Replaces a <see cref="Microsoft.Azure.Documents.UserDefinedFunction"/> in the Azure Cosmos DB service as an asynchronous operation.
        /// </summary>
        /// <param name="function">The updated <see cref="Microsoft.Azure.Documents.UserDefinedFunction"/> to replace the existing resource with.</param>
        /// <param name="options">(Optional) The request options for the request.</param>
        /// <returns>
        /// A <see cref="System.Threading.Tasks"/> containing a <see cref="Microsoft.Azure.Documents.Client.ResourceResponse{T}"/> which wraps a <see cref="Microsoft.Azure.Documents.UserDefinedFunction"/> containing the updated resource record.
        /// </returns>
        /// <exception cref="ArgumentNullException">If <paramref name="function"/> is not set.</exception>
        /// <exception cref="DocumentClientException">This exception can encapsulate many different types of errors. To determine the specific error always look at the StatusCode property. Some common codes you may get when creating a Document are:
        /// <list type="table">
        ///     <listheader>
        ///         <term>StatusCode</term><description>Reason for exception</description>
        ///     </listheader>
        ///     <item>
        ///         <term>404</term><description>NotFound - This means the resource you tried to delete did not exist.</description>
        ///     </item>
        /// </list>
        /// </exception>
        /// <example>
        /// <code language="c#">
        /// <![CDATA[
        /// //Fetch the resource to be updated
        /// UserDefinedFunction udf = client.CreateUserDefinedFunctionQuery(functionsLink)
        ///                                     .Where(r => r.Id == "udf id")
        ///                                     .AsEnumerable()
        ///                                     .SingleOrDefault();
        ///
        /// //Update some properties on the found resource
        /// udf.Body = "function () {new javascript body for udf}";
        ///
        /// //Now persist these changes to the database by replacing the original resource
        /// UserDefinedFunction updated = await client.ReplaceUserDefinedFunctionAsync(udf);
        /// ]]>
        /// </code>
        /// </example>
        /// <seealso cref="Microsoft.Azure.Documents.UserDefinedFunction"/>
        /// <seealso cref="Microsoft.Azure.Documents.Client.RequestOptions"/>
        /// <seealso cref="Microsoft.Azure.Documents.Client.ResourceResponse{T}"/>
        /// <seealso cref="System.Threading.Tasks.Task"/>
        public Task<ResourceResponse<UserDefinedFunction>> ReplaceUserDefinedFunctionAsync(UserDefinedFunction function, Documents.Client.RequestOptions options = null)
        {
            IDocumentClientRetryPolicy retryPolicyInstance = this.ResetSessionTokenRetryPolicy.GetRequestPolicy();
            return TaskHelper.InlineIfPossible(() => this.ReplaceUserDefinedFunctionPrivateAsync(function, options, retryPolicyInstance), retryPolicyInstance);
        }

        private async Task<ResourceResponse<UserDefinedFunction>> ReplaceUserDefinedFunctionPrivateAsync(
            UserDefinedFunction function,
            Documents.Client.RequestOptions options,
            IDocumentClientRetryPolicy retryPolicyInstance,
            string altLink = null)
        {
            await this.EnsureValidClientAsync(NoOpTrace.Singleton);

            if (function == null)
            {
                throw new ArgumentNullException("function");
            }

            this.ValidateResource(function);
            INameValueCollection headers = this.GetRequestHeaders(options, OperationType.Replace, ResourceType.UserDefinedFunction);
            using (DocumentServiceRequest request = DocumentServiceRequest.Create(
                OperationType.Replace,
                altLink ?? this.GetLinkForRouting(function),
                function,
                ResourceType.UserDefinedFunction,
                AuthorizationTokenType.PrimaryMasterKey,
                headers,
                SerializationFormattingPolicy.None))
            {
                return new ResourceResponse<UserDefinedFunction>(await this.UpdateAsync(request, retryPolicyInstance));
            }
        }

        /// <summary>
        /// Replaces a <see cref="Microsoft.Azure.Documents.Offer"/> in the Azure Cosmos DB service as an asynchronous operation.
        /// </summary>
        /// <param name="offer">The updated <see cref="Microsoft.Azure.Documents.Offer"/> to replace the existing resource with.</param>
        /// <returns>
        /// A <see cref="System.Threading.Tasks"/> containing a <see cref="Microsoft.Azure.Documents.Client.ResourceResponse{T}"/> which wraps a <see cref="Microsoft.Azure.Documents.Offer"/> containing the updated resource record.
        /// </returns>
        /// <exception cref="ArgumentNullException">If <paramref name="offer"/> is not set.</exception>
        /// <exception cref="DocumentClientException">This exception can encapsulate many different types of errors. To determine the specific error always look at the StatusCode property. Some common codes you may get when creating a Document are:
        /// <list type="table">
        ///     <listheader>
        ///         <term>StatusCode</term><description>Reason for exception</description>
        ///     </listheader>
        ///     <item>
        ///         <term>404</term><description>NotFound - This means the resource you tried to delete did not exist.</description>
        ///     </item>
        ///     <item>
        ///        <term>429</term><description>TooManyRequests - The replace offer is throttled as the offer scale down operation is attempted within the idle timeout period of 4 hours. Consult the DocumentClientException.RetryAfter value to see how long you should wait before retrying this operation.</description>
        ///     </item>
        /// </list>
        /// </exception>
        /// <example>
        /// <code language="c#">
        /// <![CDATA[
        /// //Fetch the resource to be updated
        /// Offer offer = client.CreateOfferQuery()
        ///                          .Where(r => r.ResourceLink == "collection selfLink")
        ///                          .AsEnumerable()
        ///                          .SingleOrDefault();
        ///
        /// //Create a new offer with the changed throughput
        /// OfferV2 newOffer = new OfferV2(offer, 5000);
        ///
        /// //Now persist these changes to the database by replacing the original resource
        /// Offer updated = await client.ReplaceOfferAsync(newOffer);
        /// ]]>
        /// </code>
        /// </example>
        /// <seealso cref="Microsoft.Azure.Documents.Offer"/>
        /// <seealso cref="Microsoft.Azure.Documents.Client.RequestOptions"/>
        /// <seealso cref="Microsoft.Azure.Documents.Client.ResourceResponse{T}"/>
        /// <seealso cref="System.Threading.Tasks.Task"/>
        public Task<ResourceResponse<Offer>> ReplaceOfferAsync(Offer offer)
        {
            IDocumentClientRetryPolicy retryPolicyInstance = this.ResetSessionTokenRetryPolicy.GetRequestPolicy();
            return TaskHelper.InlineIfPossible(() => this.ReplaceOfferPrivateAsync(offer, retryPolicyInstance), retryPolicyInstance);
        }

        private async Task<ResourceResponse<Offer>> ReplaceOfferPrivateAsync(Offer offer, IDocumentClientRetryPolicy retryPolicyInstance)
        {
            if (offer == null)
            {
                throw new ArgumentNullException("offer");
            }

            using (DocumentServiceRequest request = DocumentServiceRequest.Create(
                OperationType.Replace,
                offer.SelfLink,
                offer,
                ResourceType.Offer,
                AuthorizationTokenType.PrimaryMasterKey))
            {
                return new ResourceResponse<Offer>(
                    await this.UpdateAsync(request, retryPolicyInstance),
                    OfferTypeResolver.ResponseOfferTypeResolver);
            }
        }

        /// <summary>
        /// Replaces a <see cref="Microsoft.Azure.Documents.UserDefinedType"/> in the Azure Cosmos DB service as an asynchronous operation.
        /// </summary>
        /// <param name="userDefinedType">The updated <see cref="Microsoft.Azure.Documents.UserDefinedType"/> to replace the existing resource with.</param>
        /// <param name="options">(Optional) The request options for the request.</param>
        /// <returns>
        /// A <see cref="System.Threading.Tasks"/> containing a <see cref="Microsoft.Azure.Documents.Client.ResourceResponse{T}"/> which wraps a <see cref="Microsoft.Azure.Documents.UserDefinedType"/> containing the updated resource record.
        /// </returns>
        /// <exception cref="ArgumentNullException">If <paramref name="userDefinedType"/> is not set.</exception>
        /// <exception cref="DocumentClientException">This exception can encapsulate many different types of errors. To determine the specific error always look at the StatusCode property. Some common codes you may get when creating a Document are:
        /// <list type="table">
        ///     <listheader>
        ///         <term>StatusCode</term><description>Reason for exception</description>
        ///     </listheader>
        ///     <item>
        ///         <term>404</term><description>NotFound - This means the resource you tried to delete did not exist.</description>
        ///     </item>
        /// </list>
        /// </exception>
        /// <example>
        /// <code language="c#">
        /// <![CDATA[
        /// //Fetch the resource to be updated
        /// UserDefinedType userDefinedType = client.CreateUserDefinedTypeQuery(userDefinedTypesLink)
        ///                          .Where(r => r.Id == "user defined type id")
        ///                          .AsEnumerable()
        ///                          .SingleOrDefault();
        ///
        /// //Now persist these changes to the database by replacing the original resource
        /// UserDefinedType updated = await client.ReplaceUserDefinedTypeAsync(userDefinedType);
        /// ]]>
        /// </code>
        /// </example>
        /// <seealso cref="Microsoft.Azure.Documents.UserDefinedType"/>
        /// <seealso cref="Microsoft.Azure.Documents.Client.RequestOptions"/>
        /// <seealso cref="Microsoft.Azure.Documents.Client.ResourceResponse{T}"/>
        /// <seealso cref="System.Threading.Tasks.Task"/>
        internal Task<ResourceResponse<UserDefinedType>> ReplaceUserDefinedTypeAsync(UserDefinedType userDefinedType, Documents.Client.RequestOptions options = null)
        {
            IDocumentClientRetryPolicy retryPolicyInstance = this.ResetSessionTokenRetryPolicy.GetRequestPolicy();
            return TaskHelper.InlineIfPossible(() => this.ReplaceUserDefinedTypePrivateAsync(userDefinedType, options, retryPolicyInstance), retryPolicyInstance);
        }

        private async Task<ResourceResponse<UserDefinedType>> ReplaceUserDefinedTypePrivateAsync(UserDefinedType userDefinedType, Documents.Client.RequestOptions options, IDocumentClientRetryPolicy retryPolicyInstance, string altLink = null)
        {
            await this.EnsureValidClientAsync(NoOpTrace.Singleton);

            if (userDefinedType == null)
            {
                throw new ArgumentNullException("userDefinedType");
            }

            this.ValidateResource(userDefinedType);
            INameValueCollection headers = this.GetRequestHeaders(options, OperationType.Replace, ResourceType.UserDefinedType);
            using (DocumentServiceRequest request = DocumentServiceRequest.Create(
                OperationType.Replace,
                altLink ?? this.GetLinkForRouting(userDefinedType),
                userDefinedType,
                ResourceType.UserDefinedType,
                AuthorizationTokenType.PrimaryMasterKey,
                headers,
                SerializationFormattingPolicy.None))
            {
                return new ResourceResponse<UserDefinedType>(await this.UpdateAsync(request, retryPolicyInstance));
            }
        }

        #endregion

        #region Read Impl
        /// <summary>
        /// Reads a <see cref="Microsoft.Azure.Documents.Database"/> from the Azure Cosmos DB service as an asynchronous operation.
        /// </summary>
        /// <param name="databaseLink">The link of the Database resource to be read.</param>
        /// <param name="options">(Optional) The request options for the request.</param>
        /// <returns>
        /// A <see cref="System.Threading.Tasks"/> containing a <see cref="Microsoft.Azure.Documents.Client.ResourceResponse{T}"/> which wraps a <see cref="Microsoft.Azure.Documents.Database"/> containing the read resource record.
        /// </returns>
        /// <exception cref="ArgumentNullException">If <paramref name="databaseLink"/> is not set.</exception>
        /// <exception cref="DocumentClientException">This exception can encapsulate many different types of errors. To determine the specific error always look at the StatusCode property. Some common codes you may get when creating a Document are:
        /// <list type="table">
        ///     <listheader>
        ///         <term>StatusCode</term><description>Reason for exception</description>
        ///     </listheader>
        ///     <item>
        ///         <term>404</term><description>NotFound - This means the resource you tried to read did not exist.</description>
        ///     </item>
        ///     <item>
        ///         <term>429</term><description>TooManyRequests - This means you have exceeded the number of request units per second. Consult the DocumentClientException.RetryAfter value to see how long you should wait before retrying this operation.</description>
        ///     </item>
        /// </list>
        /// </exception>
        /// <example>
        /// <code language="c#">
        /// <![CDATA[
        /// //Reads a Database resource where
        /// // - database_id is the ID property of the Database resource you wish to read.
        /// var dbLink = "/dbs/database_id";
        /// Database database = await client.ReadDatabaseAsync(dbLink);
        /// ]]>
        /// </code>
        /// </example>
        /// <remarks>
        /// <para>
        /// Doing a read of a resource is the most efficient way to get a resource from the Database. If you know the resource's ID, do a read instead of a query by ID.
        /// </para>
        /// <para>
        /// The example shown uses ID-based links, where the link is composed of the ID properties used when the resources were created.
        /// You can still use the <see cref="Microsoft.Azure.Documents.Resource.SelfLink"/> property of the Database if you prefer. A self-link is a URI for a resource that is made up of Resource Identifiers  (or the _rid properties).
        /// ID-based links and SelfLink will both work.
        /// The format for <paramref name="databaseLink"/> is always "/dbs/{db identifier}" only
        /// the values within the {} change depending on which method you wish to use to address the resource.
        /// </para>
        /// </remarks>
        /// <seealso cref="Microsoft.Azure.Documents.Database"/>
        /// <seealso cref="Microsoft.Azure.Documents.Client.RequestOptions"/>
        /// <seealso cref="Microsoft.Azure.Documents.Client.ResourceResponse{T}"/>
        /// <seealso cref="System.Threading.Tasks.Task"/>
        /// <seealso cref="System.Uri"/>
        public Task<ResourceResponse<Documents.Database>> ReadDatabaseAsync(string databaseLink, Documents.Client.RequestOptions options = null)
        {
            IDocumentClientRetryPolicy retryPolicyInstance = this.ResetSessionTokenRetryPolicy.GetRequestPolicy();
            return TaskHelper.InlineIfPossible(() => this.ReadDatabasePrivateAsync(databaseLink, options, retryPolicyInstance), retryPolicyInstance);
        }

        private async Task<ResourceResponse<Documents.Database>> ReadDatabasePrivateAsync(string databaseLink, Documents.Client.RequestOptions options, IDocumentClientRetryPolicy retryPolicyInstance)
        {
            await this.EnsureValidClientAsync(NoOpTrace.Singleton);

            if (string.IsNullOrEmpty(databaseLink))
            {
                throw new ArgumentNullException("databaseLink");
            }

            INameValueCollection headers = this.GetRequestHeaders(options, OperationType.Read, ResourceType.Database);
            using (DocumentServiceRequest request = DocumentServiceRequest.Create(
                OperationType.Read,
                ResourceType.Database,
                databaseLink,
                AuthorizationTokenType.PrimaryMasterKey,
                headers))
            {
                return new ResourceResponse<Documents.Database>(await this.ReadAsync(request, retryPolicyInstance));
            }
        }

        /// <summary>
        /// Reads a <see cref="Microsoft.Azure.Documents.Document"/> from the Azure Cosmos DB service as an asynchronous operation.
        /// </summary>
        /// <param name="documentLink">The link for the document to be read.</param>
        /// <param name="options">(Optional) The request options for the request.</param>
        /// <param name="cancellationToken">(Optional) A <see cref="CancellationToken"/> that can be used by other objects or threads to receive notice of cancellation.</param>
        /// <returns>
        /// A <see cref="System.Threading.Tasks"/> containing a <see cref="Microsoft.Azure.Documents.Client.ResourceResponse{T}"/> which wraps a <see cref="Microsoft.Azure.Documents.Document"/> containing the read resource record.
        /// </returns>
        /// <exception cref="ArgumentNullException">If <paramref name="documentLink"/> is not set.</exception>
        /// <exception cref="DocumentClientException">This exception can encapsulate many different types of errors. To determine the specific error always look at the StatusCode property. Some common codes you may get when creating a Document are:
        /// <list type="table">
        ///     <listheader>
        ///         <term>StatusCode</term><description>Reason for exception</description>
        ///     </listheader>
        ///     <item>
        ///         <term>404</term><description>NotFound - This means the resource you tried to read did not exist.</description>
        ///     </item>
        ///     <item>
        ///         <term>429</term><description>TooManyRequests - This means you have exceeded the number of request units per second. Consult the DocumentClientException.RetryAfter value to see how long you should wait before retrying this operation.</description>
        ///     </item>
        /// </list>
        /// </exception>
        /// <example>
        /// <code language="c#">
        /// <![CDATA[
        /// //This reads a document record from a database & collection where
        /// // - sample_database is the ID of the database
        /// // - sample_collection is the ID of the collection
        /// // - document_id is the ID of the document resource
        /// var docLink = "dbs/sample_database/colls/sample_collection/docs/document_id";
        /// Document doc = await client.ReadDocumentAsync(docLink);
        /// ]]>
        /// </code>
        /// </example>
        /// <remarks>
        /// <para>
        /// Doing a read of a resource is the most efficient way to get a resource from the Database. If you know the resource's ID, do a read instead of a query by ID.
        /// </para>
        /// <para>
        /// The example shown uses ID-based links, where the link is composed of the ID properties used when the resources were created.
        /// You can still use the <see cref="Microsoft.Azure.Documents.Resource.SelfLink"/> property of the Document if you prefer. A self-link is a URI for a resource that is made up of Resource Identifiers  (or the _rid properties).
        /// ID-based links and SelfLink will both work.
        /// The format for <paramref name="documentLink"/> is always "dbs/{db identifier}/colls/{coll identifier}/docs/{doc identifier}" only
        /// the values within the {} change depending on which method you wish to use to address the resource.
        /// </para>
        /// </remarks>
        /// <seealso cref="Microsoft.Azure.Documents.Document"/>
        /// <seealso cref="Microsoft.Azure.Documents.Client.RequestOptions"/>
        /// <seealso cref="Microsoft.Azure.Documents.Client.ResourceResponse{T}"/>
        /// <seealso cref="System.Threading.Tasks.Task"/>
        /// <seealso cref="System.Uri"/>
        public Task<ResourceResponse<Document>> ReadDocumentAsync(string documentLink, Documents.Client.RequestOptions options = null, CancellationToken cancellationToken = default)
        {
            IDocumentClientRetryPolicy retryPolicyInstance = this.ResetSessionTokenRetryPolicy.GetRequestPolicy();
            return TaskHelper.InlineIfPossible(
                () => this.ReadDocumentPrivateAsync(documentLink, options, retryPolicyInstance, cancellationToken), retryPolicyInstance, cancellationToken);
        }

        private async Task<ResourceResponse<Document>> ReadDocumentPrivateAsync(string documentLink, Documents.Client.RequestOptions options, IDocumentClientRetryPolicy retryPolicyInstance, CancellationToken cancellationToken)
        {
            await this.EnsureValidClientAsync(NoOpTrace.Singleton);

            if (string.IsNullOrEmpty(documentLink))
            {
                throw new ArgumentNullException("documentLink");
            }

            INameValueCollection headers = this.GetRequestHeaders(options, OperationType.Read, ResourceType.Document);
            using (DocumentServiceRequest request = DocumentServiceRequest.Create(
                OperationType.Read,
                ResourceType.Document,
                documentLink,
                AuthorizationTokenType.PrimaryMasterKey,
                headers))
            {
                await this.AddPartitionKeyInformationAsync(request, options);
                request.SerializerSettings = this.GetSerializerSettingsForRequest(options);
                return new ResourceResponse<Document>(await this.ReadAsync(request, retryPolicyInstance, cancellationToken));
            }
        }

        /// <summary>
        /// Reads a <see cref="Microsoft.Azure.Documents.Document"/> as a generic type T from the Azure Cosmos DB service as an asynchronous operation.
        /// </summary>
        /// <param name="documentLink">The link for the document to be read.</param>
        /// <param name="options">(Optional) The request options for the request.</param>
        /// <param name="cancellationToken">(Optional) A <see cref="CancellationToken"/> that can be used by other objects or threads to receive notice of cancellation.</param>
        /// <returns>
        /// A <see cref="System.Threading.Tasks"/> containing a <see cref="Microsoft.Azure.Documents.Client.DocumentResponse{T}"/> which wraps a <see cref="Microsoft.Azure.Documents.Document"/> containing the read resource record.
        /// </returns>
        /// <exception cref="ArgumentNullException">If <paramref name="documentLink"/> is not set.</exception>
        /// <exception cref="DocumentClientException">This exception can encapsulate many different types of errors. To determine the specific error always look at the StatusCode property. Some common codes you may get when creating a Document are:
        /// <list type="table">
        ///     <listheader>
        ///         <term>StatusCode</term><description>Reason for exception</description>
        ///     </listheader>
        ///     <item>
        ///         <term>404</term><description>NotFound - This means the resource you tried to read did not exist.</description>
        ///     </item>
        ///     <item>
        ///         <term>429</term><description>TooManyRequests - This means you have exceeded the number of request units per second. Consult the DocumentClientException.RetryAfter value to see how long you should wait before retrying this operation.</description>
        ///     </item>
        /// </list>
        /// </exception>
        /// <example>
        /// <code language="c#">
        /// <![CDATA[
        /// //This reads a document record from a database & collection where
        /// // - sample_database is the ID of the database
        /// // - sample_collection is the ID of the collection
        /// // - document_id is the ID of the document resource
        /// var docLink = "dbs/sample_database/colls/sample_collection/docs/document_id";
        /// Customer customer = await client.ReadDocumentAsync<Customer>(docLink);
        /// ]]>
        /// </code>
        /// </example>
        /// <remarks>
        /// <para>
        /// Doing a read of a resource is the most efficient way to get a resource from the Database. If you know the resource's ID, do a read instead of a query by ID.
        /// </para>
        /// <para>
        /// The example shown uses ID-based links, where the link is composed of the ID properties used when the resources were created.
        /// You can still use the <see cref="Microsoft.Azure.Documents.Resource.SelfLink"/> property of the Document if you prefer. A self-link is a URI for a resource that is made up of Resource Identifiers  (or the _rid properties).
        /// ID-based links and SelfLink will both work.
        /// The format for <paramref name="documentLink"/> is always "dbs/{db identifier}/colls/{coll identifier}/docs/{doc identifier}" only
        /// the values within the {} change depending on which method you wish to use to address the resource.
        /// </para>
        /// </remarks>
        /// <seealso cref="Microsoft.Azure.Documents.Document"/>
        /// <seealso cref="Microsoft.Azure.Documents.Client.RequestOptions"/>
        /// <seealso cref="Microsoft.Azure.Documents.Client.DocumentResponse{T}"/>
        /// <seealso cref="System.Threading.Tasks.Task"/>
        /// <seealso cref="System.Uri"/>
        public Task<DocumentResponse<T>> ReadDocumentAsync<T>(string documentLink, Documents.Client.RequestOptions options = null, CancellationToken cancellationToken = default)
        {
            IDocumentClientRetryPolicy retryPolicyInstance = this.ResetSessionTokenRetryPolicy.GetRequestPolicy();
            return TaskHelper.InlineIfPossible(
                () => this.ReadDocumentPrivateAsync<T>(documentLink, options, retryPolicyInstance, cancellationToken), retryPolicyInstance, cancellationToken);
        }

        private async Task<DocumentResponse<T>> ReadDocumentPrivateAsync<T>(string documentLink, Documents.Client.RequestOptions options, IDocumentClientRetryPolicy retryPolicyInstance, CancellationToken cancellationToken)
        {
            await this.EnsureValidClientAsync(NoOpTrace.Singleton);

            if (string.IsNullOrEmpty(documentLink))
            {
                throw new ArgumentNullException("documentLink");
            }

            INameValueCollection headers = this.GetRequestHeaders(options, OperationType.Read, ResourceType.Document);
            using (DocumentServiceRequest request = DocumentServiceRequest.Create(
                OperationType.Read,
                ResourceType.Document,
                documentLink,
                AuthorizationTokenType.PrimaryMasterKey,
                headers))
            {
                await this.AddPartitionKeyInformationAsync(request, options);
                request.SerializerSettings = this.GetSerializerSettingsForRequest(options);
                return new DocumentResponse<T>(await this.ReadAsync(request, retryPolicyInstance, cancellationToken), this.GetSerializerSettingsForRequest(options));
            }
        }

        /// <summary>
        /// Reads a <see cref="Microsoft.Azure.Documents.DocumentCollection"/> from the Azure Cosmos DB service as an asynchronous operation.
        /// </summary>
        /// <param name="documentCollectionLink">The link for the DocumentCollection to be read.</param>
        /// <param name="options">(Optional) The request options for the request.</param>
        /// <returns>
        /// A <see cref="System.Threading.Tasks"/> containing a <see cref="Microsoft.Azure.Documents.Client.ResourceResponse{T}"/> which wraps a <see cref="Microsoft.Azure.Documents.DocumentCollection"/> containing the read resource record.
        /// </returns>
        /// <exception cref="ArgumentNullException">If <paramref name="documentCollectionLink"/> is not set.</exception>
        /// <exception cref="DocumentClientException">This exception can encapsulate many different types of errors. To determine the specific error always look at the StatusCode property. Some common codes you may get when creating a Document are:
        /// <list type="table">
        ///     <listheader>
        ///         <term>StatusCode</term><description>Reason for exception</description>
        ///     </listheader>
        ///     <item>
        ///         <term>404</term><description>NotFound - This means the resource you tried to read did not exist.</description>
        ///     </item>
        ///     <item>
        ///         <term>429</term><description>TooManyRequests - This means you have exceeded the number of request units per second. Consult the DocumentClientException.RetryAfter value to see how long you should wait before retrying this operation.</description>
        ///     </item>
        /// </list>
        /// </exception>
        /// <example>
        /// <code language="c#">
        /// <![CDATA[
        /// //This reads a DocumentCollection record from a database where
        /// // - sample_database is the ID of the database
        /// // - collection_id is the ID of the collection resource to be read
        /// var collLink = "/dbs/sample_database/colls/collection_id";
        /// DocumentCollection coll = await client.ReadDocumentCollectionAsync(collLink);
        /// ]]>
        /// </code>
        /// </example>
        /// <remarks>
        /// <para>
        /// Doing a read of a resource is the most efficient way to get a resource from the Database. If you know the resource's ID, do a read instead of a query by ID.
        /// </para>
        /// <para>
        /// The example shown uses ID-based links, where the link is composed of the ID properties used when the resources were created.
        /// You can still use the <see cref="Microsoft.Azure.Documents.Resource.SelfLink"/> property of the DocumentCollection if you prefer. A self-link is a URI for a resource that is made up of Resource Identifiers  (or the _rid properties).
        /// ID-based links and SelfLink will both work.
        /// The format for <paramref name="documentCollectionLink"/> is always "/dbs/{db identifier}/colls/{coll identifier}" only
        /// the values within the {} change depending on which method you wish to use to address the resource.
        /// </para>
        /// </remarks>
        /// <seealso cref="Microsoft.Azure.Documents.DocumentCollection"/>
        /// <seealso cref="Microsoft.Azure.Documents.Client.RequestOptions"/>
        /// <seealso cref="Microsoft.Azure.Documents.Client.ResourceResponse{T}"/>
        /// <seealso cref="System.Threading.Tasks.Task"/>
        /// <seealso cref="System.Uri"/>
        public Task<ResourceResponse<DocumentCollection>> ReadDocumentCollectionAsync(string documentCollectionLink, Documents.Client.RequestOptions options = null)
        {
            IDocumentClientRetryPolicy retryPolicyInstance = this.ResetSessionTokenRetryPolicy.GetRequestPolicy();
            return TaskHelper.InlineIfPossible(
                () => this.ReadDocumentCollectionPrivateAsync(documentCollectionLink, options, retryPolicyInstance), retryPolicyInstance);
        }

        private async Task<ResourceResponse<DocumentCollection>> ReadDocumentCollectionPrivateAsync(
            string documentCollectionLink,
            Documents.Client.RequestOptions options,
            IDocumentClientRetryPolicy retryPolicyInstance)
        {
            await this.EnsureValidClientAsync(NoOpTrace.Singleton);

            if (string.IsNullOrEmpty(documentCollectionLink))
            {
                throw new ArgumentNullException("documentCollectionLink");
            }

            INameValueCollection headers = this.GetRequestHeaders(options, OperationType.Read, ResourceType.Collection);
            using (DocumentServiceRequest request = DocumentServiceRequest.Create(
                OperationType.Read,
                ResourceType.Collection,
                documentCollectionLink,
                AuthorizationTokenType.PrimaryMasterKey,
                headers))
            {
                return new ResourceResponse<DocumentCollection>(await this.ReadAsync(request, retryPolicyInstance));
            }
        }

        /// <summary>
        /// Reads a <see cref="Microsoft.Azure.Documents.StoredProcedure"/> from the Azure Cosmos DB service as an asynchronous operation.
        /// </summary>
        /// <param name="storedProcedureLink">The link of the stored procedure to be read.</param>
        /// <param name="options">(Optional) The request options for the request.</param>
        /// <returns>
        /// A <see cref="System.Threading.Tasks"/> containing a <see cref="Microsoft.Azure.Documents.Client.ResourceResponse{T}"/> which wraps a <see cref="Microsoft.Azure.Documents.StoredProcedure"/> containing the read resource record.
        /// </returns>
        /// <exception cref="ArgumentNullException">If <paramref name="storedProcedureLink"/> is not set.</exception>
        /// <exception cref="DocumentClientException">This exception can encapsulate many different types of errors. To determine the specific error always look at the StatusCode property. Some common codes you may get when creating a Document are:
        /// <list type="table">
        ///     <listheader>
        ///         <term>StatusCode</term><description>Reason for exception</description>
        ///     </listheader>
        ///     <item>
        ///         <term>404</term><description>NotFound - This means the resource you tried to read did not exist.</description>
        ///     </item>
        ///     <item>
        ///         <term>429</term><description>TooManyRequests - This means you have exceeded the number of request units per second. Consult the DocumentClientException.RetryAfter value to see how long you should wait before retrying this operation.</description>
        ///     </item>
        /// </list>
        /// </exception>
        /// <example>
        /// <code language="c#">
        /// <![CDATA[
        /// //Reads a StoredProcedure from a Database and DocumentCollection where
        /// // - sample_database is the ID of the database
        /// // - sample_collection is the ID of the collection
        /// // - sproc_id is the ID of the stored procedure to be read
        /// var sprocLink = "/dbs/sample_database/colls/sample_collection/sprocs/sproc_id";
        /// StoredProcedure sproc = await client.ReadStoredProcedureAsync(sprocLink);
        /// ]]>
        /// </code>
        /// </example>
        /// <remarks>
        /// <para>
        /// Doing a read of a resource is the most efficient way to get a resource from the Database. If you know the resource's ID, do a read instead of a query by ID.
        /// </para>
        /// <para>
        /// The example shown uses ID-based links, where the link is composed of the ID properties used when the resources were created.
        /// You can still use the <see cref="Microsoft.Azure.Documents.Resource.SelfLink"/> property of the Stored Procedure if you prefer. A self-link is a URI for a resource that is made up of Resource Identifiers  (or the _rid properties).
        /// ID-based links and SelfLink will both work.
        /// The format for <paramref name="storedProcedureLink"/> is always "/dbs/{db identifier}/colls/{coll identifier}/sprocs/{sproc identifier}"
        /// only the values within the {...} change depending on which method you wish to use to address the resource.
        /// </para>
        /// </remarks>
        /// <seealso cref="Microsoft.Azure.Documents.StoredProcedure"/>
        /// <seealso cref="Microsoft.Azure.Documents.Client.RequestOptions"/>
        /// <seealso cref="Microsoft.Azure.Documents.Client.ResourceResponse{T}"/>
        /// <seealso cref="System.Threading.Tasks.Task"/>
        /// <seealso cref="System.Uri"/>
        public Task<ResourceResponse<StoredProcedure>> ReadStoredProcedureAsync(string storedProcedureLink, Documents.Client.RequestOptions options = null)
        {
            IDocumentClientRetryPolicy retryPolicyInstance = this.ResetSessionTokenRetryPolicy.GetRequestPolicy();
            return TaskHelper.InlineIfPossible(
                () => this.ReadStoredProcedureAsync(storedProcedureLink, options, retryPolicyInstance), retryPolicyInstance);
        }

        private async Task<ResourceResponse<StoredProcedure>> ReadStoredProcedureAsync(string storedProcedureLink, Documents.Client.RequestOptions options, IDocumentClientRetryPolicy retryPolicyInstance)
        {
            await this.EnsureValidClientAsync(NoOpTrace.Singleton);

            if (string.IsNullOrEmpty(storedProcedureLink))
            {
                throw new ArgumentNullException("storedProcedureLink");
            }

            INameValueCollection headers = this.GetRequestHeaders(options, OperationType.Read, ResourceType.StoredProcedure);
            using (DocumentServiceRequest request = DocumentServiceRequest.Create(
                OperationType.Read,
                ResourceType.StoredProcedure,
                storedProcedureLink,
                AuthorizationTokenType.PrimaryMasterKey,
                headers))
            {
                return new ResourceResponse<StoredProcedure>(await this.ReadAsync(request, retryPolicyInstance));
            }
        }

        /// <summary>
        /// Reads a <see cref="Microsoft.Azure.Documents.Trigger"/> from the Azure Cosmos DB service as an asynchronous operation.
        /// </summary>
        /// <param name="triggerLink">The link to the Trigger to be read.</param>
        /// <param name="options">(Optional) The request options for the request.</param>
        /// <returns>
        /// A <see cref="System.Threading.Tasks"/> containing a <see cref="Microsoft.Azure.Documents.Client.ResourceResponse{T}"/> which wraps a <see cref="Microsoft.Azure.Documents.Trigger"/> containing the read resource record.
        /// </returns>
        /// <exception cref="ArgumentNullException">If <paramref name="triggerLink"/> is not set.</exception>
        /// <exception cref="DocumentClientException">This exception can encapsulate many different types of errors. To determine the specific error always look at the StatusCode property. Some common codes you may get when creating a Document are:
        /// <list type="table">
        ///     <listheader>
        ///         <term>StatusCode</term><description>Reason for exception</description>
        ///     </listheader>
        ///     <item>
        ///         <term>404</term><description>NotFound - This means the resource you tried to read did not exist.</description>
        ///     </item>
        ///     <item>
        ///         <term>429</term><description>TooManyRequests - This means you have exceeded the number of request units per second. Consult the DocumentClientException.RetryAfter value to see how long you should wait before retrying this operation.</description>
        ///     </item>
        /// </list>
        /// </exception>
        /// <example>
        /// <code language="c#">
        /// <![CDATA[
        /// //Reads a Trigger from a Database and DocumentCollection where
        /// // - sample_database is the ID of the database
        /// // - sample_collection is the ID of the collection
        /// // - trigger_id is the ID of the trigger to be read
        /// var triggerLink = "/dbs/sample_database/colls/sample_collection/triggers/trigger_id";
        /// Trigger trigger = await client.ReadTriggerAsync(triggerLink);
        /// ]]>
        /// </code>
        /// </example>
        /// <remarks>
        /// <para>
        /// Doing a read of a resource is the most efficient way to get a resource from the Database. If you know the resource's ID, do a read instead of a query by ID.
        /// </para>
        /// <para>
        /// The example shown uses ID-based links, where the link is composed of the ID properties used when the resources were created.
        /// You can still use the <see cref="Microsoft.Azure.Documents.Resource.SelfLink"/> property of the Trigger if you prefer. A self-link is a URI for a resource that is made up of Resource Identifiers  (or the _rid properties).
        /// ID-based links and SelfLink will both work.
        /// The format for <paramref name="triggerLink"/> is always "/dbs/{db identifier}/colls/{coll identifier}/triggers/{trigger identifier}"
        /// only the values within the {...} change depending on which method you wish to use to address the resource.
        /// </para>
        /// </remarks>
        /// <seealso cref="Microsoft.Azure.Documents.Trigger"/>
        /// <seealso cref="Microsoft.Azure.Documents.Client.RequestOptions"/>
        /// <seealso cref="Microsoft.Azure.Documents.Client.ResourceResponse{T}"/>
        /// <seealso cref="System.Threading.Tasks.Task"/>
        /// <seealso cref="System.Uri"/>
        public Task<ResourceResponse<Trigger>> ReadTriggerAsync(string triggerLink, Documents.Client.RequestOptions options = null)
        {
            IDocumentClientRetryPolicy retryPolicyInstance = this.ResetSessionTokenRetryPolicy.GetRequestPolicy();
            return TaskHelper.InlineIfPossible(
                () => this.ReadTriggerPrivateAsync(triggerLink, options, retryPolicyInstance), retryPolicyInstance);
        }

        private async Task<ResourceResponse<Trigger>> ReadTriggerPrivateAsync(string triggerLink, Documents.Client.RequestOptions options, IDocumentClientRetryPolicy retryPolicyInstance)
        {
            await this.EnsureValidClientAsync(NoOpTrace.Singleton);

            if (string.IsNullOrEmpty(triggerLink))
            {
                throw new ArgumentNullException("triggerLink");
            }

            INameValueCollection headers = this.GetRequestHeaders(options, OperationType.Read, ResourceType.Trigger);
            using (DocumentServiceRequest request = DocumentServiceRequest.Create(
                OperationType.Read,
                ResourceType.Trigger,
                triggerLink,
                AuthorizationTokenType.PrimaryMasterKey,
                headers))
            {
                return new ResourceResponse<Trigger>(await this.ReadAsync(request, retryPolicyInstance));
            }
        }

        /// <summary>
        /// Reads a <see cref="Microsoft.Azure.Documents.UserDefinedFunction"/> from the Azure Cosmos DB service as an asynchronous operation.
        /// </summary>
        /// <param name="functionLink">The link to the User Defined Function to be read.</param>
        /// <param name="options">(Optional) The request options for the request.</param>
        /// <returns>
        /// A <see cref="System.Threading.Tasks"/> containing a <see cref="Microsoft.Azure.Documents.Client.ResourceResponse{T}"/> which wraps a <see cref="Microsoft.Azure.Documents.UserDefinedFunction"/> containing the read resource record.
        /// </returns>
        /// <exception cref="ArgumentNullException">If <paramref name="functionLink"/> is not set.</exception>
        /// <exception cref="DocumentClientException">This exception can encapsulate many different types of errors. To determine the specific error always look at the StatusCode property. Some common codes you may get when creating a Document are:
        /// <list type="table">
        ///     <listheader>
        ///         <term>StatusCode</term><description>Reason for exception</description>
        ///     </listheader>
        ///     <item>
        ///         <term>404</term><description>NotFound - This means the resource you tried to read did not exist.</description>
        ///     </item>
        ///     <item>
        ///         <term>429</term><description>TooManyRequests - This means you have exceeded the number of request units per second. Consult the DocumentClientException.RetryAfter value to see how long you should wait before retrying this operation.</description>
        ///     </item>
        /// </list>
        /// </exception>
        /// <example>
        /// <code language="c#">
        /// <![CDATA[
        /// //Reads a User Defined Function from a Database and DocumentCollection where
        /// // - sample_database is the ID of the database
        /// // - sample_collection is the ID of the collection
        /// // - udf_id is the ID of the user-defined function to be read
        /// var udfLink = "/dbs/sample_database/colls/sample_collection/udfs/udf_id";
        /// UserDefinedFunction udf = await client.ReadUserDefinedFunctionAsync(udfLink);
        /// ]]>
        /// </code>
        /// </example>
        /// <remarks>
        /// <para>
        /// Doing a read of a resource is the most efficient way to get a resource from the Database. If you know the resource's ID, do a read instead of a query by ID.
        /// </para>
        /// <para>
        /// The example shown uses ID-based links, where the link is composed of the ID properties used when the resources were created.
        /// You can still use the <see cref="Microsoft.Azure.Documents.Resource.SelfLink"/> property of the User Defined Function if you prefer. A self-link is a URI for a resource that is made up of Resource Identifiers  (or the _rid properties).
        /// ID-based links and SelfLink will both work.
        /// The format for <paramref name="functionLink"/> is always "/dbs/{db identifier}/colls/{coll identifier}/udfs/{udf identifier}"
        /// only the values within the {...} change depending on which method you wish to use to address the resource.
        /// </para>
        /// </remarks>
        /// <seealso cref="Microsoft.Azure.Documents.UserDefinedFunction"/>
        /// <seealso cref="Microsoft.Azure.Documents.Client.RequestOptions"/>
        /// <seealso cref="Microsoft.Azure.Documents.Client.ResourceResponse{T}"/>
        /// <seealso cref="System.Threading.Tasks.Task"/>
        /// <seealso cref="System.Uri"/>
        public Task<ResourceResponse<UserDefinedFunction>> ReadUserDefinedFunctionAsync(string functionLink, Documents.Client.RequestOptions options = null)
        {
            IDocumentClientRetryPolicy retryPolicyInstance = this.ResetSessionTokenRetryPolicy.GetRequestPolicy();
            return TaskHelper.InlineIfPossible(
                () => this.ReadUserDefinedFunctionPrivateAsync(functionLink, options, retryPolicyInstance), retryPolicyInstance);
        }

        private async Task<ResourceResponse<UserDefinedFunction>> ReadUserDefinedFunctionPrivateAsync(string functionLink, Documents.Client.RequestOptions options, IDocumentClientRetryPolicy retryPolicyInstance)
        {
            await this.EnsureValidClientAsync(NoOpTrace.Singleton);

            if (string.IsNullOrEmpty(functionLink))
            {
                throw new ArgumentNullException("functionLink");
            }

            INameValueCollection headers = this.GetRequestHeaders(options, OperationType.Read, ResourceType.UserDefinedFunction);
            using (DocumentServiceRequest request = DocumentServiceRequest.Create(
                OperationType.Read,
                ResourceType.UserDefinedFunction,
                functionLink,
                AuthorizationTokenType.PrimaryMasterKey,
                headers))
            {
                return new ResourceResponse<UserDefinedFunction>(await this.ReadAsync(request, retryPolicyInstance));
            }
        }

        /// <summary>
        /// Reads a <see cref="Microsoft.Azure.Documents.Conflict"/> from the Azure Cosmos DB service as an asynchronous operation.
        /// </summary>
        /// <param name="conflictLink">The link to the Conflict to be read.</param>
        /// <param name="options">(Optional) The request options for the request.</param>
        /// <returns>
        /// A <see cref="System.Threading.Tasks"/> containing a <see cref="Microsoft.Azure.Documents.Client.ResourceResponse{T}"/> which wraps a <see cref="Microsoft.Azure.Documents.Conflict"/> containing the read resource record.
        /// </returns>
        /// <exception cref="ArgumentNullException">If <paramref name="conflictLink"/> is not set.</exception>
        /// <exception cref="DocumentClientException">This exception can encapsulate many different types of errors. To determine the specific error always look at the StatusCode property. Some common codes you may get when creating a Document are:
        /// <list type="table">
        ///     <listheader>
        ///         <term>StatusCode</term><description>Reason for exception</description>
        ///     </listheader>
        ///     <item>
        ///         <term>404</term><description>NotFound - This means the resource you tried to read did not exist.</description>
        ///     </item>
        ///     <item>
        ///         <term>429</term><description>TooManyRequests - This means you have exceeded the number of request units per second. Consult the DocumentClientException.RetryAfter value to see how long you should wait before retrying this operation.</description>
        ///     </item>
        /// </list>
        /// </exception>
        /// <example>
        /// <code language="c#">
        /// <![CDATA[
        /// //Reads a Conflict resource from a Database
        /// // - sample_database is the ID of the database
        /// // - sample_collection is the ID of the collection
        /// // - conflict_id is the ID of the conflict to be read
        /// var conflictLink = "/dbs/sample_database/colls/sample_collection/conflicts/conflict_id";
        /// Conflict conflict = await client.ReadConflictAsync(conflictLink);
        /// ]]>
        /// </code>
        /// </example>
        /// <remarks>
        /// <para>
        /// Doing a read of a resource is the most efficient way to get a resource from the Database. If you know the resource's ID, do a read instead of a query by ID.
        /// </para>
        /// <para>
        /// The example shown uses ID-based links, where the link is composed of the ID properties used when the resources were created.
        /// You can still use the <see cref="Microsoft.Azure.Documents.Resource.SelfLink"/> property of the Conflict if you prefer. A self-link is a URI for a resource that is made up of Resource Identifiers  (or the _rid properties).
        /// ID-based links and SelfLink will both work.
        /// The format for <paramref name="conflictLink"/> is always "/dbs/{db identifier}/colls/{collectioon identifier}/conflicts/{conflict identifier}"
        /// only the values within the {...} change depending on which method you wish to use to address the resource.
        /// </para>
        /// </remarks>
        /// <seealso cref="Microsoft.Azure.Documents.Conflict"/>
        /// <seealso cref="Microsoft.Azure.Documents.Client.RequestOptions"/>
        /// <seealso cref="Microsoft.Azure.Documents.Client.ResourceResponse{T}"/>
        /// <seealso cref="System.Threading.Tasks.Task"/>
        /// <seealso cref="System.Uri"/>
        public Task<ResourceResponse<Conflict>> ReadConflictAsync(string conflictLink, Documents.Client.RequestOptions options = null)
        {
            IDocumentClientRetryPolicy retryPolicyInstance = this.ResetSessionTokenRetryPolicy.GetRequestPolicy();
            return TaskHelper.InlineIfPossible(
                () => this.ReadConflictPrivateAsync(conflictLink, options, retryPolicyInstance), retryPolicyInstance);
        }

        private async Task<ResourceResponse<Conflict>> ReadConflictPrivateAsync(string conflictLink, Documents.Client.RequestOptions options, IDocumentClientRetryPolicy retryPolicyInstance)
        {
            await this.EnsureValidClientAsync(NoOpTrace.Singleton);

            if (string.IsNullOrEmpty(conflictLink))
            {
                throw new ArgumentNullException("conflictLink");
            }

            INameValueCollection headers = this.GetRequestHeaders(options, OperationType.Read, ResourceType.Conflict);
            using (DocumentServiceRequest request = DocumentServiceRequest.Create(
                OperationType.Read,
                ResourceType.Conflict,
                conflictLink,
                AuthorizationTokenType.PrimaryMasterKey,
                headers))
            {
                await this.AddPartitionKeyInformationAsync(request, options);
                return new ResourceResponse<Conflict>(await this.ReadAsync(request, retryPolicyInstance));
            }
        }

        /// <summary>
        /// Reads an <see cref="Microsoft.Azure.Documents.Offer"/> from the Azure Cosmos DB service as an asynchronous operation.
        /// </summary>
        /// <param name="offerLink">The link to the Offer to be read.</param>
        /// <returns>
        /// A <see cref="System.Threading.Tasks"/> containing a <see cref="Microsoft.Azure.Documents.Client.ResourceResponse{T}"/> which wraps a <see cref="Microsoft.Azure.Documents.Offer"/> containing the read resource record.
        /// </returns>
        /// <exception cref="ArgumentNullException">If <paramref name="offerLink"/> is not set.</exception>
        /// <exception cref="DocumentClientException">This exception can encapsulate many different types of errors. To determine the specific error always look at the StatusCode property. Some common codes you may get when creating a Document are:
        /// <list type="table">
        ///     <listheader>
        ///         <term>StatusCode</term><description>Reason for exception</description>
        ///     </listheader>
        ///     <item>
        ///         <term>404</term><description>NotFound - This means the resource you tried to read did not exist.</description>
        ///     </item>
        ///     <item>
        ///         <term>429</term><description>TooManyRequests - This means you have exceeded the number of request units per second. Consult the DocumentClientException.RetryAfter value to see how long you should wait before retrying this operation.</description>
        ///     </item>
        /// </list>
        /// </exception>
        /// <example>
        /// <code language="c#">
        /// <![CDATA[
        /// //Reads an Offer resource from a Database
        /// // - offer_id is the ID of the offer to be read
        /// var offerLink = "/offers/offer_id";
        /// Offer offer = await client.ReadOfferAsync(offerLink);
        /// ]]>
        /// </code>
        /// </example>
        /// <remarks>
        /// <para>
        /// Doing a read of a resource is the most efficient way to get a resource from the Database. If you know the resource's ID, do a read instead of a query by ID.
        /// </para>
        /// <para>
        /// For an Offer, id is always generated internally by the system when the linked resource is created. id and _rid are always the same for Offer.
        /// </para>
        /// <para>
        /// Refer to https://docs.microsoft.com/en-us/azure/cosmos-db/how-to-provision-container-throughput to learn more about 
        /// minimum throughput of a Cosmos container (or a database)
        /// To retrieve the minimum throughput for a collection/database, use the following sample 
        /// <code language="c#">
        /// <![CDATA[
        /// // Find the offer for the collection by SelfLink
        /// Offer offer = client.CreateOfferQuery(
        ///     string.Format("SELECT * FROM offers o WHERE o.resource = '{0}'", collectionSelfLink)).AsEnumerable().FirstOrDefault();
        /// ResourceResponse<Offer> response = await client.ReadOfferAsync(offer.SelfLink);
        /// string minimumRUsForCollection = readResponse.Headers["x-ms-cosmos-min-throughput"];
        /// ]]>
        /// </code>
        /// </para>
        /// </remarks>
        /// <seealso cref="Microsoft.Azure.Documents.Conflict"/>
        /// <seealso cref="Microsoft.Azure.Documents.Client.RequestOptions"/>
        /// <seealso cref="Microsoft.Azure.Documents.Client.ResourceResponse{T}"/>
        /// <seealso cref="System.Threading.Tasks.Task"/>
        /// <seealso cref="System.Uri"/>
        public Task<ResourceResponse<Offer>> ReadOfferAsync(string offerLink)
        {
            IDocumentClientRetryPolicy retryPolicyInstance = this.ResetSessionTokenRetryPolicy.GetRequestPolicy();
            return TaskHelper.InlineIfPossible(
                () => this.ReadOfferPrivateAsync(offerLink, retryPolicyInstance), retryPolicyInstance);
        }

        private async Task<ResourceResponse<Offer>> ReadOfferPrivateAsync(string offerLink, IDocumentClientRetryPolicy retryPolicyInstance)
        {
            await this.EnsureValidClientAsync(NoOpTrace.Singleton);

            if (string.IsNullOrEmpty(offerLink))
            {
                throw new ArgumentNullException("offerLink");
            }

            using (DocumentServiceRequest request = DocumentServiceRequest.Create(
                OperationType.Read,
                ResourceType.Offer,
                offerLink,
                null,
                AuthorizationTokenType.PrimaryMasterKey))
            {
                return new ResourceResponse<Offer>(await this.ReadAsync(request, retryPolicyInstance), OfferTypeResolver.ResponseOfferTypeResolver);
            }
        }

        /// <summary>
        /// Reads a <see cref="Microsoft.Azure.Documents.Schema"/> as an asynchronous operation.
        /// </summary>
        /// <param name="documentSchemaLink">The link for the schema to be read.</param>
        /// <param name="options">(Optional) The request options for the request.</param>
        /// <returns>
        /// A <see cref="System.Threading.Tasks"/> containing a <see cref="Microsoft.Azure.Documents.Client.ResourceResponse{T}"/> which wraps a <see cref="Microsoft.Azure.Documents.Document"/> containing the read resource record.
        /// </returns>
        /// <exception cref="ArgumentNullException">If <paramref name="documentSchemaLink"/> is not set.</exception>
        /// <exception cref="DocumentClientException">This exception can encapsulate many different types of errors. To determine the specific error always look at the StatusCode property. Some common codes you may get when reading a Schema are:
        /// <list type="table">
        ///     <listheader>
        ///         <term>StatusCode</term><description>Reason for exception</description>
        ///     </listheader>
        ///     <item>
        ///         <term>404</term><description>NotFound - This means the resource you tried to read did not exist.</description>
        ///     </item>
        ///     <item>
        ///         <term>429</term><description>TooManyRequests - This means you have exceeded the number of request units per second. Consult the DocumentClientException.RetryAfter value to see how long you should wait before retrying this operation.</description>
        ///     </item>
        /// </list>
        /// </exception>
        /// <example>
        /// <code language="c#">
        /// <![CDATA[
        /// //This reads a schema record from a database & collection where
        /// // - sample_database is the ID of the database
        /// // - sample_collection is the ID of the collection
        /// // - schema_id is the ID of the document resource
        /// var docLink = "/dbs/sample_database/colls/sample_collection/schemas/schemas_id";
        /// Schema schema = await client.ReadSchemaAsync(docLink);
        /// ]]>
        /// </code>
        /// </example>
        /// <remarks>
        /// <para>
        /// Doing a read of a resource is the most efficient way to get a resource from the Database. If you know the resource's ID, do a read instead of a query by ID.
        /// </para>
        /// <para>
        /// The example shown uses ID-based links, where the link is composed of the ID properties used when the resources were created.
        /// You can still use the <see cref="Microsoft.Azure.Documents.Resource.SelfLink"/> property of the Document if you prefer. A self-link is a URI for a resource that is made up of Resource Identifiers  (or the _rid properties).
        /// ID-based links and SelfLink will both work.
        /// The format for <paramref name="documentSchemaLink"/> is always "/dbs/{db identifier}/colls/{coll identifier}/schema/{schema identifier}" only
        /// the values within the {} change depending on which method you wish to use to address the resource.
        /// </para>
        /// </remarks>
        /// <seealso cref="Microsoft.Azure.Documents.Schema"/>
        /// <seealso cref="Microsoft.Azure.Documents.Client.RequestOptions"/>
        /// <seealso cref="Microsoft.Azure.Documents.Client.ResourceResponse{T}"/>
        /// <seealso cref="System.Threading.Tasks.Task"/>
        /// <seealso cref="System.Uri"/>
        internal Task<ResourceResponse<Schema>> ReadSchemaAsync(string documentSchemaLink, Documents.Client.RequestOptions options = null)
        {
            IDocumentClientRetryPolicy retryPolicyInstance = this.ResetSessionTokenRetryPolicy.GetRequestPolicy();
            return TaskHelper.InlineIfPossible(
                () => this.ReadSchemaPrivateAsync(documentSchemaLink, options, retryPolicyInstance), retryPolicyInstance);
        }

        private async Task<ResourceResponse<Schema>> ReadSchemaPrivateAsync(string documentSchemaLink, Documents.Client.RequestOptions options, IDocumentClientRetryPolicy retryPolicyInstance)
        {
            await this.EnsureValidClientAsync(NoOpTrace.Singleton);

            if (string.IsNullOrEmpty(documentSchemaLink))
            {
                throw new ArgumentNullException("documentSchemaLink");
            }

            INameValueCollection headers = this.GetRequestHeaders(options, OperationType.Read, ResourceType.Schema);
            using (DocumentServiceRequest request = DocumentServiceRequest.Create(
                OperationType.Read,
                ResourceType.Schema,
                documentSchemaLink,
                AuthorizationTokenType.PrimaryMasterKey,
                headers))
            {
                await this.AddPartitionKeyInformationAsync(request, options);
                request.SerializerSettings = this.GetSerializerSettingsForRequest(options);
                return new ResourceResponse<Schema>(await this.ReadAsync(request, retryPolicyInstance));
            }
        }

        /// <summary>
        /// Reads a <see cref="Microsoft.Azure.Documents.UserDefinedType"/> from the Azure Cosmos DB service as an asynchronous operation.
        /// </summary>
        /// <param name="userDefinedTypeLink">The link to the UserDefinedType resource to be read.</param>
        /// <param name="options">(Optional) The request options for the request.</param>
        /// <returns>
        /// A <see cref="System.Threading.Tasks"/> containing a <see cref="Microsoft.Azure.Documents.Client.ResourceResponse{T}"/> which wraps a <see cref="Microsoft.Azure.Documents.UserDefinedType"/> containing the read resource record.
        /// </returns>
        /// <exception cref="ArgumentNullException">If <paramref name="userDefinedTypeLink"/> is not set.</exception>
        /// <exception cref="DocumentClientException">This exception can encapsulate many different types of errors. To determine the specific error always look at the StatusCode property. Some common codes you may get when creating a UserDefinedType are:
        /// <list type="table">
        ///     <listheader>
        ///         <term>StatusCode</term><description>Reason for exception</description>
        ///     </listheader>
        ///     <item>
        ///         <term>404</term><description>NotFound - This means the resource you tried to read did not exist.</description>
        ///     </item>
        ///     <item>
        ///         <term>429</term><description>TooManyRequests - This means you have exceeded the number of request units per second. Consult the DocumentClientException.RetryAfter value to see how long you should wait before retrying this operation.</description>
        ///     </item>
        /// </list>
        /// </exception>
        /// <example>
        /// <code language="c#">
        /// <![CDATA[
        /// //Reads a User resource from a Database
        /// // - sample_database is the ID of the database
        /// // - userDefinedType_id is the ID of the user defined type to be read
        /// var userDefinedTypeLink = "/dbs/sample_database/udts/userDefinedType_id";
        /// UserDefinedType userDefinedType = await client.ReadUserDefinedTypeAsync(userDefinedTypeLink);
        /// ]]>
        /// </code>
        /// </example>
        /// <remarks>
        /// <para>
        /// Doing a read of a resource is the most efficient way to get a resource from the Database. If you know the resource's ID, do a read instead of a query by ID.
        /// </para>
        /// <para>
        /// The example shown user defined type ID-based links, where the link is composed of the ID properties used when the resources were created.
        /// You can still use the <see cref="Microsoft.Azure.Documents.Resource.SelfLink"/> property of the UserDefinedType if you prefer. A self-link is a URI for a resource that is made up of Resource Identifiers  (or the _rid properties).
        /// ID-based links and SelfLink will both work.
        /// The format for <paramref name="userDefinedTypeLink"/> is always "/dbs/{db identifier}/udts/{user defined type identifier}"
        /// only the values within the {...} change depending on which method you wish to use to address the resource.
        /// </para>
        /// </remarks>
        /// <seealso cref="Microsoft.Azure.Documents.UserDefinedType"/>
        /// <seealso cref="Microsoft.Azure.Documents.Client.RequestOptions"/>
        /// <seealso cref="Microsoft.Azure.Documents.Client.ResourceResponse{T}"/>
        /// <seealso cref="System.Threading.Tasks.Task"/>
        /// <seealso cref="System.Uri"/>
        internal Task<ResourceResponse<UserDefinedType>> ReadUserDefinedTypeAsync(string userDefinedTypeLink, Documents.Client.RequestOptions options = null)
        {
            IDocumentClientRetryPolicy retryPolicyInstance = this.ResetSessionTokenRetryPolicy.GetRequestPolicy();
            return TaskHelper.InlineIfPossible(
                () => this.ReadUserDefinedTypePrivateAsync(userDefinedTypeLink, options, retryPolicyInstance), retryPolicyInstance);
        }

        private async Task<ResourceResponse<UserDefinedType>> ReadUserDefinedTypePrivateAsync(string userDefinedTypeLink, Documents.Client.RequestOptions options, IDocumentClientRetryPolicy retryPolicyInstance)
        {
            await this.EnsureValidClientAsync(NoOpTrace.Singleton);

            if (string.IsNullOrEmpty(userDefinedTypeLink))
            {
                throw new ArgumentNullException("userDefinedTypeLink");
            }

            INameValueCollection headers = this.GetRequestHeaders(options, OperationType.Read, ResourceType.UserDefinedType);
            using (DocumentServiceRequest request = DocumentServiceRequest.Create(
                OperationType.Read,
                ResourceType.UserDefinedType,
                userDefinedTypeLink,
                AuthorizationTokenType.PrimaryMasterKey,
                headers))
            {
                return new ResourceResponse<UserDefinedType>(await this.ReadAsync(request, retryPolicyInstance));
            }
        }

        /// <summary>
        /// Reads a <see cref="Microsoft.Azure.Documents.Snapshot"/> from the Azure Cosmos DB service as an asynchronous operation.
        /// </summary>
        /// <param name="snapshotLink">The link of the Snapshot resource to be read.</param>
        /// <param name="options">(Optional) The request options for the request.</param>
        /// <returns>
        /// A <see cref="System.Threading.Tasks"/> containing a <see cref="Microsoft.Azure.Documents.Client.ResourceResponse{T}"/> which wraps a <see cref="Microsoft.Azure.Documents.Snapshot"/> containing the read resource record.
        /// </returns>
        /// <exception cref="ArgumentNullException">If <paramref name="snapshotLink"/> is not set.</exception>
        /// <exception cref="DocumentClientException">This exception can encapsulate many different types of errors. To determine the specific error always look at the StatusCode property. Some common codes you may get when reading a Snapshot are:
        /// <list type="table">
        ///     <listheader>
        ///         <term>StatusCode</term><description>Reason for exception</description>
        ///     </listheader>
        ///     <item>
        ///         <term>404</term><description>NotFound - This means the resource you tried to read did not exist.</description>
        ///     </item>
        ///     <item>
        ///         <term>429</term><description>TooManyRequests - This means you have exceeded the number of request units per second. Consult the DocumentClientException.RetryAfter value to see how long you should wait before retrying this operation.</description>
        ///     </item>
        /// </list>
        /// </exception>
        /// <example>
        /// <code language="c#">
        /// <![CDATA[
        /// //Reads a Snapshot resource where
        /// // - snapshot_id is the ID property of the Snapshot resource you wish to read.
        /// var snapshotLink = "/snapshots/snapshot_id";
        /// Snapshot snapshot= await client.ReadSnapshotAsync(snapshotLink);
        /// ]]>
        /// </code>
        /// </example>
        /// <remarks>
        /// <para>
        /// Doing a read of a resource is the most efficient way to get a resource from the Azure Cosmos DB service. If you know the resource's ID, do a read instead of a query by ID.
        /// </para>
        /// <para>
        /// The example shown uses ID-based links, where the link is composed of the ID properties used when the resources were created.
        /// You can still use the <see cref="Microsoft.Azure.Documents.Resource.SelfLink"/> property of the Snapshot if you prefer. A self-link is a URI for a resource that is made up of Resource Identifiers  (or the _rid properties).
        /// ID-based links and SelfLink will both work.
        /// The format for <paramref name="snapshotLink"/> is always "/snapshots/{snapshot identifier}" only
        /// the values within the {} change depending on which method you wish to use to address the resource.
        /// </para>
        /// </remarks>
        /// <seealso cref="Microsoft.Azure.Documents.Snapshot"/>
        /// <seealso cref="Microsoft.Azure.Documents.Client.RequestOptions"/>
        /// <seealso cref="Microsoft.Azure.Documents.Client.ResourceResponse{T}"/>
        /// <seealso cref="System.Threading.Tasks.Task"/>
        /// <seealso cref="System.Uri"/>
        internal Task<ResourceResponse<Snapshot>> ReadSnapshotAsync(string snapshotLink, Documents.Client.RequestOptions options = null)
        {
            IDocumentClientRetryPolicy retryPolicyInstance = this.ResetSessionTokenRetryPolicy.GetRequestPolicy();
            return TaskHelper.InlineIfPossible(() => this.ReadSnapshotPrivateAsync(snapshotLink, options, retryPolicyInstance), retryPolicyInstance);
        }

        private async Task<ResourceResponse<Snapshot>> ReadSnapshotPrivateAsync(string snapshotLink, Documents.Client.RequestOptions options, IDocumentClientRetryPolicy retryPolicyInstance)
        {
            await this.EnsureValidClientAsync(NoOpTrace.Singleton);

            if (string.IsNullOrEmpty(snapshotLink))
            {
                throw new ArgumentNullException("snapshotLink");
            }

            INameValueCollection headers = this.GetRequestHeaders(options, OperationType.Read, ResourceType.Snapshot);
            using (DocumentServiceRequest request = DocumentServiceRequest.Create(
                OperationType.Read,
                ResourceType.Snapshot,
                snapshotLink,
                AuthorizationTokenType.PrimaryMasterKey,
                headers))
            {
                return new ResourceResponse<Snapshot>(await this.ReadAsync(request, retryPolicyInstance));
            }
        }

        #endregion

        #region ReadFeed Impl
        /// <summary>
        /// Reads the feed (sequence) of <see cref="Microsoft.Azure.Documents.Database"/> for a database account from the Azure Cosmos DB service as an asynchronous operation.
        /// </summary>
        /// <param name="options">(Optional) The request options for the request.</param>
        /// <returns>
        /// A <see cref="System.Threading.Tasks"/> containing a <see cref="Microsoft.Azure.Documents.Client.ResourceResponse{T}"/> which wraps a <see cref="Microsoft.Azure.Documents.Database"/> containing the read resource record.
        /// </returns>
        /// <exception cref="DocumentClientException">This exception can encapsulate many different types of errors. To determine the specific error always look at the StatusCode property. Some common codes you may get when creating a Document are:
        /// <list type="table">
        ///     <listheader>
        ///         <term>StatusCode</term><description>Reason for exception</description>
        ///     </listheader>
        ///     <item>
        ///         <term>429</term><description>TooManyRequests - This means you have exceeded the number of request units per second. Consult the DocumentClientException.RetryAfter value to see how long you should wait before retrying this operation.</description>
        ///     </item>
        /// </list>
        /// </exception>
        /// <example>
        /// <code language="c#">
        /// <![CDATA[
        /// int count = 0;
        /// string continuation = string.Empty;
        /// do
        /// {
        ///     // Read the feed 10 items at a time until there are no more items to read
        ///     DoucmentFeedResponse<Database> response = await client.ReadDatabaseFeedAsync(new FeedOptions
        ///                                                                 {
        ///                                                                     MaxItemCount = 10,
        ///                                                                     RequestContinuation = continuation
        ///                                                                 });
        ///
        ///     // Append the item count
        ///     count += response.Count;
        ///
        ///     // Get the continuation so that we know when to stop.
        ///      continuation = response.ResponseContinuation;
        /// } while (!string.IsNullOrEmpty(continuation));
        /// ]]>
        /// </code>
        /// </example>
        /// <seealso cref="Microsoft.Azure.Documents.Database"/>
        /// <seealso cref="Microsoft.Azure.Documents.Client.RequestOptions"/>
        /// <seealso cref="Microsoft.Azure.Documents.Client.ResourceResponse{T}"/>
        /// <seealso cref="System.Threading.Tasks.Task"/>
        public Task<DocumentFeedResponse<Documents.Database>> ReadDatabaseFeedAsync(FeedOptions options = null)
        {
            IDocumentClientRetryPolicy retryPolicyInstance = this.ResetSessionTokenRetryPolicy.GetRequestPolicy();
            return TaskHelper.InlineIfPossible(
                () => this.ReadDatabaseFeedPrivateAsync(options, retryPolicyInstance), retryPolicyInstance);
        }

        private async Task<DocumentFeedResponse<Documents.Database>> ReadDatabaseFeedPrivateAsync(FeedOptions options, IDocumentClientRetryPolicy retryPolicyInstance)
        {
            await this.EnsureValidClientAsync(NoOpTrace.Singleton);

            return await this.CreateDatabaseFeedReader(options).ExecuteNextAsync();
        }

        /// <summary>
        /// Reads the feed (sequence) of <see cref="Microsoft.Azure.Documents.PartitionKeyRange"/> for a database account from the Azure Cosmos DB service as an asynchronous operation.
        /// </summary>
        /// <param name="partitionKeyRangesOrCollectionLink">The link of the resources to be read, or owner collection link, SelfLink or AltLink. E.g. /dbs/db_rid/colls/coll_rid/pkranges</param>
        /// <param name="options">(Optional) The request options for the request.</param>
        /// <returns>
        /// A <see cref="System.Threading.Tasks"/> containing a <see cref="Microsoft.Azure.Documents.Client.ResourceResponse{T}"/> which wraps a <see cref="Microsoft.Azure.Documents.Database"/> containing the read resource record.
        /// </returns>
        /// <exception cref="DocumentClientException">This exception can encapsulate many different types of errors. To determine the specific error always look at the StatusCode property. Some common codes you may get when creating a Document are:
        /// <list type="table">
        ///     <listheader>
        ///         <term>StatusCode</term><description>Reason for exception</description>
        ///     </listheader>
        ///     <item>
        ///         <term>429</term><description>TooManyRequests - This means you have exceeded the number of request units per second. Consult the DocumentClientException.RetryAfter value to see how long you should wait before retrying this operation.</description>
        ///     </item>
        /// </list>
        /// </exception>
        /// <example>
        /// <code language="c#">
        /// <![CDATA[
        /// DoucmentFeedResponse<PartitionKeyRange> response = null;
        /// List<string> ids = new List<string>();
        /// do
        /// {
        ///     response = await client.ReadPartitionKeyRangeFeedAsync(collection.SelfLink, new FeedOptions { MaxItemCount = 1000 });
        ///     foreach (var item in response)
        ///     {
        ///         ids.Add(item.Id);
        ///     }
        /// }
        /// while (!string.IsNullOrEmpty(response.ResponseContinuation));
        /// ]]>
        /// </code>
        /// </example>
        /// <seealso cref="Microsoft.Azure.Documents.PartitionKeyRange"/>
        /// <seealso cref="Microsoft.Azure.Cosmos.FeedOptions"/>
        /// <seealso cref="Microsoft.Azure.Cosmos.DocumentFeedResponse{T}"/>
        /// <seealso cref="System.Threading.Tasks.Task"/>
        public Task<DocumentFeedResponse<PartitionKeyRange>> ReadPartitionKeyRangeFeedAsync(string partitionKeyRangesOrCollectionLink, FeedOptions options = null)
        {
            IDocumentClientRetryPolicy retryPolicyInstance = this.ResetSessionTokenRetryPolicy.GetRequestPolicy();
            return TaskHelper.InlineIfPossible(
                () => this.ReadPartitionKeyRangeFeedPrivateAsync(partitionKeyRangesOrCollectionLink, options, retryPolicyInstance), retryPolicyInstance);
        }

        private async Task<DocumentFeedResponse<PartitionKeyRange>> ReadPartitionKeyRangeFeedPrivateAsync(string partitionKeyRangesLink, FeedOptions options, IDocumentClientRetryPolicy retryPolicyInstance)
        {
            await this.EnsureValidClientAsync(NoOpTrace.Singleton);

            if (string.IsNullOrEmpty(partitionKeyRangesLink))
            {
                throw new ArgumentNullException("partitionKeyRangesLink");
            }

            return await this.CreatePartitionKeyRangeFeedReader(partitionKeyRangesLink, options).ExecuteNextAsync();
        }

        /// <summary>
        /// Reads the feed (sequence) of <see cref="Microsoft.Azure.Documents.DocumentCollection"/> for a database from the Azure Cosmos DB service as an asynchronous operation.
        /// </summary>
        /// <param name="collectionsLink">The SelfLink of the resources to be read. E.g. /dbs/db_rid/colls/ </param>
        /// <param name="options">(Optional) The request options for the request.</param>
        /// <returns>
        /// A <see cref="System.Threading.Tasks"/> containing a <see cref="Microsoft.Azure.Documents.Client.ResourceResponse{T}"/> which wraps a <see cref="Microsoft.Azure.Documents.DocumentCollection"/> containing the read resource record.
        /// </returns>
        /// <exception cref="ArgumentNullException">If <paramref name="collectionsLink"/> is not set.</exception>
        /// <exception cref="DocumentClientException">This exception can encapsulate many different types of errors. To determine the specific error always look at the StatusCode property. Some common codes you may get when creating a Document are:
        /// <list type="table">
        ///     <listheader>
        ///         <term>StatusCode</term><description>Reason for exception</description>
        ///     </listheader>
        ///     <item>
        ///         <term>404</term><description>NotFound - This means the resource feed you tried to read did not exist. Check the parent rids are correct.</description>
        ///     </item>
        ///     <item>
        ///         <term>429</term><description>TooManyRequests - This means you have exceeded the number of request units per second. Consult the DocumentClientException.RetryAfter value to see how long you should wait before retrying this operation.</description>
        ///     </item>
        /// </list>
        /// </exception>
        /// <example>
        /// <code language="c#">
        /// <![CDATA[
        /// int count = 0;
        /// string continuation = string.Empty;
        /// do
        /// {
        ///     // Read the feed 10 items at a time until there are no more items to read
        ///     DoucmentFeedResponse<DocumentCollection> response = await client.ReadDocumentCollectionFeedAsync("/dbs/db_rid/colls/",
        ///                                                     new FeedOptions
        ///                                                     {
        ///                                                         MaxItemCount = 10,
        ///                                                         RequestContinuation = continuation
        ///                                                     });
        ///
        ///     // Append the item count
        ///     count += response.Count;
        ///
        ///     // Get the continuation so that we know when to stop.
        ///      continuation = response.ResponseContinuation;
        /// } while (!string.IsNullOrEmpty(continuation));
        /// ]]>
        /// </code>
        /// </example>
        /// <seealso cref="Microsoft.Azure.Documents.DocumentCollection"/>
        /// <seealso cref="Microsoft.Azure.Documents.Client.RequestOptions"/>
        /// <seealso cref="Microsoft.Azure.Documents.Client.ResourceResponse{T}"/>
        /// <seealso cref="System.Threading.Tasks.Task"/>
        public Task<DocumentFeedResponse<DocumentCollection>> ReadDocumentCollectionFeedAsync(string collectionsLink, FeedOptions options = null)
        {
            IDocumentClientRetryPolicy retryPolicyInstance = this.ResetSessionTokenRetryPolicy.GetRequestPolicy();
            return TaskHelper.InlineIfPossible(
                () => this.ReadDocumentCollectionFeedPrivateAsync(collectionsLink, options, retryPolicyInstance), retryPolicyInstance);
        }

        private async Task<DocumentFeedResponse<DocumentCollection>> ReadDocumentCollectionFeedPrivateAsync(string collectionsLink, FeedOptions options, IDocumentClientRetryPolicy retryPolicyInstance)
        {
            await this.EnsureValidClientAsync(NoOpTrace.Singleton);

            if (string.IsNullOrEmpty(collectionsLink))
            {
                throw new ArgumentNullException("collectionsLink");
            }

            return await this.CreateDocumentCollectionFeedReader(collectionsLink, options).ExecuteNextAsync();
        }

        /// <summary>
        /// Reads the feed (sequence) of <see cref="Microsoft.Azure.Documents.StoredProcedure"/> for a collection from the Azure Cosmos DB service as an asynchronous operation.
        /// </summary>
        /// <param name="storedProceduresLink">The SelfLink of the resources to be read. E.g. /dbs/db_rid/colls/col_rid/sprocs/ </param>
        /// <param name="options">(Optional) The request options for the request.</param>
        /// <returns>
        /// A <see cref="System.Threading.Tasks"/> containing a <see cref="Microsoft.Azure.Documents.Client.ResourceResponse{T}"/> which wraps a <see cref="Microsoft.Azure.Documents.StoredProcedure"/> containing the read resource record.
        /// </returns>
        /// <exception cref="ArgumentNullException">If <paramref name="storedProceduresLink"/> is not set.</exception>
        /// <exception cref="DocumentClientException">This exception can encapsulate many different types of errors. To determine the specific error always look at the StatusCode property. Some common codes you may get when creating a Document are:
        /// <list type="table">
        ///     <listheader>
        ///         <term>StatusCode</term><description>Reason for exception</description>
        ///     </listheader>
        ///     <item>
        ///         <term>404</term><description>NotFound - This means the resource feed you tried to read did not exist. Check the parent rids are correct.</description>
        ///     </item>
        ///     <item>
        ///         <term>429</term><description>TooManyRequests - This means you have exceeded the number of request units per second. Consult the DocumentClientException.RetryAfter value to see how long you should wait before retrying this operation.</description>
        ///     </item>
        /// </list>
        /// </exception>
        /// <example>
        /// <code language="c#">
        /// <![CDATA[
        /// int count = 0;
        /// string continuation = string.Empty;
        /// do
        /// {
        ///     // Read the feed 10 items at a time until there are no more items to read
        ///     DoucmentFeedResponse<StoredProcedure> response = await client.ReadStoredProcedureFeedAsync("/dbs/db_rid/colls/col_rid/sprocs/",
        ///                                                     new FeedOptions
        ///                                                     {
        ///                                                         MaxItemCount = 10,
        ///                                                         RequestContinuation = continuation
        ///                                                     });
        ///
        ///     // Append the item count
        ///     count += response.Count;
        ///
        ///     // Get the continuation so that we know when to stop.
        ///      continuation = response.ResponseContinuation;
        /// } while (!string.IsNullOrEmpty(continuation));
        /// ]]>
        /// </code>
        /// </example>
        /// <seealso cref="Microsoft.Azure.Documents.StoredProcedure"/>
        /// <seealso cref="Microsoft.Azure.Documents.Client.RequestOptions"/>
        /// <seealso cref="Microsoft.Azure.Documents.Client.ResourceResponse{T}"/>
        /// <seealso cref="System.Threading.Tasks.Task"/>
        public Task<DocumentFeedResponse<StoredProcedure>> ReadStoredProcedureFeedAsync(string storedProceduresLink, FeedOptions options = null)
        {
            IDocumentClientRetryPolicy retryPolicyInstance = this.ResetSessionTokenRetryPolicy.GetRequestPolicy();
            return TaskHelper.InlineIfPossible(
                () => this.ReadStoredProcedureFeedPrivateAsync(storedProceduresLink, options, retryPolicyInstance), retryPolicyInstance);
        }

        private async Task<DocumentFeedResponse<StoredProcedure>> ReadStoredProcedureFeedPrivateAsync(string storedProceduresLink, FeedOptions options, IDocumentClientRetryPolicy retryPolicyInstance)
        {
            await this.EnsureValidClientAsync(NoOpTrace.Singleton);

            if (string.IsNullOrEmpty(storedProceduresLink))
            {
                throw new ArgumentNullException("storedProceduresLink");
            }

            return await this.CreateStoredProcedureFeedReader(storedProceduresLink, options).ExecuteNextAsync();
        }

        /// <summary>
        /// Reads the feed (sequence) of <see cref="Microsoft.Azure.Documents.Trigger"/> for a collection from the Azure Cosmos DB service as an asynchronous operation.
        /// </summary>
        /// <param name="triggersLink">The SelfLink of the resources to be read. E.g. /dbs/db_rid/colls/col_rid/triggers/ </param>
        /// <param name="options">(Optional) The request options for the request.</param>
        /// <returns>
        /// A <see cref="System.Threading.Tasks"/> containing a <see cref="Microsoft.Azure.Documents.Client.ResourceResponse{T}"/> which wraps a <see cref="Microsoft.Azure.Documents.Trigger"/> containing the read resource record.
        /// </returns>
        /// <exception cref="ArgumentNullException">If <paramref name="triggersLink"/> is not set.</exception>
        /// <exception cref="DocumentClientException">This exception can encapsulate many different types of errors. To determine the specific error always look at the StatusCode property. Some common codes you may get when creating a Document are:
        /// <list type="table">
        ///     <listheader>
        ///         <term>StatusCode</term><description>Reason for exception</description>
        ///     </listheader>
        ///     <item>
        ///         <term>404</term><description>NotFound - This means the resource feed you tried to read did not exist. Check the parent rids are correct.</description>
        ///     </item>
        ///     <item>
        ///         <term>429</term><description>TooManyRequests - This means you have exceeded the number of request units per second. Consult the DocumentClientException.RetryAfter value to see how long you should wait before retrying this operation.</description>
        ///     </item>
        /// </list>
        /// </exception>
        /// <example>
        /// <code language="c#">
        /// <![CDATA[
        /// int count = 0;
        /// string continuation = string.Empty;
        /// do
        /// {
        ///     // Read the feed 10 items at a time until there are no more items to read
        ///     DoucmentFeedResponse<Trigger> response = await client.ReadTriggerFeedAsync("/dbs/db_rid/colls/col_rid/triggers/",
        ///                                                     new FeedOptions
        ///                                                     {
        ///                                                         MaxItemCount = 10,
        ///                                                         RequestContinuation = continuation
        ///                                                     });
        ///
        ///     // Append the item count
        ///     count += response.Count;
        ///
        ///     // Get the continuation so that we know when to stop.
        ///      continuation = response.ResponseContinuation;
        /// } while (!string.IsNullOrEmpty(continuation));
        /// ]]>
        /// </code>
        /// </example>
        /// <seealso cref="Microsoft.Azure.Documents.Trigger"/>
        /// <seealso cref="Microsoft.Azure.Documents.Client.RequestOptions"/>
        /// <seealso cref="Microsoft.Azure.Documents.Client.ResourceResponse{T}"/>
        /// <seealso cref="System.Threading.Tasks.Task"/>
        public Task<DocumentFeedResponse<Trigger>> ReadTriggerFeedAsync(string triggersLink, FeedOptions options = null)
        {
            IDocumentClientRetryPolicy retryPolicyInstance = this.ResetSessionTokenRetryPolicy.GetRequestPolicy();
            return TaskHelper.InlineIfPossible(
                () => this.ReadTriggerFeedPrivateAsync(triggersLink, options, retryPolicyInstance), retryPolicyInstance);
        }

        private async Task<DocumentFeedResponse<Trigger>> ReadTriggerFeedPrivateAsync(string triggersLink, FeedOptions options, IDocumentClientRetryPolicy retryPolicyInstance)
        {
            await this.EnsureValidClientAsync(NoOpTrace.Singleton);

            if (string.IsNullOrEmpty(triggersLink))
            {
                throw new ArgumentNullException("triggersLink");
            }

            return await this.CreateTriggerFeedReader(triggersLink, options).ExecuteNextAsync();
        }

        /// <summary>
        /// Reads the feed (sequence) of <see cref="Microsoft.Azure.Documents.UserDefinedFunction"/> for a collection from the Azure Cosmos DB service as an asynchronous operation.
        /// </summary>
        /// <param name="userDefinedFunctionsLink">The SelfLink of the resources to be read. E.g. /dbs/db_rid/colls/col_rid/udfs/ </param>
        /// <param name="options">(Optional) The request options for the request.</param>
        /// <returns>
        /// A <see cref="System.Threading.Tasks"/> containing a <see cref="Microsoft.Azure.Documents.Client.ResourceResponse{T}"/> which wraps a <see cref="Microsoft.Azure.Documents.UserDefinedFunction"/> containing the read resource record.
        /// </returns>
        /// <exception cref="ArgumentNullException">If <paramref name="userDefinedFunctionsLink"/> is not set.</exception>
        /// <exception cref="DocumentClientException">This exception can encapsulate many different types of errors. To determine the specific error always look at the StatusCode property. Some common codes you may get when creating a Document are:
        /// <list type="table">
        ///     <listheader>
        ///         <term>StatusCode</term><description>Reason for exception</description>
        ///     </listheader>
        ///     <item>
        ///         <term>404</term><description>NotFound - This means the resource feed you tried to read did not exist. Check the parent rids are correct.</description>
        ///     </item>
        ///     <item>
        ///         <term>429</term><description>TooManyRequests - This means you have exceeded the number of request units per second. Consult the DocumentClientException.RetryAfter value to see how long you should wait before retrying this operation.</description>
        ///     </item>
        /// </list>
        /// </exception>
        /// <example>
        /// <code language="c#">
        /// <![CDATA[
        /// int count = 0;
        /// string continuation = string.Empty;
        /// do
        /// {
        ///     // Read the feed 10 items at a time until there are no more items to read
        ///     DoucmentFeedResponse<UserDefinedFunction> response = await client.ReadUserDefinedFunctionFeedAsync("/dbs/db_rid/colls/col_rid/udfs/",
        ///                                                     new FeedOptions
        ///                                                     {
        ///                                                         MaxItemCount = 10,
        ///                                                         RequestContinuation = continuation
        ///                                                     });
        ///
        ///     // Append the item count
        ///     count += response.Count;
        ///
        ///     // Get the continuation so that we know when to stop.
        ///      continuation = response.ResponseContinuation;
        /// } while (!string.IsNullOrEmpty(continuation));
        /// ]]>
        /// </code>
        /// </example>
        /// <seealso cref="Microsoft.Azure.Documents.UserDefinedFunction"/>
        /// <seealso cref="Microsoft.Azure.Documents.Client.RequestOptions"/>
        /// <seealso cref="Microsoft.Azure.Documents.Client.ResourceResponse{T}"/>
        /// <seealso cref="System.Threading.Tasks.Task"/>
        public Task<DocumentFeedResponse<UserDefinedFunction>> ReadUserDefinedFunctionFeedAsync(string userDefinedFunctionsLink, FeedOptions options = null)
        {
            IDocumentClientRetryPolicy retryPolicyInstance = this.ResetSessionTokenRetryPolicy.GetRequestPolicy();
            return TaskHelper.InlineIfPossible(
                () => this.ReadUserDefinedFunctionFeedPrivateAsync(userDefinedFunctionsLink, options, retryPolicyInstance), retryPolicyInstance);
        }

        private async Task<DocumentFeedResponse<UserDefinedFunction>> ReadUserDefinedFunctionFeedPrivateAsync(string userDefinedFunctionsLink, FeedOptions options, IDocumentClientRetryPolicy retryPolicyInstance)
        {
            await this.EnsureValidClientAsync(NoOpTrace.Singleton);

            if (string.IsNullOrEmpty(userDefinedFunctionsLink))
            {
                throw new ArgumentNullException("userDefinedFunctionsLink");
            }

            return await this.CreateUserDefinedFunctionFeedReader(userDefinedFunctionsLink, options).ExecuteNextAsync();
        }

        /// <summary>
        /// Reads the feed (sequence) of documents for a specified collection from the Azure Cosmos DB service.
        /// This takes returns a <see cref="Microsoft.Azure.Documents.Client.ResourceResponse{T}"/> which will contain an enumerable list of dynamic objects.
        /// </summary>
        /// <param name="documentsLink">The SelfLink of the resources to be read. E.g. /dbs/db_rid/colls/coll_rid/docs/ </param>
        /// <param name="options">(Optional) The request options for the request.</param>
        /// <param name="cancellationToken">(Optional) A <see cref="CancellationToken"/> that can be used by other objects or threads to receive notice of cancellation.</param>
        /// <returns>
        /// A <see cref="System.Threading.Tasks"/> containing a <see cref="Microsoft.Azure.Documents.Client.ResourceResponse{T}"/> containing dynamic objects representing the items in the feed.
        /// </returns>
        /// <exception cref="ArgumentNullException">If <paramref name="documentsLink"/> is not set.</exception>
        /// <exception cref="DocumentClientException">This exception can encapsulate many different types of errors. To determine the specific error always look at the StatusCode property. Some common codes you may get when creating a Document are:
        /// <list type="table">
        ///     <listheader>
        ///         <term>StatusCode</term><description>Reason for exception</description>
        ///     </listheader>
        ///     <item>
        ///         <term>404</term><description>NotFound - This means the resource feed you tried to read did not exist. Check the parent rids are correct.</description>
        ///     </item>
        ///     <item>
        ///         <term>429</term><description>TooManyRequests - This means you have exceeded the number of request units per second. Consult the DocumentClientException.RetryAfter value to see how long you should wait before retrying this operation.</description>
        ///     </item>
        /// </list>
        /// </exception>
        /// <example>
        /// <code language="c#">
        /// <![CDATA[
        /// int count = 0;
        /// string continuation = string.Empty;
        /// do
        /// {
        ///     // Read the feed 10 items at a time until there are no more items to read
        ///     DoucmentFeedResponse<dynamic> response = await client.ReadDocumentFeedAsync("/dbs/db_rid/colls/coll_rid/docs/",
        ///                                                     new FeedOptions
        ///                                                     {
        ///                                                         MaxItemCount = 10,
        ///                                                         RequestContinuation = continuation
        ///                                                     });
        ///
        ///     // Append the item count
        ///     count += response.Count;
        ///
        ///     // Get the continuation so that we know when to stop.
        ///      continuation = response.ResponseContinuation;
        /// } while (!string.IsNullOrEmpty(continuation));
        /// ]]>
        /// </code>
        /// </example>
        /// <remarks>
        /// Instead of DoucmentFeedResponse{Document} this method takes advantage of dynamic objects in .NET. This way a single feed result can contain any kind of Document, or POCO object.
        /// This is important becuse a DocumentCollection can contain different kinds of documents.
        /// </remarks>
        /// <seealso cref="Microsoft.Azure.Documents.Client.RequestOptions"/>
        /// <seealso cref="Microsoft.Azure.Documents.Client.ResourceResponse{T}"/>
        /// <seealso cref="System.Threading.Tasks.Task"/>
        public Task<DocumentFeedResponse<dynamic>> ReadDocumentFeedAsync(string documentsLink, FeedOptions options = null, CancellationToken cancellationToken = default)
        {
            return TaskHelper.InlineIfPossible(() => this.ReadDocumentFeedInlineAsync(documentsLink, options, cancellationToken), null, cancellationToken);
        }

        private async Task<DocumentFeedResponse<dynamic>> ReadDocumentFeedInlineAsync(string documentsLink, FeedOptions options, CancellationToken cancellationToken)
        {
            await this.EnsureValidClientAsync(NoOpTrace.Singleton);

            if (string.IsNullOrEmpty(documentsLink))
            {
                throw new ArgumentNullException("documentsLink");
            }

            DocumentFeedResponse<Document> response = await this.CreateDocumentFeedReader(documentsLink, options).ExecuteNextAsync(cancellationToken);
            return new DocumentFeedResponse<dynamic>(
                response.Cast<dynamic>(),
                response.Count,
                response.Headers,
                response.UseETagAsContinuation,
                response.QueryMetrics,
                response.RequestStatistics,
                responseLengthBytes: response.ResponseLengthBytes);
        }

        /// <summary>
        /// Reads the feed (sequence) of <see cref="Microsoft.Azure.Documents.Conflict"/> for a collection from the Azure Cosmos DB service as an asynchronous operation.
        /// </summary>
        /// <param name="conflictsLink">The SelfLink of the resources to be read. E.g. /dbs/db_rid/colls/coll_rid/conflicts/ </param>
        /// <param name="options">(Optional) The request options for the request.</param>
        /// <returns>
        /// A <see cref="System.Threading.Tasks"/> containing a <see cref="Microsoft.Azure.Documents.Client.ResourceResponse{T}"/> which wraps a <see cref="Microsoft.Azure.Documents.Conflict"/> containing the read resource record.
        /// </returns>
        /// <exception cref="ArgumentNullException">If <paramref name="conflictsLink"/> is not set.</exception>
        /// <exception cref="DocumentClientException">This exception can encapsulate many different types of errors. To determine the specific error always look at the StatusCode property. Some common codes you may get when creating a Document are:
        /// <list type="table">
        ///     <listheader>
        ///         <term>StatusCode</term><description>Reason for exception</description>
        ///     </listheader>
        ///     <item>
        ///         <term>404</term><description>NotFound - This means the resource feed you tried to read did not exist. Check the parent rids are correct.</description>
        ///     </item>
        ///     <item>
        ///         <term>429</term><description>TooManyRequests - This means you have exceeded the number of request units per second. Consult the DocumentClientException.RetryAfter value to see how long you should wait before retrying this operation.</description>
        ///     </item>
        /// </list>
        /// </exception>
        /// <example>
        /// <code language="c#">
        /// <![CDATA[
        /// int count = 0;
        /// string continuation = string.Empty;
        /// do
        /// {
        ///     // Read the feed 10 items at a time until there are no more items to read
        ///     DoucmentFeedResponse<Conflict> response = await client.ReadConflictAsync("/dbs/db_rid/colls/coll_rid/conflicts/",
        ///                                                     new FeedOptions
        ///                                                     {
        ///                                                         MaxItemCount = 10,
        ///                                                         RequestContinuation = continuation
        ///                                                     });
        ///
        ///     // Append the item count
        ///     count += response.Count;
        ///
        ///     // Get the continuation so that we know when to stop.
        ///      continuation = response.ResponseContinuation;
        /// } while (!string.IsNullOrEmpty(continuation));
        /// ]]>
        /// </code>
        /// </example>
        /// <seealso cref="Microsoft.Azure.Documents.Conflict"/>
        /// <seealso cref="Microsoft.Azure.Documents.Client.RequestOptions"/>
        /// <seealso cref="Microsoft.Azure.Documents.Client.ResourceResponse{T}"/>
        /// <seealso cref="System.Threading.Tasks.Task"/>
        public Task<DocumentFeedResponse<Conflict>> ReadConflictFeedAsync(string conflictsLink, FeedOptions options = null)
        {
            return TaskHelper.InlineIfPossible(() => this.ReadConflictFeedInlineAsync(conflictsLink, options), null);
        }

        private async Task<DocumentFeedResponse<Conflict>> ReadConflictFeedInlineAsync(string conflictsLink, FeedOptions options)
        {
            await this.EnsureValidClientAsync(NoOpTrace.Singleton);

            if (string.IsNullOrEmpty(conflictsLink))
            {
                throw new ArgumentNullException("conflictsLink");
            }

            return await this.CreateConflictFeedReader(conflictsLink, options).ExecuteNextAsync();
        }

        /// <summary>
        /// Reads the feed (sequence) of <see cref="Microsoft.Azure.Documents.Offer"/> for a database account from the Azure Cosmos DB service
        /// as an asynchronous operation.
        /// </summary>
        /// <param name="options">(Optional) The request options for the request.</param>
        /// <returns>
        /// A <see cref="System.Threading.Tasks"/> containing a <see cref="Microsoft.Azure.Documents.Client.ResourceResponse{T}"/> which wraps a <see cref="Microsoft.Azure.Documents.Offer"/> containing the read resource record.
        /// </returns>
        /// <exception cref="DocumentClientException">This exception can encapsulate many different types of errors. To determine the specific error always look at the StatusCode property. Some common codes you may get when creating a Document are:
        /// <list type="table">
        ///     <listheader>
        ///         <term>StatusCode</term><description>Reason for exception</description>
        ///     </listheader>
        ///     <item>
        ///         <term>429</term><description>TooManyRequests - This means you have exceeded the number of request units per second. Consult the DocumentClientException.RetryAfter value to see how long you should wait before retrying this operation.</description>
        ///     </item>
        /// </list>
        /// </exception>
        /// <example>
        /// <code language="c#">
        /// <![CDATA[
        /// int count = 0;
        /// string continuation = string.Empty;
        /// do
        /// {
        ///     // Read the feed 10 items at a time until there are no more items to read
        ///     DoucmentFeedResponse<Offer> response = await client.ReadOfferAsync(new FeedOptions
        ///                                                                 {
        ///                                                                     MaxItemCount = 10,
        ///                                                                     RequestContinuation = continuation
        ///                                                                 });
        ///
        ///     // Append the item count
        ///     count += response.Count;
        ///
        ///     // Get the continuation so that we know when to stop.
        ///      continuation = response.ResponseContinuation;
        /// } while (!string.IsNullOrEmpty(continuation));
        /// ]]>
        /// </code>
        /// </example>
        /// <seealso cref="Microsoft.Azure.Documents.Offer"/>
        /// <seealso cref="Microsoft.Azure.Documents.Client.RequestOptions"/>
        /// <seealso cref="Microsoft.Azure.Documents.Client.ResourceResponse{T}"/>
        /// <seealso cref="System.Threading.Tasks.Task"/>
        public Task<DocumentFeedResponse<Offer>> ReadOffersFeedAsync(FeedOptions options = null)
        {
            IDocumentClientRetryPolicy retryPolicyInstance = this.ResetSessionTokenRetryPolicy.GetRequestPolicy();
            return TaskHelper.InlineIfPossible(
                () => this.ReadOfferFeedPrivateAsync(options, retryPolicyInstance), retryPolicyInstance);
        }

        private async Task<DocumentFeedResponse<Offer>> ReadOfferFeedPrivateAsync(FeedOptions options, IDocumentClientRetryPolicy retryPolicyInstance)
        {
            await this.EnsureValidClientAsync(NoOpTrace.Singleton);

            return await this.CreateOfferFeedReader(options).ExecuteNextAsync();
        }

        /// <summary>
        /// Reads the feed (sequence) of <see cref="Microsoft.Azure.Documents.Schema"/> for a collection as an asynchronous operation.
        /// </summary>
        /// <param name="documentCollectionSchemaLink">The SelfLink of the resources to be read. E.g. /dbs/db_rid/colls/coll_rid/schemas </param>
        /// <param name="options">(Optional) The request options for the request.</param>
        /// <returns>
        /// A <see cref="System.Threading.Tasks"/> containing a <see cref="Microsoft.Azure.Documents.Client.ResourceResponse{T}"/> which wraps a <see cref="Microsoft.Azure.Documents.Schema"/> containing the read resource record.
        /// </returns>
        /// <exception cref="DocumentClientException">This exception can encapsulate many different types of errors. To determine the specific error always look at the StatusCode property. Some common codes you may get when creating a Document are:
        /// <list type="table">
        ///     <listheader>
        ///         <term>StatusCode</term><description>Reason for exception</description>
        ///     </listheader>
        ///     <item>
        ///         <term>404</term><description>NotFound - This means the resource feed you tried to read did not exist. Check the parent rids are correct.</description>
        ///     </item>
        ///     <item>
        ///         <term>429</term><description>TooManyRequests - This means you have exceeded the number of request units per second. Consult the DocumentClientException.RetryAfter value to see how long you should wait before retrying this operation.</description>
        ///     </item>
        /// </list>
        /// </exception>
        /// <example>
        /// <code language="c#">
        /// <![CDATA[
        /// int count = 0;
        /// string continuation = string.Empty;
        /// do
        /// {
        ///     // Read the feed 10 items at a time until there are no more items to read
        ///     DoucmentFeedResponse<User> response = await client.ReadUserFeedAsync("/dbs/db_rid/colls/coll_rid/schemas",
        ///                                                     new FeedOptions
        ///                                                     {
        ///                                                         MaxItemCount = 10,
        ///                                                         RequestContinuation = continuation
        ///                                                     });
        ///
        ///     // Append the item count
        ///     count += response.Count;
        ///
        ///     // Get the continuation so that we know when to stop.
        ///      continuation = response.ResponseContinuation;
        /// } while (!string.IsNullOrEmpty(continuation));
        /// ]]>
        /// </code>
        /// </example>
        /// <seealso cref="Microsoft.Azure.Documents.Schema"/>
        /// <seealso cref="Microsoft.Azure.Documents.Client.RequestOptions"/>
        /// <seealso cref="Microsoft.Azure.Documents.Client.ResourceResponse{T}"/>
        /// <seealso cref="System.Threading.Tasks.Task"/>
        internal Task<DocumentFeedResponse<Schema>> ReadSchemaFeedAsync(string documentCollectionSchemaLink, FeedOptions options = null)
        {
            IDocumentClientRetryPolicy retryPolicyInstance = this.ResetSessionTokenRetryPolicy.GetRequestPolicy();
            return TaskHelper.InlineIfPossible(() => this.ReadSchemaFeedPrivateAsync(documentCollectionSchemaLink, options, retryPolicyInstance), retryPolicyInstance);
        }

        private async Task<DocumentFeedResponse<Schema>> ReadSchemaFeedPrivateAsync(string documentCollectionSchemaLink, FeedOptions options, IDocumentClientRetryPolicy retryPolicyInstance)
        {
            await this.EnsureValidClientAsync(NoOpTrace.Singleton);

            if (string.IsNullOrEmpty(documentCollectionSchemaLink))
            {
                throw new ArgumentNullException("documentCollectionSchemaLink");
            }

            return await this.CreateSchemaFeedReader(documentCollectionSchemaLink, options).ExecuteNextAsync();
        }

        /// <summary>
        /// Reads the feed (sequence) of <see cref="Microsoft.Azure.Documents.UserDefinedType"/> for a database from the Azure Cosmos DB service as an asynchronous operation.
        /// </summary>
        /// <param name="userDefinedTypesLink">The SelfLink of the resources to be read. E.g. /dbs/db_rid/udts/ </param>
        /// <param name="options">(Optional) The request options for the request.</param>
        /// <returns>
        /// A <see cref="System.Threading.Tasks"/> containing a <see cref="Microsoft.Azure.Documents.Client.ResourceResponse{T}"/> which wraps a <see cref="Microsoft.Azure.Documents.UserDefinedType"/> containing the read resource record.
        /// </returns>
        /// <exception cref="ArgumentNullException">If <paramref name="userDefinedTypesLink"/> is not set.</exception>
        /// <exception cref="DocumentClientException">This exception can encapsulate many different types of errors. To determine the specific error always look at the StatusCode property. Some common codes you may get when creating a UserDefinedType are:
        /// <list type="table">
        ///     <listheader>
        ///         <term>StatusCode</term><description>Reason for exception</description>
        ///     </listheader>
        ///     <item>
        ///         <term>404</term><description>NotFound - This means the resource feed you tried to read did not exist. Check the parent rids are correct.</description>
        ///     </item>
        ///     <item>
        ///         <term>429</term><description>TooManyRequests - This means you have exceeded the number of request units per second. Consult the DocumentClientException.RetryAfter value to see how long you should wait before retrying this operation.</description>
        ///     </item>
        /// </list>
        /// </exception>
        /// <example>
        /// <code language="c#">
        /// <![CDATA[
        /// int count = 0;
        /// string continuation = string.Empty;
        /// do
        /// {
        ///     // Read the feed 10 items at a time until there are no more items to read
        ///     DoucmentFeedResponse<UserDefinedType> response = await client.ReadUserDefinedTypeFeedAsync("/dbs/db_rid/udts/",
        ///                                                     new FeedOptions
        ///                                                     {
        ///                                                         MaxItemCount = 10,
        ///                                                         RequestContinuation = continuation
        ///                                                     });
        ///
        ///     // Append the item count
        ///     count += response.Count;
        ///
        ///     // Get the continuation so that we know when to stop.
        ///      continuation = response.ResponseContinuation;
        /// } while (!string.IsNullOrEmpty(continuation));
        /// ]]>
        /// </code>
        /// </example>
        /// <seealso cref="Microsoft.Azure.Documents.UserDefinedType"/>
        /// <seealso cref="Microsoft.Azure.Documents.Client.RequestOptions"/>
        /// <seealso cref="Microsoft.Azure.Documents.Client.ResourceResponse{T}"/>
        /// <seealso cref="System.Threading.Tasks.Task"/>
        internal Task<DocumentFeedResponse<UserDefinedType>> ReadUserDefinedTypeFeedAsync(string userDefinedTypesLink, FeedOptions options = null)
        {
            IDocumentClientRetryPolicy retryPolicyInstance = this.ResetSessionTokenRetryPolicy.GetRequestPolicy();
            return TaskHelper.InlineIfPossible(
                () => this.ReadUserDefinedTypeFeedPrivateAsync(userDefinedTypesLink, options, retryPolicyInstance), retryPolicyInstance);
        }

        private async Task<DocumentFeedResponse<UserDefinedType>> ReadUserDefinedTypeFeedPrivateAsync(string userDefinedTypesLink, FeedOptions options, IDocumentClientRetryPolicy retryPolicyInstance)
        {
            await this.EnsureValidClientAsync(NoOpTrace.Singleton);

            if (string.IsNullOrEmpty(userDefinedTypesLink))
            {
                throw new ArgumentNullException("userDefinedTypesLink");
            }

            return await this.CreateUserDefinedTypeFeedReader(userDefinedTypesLink, options).ExecuteNextAsync();
        }

        /// <summary>
        /// Reads the feed (sequence) of <see cref="Microsoft.Azure.Documents.Snapshot"/> for a database account from the Azure Cosmos DB service as an asynchronous operation.
        /// </summary>
        /// <param name="options">(Optional) The request options for the request.</param>
        /// <returns>
        /// A <see cref="System.Threading.Tasks"/> containing a <see cref="Microsoft.Azure.Cosmos.DocumentFeedResponse{T}"/> which wraps a set of <see cref="Microsoft.Azure.Documents.Snapshot"/> containing the read resource record.
        /// </returns>
        /// <exception cref="DocumentClientException">This exception can encapsulate many different types of errors. To determine the specific error always look at the StatusCode property. Some common codes you may get when creating a Document are:
        /// <list type="table">
        ///     <listheader>
        ///         <term>StatusCode</term><description>Reason for exception</description>
        ///     </listheader>
        ///     <item>
        ///         <term>429</term><description>TooManyRequests - This means you have exceeded the number of request units per second. Consult the DocumentClientException.RetryAfter value to see how long you should wait before retrying this operation.</description>
        ///     </item>
        /// </list>
        /// </exception>
        /// <example>
        /// <code language="c#">
        /// <![CDATA[
        /// int count = 0;
        /// string continuation = string.Empty;
        /// do
        /// {
        ///     // Read the feed 10 items at a time until there are no more items to read
        ///     DocumentFeedResponse<Snapshot> response = await client.ReadSnapshotFeedAsync(new FeedOptions
        ///                                                                 {
        ///                                                                     MaxItemCount = 10,
        ///                                                                     RequestContinuation = continuation
        ///                                                                 });
        ///
        ///     // Append the item count
        ///     count += response.Count;
        ///
        ///     // Get the continuation so that we know when to stop.
        ///      continuation = response.ResponseContinuation;
        /// } while (!string.IsNullOrEmpty(continuation));
        /// ]]>
        /// </code>
        /// </example>
        /// <seealso cref="Microsoft.Azure.Documents.Snapshot"/>
        /// <seealso cref="Microsoft.Azure.Documents.Client.RequestOptions"/>
        /// <seealso cref="Microsoft.Azure.Documents.Client.ResourceResponse{T}"/>
        /// <seealso cref="System.Threading.Tasks.Task"/>
        internal Task<DocumentFeedResponse<Snapshot>> ReadSnapshotFeedAsync(FeedOptions options = null)
        {
            IDocumentClientRetryPolicy retryPolicyInstance = this.ResetSessionTokenRetryPolicy.GetRequestPolicy();
            return TaskHelper.InlineIfPossible(
                () => this.ReadSnapshotFeedPrivateAsync(options, retryPolicyInstance), retryPolicyInstance);
        }

        private async Task<DocumentFeedResponse<Snapshot>> ReadSnapshotFeedPrivateAsync(FeedOptions options, IDocumentClientRetryPolicy retryPolicyInstance)
        {
            await this.EnsureValidClientAsync(NoOpTrace.Singleton);

            return await this.CreateSnapshotFeedReader(options).ExecuteNextAsync();
        }

        #endregion

        #region Stored procs
        /// <summary>
        /// Executes a stored procedure against a collection as an asynchronous operation in the Azure Cosmos DB service.
        /// </summary>
        /// <typeparam name="TValue">The type of the stored procedure's return value.</typeparam>
        /// <param name="storedProcedureLink">The link to the stored procedure to execute.</param>
        /// <param name="procedureParams">(Optional) An array of dynamic objects representing the parameters for the stored procedure.</param>
        /// <exception cref="ArgumentNullException">If <paramref name="storedProcedureLink"/> is not set.</exception>
        /// <returns>The task object representing the service response for the asynchronous operation which would contain any response set in the stored procedure.</returns>
        /// <example>
        /// <code language="c#">
        /// <![CDATA[
        /// //Execute a StoredProcedure with ResourceId of "sproc_rid" that takes two "Player" documents, does some stuff, and returns a bool
        /// StoredProcedureResponse<bool> sprocResponse = await client.ExecuteStoredProcedureAsync<bool>(
        ///                                                         "/dbs/db_rid/colls/col_rid/sprocs/sproc_rid/",
        ///                                                         new Player { id="1", name="joe" } ,
        ///                                                         new Player { id="2", name="john" }
        ///                                                     );
        ///
        /// if (sprocResponse.Response) Console.WriteLine("Congrats, the stored procedure did some stuff");
        /// ]]>
        /// </code>
        /// </example>
        /// <seealso cref="Microsoft.Azure.Documents.StoredProcedure"/>
        /// <seealso cref="Microsoft.Azure.Cosmos.StoredProcedureResponse{TValue}"/>
        /// <seealso cref="System.Threading.Tasks.Task"/>
        public Task<StoredProcedureResponse<TValue>> ExecuteStoredProcedureAsync<TValue>(string storedProcedureLink, params dynamic[] procedureParams)
        {
            return this.ExecuteStoredProcedureAsync<TValue>(storedProcedureLink, null, default, procedureParams);
        }

        /// <summary>
        /// Executes a stored procedure against a partitioned collection in the Azure Cosmos DB service as an asynchronous operation, specifiying a target partition.
        /// </summary>
        /// <typeparam name="TValue">The type of the stored procedure's return value.</typeparam>
        /// <param name="storedProcedureLink">The link to the stored procedure to execute.</param>
        /// <param name="options">(Optional) The request options for the request.</param>
        /// <param name="procedureParams">(Optional) An array of dynamic objects representing the parameters for the stored procedure.</param>
        /// <exception cref="ArgumentNullException">If <paramref name="storedProcedureLink"/> is not set.</exception>
        /// <returns>The task object representing the service response for the asynchronous operation which would contain any response set in the stored procedure.</returns>
        /// <example>
        /// <code language="c#">
        /// <![CDATA[
        /// //Execute a StoredProcedure with ResourceId of "sproc_rid" that takes two "Player" documents, does some stuff, and returns a bool
        /// StoredProcedureResponse<bool> sprocResponse = await client.ExecuteStoredProcedureAsync<bool>(
        ///                                                         "/dbs/db_rid/colls/col_rid/sprocs/sproc_rid/",
        ///                                                         new RequestOptions { PartitionKey = new PartitionKey(1) },
        ///                                                         new Player { id="1", name="joe" } ,
        ///                                                         new Player { id="2", name="john" }
        ///                                                     );
        ///
        /// if (sprocResponse.Response) Console.WriteLine("Congrats, the stored procedure did some stuff");
        /// ]]>
        /// </code>
        /// </example>
        /// <seealso cref="Microsoft.Azure.Documents.StoredProcedure"/>
        /// <seealso cref="Microsoft.Azure.Documents.Client.RequestOptions"/>
        /// <seealso cref="Microsoft.Azure.Cosmos.StoredProcedureResponse{TValue}"/>
        /// <seealso cref="System.Threading.Tasks.Task"/>
        public Task<StoredProcedureResponse<TValue>> ExecuteStoredProcedureAsync<TValue>(string storedProcedureLink, Documents.Client.RequestOptions options, params dynamic[] procedureParams)
        {
            IDocumentClientRetryPolicy retryPolicyInstance = this.ResetSessionTokenRetryPolicy.GetRequestPolicy();
            return TaskHelper.InlineIfPossible(
                () => this.ExecuteStoredProcedurePrivateAsync<TValue>(
                    storedProcedureLink,
                    options,
                    retryPolicyInstance,
                    default,
                    procedureParams),
                retryPolicyInstance);
        }

        /// <summary>
        /// Executes a stored procedure against a partitioned collection in the Azure Cosmos DB service as an asynchronous operation, specifiying a target partition.
        /// </summary>
        /// <typeparam name="TValue">The type of the stored procedure's return value.</typeparam>
        /// <param name="storedProcedureLink">The link to the stored procedure to execute.</param>
        /// <param name="options">(Optional) The request options for the request.</param>
        /// <param name="cancellationToken">(Optional) A <see cref="CancellationToken"/> that can be used by other objects or threads to receive notice of cancellation.</param>
        /// <param name="procedureParams">(Optional) An array of dynamic objects representing the parameters for the stored procedure.</param>
        /// <exception cref="ArgumentNullException">If <paramref name="storedProcedureLink"/> is not set.</exception>
        /// <returns>The task object representing the service response for the asynchronous operation which would contain any response set in the stored procedure.</returns>
        /// <example>
        /// <code language="c#">
        /// <![CDATA[
        /// //Execute a StoredProcedure with ResourceId of "sproc_rid" that takes two "Player" documents, does some stuff, and returns a bool
        /// StoredProcedureResponse<bool> sprocResponse = await client.ExecuteStoredProcedureAsync<bool>(
        ///                                                         "/dbs/db_rid/colls/col_rid/sprocs/sproc_rid/",
        ///                                                         new RequestOptions { PartitionKey = new PartitionKey(1) },
        ///                                                         new Player { id="1", name="joe" } ,
        ///                                                         new Player { id="2", name="john" }
        ///                                                     );
        ///
        /// if (sprocResponse.Response) Console.WriteLine("Congrats, the stored procedure did some stuff");
        /// ]]>
        /// </code>
        /// </example>
        /// <seealso cref="Microsoft.Azure.Documents.StoredProcedure"/>
        /// <seealso cref="Microsoft.Azure.Documents.Client.RequestOptions"/>
        /// <seealso cref="Microsoft.Azure.Cosmos.StoredProcedureResponse{TValue}"/>
        /// <seealso cref="System.Threading.Tasks.Task"/>
        public Task<StoredProcedureResponse<TValue>> ExecuteStoredProcedureAsync<TValue>(string storedProcedureLink, Documents.Client.RequestOptions options, CancellationToken cancellationToken, params dynamic[] procedureParams)
        {
            IDocumentClientRetryPolicy retryPolicyInstance = this.ResetSessionTokenRetryPolicy.GetRequestPolicy();
            return TaskHelper.InlineIfPossible(
                () => this.ExecuteStoredProcedurePrivateAsync<TValue>(
                    storedProcedureLink,
                    options,
                    retryPolicyInstance,
                    cancellationToken,
                    procedureParams),
                retryPolicyInstance,
                cancellationToken);
        }

        private async Task<StoredProcedureResponse<TValue>> ExecuteStoredProcedurePrivateAsync<TValue>(
            string storedProcedureLink,
            Documents.Client.RequestOptions options,
            IDocumentClientRetryPolicy retryPolicyInstance,
            CancellationToken cancellationToken,
            params dynamic[] procedureParams)
        {
            await this.EnsureValidClientAsync(NoOpTrace.Singleton);

            if (string.IsNullOrEmpty(storedProcedureLink))
            {
                throw new ArgumentNullException("storedProcedureLink");
            }

            JsonSerializerSettings serializerSettings = this.GetSerializerSettingsForRequest(options);
            string storedProcedureInput = serializerSettings == null ?
                JsonConvert.SerializeObject(procedureParams) :
                JsonConvert.SerializeObject(procedureParams, serializerSettings);
            using (MemoryStream storedProcedureInputStream = new MemoryStream())
            {
                using (StreamWriter writer = new StreamWriter(storedProcedureInputStream))
                {
                    await writer.WriteAsync(storedProcedureInput);
                    await writer.FlushAsync();
                    storedProcedureInputStream.Position = 0;

                    INameValueCollection headers = this.GetRequestHeaders(options, OperationType.ExecuteJavaScript, ResourceType.StoredProcedure);
                    using (DocumentServiceRequest request = DocumentServiceRequest.Create(
                        OperationType.ExecuteJavaScript,
                        ResourceType.StoredProcedure,
                        storedProcedureLink,
                        storedProcedureInputStream,
                        AuthorizationTokenType.PrimaryMasterKey,
                        headers))
                    {
                        request.Headers[HttpConstants.HttpHeaders.XDate] = Rfc1123DateTimeCache.UtcNow();
                        if (options?.PartitionKeyRangeId == null)
                        {
                            await this.AddPartitionKeyInformationAsync(
                                request,
                                options);
                        }

                        retryPolicyInstance?.OnBeforeSendRequest(request);

                        request.SerializerSettings = this.GetSerializerSettingsForRequest(options);
                        return new StoredProcedureResponse<TValue>(await this.ExecuteProcedureAsync(
                            request,
                            retryPolicyInstance,
                            cancellationToken),
                            this.GetSerializerSettingsForRequest(options));
                    }
                }
            }
        }

        #endregion

        #region Upsert Impl
        /// <summary>
        /// Upserts a database resource as an asychronous operation in the Azure Cosmos DB service.
        /// </summary>
        /// <param name="database">The specification for the <see cref="Database"/> to upsert.</param>
        /// <param name="options">(Optional) The <see cref="Documents.Client.RequestOptions"/> for the request.</param>
        /// <returns>The <see cref="Database"/> that was upserted within a task object representing the service response for the asynchronous operation.</returns>
        /// <exception cref="ArgumentNullException">If <paramref name="database"/> is not set</exception>
        /// <exception cref="System.AggregateException">Represents a consolidation of failures that occured during async processing. Look within InnerExceptions to find the actual exception(s)</exception>
        /// <exception cref="DocumentClientException">This exception can encapsulate many different types of errors. To determine the specific error always look at the StatusCode property. Some common codes you may get when creating a Database are:
        /// <list type="table">
        ///     <listheader>
        ///         <term>StatusCode</term><description>Reason for exception</description>
        ///     </listheader>
        ///     <item>
        ///         <term>400</term><description>BadRequest - This means something was wrong with the database object supplied. It is likely that an id was not supplied for the new Database.</description>
        ///     </item>
        ///     <item>
        ///         <term>409</term><description>Conflict - This means a <see cref="Database"/> with an id matching the id field of <paramref name="database"/> already existed</description>
        ///     </item>
        /// </list>
        /// </exception>
        /// <example>
        /// The example below upserts a new <see cref="Database"/> with an Id property of 'MyDatabase'
        /// This code snippet is intended to be used from within an Asynchronous method as it uses the await keyword
        /// <code language="c#">
        /// <![CDATA[
        /// using (IDocumentClient client = new DocumentClient(new Uri("service endpoint"), "auth key"))
        /// {
        ///     Database db = await client.UpsertDatabaseAsync(new Database { Id = "MyDatabase" });
        /// }
        /// ]]>
        /// </code>
        ///
        /// </example>
        /// <seealso cref="Microsoft.Azure.Documents.Database"/>
        /// <seealso cref="Microsoft.Azure.Documents.Client.RequestOptions"/>
        /// <seealso cref="Microsoft.Azure.Documents.Client.ResourceResponse{T}"/>
        /// <seealso cref="System.Threading.Tasks.Task"/>
        internal Task<ResourceResponse<Documents.Database>> UpsertDatabaseAsync(Documents.Database database, Documents.Client.RequestOptions options = null)
        {
            IDocumentClientRetryPolicy retryPolicyInstance = this.ResetSessionTokenRetryPolicy.GetRequestPolicy();
            return TaskHelper.InlineIfPossible(() => this.UpsertDatabasePrivateAsync(database, options, retryPolicyInstance), retryPolicyInstance);
        }

        private async Task<ResourceResponse<Documents.Database>> UpsertDatabasePrivateAsync(Documents.Database database, Documents.Client.RequestOptions options, IDocumentClientRetryPolicy retryPolicyInstance)
        {
            await this.EnsureValidClientAsync(NoOpTrace.Singleton);

            if (database == null)
            {
                throw new ArgumentNullException("database");
            }

            this.ValidateResource(database);

            INameValueCollection headers = this.GetRequestHeaders(options, OperationType.Upsert, ResourceType.Database);

            using (DocumentServiceRequest request = DocumentServiceRequest.Create(
                OperationType.Upsert,
                Paths.Databases_Root,
                database,
                ResourceType.Database,
                AuthorizationTokenType.PrimaryMasterKey,
                headers,
                SerializationFormattingPolicy.None))
            {
                return new ResourceResponse<Documents.Database>(await this.UpsertAsync(request, retryPolicyInstance));
            }
        }

        /// <summary>
        /// Upserts a Document as an asychronous operation in the Azure Cosmos DB service.
        /// </summary>
        /// <param name="documentsFeedOrDatabaseLink">The link of the <see cref="DocumentCollection"/> to upsert the document in. E.g. dbs/db_rid/colls/coll_rid/ </param>
        /// <param name="document">The document object to upsert.</param>
        /// <param name="options">(Optional) Any request options you wish to set. E.g. Specifying a Trigger to execute when creating the document. <see cref="Documents.Client.RequestOptions"/></param>
        /// <param name="disableAutomaticIdGeneration">(Optional) Disables the automatic id generation, If this is True the system will throw an exception if the id property is missing from the Document.</param>
        /// <param name="cancellationToken">(Optional) A <see cref="CancellationToken"/> that can be used by other objects or threads to receive notice of cancellation.</param>
        /// <returns>The <see cref="Document"/> that was upserted contained within a <see cref="System.Threading.Tasks.Task"/> object representing the service response for the asynchronous operation.</returns>
        /// <exception cref="ArgumentNullException">If either <paramref name="documentsFeedOrDatabaseLink"/> or <paramref name="document"/> is not set.</exception>
        /// <exception cref="System.AggregateException">Represents a consolidation of failures that occured during async processing. Look within InnerExceptions to find the actual exception(s)</exception>
        /// <exception cref="DocumentClientException">This exception can encapsulate many different types of errors. To determine the specific error always look at the StatusCode property. Some common codes you may get when creating a Document are:
        /// <list type="table">
        ///     <listheader>
        ///         <term>StatusCode</term><description>Reason for exception</description>
        ///     </listheader>
        ///     <item>
        ///         <term>400</term><description>BadRequest - This means something was wrong with the document supplied. It is likely that <paramref name="disableAutomaticIdGeneration"/> was true and an id was not supplied</description>
        ///     </item>
        ///     <item>
        ///         <term>403</term><description>Forbidden - This likely means the collection in to which you were trying to upsert the document is full.</description>
        ///     </item>
        ///     <item>
        ///         <term>409</term><description>Conflict - This means a <see cref="Document"/> with an id matching the id field of <paramref name="document"/> already existed</description>
        ///     </item>
        ///     <item>
        ///         <term>413</term><description>RequestEntityTooLarge - This means the <see cref="Document"/> exceeds the current max entity size. Consult documentation for limits and quotas.</description>
        ///     </item>
        ///     <item>
        ///         <term>429</term><description>TooManyRequests - This means you have exceeded the number of request units per second. Consult the DocumentClientException.RetryAfter value to see how long you should wait before retrying this operation.</description>
        ///     </item>
        /// </list>
        /// </exception>
        /// <example>
        /// Azure Cosmos DB supports a number of different ways to work with documents. A document can extend <see cref="Resource"/>
        /// <code language="c#">
        /// <![CDATA[
        /// public class MyObject : Resource
        /// {
        ///     public string MyProperty {get; set;}
        /// }
        ///
        /// using (IDocumentClient client = new DocumentClient(new Uri("service endpoint"), "auth key"))
        /// {
        ///     Document doc = await client.UpsertDocumentAsync("dbs/db_rid/colls/coll_rid/", new MyObject { MyProperty = "A Value" });
        /// }
        /// ]]>
        /// </code>
        /// </example>
        /// <example>
        /// A document can be any POCO object that can be serialized to JSON, even if it doesn't extend from <see cref="Resource"/>
        /// <code language="c#">
        /// <![CDATA[
        /// public class MyPOCO
        /// {
        ///     public string MyProperty {get; set;}
        /// }
        ///
        /// using (IDocumentClient client = new DocumentClient(new Uri("service endpoint"), "auth key"))
        /// {
        ///     Document doc = await client.UpsertDocumentAsync("dbs/db_rid/colls/coll_rid/", new MyPOCO { MyProperty = "A Value" });
        /// }
        /// ]]>
        /// </code>
        /// </example>
        /// <example>
        /// A Document can also be a dynamic object
        /// <code language="c#">
        /// <![CDATA[
        /// using (IDocumentClient client = new DocumentClient(new Uri("service endpoint"), "auth key"))
        /// {
        ///     Document doc = await client.UpsertDocumentAsync("dbs/db_rid/colls/coll_rid/", new { SomeProperty = "A Value" } );
        /// }
        /// ]]>
        /// </code>
        /// </example>
        /// <example>
        /// Upsert a Document and execute a Pre and Post Trigger
        /// <code language="c#">
        /// <![CDATA[
        /// using (IDocumentClient client = new DocumentClient(new Uri("service endpoint"), "auth key"))
        /// {
        ///     Document doc = await client.UpsertDocumentAsync(
        ///         "dbs/db_rid/colls/coll_rid/",
        ///         new { id = "DOC123213443" },
        ///         new RequestOptions
        ///         {
        ///             PreTriggerInclude = new List<string> { "MyPreTrigger" },
        ///             PostTriggerInclude = new List<string> { "MyPostTrigger" }
        ///         });
        /// }
        /// ]]>
        /// </code>
        /// </example>
        /// <seealso cref="Microsoft.Azure.Documents.Document"/>
        /// <seealso cref="Microsoft.Azure.Documents.Client.RequestOptions"/>
        /// <seealso cref="Microsoft.Azure.Documents.Client.ResourceResponse{T}"/>
        /// <seealso cref="System.Threading.Tasks.Task"/>
        public Task<ResourceResponse<Document>> UpsertDocumentAsync(string documentsFeedOrDatabaseLink, object document, Documents.Client.RequestOptions options = null, bool disableAutomaticIdGeneration = false, CancellationToken cancellationToken = default)
        {
            // This call is to just run UpsertDocumentInlineAsync in a SynchronizationContext aware environment
            return TaskHelper.InlineIfPossible(() => this.UpsertDocumentInlineAsync(documentsFeedOrDatabaseLink, document, options, disableAutomaticIdGeneration, cancellationToken), null, cancellationToken);
        }

        private async Task<ResourceResponse<Document>> UpsertDocumentInlineAsync(string documentsFeedOrDatabaseLink, object document, Documents.Client.RequestOptions options, bool disableAutomaticIdGeneration, CancellationToken cancellationToken)
        {
            IDocumentClientRetryPolicy requestRetryPolicy = this.ResetSessionTokenRetryPolicy.GetRequestPolicy();
            if (options?.PartitionKey == null)
            {
                requestRetryPolicy = new PartitionKeyMismatchRetryPolicy(
                    await this.GetCollectionCacheAsync(NoOpTrace.Singleton), 
                    requestRetryPolicy);
            }

            return await TaskHelper.InlineIfPossible(() => this.UpsertDocumentPrivateAsync(
                documentsFeedOrDatabaseLink,
                document,
                options,
                disableAutomaticIdGeneration,
                requestRetryPolicy,
                cancellationToken), requestRetryPolicy, cancellationToken);
        }

        private async Task<ResourceResponse<Document>> UpsertDocumentPrivateAsync(
            string documentCollectionLink,
            object document,
            Documents.Client.RequestOptions options,
            bool disableAutomaticIdGeneration,
            IDocumentClientRetryPolicy retryPolicyInstance,
            CancellationToken cancellationToken)
        {
            await this.EnsureValidClientAsync(NoOpTrace.Singleton);

            if (string.IsNullOrEmpty(documentCollectionLink))
            {
                throw new ArgumentNullException("documentCollectionLink");
            }

            if (document == null)
            {
                throw new ArgumentNullException("document");
            }

            INameValueCollection headers = this.GetRequestHeaders(options, OperationType.Upsert, ResourceType.Document);
            Document typedDocument = Document.FromObject(document, this.GetSerializerSettingsForRequest(options));
            this.ValidateResource(typedDocument);

            if (string.IsNullOrEmpty(typedDocument.Id) && !disableAutomaticIdGeneration)
            {
                typedDocument.Id = Guid.NewGuid().ToString();
            }

            using (DocumentServiceRequest request = DocumentServiceRequest.Create(
                OperationType.Upsert,
                documentCollectionLink,
                typedDocument,
                ResourceType.Document,
                AuthorizationTokenType.PrimaryMasterKey,
                headers,
                SerializationFormattingPolicy.None,
                this.GetSerializerSettingsForRequest(options)))
            {
                await this.AddPartitionKeyInformationAsync(request, typedDocument, options);

                return new ResourceResponse<Document>(await this.UpsertAsync(request, retryPolicyInstance, cancellationToken));
            }
        }

        /// <summary>
        /// Upserts a collection as an asychronous operation in the Azure Cosmos DB service.
        /// </summary>
        /// <param name="databaseLink">The link of the database to upsert the collection in. E.g. dbs/db_rid/</param>
        /// <param name="documentCollection">The <see cref="Microsoft.Azure.Documents.DocumentCollection"/> object.</param>
        /// <param name="options">(Optional) Any <see cref="Microsoft.Azure.Documents.Client.RequestOptions"/> you wish to provide when creating a Collection. E.g. RequestOptions.OfferThroughput = 400. </param>
        /// <returns>The <see cref="Microsoft.Azure.Documents.DocumentCollection"/> that was upserted contained within a <see cref="System.Threading.Tasks.Task"/> object representing the service response for the asynchronous operation.</returns>
        /// <exception cref="ArgumentNullException">If either <paramref name="databaseLink"/> or <paramref name="documentCollection"/> is not set.</exception>
        /// <exception cref="System.AggregateException">Represents a consolidation of failures that occured during async processing. Look within InnerExceptions to find the actual exception(s)</exception>
        /// <exception cref="DocumentClientException">This exception can encapsulate many different types of errors. To determine the specific error always look at the StatusCode property. Some common codes you may get when creating a Document are:
        /// <list type="table">
        ///     <listheader>
        ///         <term>StatusCode</term><description>Reason for exception</description>
        ///     </listheader>
        ///     <item>
        ///         <term>400</term><description>BadRequest - This means something was wrong with the request supplied. It is likely that an id was not supplied for the new collection.</description>
        ///     </item>
        ///     <item>
        ///         <term>403</term><description>Forbidden - This means you attempted to exceed your quota for collections. Contact support to have this quota increased.</description>
        ///     </item>
        ///     <item>
        ///         <term>409</term><description>Conflict - This means a <see cref="Microsoft.Azure.Documents.DocumentCollection"/> with an id matching the id you supplied already existed.</description>
        ///     </item>
        /// </list>
        /// </exception>
        /// <example>
        ///
        /// <code language="c#">
        /// <![CDATA[
        /// using (IDocumentClient client = new DocumentClient(new Uri("service endpoint"), "auth key"))
        /// {
        ///     //Upsert a new collection with an OfferThroughput set to 10000
        ///     //Not passing in RequestOptions.OfferThroughput will result in a collection with the default OfferThroughput set.
        ///     DocumentCollection coll = await client.UpsertDocumentCollectionAsync(databaseLink,
        ///         new DocumentCollection { Id = "My Collection" },
        ///         new RequestOptions { OfferThroughput = 10000} );
        /// }
        /// ]]>
        /// </code>
        /// </example>
        /// <seealso cref="Microsoft.Azure.Documents.DocumentCollection"/>
        /// <seealso cref="Microsoft.Azure.Documents.Offer"/>
        /// <seealso cref="Microsoft.Azure.Documents.Client.RequestOptions"/>
        /// <seealso cref="Microsoft.Azure.Documents.Client.ResourceResponse{T}"/>
        /// <seealso cref="System.Threading.Tasks.Task"/>
        internal Task<ResourceResponse<DocumentCollection>> UpsertDocumentCollectionAsync(string databaseLink, DocumentCollection documentCollection, Documents.Client.RequestOptions options = null)
        {
            // To be implemented.
            throw new NotImplementedException();
        }

        /// <summary>
        /// Upserts a stored procedure as an asychronous operation in the Azure Cosmos DB service.
        /// </summary>
        /// <param name="collectionLink">The link of the collection to upsert the stored procedure in. E.g. dbs/db_rid/colls/col_rid/</param>
        /// <param name="storedProcedure">The <see cref="Microsoft.Azure.Documents.StoredProcedure"/> object to upsert.</param>
        /// <param name="options">(Optional) Any <see cref="Microsoft.Azure.Documents.Client.RequestOptions"/>for this request.</param>
        /// <returns>The <see cref="Microsoft.Azure.Documents.StoredProcedure"/> that was upserted contained within a <see cref="System.Threading.Tasks.Task"/> object representing the service response for the asynchronous operation.</returns>
        /// <exception cref="ArgumentNullException">If either <paramref name="collectionLink"/> or <paramref name="storedProcedure"/> is not set.</exception>
        /// <exception cref="System.AggregateException">Represents a consolidation of failures that occured during async processing. Look within InnerExceptions to find the actual exception(s)</exception>
        /// <exception cref="DocumentClientException">This exception can encapsulate many different types of errors. To determine the specific error always look at the StatusCode property. Some common codes you may get when creating a Document are:
        /// <list type="table">
        ///     <listheader>
        ///         <term>StatusCode</term><description>Reason for exception</description>
        ///     </listheader>
        ///     <item>
        ///         <term>400</term><description>BadRequest - This means something was wrong with the request supplied. It is likely that an Id was not supplied for the stored procedure or the Body was malformed.</description>
        ///     </item>
        ///     <item>
        ///         <term>403</term><description>Forbidden - You have reached your quota of stored procedures for the collection supplied. Contact support to have this quota increased.</description>
        ///     </item>
        ///     <item>
        ///         <term>409</term><description>Conflict - This means a <see cref="Microsoft.Azure.Documents.StoredProcedure"/> with an id matching the id you supplied already existed.</description>
        ///     </item>
        ///     <item>
        ///         <term>413</term><description>RequestEntityTooLarge - This means the body of the <see cref="Microsoft.Azure.Documents.StoredProcedure"/> you tried to upsert was too large.</description>
        ///     </item>
        /// </list>
        /// </exception>
        /// <example>
        ///
        /// <code language="c#">
        /// <![CDATA[
        /// //Upsert a new stored procedure called "HelloWorldSproc" that takes in a single param called "name".
        /// StoredProcedure sproc = await client.UpsertStoredProcedureAsync(collectionLink, new StoredProcedure
        /// {
        ///    Id = "HelloWorldSproc",
        ///    Body = @"function (name){
        ///                var response = getContext().getResponse();
        ///                response.setBody('Hello ' + name);
        ///             }"
        /// });
        /// ]]>
        /// </code>
        /// </example>
        /// <seealso cref="Microsoft.Azure.Documents.StoredProcedure"/>
        /// <seealso cref="Microsoft.Azure.Documents.Client.RequestOptions"/>
        /// <seealso cref="Microsoft.Azure.Documents.Client.ResourceResponse{T}"/>
        /// <seealso cref="System.Threading.Tasks.Task"/>
        public Task<ResourceResponse<StoredProcedure>> UpsertStoredProcedureAsync(string collectionLink, StoredProcedure storedProcedure, Documents.Client.RequestOptions options = null)
        {
            IDocumentClientRetryPolicy retryPolicyInstance = this.ResetSessionTokenRetryPolicy.GetRequestPolicy();
            return TaskHelper.InlineIfPossible(() => this.UpsertStoredProcedurePrivateAsync(collectionLink, storedProcedure, options, retryPolicyInstance), retryPolicyInstance);
        }

        private async Task<ResourceResponse<StoredProcedure>> UpsertStoredProcedurePrivateAsync(
            string collectionLink,
            StoredProcedure storedProcedure,
            Documents.Client.RequestOptions options,
            IDocumentClientRetryPolicy retryPolicyInstance)
        {
            await this.EnsureValidClientAsync(NoOpTrace.Singleton);

            if (string.IsNullOrEmpty(collectionLink))
            {
                throw new ArgumentNullException("collectionLink");
            }

            if (storedProcedure == null)
            {
                throw new ArgumentNullException("storedProcedure");
            }

            this.ValidateResource(storedProcedure);

            INameValueCollection headers = this.GetRequestHeaders(options, OperationType.Upsert, ResourceType.StoredProcedure);
            using (DocumentServiceRequest request = DocumentServiceRequest.Create(
                OperationType.Upsert,
                collectionLink,
                storedProcedure,
                ResourceType.StoredProcedure,
                AuthorizationTokenType.PrimaryMasterKey,
                headers,
                SerializationFormattingPolicy.None))
            {
                return new ResourceResponse<StoredProcedure>(await this.UpsertAsync(request, retryPolicyInstance));
            }
        }

        /// <summary>
        /// Upserts a trigger as an asychronous operation in the Azure Cosmos DB service.
        /// </summary>
        /// <param name="collectionLink">The link of the <see cref="Microsoft.Azure.Documents.DocumentCollection"/> to upsert the trigger in. E.g. dbs/db_rid/colls/col_rid/ </param>
        /// <param name="trigger">The <see cref="Microsoft.Azure.Documents.Trigger"/> object to upsert.</param>
        /// <param name="options">(Optional) Any <see cref="Microsoft.Azure.Documents.Client.RequestOptions"/>for this request.</param>
        /// <returns>A task object representing the service response for the asynchronous operation.</returns>
        /// <exception cref="ArgumentNullException">If either <paramref name="collectionLink"/> or <paramref name="trigger"/> is not set.</exception>
        /// <exception cref="System.AggregateException">Represents a consolidation of failures that occured during async processing. Look within InnerExceptions to find the actual exception(s)</exception>
        /// <exception cref="DocumentClientException">This exception can encapsulate many different types of errors. To determine the specific error always look at the StatusCode property. Some common codes you may get when creating a Document are:
        /// <list type="table">
        ///     <listheader>
        ///         <term>StatusCode</term><description>Reason for exception</description>
        ///     </listheader>
        ///     <item>
        ///         <term>400</term><description>BadRequest - This means something was wrong with the request supplied. It is likely that an Id was not supplied for the new trigger or that the Body was malformed.</description>
        ///     </item>
        ///     <item>
        ///         <term>403</term><description>Forbidden - You have reached your quota of triggers for the collection supplied. Contact support to have this quota increased.</description>
        ///     </item>
        ///     <item>
        ///         <term>409</term><description>Conflict - This means a <see cref="Microsoft.Azure.Documents.Trigger"/> with an id matching the id you supplied already existed.</description>
        ///     </item>
        ///     <item>
        ///         <term>413</term><description>RequestEntityTooLarge - This means the body of the <see cref="Microsoft.Azure.Documents.Trigger"/> you tried to upsert was too large.</description>
        ///     </item>
        /// </list>
        /// </exception>
        /// <example>
        ///
        /// <code language="c#">
        /// <![CDATA[
        /// //Upsert a trigger that validates the contents of a document as it is created and adds a 'timestamp' property if one was not found.
        /// Trigger trig = await client.UpsertTriggerAsync(collectionLink, new Trigger
        /// {
        ///     Id = "ValidateDocuments",
        ///     Body = @"function validate() {
        ///                         var context = getContext();
        ///                         var request = context.getRequest();                                                             
        ///                         var documentToCreate = request.getBody();
        ///                         
        ///                         // validate properties
        ///                         if (!('timestamp' in documentToCreate)) {
        ///                             var ts = new Date();
        ///                             documentToCreate['timestamp'] = ts.getTime();
        ///                         }
        ///                         
        ///                         // update the document that will be created
        ///                         request.setBody(documentToCreate);
        ///                       }",
        ///     TriggerType = TriggerType.Pre,
        ///     TriggerOperation = TriggerOperation.Create
        /// });
        /// ]]>
        /// </code>
        /// </example>
        /// <seealso cref="Microsoft.Azure.Documents.Trigger"/>
        /// <seealso cref="Microsoft.Azure.Documents.Client.RequestOptions"/>
        /// <seealso cref="Microsoft.Azure.Documents.Client.ResourceResponse{T}"/>
        /// <seealso cref="System.Threading.Tasks.Task"/>
        public Task<ResourceResponse<Trigger>> UpsertTriggerAsync(string collectionLink, Trigger trigger, Documents.Client.RequestOptions options = null)
        {
            IDocumentClientRetryPolicy retryPolicyInstance = this.ResetSessionTokenRetryPolicy.GetRequestPolicy();
            return TaskHelper.InlineIfPossible(() => this.UpsertTriggerPrivateAsync(collectionLink, trigger, options, retryPolicyInstance), retryPolicyInstance);
        }

        private async Task<ResourceResponse<Trigger>> UpsertTriggerPrivateAsync(string collectionLink, Trigger trigger, Documents.Client.RequestOptions options, IDocumentClientRetryPolicy retryPolicyInstance)
        {
            await this.EnsureValidClientAsync(NoOpTrace.Singleton);

            if (string.IsNullOrEmpty(collectionLink))
            {
                throw new ArgumentNullException("collectionLink");
            }

            if (trigger == null)
            {
                throw new ArgumentNullException("trigger");
            }

            this.ValidateResource(trigger);
            INameValueCollection headers = this.GetRequestHeaders(options, OperationType.Upsert, ResourceType.Trigger);
            using (DocumentServiceRequest request = DocumentServiceRequest.Create(
                OperationType.Upsert,
                collectionLink,
                trigger,
                ResourceType.Trigger,
                AuthorizationTokenType.PrimaryMasterKey,
                headers,
                SerializationFormattingPolicy.None))
            {
                return new ResourceResponse<Trigger>(await this.UpsertAsync(request, retryPolicyInstance));
            }
        }

        /// <summary>
        /// Upserts a user defined function as an asychronous operation in the Azure Cosmos DB service.
        /// </summary>
        /// <param name="collectionLink">The link of the <see cref="Microsoft.Azure.Documents.DocumentCollection"/> to upsert the user defined function in. E.g. dbs/db_rid/colls/col_rid/ </param>
        /// <param name="function">The <see cref="Microsoft.Azure.Documents.UserDefinedFunction"/> object to upsert.</param>
        /// <param name="options">(Optional) Any <see cref="Microsoft.Azure.Documents.Client.RequestOptions"/>for this request.</param>
        /// <returns>A task object representing the service response for the asynchronous operation.</returns>
        /// <exception cref="ArgumentNullException">If either <paramref name="collectionLink"/> or <paramref name="function"/> is not set.</exception>
        /// <exception cref="System.AggregateException">Represents a consolidation of failures that occured during async processing. Look within InnerExceptions to find the actual exception(s)</exception>
        /// <exception cref="DocumentClientException">This exception can encapsulate many different types of errors. To determine the specific error always look at the StatusCode property. Some common codes you may get when creating a Document are:
        /// <list type="table">
        ///     <listheader>
        ///         <term>StatusCode</term><description>Reason for exception</description>
        ///     </listheader>
        ///     <item>
        ///         <term>400</term><description>BadRequest - This means something was wrong with the request supplied. It is likely that an Id was not supplied for the new user defined function or that the Body was malformed.</description>
        ///     </item>
        ///     <item>
        ///         <term>403</term><description>Forbidden - You have reached your quota of user defined functions for the collection supplied. Contact support to have this quota increased.</description>
        ///     </item>
        ///     <item>
        ///         <term>409</term><description>Conflict - This means a <see cref="Microsoft.Azure.Documents.UserDefinedFunction"/> with an id matching the id you supplied already existed.</description>
        ///     </item>
        ///     <item>
        ///         <term>413</term><description>RequestEntityTooLarge - This means the body of the <see cref="Microsoft.Azure.Documents.UserDefinedFunction"/> you tried to upsert was too large.</description>
        ///     </item>
        /// </list>
        /// </exception>
        /// <example>
        ///
        /// <code language="c#">
        /// <![CDATA[
        /// //Upsert a user defined function that converts a string to upper case
        /// UserDefinedFunction udf = client.UpsertUserDefinedFunctionAsync(collectionLink, new UserDefinedFunction
        /// {
        ///    Id = "ToUpper",
        ///    Body = @"function toUpper(input) {
        ///                        return input.toUpperCase();
        ///                     }",
        /// });
        /// ]]>
        /// </code>
        /// </example>
        /// <seealso cref="Microsoft.Azure.Documents.UserDefinedFunction"/>
        /// <seealso cref="Microsoft.Azure.Documents.Client.RequestOptions"/>
        /// <seealso cref="Microsoft.Azure.Documents.Client.ResourceResponse{T}"/>
        /// <seealso cref="System.Threading.Tasks.Task"/>
        public Task<ResourceResponse<UserDefinedFunction>> UpsertUserDefinedFunctionAsync(string collectionLink, UserDefinedFunction function, Documents.Client.RequestOptions options = null)
        {
            IDocumentClientRetryPolicy retryPolicyInstance = this.ResetSessionTokenRetryPolicy.GetRequestPolicy();
            return TaskHelper.InlineIfPossible(() => this.UpsertUserDefinedFunctionPrivateAsync(collectionLink, function, options, retryPolicyInstance), retryPolicyInstance);
        }

        private async Task<ResourceResponse<UserDefinedFunction>> UpsertUserDefinedFunctionPrivateAsync(
            string collectionLink,
            UserDefinedFunction function,
            Documents.Client.RequestOptions options,
            IDocumentClientRetryPolicy retryPolicyInstance)
        {
            await this.EnsureValidClientAsync(NoOpTrace.Singleton);

            if (string.IsNullOrEmpty(collectionLink))
            {
                throw new ArgumentNullException("collectionLink");
            }

            if (function == null)
            {
                throw new ArgumentNullException("function");
            }

            this.ValidateResource(function);
            INameValueCollection headers = this.GetRequestHeaders(options, OperationType.Upsert, ResourceType.UserDefinedFunction);
            using (DocumentServiceRequest request = DocumentServiceRequest.Create(
                OperationType.Upsert,
                collectionLink,
                function,
                ResourceType.UserDefinedFunction,
                AuthorizationTokenType.PrimaryMasterKey,
                headers,
                SerializationFormattingPolicy.None))
            {
                return new ResourceResponse<UserDefinedFunction>(await this.UpsertAsync(request, retryPolicyInstance));
            }
        }

        /// <summary>
        /// Upserts a user defined type object in the Azure Cosmos DB service as an asychronous operation.
        /// </summary>
        /// <param name="databaseLink">The link of the database to upsert the user defined type in. E.g. dbs/db_rid/ </param>
        /// <param name="userDefinedType">The <see cref="Microsoft.Azure.Documents.UserDefinedType"/> object to upsert.</param>
        /// <param name="options">(Optional) The request options for the request.</param>
        /// <returns>A task object representing the service response for the asynchronous operation which contains the upserted <see cref="Microsoft.Azure.Documents.UserDefinedType"/> object.</returns>
        /// <exception cref="ArgumentNullException">If either <paramref name="databaseLink"/> or <paramref name="userDefinedType"/> is not set.</exception>
        /// <exception cref="System.AggregateException">Represents a consolidation of failures that occured during async processing. Look within InnerExceptions to find the actual exception(s)</exception>
        /// <exception cref="DocumentClientException">This exception can encapsulate many different types of errors. To determine the specific error always look at the StatusCode property. Some common codes you may get when creating a Document are:
        /// <list type="table">
        ///     <listheader>
        ///         <term>StatusCode</term><description>Reason for exception</description>
        ///     </listheader>
        ///     <item>
        ///         <term>400</term><description>BadRequest - This means something was wrong with the request supplied.</description>
        ///     </item>
        ///     <item>
        ///         <term>403</term><description>Forbidden - You have reached your quota of user defined type objects for this database. Contact support to have this quota increased.</description>
        ///     </item>
        ///     <item>
        ///         <term>409</term><description>Conflict - This means a <see cref="Microsoft.Azure.Documents.UserDefinedType"/> with an id matching the id you supplied already existed.</description>
        ///     </item>
        /// </list>
        /// </exception>
        /// <example>
        ///
        /// <code language="c#">
        /// <![CDATA[
        /// //Upsert a new user defined type in the specified database
        /// UserDefinedType userDefinedType = await client.UpsertUserDefinedTypeAsync(databaseLink, new UserDefinedType { Id = "userDefinedTypeId5" });
        /// ]]>
        /// </code>
        /// </example>
        /// <seealso cref="Microsoft.Azure.Documents.UserDefinedType"/>
        /// <seealso cref="Microsoft.Azure.Documents.Client.RequestOptions"/>
        /// <seealso cref="Microsoft.Azure.Documents.Client.ResourceResponse{T}"/>
        /// <seealso cref="System.Threading.Tasks.Task"/>
        internal Task<ResourceResponse<UserDefinedType>> UpsertUserDefinedTypeAsync(string databaseLink, UserDefinedType userDefinedType, Documents.Client.RequestOptions options = null)
        {
            IDocumentClientRetryPolicy retryPolicyInstance = this.ResetSessionTokenRetryPolicy.GetRequestPolicy();
            return TaskHelper.InlineIfPossible(() => this.UpsertUserDefinedTypePrivateAsync(databaseLink, userDefinedType, options, retryPolicyInstance), retryPolicyInstance);
        }

        private async Task<ResourceResponse<UserDefinedType>> UpsertUserDefinedTypePrivateAsync(string databaseLink, UserDefinedType userDefinedType, Documents.Client.RequestOptions options, IDocumentClientRetryPolicy retryPolicyInstance)
        {
            await this.EnsureValidClientAsync(NoOpTrace.Singleton);

            if (string.IsNullOrEmpty(databaseLink))
            {
                throw new ArgumentNullException("databaseLink");
            }

            if (userDefinedType == null)
            {
                throw new ArgumentNullException("userDefinedType");
            }

            this.ValidateResource(userDefinedType);
            INameValueCollection headers = this.GetRequestHeaders(options, OperationType.Upsert, ResourceType.UserDefinedType);
            using (DocumentServiceRequest request = DocumentServiceRequest.Create(
                OperationType.Upsert,
                databaseLink,
                userDefinedType,
                ResourceType.UserDefinedType,
                AuthorizationTokenType.PrimaryMasterKey,
                headers,
                SerializationFormattingPolicy.None))
            {
                return new ResourceResponse<UserDefinedType>(await this.UpsertAsync(request, retryPolicyInstance));
            }
        }
        #endregion

        #region IAuthorizationTokenProvider

        ValueTask<(string token, string payload)> IAuthorizationTokenProvider.GetUserAuthorizationAsync(
            string resourceAddress,
            string resourceType,
            string requestVerb,
            INameValueCollection headers,
            AuthorizationTokenType tokenType)
        {
            return this.cosmosAuthorization.GetUserAuthorizationAsync(
                resourceAddress,
                resourceType,
                requestVerb,
                headers,
                tokenType);
        }

        ValueTask<string> ICosmosAuthorizationTokenProvider.GetUserAuthorizationTokenAsync(
            string resourceAddress,
            string resourceType,
            string requestVerb,
            INameValueCollection headers,
            AuthorizationTokenType tokenType,
            ITrace trace)
        {
            return this.cosmosAuthorization.GetUserAuthorizationTokenAsync(
                resourceAddress,
                resourceType,
                requestVerb,
                headers,
                tokenType,
                trace);
        }

        Task IAuthorizationTokenProvider.AddSystemAuthorizationHeaderAsync(
            DocumentServiceRequest request,
            string federationId,
            string verb,
            string resourceId)
        {
            return this.cosmosAuthorization.AddSystemAuthorizationHeaderAsync(
                request,
                federationId,
                verb,
                resourceId);
        }

        #endregion

        #region Core Implementation
        internal Task<DocumentServiceResponse> CreateAsync(
            DocumentServiceRequest request,
            IDocumentClientRetryPolicy retryPolicy,
            CancellationToken cancellationToken = default)
        {
            if (request == null)
            {
                throw new ArgumentNullException("request");
            }

            return this.ProcessRequestAsync(HttpConstants.HttpMethods.Post, request, retryPolicy, cancellationToken);
        }

        internal Task<DocumentServiceResponse> UpdateAsync(
            DocumentServiceRequest request,
            IDocumentClientRetryPolicy retryPolicy,
            CancellationToken cancellationToken = default)
        {
            if (request == null)
            {
                throw new ArgumentNullException("request");
            }

            return this.ProcessRequestAsync(HttpConstants.HttpMethods.Put, request, retryPolicy, cancellationToken);
        }

        internal Task<DocumentServiceResponse> ReadAsync(
            DocumentServiceRequest request,
            IDocumentClientRetryPolicy retryPolicy,
            CancellationToken cancellationToken = default)
        {
            if (request == null)
            {
                throw new ArgumentNullException("request");
            }

            return this.ProcessRequestAsync(HttpConstants.HttpMethods.Get, request, retryPolicy, cancellationToken);
        }

        internal Task<DocumentServiceResponse> ReadFeedAsync(
            DocumentServiceRequest request,
            IDocumentClientRetryPolicy retryPolicy,
            CancellationToken cancellationToken = default)
        {
            if (request == null)
            {
                throw new ArgumentNullException("request");
            }

            return this.ProcessRequestAsync(HttpConstants.HttpMethods.Get, request, retryPolicy, cancellationToken);
        }

        internal Task<DocumentServiceResponse> DeleteAsync(
            DocumentServiceRequest request,
            IDocumentClientRetryPolicy retryPolicy,
            CancellationToken cancellationToken = default)
        {
            if (request == null)
            {
                throw new ArgumentNullException("request");
            }

            return this.ProcessRequestAsync(HttpConstants.HttpMethods.Delete, request, retryPolicy, cancellationToken);
        }

        internal Task<DocumentServiceResponse> ExecuteProcedureAsync(
            DocumentServiceRequest request,
            IDocumentClientRetryPolicy retryPolicy,
            CancellationToken cancellationToken = default)
        {
            if (request == null)
            {
                throw new ArgumentNullException("request");
            }

            return this.ProcessRequestAsync(HttpConstants.HttpMethods.Post, request, retryPolicy, cancellationToken);
        }

        internal Task<DocumentServiceResponse> ExecuteQueryAsync(
            DocumentServiceRequest request,
            IDocumentClientRetryPolicy retryPolicy,
            CancellationToken cancellationToken = default)
        {
            if (request == null)
            {
                throw new ArgumentNullException("request");
            }

            return this.ProcessRequestAsync(HttpConstants.HttpMethods.Post, request, retryPolicy, cancellationToken);
        }

        internal Task<DocumentServiceResponse> UpsertAsync(
            DocumentServiceRequest request,
            IDocumentClientRetryPolicy retryPolicy,
            CancellationToken cancellationToken = default)
        {
            if (request == null)
            {
                throw new ArgumentNullException("request");
            }

            request.Headers[HttpConstants.HttpHeaders.IsUpsert] = bool.TrueString;
            return this.ProcessRequestAsync(HttpConstants.HttpMethods.Post, request, retryPolicy, cancellationToken);
        }
        #endregion

        /// <summary>
        /// Read the <see cref="AccountProperties"/> from the Azure Cosmos DB service as an asynchronous operation.
        /// </summary>
        /// <returns>
        /// A <see cref="AccountProperties"/> wrapped in a <see cref="System.Threading.Tasks.Task"/> object.
        /// </returns>
        public Task<AccountProperties> GetDatabaseAccountAsync()
        {
            return TaskHelper.InlineIfPossible(() => this.GetDatabaseAccountPrivateAsync(this.ReadEndpoint), this.ResetSessionTokenRetryPolicy.GetRequestPolicy());
        }

        /// <summary>
        /// Read the <see cref="AccountProperties"/> as an asynchronous operation
        /// given a specific reginal endpoint url.
        /// </summary>
        /// <param name="serviceEndpoint">The reginal url of the serice endpoint.</param>
        /// <param name="cancellationToken">The CancellationToken</param>
        /// <returns>
        /// A <see cref="AccountProperties"/> wrapped in a <see cref="System.Threading.Tasks.Task"/> object.
        /// </returns>
        Task<AccountProperties> IDocumentClientInternal.GetDatabaseAccountInternalAsync(Uri serviceEndpoint, CancellationToken cancellationToken)
        {
            return this.GetDatabaseAccountPrivateAsync(serviceEndpoint, cancellationToken);
        }

        private async Task<AccountProperties> GetDatabaseAccountPrivateAsync(Uri serviceEndpoint, CancellationToken cancellationToken = default)
        {
            await this.EnsureValidClientAsync(NoOpTrace.Singleton);
            if (this.GatewayStoreModel is GatewayStoreModel gatewayModel)
            {
                async ValueTask<HttpRequestMessage> CreateRequestMessage()
                {
                    HttpRequestMessage request = new HttpRequestMessage
                    {
                        Method = HttpMethod.Get,
                        RequestUri = serviceEndpoint
                    };

                    INameValueCollection headersCollection = new StoreResponseNameValueCollection();
                    await this.cosmosAuthorization.AddAuthorizationHeaderAsync(
                        headersCollection,
                        serviceEndpoint,
                        "GET",
                        AuthorizationTokenType.PrimaryMasterKey);

                    foreach (string key in headersCollection.AllKeys())
                    {
                        request.Headers.Add(key, headersCollection[key]);
                    }

                    return request;
                }

                AccountProperties databaseAccount = await gatewayModel.GetDatabaseAccountAsync(CreateRequestMessage,
                                                                                               clientSideRequestStatistics: null);
                this.UseMultipleWriteLocations = this.ConnectionPolicy.UseMultipleWriteLocations && databaseAccount.EnableMultipleWriteLocations;

                if (this.queryPartitionProvider.IsValueCreated)
                {
                    (await this.QueryPartitionProvider).Update(databaseAccount.QueryEngineConfiguration);
                }

                return databaseAccount;
            }

            return null;
        }

        #region Private Impl

        /// <summary>
        /// Certain requests must be routed through gateway even when the client connectivity mode is direct.
        /// For e.g., DocumentCollection creation. This method returns the <see cref="IStoreModel"/> based
        /// on the input <paramref name="request"/>.
        /// </summary>
        /// <returns>Returns <see cref="IStoreModel"/> to which the request must be sent</returns>
        internal IStoreModel GetStoreProxy(DocumentServiceRequest request)
        {
            // If a request is configured to always use Gateway mode(in some cases when targeting .NET Core)
            // we return the Gateway store model
            if (request.UseGatewayMode)
            {
                return this.GatewayStoreModel;
            }

            ResourceType resourceType = request.ResourceType;
            OperationType operationType = request.OperationType;

            if (resourceType == ResourceType.Offer ||
                (resourceType.IsScript() && operationType != OperationType.ExecuteJavaScript) ||
                resourceType == ResourceType.PartitionKeyRange ||
                resourceType == ResourceType.Snapshot ||
                resourceType == ResourceType.ClientEncryptionKey ||
                (resourceType == ResourceType.PartitionKey && operationType == OperationType.Delete))
            {
                return this.GatewayStoreModel;
            }

            if (this.isThinClientEnabled
              && operationType == OperationType.Read
              && resourceType == ResourceType.Database)
            {
                return this.GatewayStoreModel;
            }

            if (operationType == OperationType.Create
                || operationType == OperationType.Upsert)
            {
                if (resourceType == ResourceType.Database ||
                    resourceType == ResourceType.User ||
                    resourceType == ResourceType.Collection ||
                    resourceType == ResourceType.Permission)
                {
                    return this.GatewayStoreModel;
                }
                else
                {
                    return this.StoreModel;
                }
            }
            else if (operationType == OperationType.Delete)
            {
                if (resourceType == ResourceType.Database ||
                    resourceType == ResourceType.User ||
                    resourceType == ResourceType.Collection)
                {
                    return this.GatewayStoreModel;
                }
                else
                {
                    return this.StoreModel;
                }
            }
            else if ((operationType == OperationType.Replace) || (operationType == OperationType.CollectionTruncate))
            {
                if (resourceType == ResourceType.Collection)
                {
                    return this.GatewayStoreModel;
                }
                else
                {
                    return this.StoreModel;
                }
            }
            else if (operationType == OperationType.Read)
            {
                if (resourceType == ResourceType.Collection)
                {
                    return this.GatewayStoreModel;
                }
                else
                {
                    return this.StoreModel;
                }
            }
            else
            {
                return this.StoreModel;
            }
        }

        /// <summary>
        /// The preferred link used in replace operation in SDK.
        /// </summary>
        private string GetLinkForRouting(Documents.Resource resource)
        {
            // we currently prefer the selflink
            return resource.SelfLink ?? resource.AltLink;
        }

        internal void EnsureValidOverwrite(
            Documents.ConsistencyLevel desiredConsistencyLevel,
            OperationType? operationType = null,
            ResourceType? resourceType = null)
        {
            Documents.ConsistencyLevel defaultConsistencyLevel = this.accountServiceConfiguration.DefaultConsistencyLevel;
            if (!this.IsValidConsistency(
                        defaultConsistencyLevel, 
                        desiredConsistencyLevel,
                        operationType,
                        resourceType))
            {
                throw new ArgumentException(string.Format(
                    CultureInfo.CurrentUICulture,
                    RMResources.InvalidConsistencyLevel,
                    desiredConsistencyLevel.ToString(),
                    defaultConsistencyLevel.ToString()));
            }
        }

        private bool IsValidConsistency(
            Documents.ConsistencyLevel backendConsistency, 
            Documents.ConsistencyLevel desiredConsistency,
            OperationType? operationType,
            ResourceType? resourceType)
        {
            if (this.allowOverrideStrongerConsistency)
            {
                return true;
            }

            return ValidationHelpers.IsValidConsistencyLevelOverwrite(
                backendConsistency: backendConsistency,
                desiredConsistency: desiredConsistency,
                isLocalQuorumConsistency: this.IsLocalQuorumConsistency,
                operationType: operationType,
                resourceType: resourceType);
        }

        private void InitializeDirectConnectivity(IStoreClientFactory storeClientFactory)
        {
            // Check if we have a store client factory in input and if we do, do not initialize another store client
            // The purpose is to reuse store client factory across all document clients inside compute gateway
            if (storeClientFactory != null)
            {
                this.storeClientFactory = storeClientFactory;
                this.isStoreClientFactoryCreatedInternally = false;
            }
            else
            {
                // It is decided to switch this feature off completely for external users but keep it unchanged for internal users,
                // due to the nature of information, we are collecting here. RNTBD is internal protocol and we do not expose it to the customers.
                Documents.Telemetry.DistributedTracingOptions distributedTracingOptions = new ()
                {
#if INTERNAL
                    IsDistributedTracingEnabled = !this.cosmosClientTelemetryOptions.DisableDistributedTracing
#else
                    IsDistributedTracingEnabled = false
#endif

                };

                StoreClientFactory newClientFactory = new StoreClientFactory(
                    this.ConnectionPolicy.ConnectionProtocol,
                    (int)this.ConnectionPolicy.RequestTimeout.TotalSeconds,
                    this.maxConcurrentConnectionOpenRequests,
                    this.ConnectionPolicy.UserAgentContainer,
                    this.eventSource,
                    null,
                    this.openConnectionTimeoutInSeconds,
                    this.idleConnectionTimeoutInSeconds,
                    this.timerPoolGranularityInSeconds,
                    this.maxRntbdChannels,
                    this.rntbdPartitionCount,
                    this.maxRequestsPerRntbdChannel,
                    (Documents.PortReuseMode)this.rntbdPortReuseMode,
                    this.rntbdPortPoolReuseThreshold,
                    this.rntbdPortPoolBindAttempts,
                    receiveHangDetectionTimeSeconds: this.rntbdReceiveHangDetectionTimeSeconds,
                    sendHangDetectionTimeSeconds: this.rntbdSendHangDetectionTimeSeconds,
                    retryWithConfiguration: this.ConnectionPolicy.RetryOptions?.GetRetryWithConfiguration(),
                    enableTcpConnectionEndpointRediscovery: this.ConnectionPolicy.EnableTcpConnectionEndpointRediscovery,
                    rntbdMaxConcurrentOpeningConnectionCount: this.rntbdMaxConcurrentOpeningConnectionCount,
                    remoteCertificateValidationCallback: this.remoteCertificateValidationCallback,
                    distributedTracingOptions: distributedTracingOptions,
                    enableChannelMultiplexing: ConfigurationManager.IsTcpChannelMultiplexingEnabled(),
                    chaosInterceptor: this.chaosInterceptor);

                if (this.transportClientHandlerFactory != null)
                {
                    newClientFactory.WithTransportInterceptor(this.transportClientHandlerFactory);
                }

                this.storeClientFactory = newClientFactory;
                this.isStoreClientFactoryCreatedInternally = true;
            }

            this.AddressResolver = new GlobalAddressResolver(
                this.GlobalEndpointManager,
                this.PartitionKeyRangeLocation,
                this.ConnectionPolicy.ConnectionProtocol,
                this,
                this.collectionCache,
                this.partitionKeyRangeCache,
                this.accountServiceConfiguration,
                this.ConnectionPolicy,
                this.httpClient,
                this.storeClientFactory.GetConnectionStateListener(),
                this.enableAsyncCacheExceptionNoSharing);

            this.CreateStoreModel(subscribeRntbdStatus: true);
        }

        private void CreateStoreModel(bool subscribeRntbdStatus)
        {
            //EnableReadRequestsFallback, if not explicity set on the connection policy,
            //is false if the account's consistency is bounded staleness,
            //and true otherwise.
            StoreClient storeClient = this.storeClientFactory.CreateStoreClient(
                this.AddressResolver,
                this.sessionContainer,
                this.accountServiceConfiguration,
                this,
                true,
                this.ConnectionPolicy.EnableReadRequestsFallback ?? (this.accountServiceConfiguration.DefaultConsistencyLevel != Documents.ConsistencyLevel.BoundedStaleness),
                !this.enableRntbdChannel,
                this.UseMultipleWriteLocations && (this.accountServiceConfiguration.DefaultConsistencyLevel != Documents.ConsistencyLevel.Strong),
                true,
                enableReplicaValidation: this.isReplicaAddressValidationEnabled,
                sessionRetryOptions: this.ConnectionPolicy.SessionRetryOptions);

            if (subscribeRntbdStatus)
            {
                storeClient.AddDisableRntbdChannelCallback(new Action(this.DisableRntbdChannel));
            }

            storeClient.SerializerSettings = this.serializerSettings;

            this.StoreModel = new ServerStoreModel(storeClient, this.sendingRequest, this.receivedResponse);
        }

        private void DisableRntbdChannel()
        {
            Debug.Assert(this.enableRntbdChannel);
            this.enableRntbdChannel = false;
            this.CreateStoreModel(subscribeRntbdStatus: false);
        }

        private async Task InitializeGatewayConfigurationReaderAsync()
        {
            GatewayAccountReader accountReader = new GatewayAccountReader(
                    serviceEndpoint: this.ServiceEndpoint,
                    cosmosAuthorization: this.cosmosAuthorization,
                    connectionPolicy: this.ConnectionPolicy,
                    httpClient: this.httpClient,
                    cancellationToken: this.cancellationTokenSource.Token,
                    isThinClientEnabled: this.isThinClientEnabled);

            this.accountServiceConfiguration = new CosmosAccountServiceConfiguration(accountReader.InitializeReaderAsync);

            await this.accountServiceConfiguration.InitializeAsync();
            AccountProperties accountProperties = this.accountServiceConfiguration.AccountProperties;
            this.UseMultipleWriteLocations = this.ConnectionPolicy.UseMultipleWriteLocations && accountProperties.EnableMultipleWriteLocations;
            this.GlobalEndpointManager.InitializeAccountPropertiesAndStartBackgroundRefresh(accountProperties);
            this.GlobalEndpointManager.OnEnablePartitionLevelFailoverConfigChanged += this.UpdatePartitionLevelFailoverConfigWithAccountRefresh;
        }

        internal string GetUserAgentFeatures()
        {
            int featureFlag = 0;
            if (this.ConnectionPolicy.EnablePartitionLevelFailover)
            {
                featureFlag += (int)UserAgentFeatureFlags.PerPartitionAutomaticFailover;
            }

            if (this.ConnectionPolicy.EnablePartitionLevelFailover || this.ConnectionPolicy.EnablePartitionLevelCircuitBreaker)
            {
                featureFlag += (int)UserAgentFeatureFlags.PerPartitionCircuitBreaker;
            }

            if (this.isThinClientEnabled)
            {
                featureFlag += (int)UserAgentFeatureFlags.ThinClient;
            }

            if (ConfigurationManager.IsBinaryEncodingEnabled())
            {
                featureFlag += (int)UserAgentFeatureFlags.BinaryEncoding;
            }

            return featureFlag == 0 ? string.Empty : $"F{featureFlag:X}";
        }

        internal void InitializePartitionLevelFailoverWithDefaultHedging()
        {
            if (this.ConnectionPolicy.EnablePartitionLevelFailover
                && this.ConnectionPolicy.AvailabilityStrategy == null)
            {
                // The default threshold is the minimum value of 1 second and a fraction (currently it's half) of
                // the request timeout value provided by the end customer.
                double defaultThresholdInMillis = Math.Min(
                    DocumentClient.DefaultHedgingThresholdInMilliseconds,
                    this.ConnectionPolicy.RequestTimeout.TotalMilliseconds / 2);

                this.ConnectionPolicy.AvailabilityStrategy = AvailabilityStrategy.SDKDefaultCrossRegionHedgingStrategyForPPAF(
                    threshold: TimeSpan.FromMilliseconds(defaultThresholdInMillis),
                    thresholdStep: TimeSpan.FromMilliseconds(DocumentClient.DefaultHedgingThresholdStepInMilliseconds));
            }
        }

        private void UpdatePartitionLevelFailoverConfigWithAccountRefresh(
            bool isEnabled)
        {
            // Only update if client-level override is not disabled
            if (this.ConnectionPolicy.DisablePartitionLevelFailoverClientLevelOverride)
            {
                DefaultTrace.TraceInformation("DocumentClient: PPAF change ignored due to client-level override disabled");
                return;
            }

            DefaultTrace.TraceInformation(
                "DocumentClient: PPAF Account Level Config Updated. Updating EnablePartitionLevelFailover to {0}",
                isEnabled);

            // Step 1: Enable partition level failover.
            this.PartitionKeyRangeLocation.SetIsPPAFEnabled(isEnabled);
            this.ConnectionPolicy.EnablePartitionLevelFailover = isEnabled;

            // Step 2: Enable partition level circuit breaker.
            this.PartitionKeyRangeLocation.SetIsPPCBEnabled(isEnabled);
            this.ConnectionPolicy.EnablePartitionLevelCircuitBreaker = isEnabled;

            // Step 3: Enable default hedging strategy if partition level failover is enabled.
            if (isEnabled && this.ConnectionPolicy.AvailabilityStrategy == null)
            {
                this.InitializePartitionLevelFailoverWithDefaultHedging();
            }
            else
            {
                if (this.ConnectionPolicy.AvailabilityStrategy is CrossRegionHedgingAvailabilityStrategy strategy && strategy.IsSDKDefaultStrategyForPPAF)
                {
                    // If the user has not set a custom availability strategy, then we will reset it to null.
                    this.ConnectionPolicy.AvailabilityStrategy = null;
                }
            }

            // Step 4: Update the user agent features.
            this.ConnectionPolicy.UserAgentContainer.AppendFeatures(this.GetUserAgentFeatures());

            DefaultTrace.TraceInformation("DocumentClient: Successfully updated PPAF configuration dynamically");
        }

        internal void CaptureSessionToken(DocumentServiceRequest request, DocumentServiceResponse response)
        {
            this.sessionContainer.SetSessionToken(request, response.Headers);
        }

        internal DocumentServiceRequest CreateDocumentServiceRequest(
            OperationType operationType,
            string resourceLink,
            ResourceType resourceType,
            INameValueCollection headers)
        {
            if (resourceType == ResourceType.Database || resourceType == ResourceType.Offer)
            {
                return DocumentServiceRequest.Create(
                    operationType,
                    null,
                    resourceType,
                    AuthorizationTokenType.PrimaryMasterKey,
                    headers);
            }
            else
            {
                return DocumentServiceRequest.Create(
                    operationType,
                    resourceType,
                    resourceLink,
                    AuthorizationTokenType.PrimaryMasterKey,
                    headers);
            }
        }

        internal void ValidateResource(Documents.Resource resource)
        {
            this.ValidateResource(resource.Id);
        }

        internal void ValidateResource(string resourceId)
        {
            if (!string.IsNullOrEmpty(resourceId))
            {
                int match = resourceId.IndexOfAny(resourceIdSeparators);
                if (match != -1)
                {
                    throw new ArgumentException(string.Format(
                                CultureInfo.CurrentUICulture,
                                RMResources.InvalidCharacterInResourceName,
                                resourceId[match]));
                }

                if (resourceId[resourceId.Length - 1] == ' ')
                {
                    throw new ArgumentException(RMResources.InvalidSpaceEndingInResourceName);
                }
            }
        }

        private async Task AddPartitionKeyInformationAsync(DocumentServiceRequest request, Document document, Documents.Client.RequestOptions options)
        {
            CollectionCache collectionCache = await this.GetCollectionCacheAsync(NoOpTrace.Singleton);
            ContainerProperties collection = await collectionCache.ResolveCollectionAsync(request, CancellationToken.None, NoOpTrace.Singleton);
            PartitionKeyDefinition partitionKeyDefinition = collection.PartitionKey;

            PartitionKeyInternal partitionKey;
            if (options?.PartitionKey != null && options.PartitionKey.Equals(Documents.PartitionKey.None))
            {
                partitionKey = collection.GetNoneValue();
            }
            else if (options?.PartitionKey != null)
            {
                partitionKey = options.PartitionKey.InternalKey;
            }
            else
            {
                partitionKey = DocumentAnalyzer.ExtractPartitionKeyValue(document, partitionKeyDefinition);
            }

            request.Headers.Set(HttpConstants.HttpHeaders.PartitionKey, partitionKey.ToJsonString());
        }

        internal async Task AddPartitionKeyInformationAsync(DocumentServiceRequest request, Documents.Client.RequestOptions options)
        {
            CollectionCache collectionCache = await this.GetCollectionCacheAsync(NoOpTrace.Singleton);
            ContainerProperties collection = await collectionCache.ResolveCollectionAsync(request, CancellationToken.None, NoOpTrace.Singleton);
            PartitionKeyDefinition partitionKeyDefinition = collection.PartitionKey;

            // For backward compatibility, if collection doesn't have partition key defined, we assume all documents
            // have empty value for it and user doesn't need to specify it explicitly.
            PartitionKeyInternal partitionKey;
            if (options?.PartitionKey == null)
            {
                if (partitionKeyDefinition == null || partitionKeyDefinition.Paths.Count == 0)
                {
                    partitionKey = PartitionKeyInternal.Empty;
                }
                else
                {
                    throw new InvalidOperationException(RMResources.MissingPartitionKeyValue);
                }
            }
            else if (options.PartitionKey.Equals(Documents.PartitionKey.None))
            {
                partitionKey = collection.GetNoneValue();
            }
            else
            {
                partitionKey = options.PartitionKey.InternalKey;
            }

            request.Headers.Set(HttpConstants.HttpHeaders.PartitionKey, partitionKey.ToJsonString());
        }

        private JsonSerializerSettings GetSerializerSettingsForRequest(Documents.Client.RequestOptions requestOptions)
        {
            return requestOptions?.JsonSerializerSettings ?? this.serializerSettings;
        }

        private INameValueCollection GetRequestHeaders(
            Documents.Client.RequestOptions options,
            OperationType operationType,
            ResourceType resourceType)
        {
            Debug.Assert(
                this.isSuccessfullyInitialized,
                "GetRequestHeaders should be called after initialization task has been awaited to avoid blocking while accessing ConsistencyLevel property");

            RequestNameValueCollection headers = new RequestNameValueCollection();

            if (this.UseMultipleWriteLocations)
            {
                headers.Set(HttpConstants.HttpHeaders.AllowTentativeWrites, bool.TrueString);
            }

            if (this.desiredConsistencyLevel.HasValue)
            {
                // check anyways since default consistency level might have been refreshed.
                if (!this.IsValidConsistency(
                            backendConsistency: this.accountServiceConfiguration.DefaultConsistencyLevel, 
                            desiredConsistency: this.desiredConsistencyLevel.Value,
                            operationType: operationType,
                            resourceType: resourceType))
                {
                    throw new ArgumentException(string.Format(
                            CultureInfo.CurrentUICulture,
                            RMResources.InvalidConsistencyLevel,
                            options.ConsistencyLevel.Value.ToString(),
                            this.accountServiceConfiguration.DefaultConsistencyLevel));
                }

                headers.ConsistencyLevel = this.desiredConsistencyLevel.Value.ToString();
            }

            if (options == null)
            {
                return headers;
            }

            if (options.AccessCondition != null)
            {
                if (options.AccessCondition.Type == Documents.Client.AccessConditionType.IfMatch)
                {
                    headers.IfMatch = options.AccessCondition.Condition;
                }
                else
                {
                    headers.IfNoneMatch = options.AccessCondition.Condition;
                }
            }

            if (options.ConsistencyLevel.HasValue)
            {
                if (!this.IsValidConsistency(
                            backendConsistency: this.accountServiceConfiguration.DefaultConsistencyLevel,
                            desiredConsistency: options.ConsistencyLevel.Value,
                            operationType: operationType,
                            resourceType: resourceType))
                {
                    throw new ArgumentException(string.Format(
                            CultureInfo.CurrentUICulture,
                            RMResources.InvalidConsistencyLevel,
                            options.ConsistencyLevel.Value.ToString(),
                            this.accountServiceConfiguration.DefaultConsistencyLevel));
                }

                headers.Set(HttpConstants.HttpHeaders.ConsistencyLevel, options.ConsistencyLevel.ToString());
            }

            if (options.PriorityLevel.HasValue)
            {
                headers.Set(HttpConstants.HttpHeaders.PriorityLevel, options.PriorityLevel.ToString());
            }

            if (options.IndexingDirective.HasValue)
            {
                headers.Set(HttpConstants.HttpHeaders.IndexingDirective, options.IndexingDirective.ToString());
            }

            if (options.PostTriggerInclude != null && options.PostTriggerInclude.Count > 0)
            {
                string postTriggerInclude = string.Join(",", options.PostTriggerInclude.AsEnumerable());
                headers.Set(HttpConstants.HttpHeaders.PostTriggerInclude, postTriggerInclude);
            }

            if (options.PreTriggerInclude != null && options.PreTriggerInclude.Count > 0)
            {
                string preTriggerInclude = string.Join(",", options.PreTriggerInclude.AsEnumerable());
                headers.Set(HttpConstants.HttpHeaders.PreTriggerInclude, preTriggerInclude);
            }

            if (!string.IsNullOrEmpty(options.SessionToken))
            {
                headers[HttpConstants.HttpHeaders.SessionToken] = options.SessionToken;
            }

            if (options.ResourceTokenExpirySeconds.HasValue)
            {
                headers.Set(HttpConstants.HttpHeaders.ResourceTokenExpiry, options.ResourceTokenExpirySeconds.Value.ToString(CultureInfo.InvariantCulture));
            }

            if (options.OfferType != null)
            {
                headers.Set(HttpConstants.HttpHeaders.OfferType, options.OfferType);
            }

            if (options.OfferThroughput.HasValue)
            {
                headers.Set(HttpConstants.HttpHeaders.OfferThroughput, options.OfferThroughput.Value.ToString(CultureInfo.InvariantCulture));
            }

            if (options.OfferEnableRUPerMinuteThroughput)
            {
                headers.Set(HttpConstants.HttpHeaders.OfferIsRUPerMinuteThroughputEnabled, bool.TrueString);
            }

            if (options.InsertSystemPartitionKey)
            {
                headers.Set(HttpConstants.HttpHeaders.InsertSystemPartitionKey, bool.TrueString);
            }

            //if (options.OfferAutopilotTier.HasValue)
            //{
            //    headers.Set(HttpConstants.HttpHeaders.OfferAutopilotTier, options.OfferAutopilotTier.ToString());
            //}

            //if (options.OfferAutopilotAutoUpgrade.HasValue)
            //{
            //    headers.Set(HttpConstants.HttpHeaders.OfferAutopilotAutoUpgrade, options.OfferAutopilotAutoUpgrade.ToString());
            //}

            if (options.EnableScriptLogging)
            {
                headers.Set(HttpConstants.HttpHeaders.EnableLogging, bool.TrueString);
            }

            if (options.PopulateQuotaInfo)
            {
                headers.Set(HttpConstants.HttpHeaders.PopulateQuotaInfo, bool.TrueString);
            }

            if (options.PopulateRestoreStatus)
            {
                headers.Set(HttpConstants.HttpHeaders.PopulateRestoreStatus, bool.TrueString);
            }

            if (options.PopulatePartitionKeyRangeStatistics)
            {
                headers.Set(HttpConstants.HttpHeaders.PopulatePartitionStatistics, bool.TrueString);
            }

            if (options.DisableRUPerMinuteUsage)
            {
                headers.Set(HttpConstants.HttpHeaders.DisableRUPerMinuteUsage, bool.TrueString);
            }

            if (options.RemoteStorageType.HasValue)
            {
                headers.Set(WFConstants.BackendHeaders.RemoteStorageType, options.RemoteStorageType.ToString());
            }

            if (options.PartitionKeyRangeId != null)
            {
                headers.Set(WFConstants.BackendHeaders.PartitionKeyRangeId, options.PartitionKeyRangeId);
            }

            if (options.SourceDatabaseId != null)
            {
                headers.Set(HttpConstants.HttpHeaders.SourceDatabaseId, options.SourceDatabaseId);
            }

            if (options.SourceCollectionId != null)
            {
                headers.Set(HttpConstants.HttpHeaders.SourceCollectionId, options.SourceCollectionId);
            }

            if (options.RestorePointInTime.HasValue)
            {
                headers.Set(HttpConstants.HttpHeaders.RestorePointInTime, options.RestorePointInTime.Value.ToString(CultureInfo.InvariantCulture));
            }

            if (options.IsReadOnlyScript)
            {
                headers.Set(HttpConstants.HttpHeaders.IsReadOnlyScript, bool.TrueString);
            }

            if (options.IncludeSnapshotDirectories)
            {
                headers.Set(HttpConstants.HttpHeaders.IncludeSnapshotDirectories, bool.TrueString);
            }

            if (options.ExcludeSystemProperties.HasValue)
            {
                headers.Set(WFConstants.BackendHeaders.ExcludeSystemProperties, options.ExcludeSystemProperties.Value.ToString());
            }

            if (options.MergeStaticId != null)
            {
                headers.Set(HttpConstants.HttpHeaders.MergeStaticId, options.MergeStaticId);
            }

            if (options.PreserveFullContent)
            {
                headers.Set(HttpConstants.HttpHeaders.PreserveFullContent, bool.TrueString);
            }

            if (options.ThroughputBucket.HasValue)
            {
                headers.Set(HttpConstants.HttpHeaders.ThroughputBucket, options.ThroughputBucket?.ToString(CultureInfo.InvariantCulture));
            }

            return headers;
        }

        private class ResetSessionTokenRetryPolicyFactory : IRetryPolicyFactory
        {
            private readonly IRetryPolicyFactory retryPolicy;
            private readonly ISessionContainer sessionContainer;
            private readonly ClientCollectionCache collectionCache;

            public ResetSessionTokenRetryPolicyFactory(ISessionContainer sessionContainer, ClientCollectionCache collectionCache, IRetryPolicyFactory retryPolicy)
            {
                this.retryPolicy = retryPolicy;
                this.sessionContainer = sessionContainer;
                this.collectionCache = collectionCache;
            }

            public IDocumentClientRetryPolicy GetRequestPolicy()
            {
                return new RenameCollectionAwareClientRetryPolicy(this.sessionContainer, this.collectionCache, this.retryPolicy.GetRequestPolicy());
            }
        }

        private class HttpRequestMessageHandler : DelegatingHandler
        {
            private readonly EventHandler<SendingRequestEventArgs> sendingRequest;
            private readonly EventHandler<ReceivedResponseEventArgs> receivedResponse;

            public HttpRequestMessageHandler(EventHandler<SendingRequestEventArgs> sendingRequest, EventHandler<ReceivedResponseEventArgs> receivedResponse, HttpMessageHandler innerHandler)
            {
                this.sendingRequest = sendingRequest;
                this.receivedResponse = receivedResponse;

                this.InnerHandler = innerHandler ?? new HttpClientHandler();
            }

            protected override async Task<HttpResponseMessage> SendAsync(HttpRequestMessage request, CancellationToken cancellationToken)
            {
                this.sendingRequest?.Invoke(this, new SendingRequestEventArgs(request));
                HttpResponseMessage response = await base.SendAsync(request, cancellationToken);
                this.receivedResponse?.Invoke(this, new ReceivedResponseEventArgs(request, response));
                return response;
            }
        }

        #endregion
    }
}<|MERGE_RESOLUTION|>--- conflicted
+++ resolved
@@ -1079,16 +1079,6 @@
 
             this.ResetSessionTokenRetryPolicy = this.retryPolicy;
 
-<<<<<<< HEAD
-            GatewayStoreModel gatewayStoreModel = new GatewayStoreModel(
-                    this.GlobalEndpointManager,
-                    this.sessionContainer,
-                    (Cosmos.ConsistencyLevel)this.accountServiceConfiguration.DefaultConsistencyLevel,
-                    this.eventSource,
-                    this.serializerSettings,
-                    this.httpClient,
-                    this.PartitionKeyRangeLocation);
-=======
             GatewayStoreModel gatewayStoreModel = new GatewayStoreModel(
                 endpointManager: this.GlobalEndpointManager,
                 sessionContainer: this.sessionContainer,
@@ -1098,9 +1088,7 @@
                 httpClient: this.httpClient,
                 globalPartitionEndpointManager: this.PartitionKeyRangeLocation,
                 isThinClientEnabled: this.isThinClientEnabled,
-                isPartitionLevelFailoverEnabled: this.ConnectionPolicy.EnablePartitionLevelFailover || this.ConnectionPolicy.EnablePartitionLevelCircuitBreaker,
                 userAgentContainer: this.ConnectionPolicy.UserAgentContainer);
->>>>>>> b16759ff
 
             this.GatewayStoreModel = gatewayStoreModel;
 
@@ -1118,30 +1106,7 @@
 
             if (this.ConnectionPolicy.ConnectionMode == ConnectionMode.Gateway)
             {
-<<<<<<< HEAD
-                if (this.isThinClientEnabled)
-                {
-                    ThinClientStoreModel thinClientStoreModel = new (
-                        endpointManager: this.GlobalEndpointManager,
-                        this.PartitionKeyRangeLocation,
-                        this.sessionContainer,
-                        (Cosmos.ConsistencyLevel)this.accountServiceConfiguration.DefaultConsistencyLevel,
-                        this.eventSource,
-                        this.serializerSettings,
-                        this.httpClient,
-                        this.ConnectionPolicy.UserAgentContainer);
-
-                    thinClientStoreModel.SetCaches(this.partitionKeyRangeCache, this.collectionCache);
-
-                    this.StoreModel = thinClientStoreModel;
-                }
-                else
-                {
-                    this.StoreModel = this.GatewayStoreModel;
-                }
-=======
                 this.StoreModel = this.GatewayStoreModel;
->>>>>>> b16759ff
             }
             else
             {
