--- conflicted
+++ resolved
@@ -6464,12 +6464,8 @@
                     receiveHangDetectionTimeSeconds: this.rntbdReceiveHangDetectionTimeSeconds,
                     sendHangDetectionTimeSeconds: this.rntbdSendHangDetectionTimeSeconds,
                     enableCpuMonitor: this.enableCpuMonitor,
-<<<<<<< HEAD
-                    retryWithConfiguration: this.connectionPolicy.RetryOptions?.GetRetryWithConfiguration(),
+                    retryWithConfiguration: this.ConnectionPolicy.RetryOptions?.GetRetryWithConfiguration(),
                     rntbdPortReuseMode: (Documents.PortReuseMode)this.rntbdPortReuseMode);
-=======
-                    retryWithConfiguration: this.ConnectionPolicy.RetryOptions?.GetRetryWithConfiguration());
->>>>>>> 71847234
 
                 if (this.transportClientHandlerFactory != null)
                 {
