--- conflicted
+++ resolved
@@ -115,15 +115,12 @@
         private readonly bool IsLocalQuorumConsistency = false;
         private readonly bool isReplicaAddressValidationEnabled;
 
-<<<<<<< HEAD
-=======
         //Fault Injection
         private readonly IChaosInterceptorFactory chaosInterceptorFactory;
         private readonly IChaosInterceptor chaosInterceptor;
 
         private bool isChaosInterceptorInititalized = false;
 
->>>>>>> dee9abae
         //Auth
         internal readonly AuthorizationTokenProvider cosmosAuthorization;
 
@@ -442,10 +439,7 @@
         /// <param name="cosmosClientId"></param>
         /// <param name="remoteCertificateValidationCallback">This delegate responsible for validating the third party certificate. </param>
         /// <param name="cosmosClientTelemetryOptions">This is distributed tracing flag</param>
-<<<<<<< HEAD
-=======
         /// <param name="chaosInterceptorFactory">This is the chaos interceptor used for fault injection</param>
->>>>>>> dee9abae
         /// <remarks>
         /// The service endpoint can be obtained from the Azure Management Portal.
         /// If you are connecting using one of the Master Keys, these can be obtained along with the endpoint from the Azure Management Portal
@@ -473,12 +467,8 @@
                               bool isLocalQuorumConsistency = false,
                               string cosmosClientId = null,
                               RemoteCertificateValidationCallback remoteCertificateValidationCallback = null,
-<<<<<<< HEAD
-                              CosmosClientTelemetryOptions cosmosClientTelemetryOptions = null)
-=======
                               CosmosClientTelemetryOptions cosmosClientTelemetryOptions = null,
                               IChaosInterceptorFactory chaosInterceptorFactory = null)
->>>>>>> dee9abae
         {
             if (sendingRequestEventArgs != null)
             {
@@ -682,11 +672,7 @@
                     tokenProvider: this, 
                     retryPolicy: this.retryPolicy,
                     telemetryToServiceHelper: this.telemetryToServiceHelper);
-<<<<<<< HEAD
-                this.partitionKeyRangeCache = new PartitionKeyRangeCache(this, this.GatewayStoreModel, this.collectionCache);
-=======
                 this.partitionKeyRangeCache = new PartitionKeyRangeCache(this, this.GatewayStoreModel, this.collectionCache, this.GlobalEndpointManager);
->>>>>>> dee9abae
 
                 DefaultTrace.TraceWarning("{0} occurred while OpenAsync. Exception Message: {1}", ex.ToString(), ex.Message);
             }
@@ -1057,11 +1043,7 @@
                     tokenProvider: this, 
                     retryPolicy: this.retryPolicy,
                     telemetryToServiceHelper: this.telemetryToServiceHelper);
-<<<<<<< HEAD
-            this.partitionKeyRangeCache = new PartitionKeyRangeCache(this, this.GatewayStoreModel, this.collectionCache);
-=======
             this.partitionKeyRangeCache = new PartitionKeyRangeCache(this, this.GatewayStoreModel, this.collectionCache, this.GlobalEndpointManager);
->>>>>>> dee9abae
             this.ResetSessionTokenRetryPolicy = new ResetSessionTokenRetryPolicyFactory(this.sessionContainer, this.collectionCache, this.retryPolicy);
 
             gatewayStoreModel.SetCaches(this.partitionKeyRangeCache, this.collectionCache);
@@ -6672,11 +6654,6 @@
             }
             else
             {
-<<<<<<< HEAD
-                Documents.Telemetry.DistributedTracingOptions distributedTracingOptions = new ()
-                {
-                    IsDistributedTracingEnabled = !this.cosmosClientTelemetryOptions.DisableDistributedTracing
-=======
                 // It is decided to switch this feature off completely for external users but keep it unchanged for internal users,
                 // due to the nature of information, we are collecting here. RNTBD is internal protocol and we do not expose it to the customers.
                 Documents.Telemetry.DistributedTracingOptions distributedTracingOptions = new ()
@@ -6687,7 +6664,6 @@
                     IsDistributedTracingEnabled = false
 #endif
 
->>>>>>> dee9abae
                 };
 
                 StoreClientFactory newClientFactory = new StoreClientFactory(
@@ -6713,12 +6689,8 @@
                     addressResolver: this.AddressResolver,
                     rntbdMaxConcurrentOpeningConnectionCount: this.rntbdMaxConcurrentOpeningConnectionCount,
                     remoteCertificateValidationCallback: this.remoteCertificateValidationCallback,
-<<<<<<< HEAD
-                    distributedTracingOptions: distributedTracingOptions);
-=======
                     distributedTracingOptions: distributedTracingOptions,
                     chaosInterceptor: this.chaosInterceptor);
->>>>>>> dee9abae
 
                 if (this.transportClientHandlerFactory != null)
                 {
