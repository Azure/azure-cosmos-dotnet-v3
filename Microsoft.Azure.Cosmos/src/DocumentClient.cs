//------------------------------------------------------------
// Copyright (c) Microsoft Corporation.  All rights reserved.
//------------------------------------------------------------

namespace Microsoft.Azure.Cosmos
{
    using System;
    using System.Collections.Generic;
    using System.Diagnostics;
    using System.Globalization;
    using System.IO;
    using System.Linq;
    using System.Net;
    using System.Net.Http;
    using System.Net.Security;
    using System.Security;
    using System.Text;
    using System.Threading;
    using System.Threading.Tasks;
    using global::Azure.Core;
    using Microsoft.Azure.Cosmos.Common;
    using Microsoft.Azure.Cosmos.Core.Trace;
    using Microsoft.Azure.Cosmos.Handler;
    using Microsoft.Azure.Cosmos.Query;
    using Microsoft.Azure.Cosmos.Query.Core.QueryPlan;
    using Microsoft.Azure.Cosmos.Routing;
    using Microsoft.Azure.Cosmos.Telemetry;
    using Microsoft.Azure.Cosmos.Tracing;
    using Microsoft.Azure.Cosmos.Tracing.TraceData;
    using Microsoft.Azure.Documents;
    using Microsoft.Azure.Documents.Client;
    using Microsoft.Azure.Documents.Collections;
    using Microsoft.Azure.Documents.Routing;
    using Newtonsoft.Json;

    /// <summary>
    /// Provides a client-side logical representation for the Azure Cosmos DB service.
    /// This client is used to configure and execute requests against the service.
    /// </summary>
    /// <threadSafety>
    /// This type is thread safe.
    /// </threadSafety>
    /// <remarks>
    /// The service client that encapsulates the endpoint and credentials and connection policy used to access the Azure Cosmos DB service.
    /// It is recommended to cache and reuse this instance within your application rather than creating a new instance for every operation.
    ///
    /// <para>
    /// When your app uses DocumentClient, you should call its IDisposable.Dispose implementation when you are finished using it.
    /// Depending on your programming technique, you can do this in one of two ways:
    /// </para>
    ///
    /// <para>
    /// 1. By using a language construct such as the using statement in C#.
    /// The using statement is actually a syntactic convenience.
    /// At compile time, the language compiler implements the intermediate language (IL) for a try/catch block.
    /// <code language="c#">
    /// <![CDATA[
    /// using (IDocumentClient client = new DocumentClient(new Uri("endpoint"), "authKey"))
    /// {
    ///     ...
    /// }
    /// ]]>
    /// </code>
    /// </para>
    ///
    /// <para>
    /// 2. By wrapping the call to the IDisposable.Dispose implementation in a try/catch block.
    /// The following example replaces the using block in the previous example with a try/catch/finally block.
    /// <code language="c#">
    /// <![CDATA[
    /// IDocumentClient client = new DocumentClient(new Uri("endpoint"), "authKey"))
    /// try{
    ///     ...
    /// }
    /// finally{
    ///     if (client != null) client.Dispose();
    /// }
    /// ]]>
    /// </code>
    /// </para>
    ///
    /// </remarks>
    internal partial class DocumentClient : IDisposable, IAuthorizationTokenProvider, ICosmosAuthorizationTokenProvider, IDocumentClient, IDocumentClientInternal
    {
        private const string AllowOverrideStrongerConsistency = "AllowOverrideStrongerConsistency";
        private const string MaxConcurrentConnectionOpenConfig = "MaxConcurrentConnectionOpenRequests";
        private const string IdleConnectionTimeoutInSecondsConfig = "IdleConnectionTimeoutInSecondsConfig";
        private const string OpenConnectionTimeoutInSecondsConfig = "OpenConnectionTimeoutInSecondsConfig";
        private const string TransportTimerPoolGranularityInSecondsConfig = "TransportTimerPoolGranularityInSecondsConfig";
        private const string EnableTcpChannelConfig = "CosmosDbEnableTcpChannel";
        private const string MaxRequestsPerChannelConfig = "CosmosDbMaxRequestsPerTcpChannel";
        private const string TcpPartitionCount = "CosmosDbTcpPartitionCount";
        private const string MaxChannelsPerHostConfig = "CosmosDbMaxTcpChannelsPerHost";
        private const string RntbdPortReuseMode = "CosmosDbTcpPortReusePolicy";
        private const string RntbdPortPoolReuseThreshold = "CosmosDbTcpPortReuseThreshold";
        private const string RntbdPortPoolBindAttempts = "CosmosDbTcpPortReuseBindAttempts";
        private const string RntbdReceiveHangDetectionTimeConfig = "CosmosDbTcpReceiveHangDetectionTimeSeconds";
        private const string RntbdSendHangDetectionTimeConfig = "CosmosDbTcpSendHangDetectionTimeSeconds";
        private const string EnableCpuMonitorConfig = "CosmosDbEnableCpuMonitor";
        // Env variable
        private const string RntbdMaxConcurrentOpeningConnectionCountConfig = "AZURE_COSMOS_TCP_MAX_CONCURRENT_OPENING_CONNECTION_COUNT";

        private const int MaxConcurrentConnectionOpenRequestsPerProcessor = 25;
        private const int DefaultMaxRequestsPerRntbdChannel = 30;
        private const int DefaultRntbdPartitionCount = 1;
        private const int DefaultMaxRntbdChannelsPerHost = ushort.MaxValue;
        private const PortReuseMode DefaultRntbdPortReuseMode = PortReuseMode.ReuseUnicastPort;
        private const int DefaultRntbdPortPoolReuseThreshold = 256;
        private const int DefaultRntbdPortPoolBindAttempts = 5;
        private const int DefaultRntbdReceiveHangDetectionTimeSeconds = 65;
        private const int DefaultRntbdSendHangDetectionTimeSeconds = 10;
        private const bool DefaultEnableCpuMonitor = true;
        private const string DefaultInitTaskKey = "InitTaskKey";

        private readonly bool IsLocalQuorumConsistency = false;
        //Auth
        internal readonly AuthorizationTokenProvider cosmosAuthorization;

        // Gateway has backoff/retry logic to hide transient errors.
        private RetryPolicy retryPolicy;
        private bool allowOverrideStrongerConsistency = false;
        private int maxConcurrentConnectionOpenRequests = Environment.ProcessorCount * MaxConcurrentConnectionOpenRequestsPerProcessor;
        private int openConnectionTimeoutInSeconds = 5;
        private int idleConnectionTimeoutInSeconds = -1;
        private int timerPoolGranularityInSeconds = 1;
        private bool enableRntbdChannel = true;
        private int maxRequestsPerRntbdChannel = DefaultMaxRequestsPerRntbdChannel;
        private int rntbdPartitionCount = DefaultRntbdPartitionCount;
        private int maxRntbdChannels = DefaultMaxRntbdChannelsPerHost;
        private PortReuseMode rntbdPortReuseMode = DefaultRntbdPortReuseMode;
        private int rntbdPortPoolReuseThreshold = DefaultRntbdPortPoolReuseThreshold;
        private int rntbdPortPoolBindAttempts = DefaultRntbdPortPoolBindAttempts;
        private int rntbdReceiveHangDetectionTimeSeconds = DefaultRntbdReceiveHangDetectionTimeSeconds;
        private int rntbdSendHangDetectionTimeSeconds = DefaultRntbdSendHangDetectionTimeSeconds;
        private bool enableCpuMonitor = DefaultEnableCpuMonitor;
        private int rntbdMaxConcurrentOpeningConnectionCount = 5;
        private string clientId;

        //Consistency
        private Documents.ConsistencyLevel? desiredConsistencyLevel;

        internal CosmosAccountServiceConfiguration accountServiceConfiguration { get; private set; }
        internal ClientTelemetry clientTelemetry { get; set; }

        private ClientCollectionCache collectionCache;

        private PartitionKeyRangeCache partitionKeyRangeCache;

        //Private state.
        private bool isSuccessfullyInitialized;
        private bool isDisposed;

        // creator of TransportClient is responsible for disposing it.
        private IStoreClientFactory storeClientFactory;
        internal CosmosHttpClient httpClient { get; private set; }

        // Flag that indicates whether store client factory must be disposed whenever client is disposed.
        // Setting this flag to false will result in store client factory not being disposed when client is disposed.
        // This flag is used to allow shared store client factory survive disposition of a document client while other clients continue using it.
        private bool isStoreClientFactoryCreatedInternally;

        //Id counter.
        private static int idCounter;
        //Trace Id.
        private int traceId;

        //RemoteCertificateValidationCallback
        internal RemoteCertificateValidationCallback remoteCertificateValidationCallback;

        //Distributed Tracing Flag
        internal bool isDistributedTracingEnabled;

        //SessionContainer.
        internal ISessionContainer sessionContainer;

        private readonly CancellationTokenSource cancellationTokenSource = new CancellationTokenSource();

        private AsyncLazy<QueryPartitionProvider> queryPartitionProvider;

        private DocumentClientEventSource eventSource;
        private Func<bool, Task<bool>> initializeTaskFactory;
        internal AsyncCacheNonBlocking<string, bool> initTaskCache;

        private JsonSerializerSettings serializerSettings;
        private event EventHandler<SendingRequestEventArgs> sendingRequest;
        private event EventHandler<ReceivedResponseEventArgs> receivedResponse;
        private Func<TransportClient, TransportClient> transportClientHandlerFactory;

        /// <summary>
        /// Initializes a new instance of the <see cref="DocumentClient"/> class using the
        /// specified Azure Cosmos DB service endpoint, key, and connection policy for the Azure Cosmos DB service.
        /// </summary>
        /// <param name="serviceEndpoint">
        /// The service endpoint to use to create the client.
        /// </param>
        /// <param name="authKey">
        /// The list of Permission objects to use to create the client.
        /// </param>
        /// <param name="connectionPolicy">
        /// (Optional) The connection policy for the client. If none is passed, the default is used <see cref="ConnectionPolicy"/>
        /// </param>
        /// <param name="desiredConsistencyLevel">
        /// (Optional) This can be used to weaken the database account consistency level for read operations.
        /// If this is not set the database account consistency level will be used for all requests.
        /// </param>
        /// <remarks>
        /// The service endpoint and the authorization key can be obtained from the Azure Management Portal.
        /// The authKey used here is encrypted for privacy when being used, and deleted from computer memory when no longer needed
        /// <para>
        /// Using Direct connectivity, wherever possible, is recommended
        /// </para>
        /// </remarks>
        /// <seealso cref="Uri"/>
        /// <seealso cref="SecureString"/>
        /// <seealso cref="ConnectionPolicy"/>
        /// <seealso cref="ConsistencyLevel"/>
        public DocumentClient(Uri serviceEndpoint,
                              SecureString authKey,
                              ConnectionPolicy connectionPolicy = null,
                              Documents.ConsistencyLevel? desiredConsistencyLevel = null)
        {
            if (authKey == null)
            {
                throw new ArgumentNullException("authKey");
            }

            if (authKey != null)
            {
                this.cosmosAuthorization = new AuthorizationTokenProviderMasterKey(authKey);
            }

            this.Initialize(serviceEndpoint, connectionPolicy, desiredConsistencyLevel);
            this.initTaskCache = new AsyncCacheNonBlocking<string, bool>(cancellationToken: this.cancellationTokenSource.Token);

        }

        /// <summary>
        /// Initializes a new instance of the <see cref="DocumentClient"/> class using the
        /// specified Azure Cosmos DB service endpoint, key, connection policy and a custom JsonSerializerSettings
        /// for the Azure Cosmos DB service.
        /// </summary>
        /// <param name="serviceEndpoint">
        /// The service endpoint to use to create the client.
        /// </param>
        /// <param name="authKey">
        /// The list of Permission objects to use to create the client.
        /// </param>
        /// <param name="connectionPolicy">
        /// The connection policy for the client.
        /// </param>
        /// <param name="desiredConsistencyLevel">
        /// This can be used to weaken the database account consistency level for read operations.
        /// If this is not set the database account consistency level will be used for all requests.
        /// </param>
        /// <param name="serializerSettings">
        /// The custom JsonSerializer settings to be used for serialization/derialization.
        /// </param>
        /// <remarks>
        /// The service endpoint and the authorization key can be obtained from the Azure Management Portal.
        /// The authKey used here is encrypted for privacy when being used, and deleted from computer memory when no longer needed
        /// <para>
        /// Using Direct connectivity, wherever possible, is recommended
        /// </para>
        /// </remarks>
        /// <seealso cref="Uri"/>
        /// <seealso cref="SecureString"/>
        /// <seealso cref="ConnectionPolicy"/>
        /// <seealso cref="ConsistencyLevel"/>
        /// <seealso cref="JsonSerializerSettings"/>
        [Obsolete("Please use the constructor that takes JsonSerializerSettings as the third parameter.")]
        public DocumentClient(Uri serviceEndpoint,
                              SecureString authKey,
                              ConnectionPolicy connectionPolicy,
                              Documents.ConsistencyLevel? desiredConsistencyLevel,
                              JsonSerializerSettings serializerSettings)
            : this(serviceEndpoint, authKey, connectionPolicy, desiredConsistencyLevel)
        {
            this.serializerSettings = serializerSettings;
        }

        /// <summary>
        /// Initializes a new instance of the <see cref="DocumentClient"/> class using the
        /// specified Azure Cosmos DB service endpoint, key, connection policy and a custom JsonSerializerSettings
        /// for the Azure Cosmos DB service.
        /// </summary>
        /// <param name="serviceEndpoint">
        /// The service endpoint to use to create the client.
        /// </param>
        /// <param name="authKey">
        /// The list of Permission objects to use to create the client.
        /// </param>
        /// <param name="serializerSettings">
        /// The custom JsonSerializer settings to be used for serialization/derialization.
        /// </param>
        /// <param name="connectionPolicy">
        /// (Optional) The connection policy for the client. If none is passed, the default is used <see cref="ConnectionPolicy"/>
        /// </param>
        /// <param name="desiredConsistencyLevel">
        /// (Optional) This can be used to weaken the database account consistency level for read operations.
        /// If this is not set the database account consistency level will be used for all requests.
        /// </param>
        /// <remarks>
        /// The service endpoint and the authorization key can be obtained from the Azure Management Portal.
        /// The authKey used here is encrypted for privacy when being used, and deleted from computer memory when no longer needed
        /// <para>
        /// Using Direct connectivity, wherever possible, is recommended
        /// </para>
        /// </remarks>
        /// <seealso cref="Uri"/>
        /// <seealso cref="SecureString"/>
        /// <seealso cref="JsonSerializerSettings"/>
        /// <seealso cref="ConnectionPolicy"/>
        /// <seealso cref="ConsistencyLevel"/>
        public DocumentClient(Uri serviceEndpoint,
                              SecureString authKey,
                              JsonSerializerSettings serializerSettings,
                              ConnectionPolicy connectionPolicy = null,
                              Documents.ConsistencyLevel? desiredConsistencyLevel = null)
            : this(serviceEndpoint, authKey, connectionPolicy, desiredConsistencyLevel)
        {
            this.serializerSettings = serializerSettings;
        }

        /// <summary>
        /// Initializes a new instance of the <see cref="DocumentClient"/> class using the
        /// specified service endpoint, an authorization key (or resource token) and a connection policy
        /// for the Azure Cosmos DB service.
        /// </summary>
        /// <param name="serviceEndpoint">The service endpoint to use to create the client.</param>
        /// <param name="authKeyOrResourceToken">The authorization key or resource token to use to create the client.</param>
        /// <param name="connectionPolicy">(Optional) The connection policy for the client.</param>
        /// <param name="desiredConsistencyLevel">(Optional) The default consistency policy for client operations.</param>
        /// <remarks>
        /// The service endpoint can be obtained from the Azure Management Portal.
        /// If you are connecting using one of the Master Keys, these can be obtained along with the endpoint from the Azure Management Portal
        /// If however you are connecting as a specific Azure Cosmos DB User, the value passed to <paramref name="authKeyOrResourceToken"/> is the ResourceToken obtained from the permission feed for the user.
        /// <para>
        /// Using Direct connectivity, wherever possible, is recommended.
        /// </para>
        /// </remarks>
        /// <seealso cref="Uri"/>
        /// <seealso cref="ConnectionPolicy"/>
        /// <seealso cref="ConsistencyLevel"/>
        public DocumentClient(Uri serviceEndpoint,
                              string authKeyOrResourceToken,
                              ConnectionPolicy connectionPolicy = null,
                              Documents.ConsistencyLevel? desiredConsistencyLevel = null)
            : this(serviceEndpoint, authKeyOrResourceToken, sendingRequestEventArgs: null, connectionPolicy: connectionPolicy, desiredConsistencyLevel: desiredConsistencyLevel)
        {
        }

        /// <summary>
        /// Initializes a new instance of the <see cref="DocumentClient"/> class using the
        /// specified service endpoint, an authorization key (or resource token) and a connection policy
        /// for the Azure Cosmos DB service.
        /// </summary>
        /// <param name="serviceEndpoint">The service endpoint to use to create the client.</param>
        /// <param name="authKeyOrResourceToken">The authorization key or resource token to use to create the client.</param>
        /// <param name="handler">The HTTP handler stack to use for sending requests (e.g., HttpClientHandler).</param>
        /// <param name="connectionPolicy">(Optional) The connection policy for the client.</param>
        /// <param name="desiredConsistencyLevel">(Optional) The default consistency policy for client operations.</param>
        /// <remarks>
        /// The service endpoint can be obtained from the Azure Management Portal.
        /// If you are connecting using one of the Master Keys, these can be obtained along with the endpoint from the Azure Management Portal
        /// If however you are connecting as a specific Azure Cosmos DB User, the value passed to <paramref name="authKeyOrResourceToken"/> is the ResourceToken obtained from the permission feed for the user.
        /// <para>
        /// Using Direct connectivity, wherever possible, is recommended.
        /// </para>
        /// </remarks>
        /// <seealso cref="Uri"/>
        /// <seealso cref="ConnectionPolicy"/>
        /// <seealso cref="ConsistencyLevel"/>
        public DocumentClient(Uri serviceEndpoint,
                              string authKeyOrResourceToken,
                              HttpMessageHandler handler,
                              ConnectionPolicy connectionPolicy = null,
                              Documents.ConsistencyLevel? desiredConsistencyLevel = null)
            : this(serviceEndpoint, authKeyOrResourceToken, sendingRequestEventArgs: null, connectionPolicy: connectionPolicy, desiredConsistencyLevel: desiredConsistencyLevel, handler: handler)
        {
        }

        internal DocumentClient(Uri serviceEndpoint,
                      string authKeyOrResourceToken,
                      EventHandler<SendingRequestEventArgs> sendingRequestEventArgs,
                      ConnectionPolicy connectionPolicy = null,
                      Documents.ConsistencyLevel? desiredConsistencyLevel = null,
                      JsonSerializerSettings serializerSettings = null,
                      ApiType apitype = ApiType.None,
                      EventHandler<ReceivedResponseEventArgs> receivedResponseEventArgs = null,
                      HttpMessageHandler handler = null,
                      ISessionContainer sessionContainer = null,
                      bool? enableCpuMonitor = null,
                      Func<TransportClient, TransportClient> transportClientHandlerFactory = null,
                      IStoreClientFactory storeClientFactory = null)
            : this(serviceEndpoint,
                AuthorizationTokenProvider.CreateWithResourceTokenOrAuthKey(authKeyOrResourceToken),
                sendingRequestEventArgs,
                connectionPolicy,
                desiredConsistencyLevel,
                serializerSettings,
                apitype,
                receivedResponseEventArgs,
                handler,
                sessionContainer,
                enableCpuMonitor,
                transportClientHandlerFactory,
                storeClientFactory)
        {
        }

        /// <summary>
        /// Initializes a new instance of the <see cref="DocumentClient"/> class using the
        /// specified service endpoint, an authorization key (or resource token) and a connection policy
        /// for the Azure Cosmos DB service.
        /// </summary>
        /// <param name="serviceEndpoint">The service endpoint to use to create the client.</param>
        /// <param name="cosmosAuthorization">The cosmos authorization for the client.</param>
        /// <param name="sendingRequestEventArgs"> The event handler to be invoked before the request is sent.</param>
        /// <param name="receivedResponseEventArgs"> The event handler to be invoked after a response has been received.</param>
        /// <param name="connectionPolicy">(Optional) The connection policy for the client.</param>
        /// <param name="desiredConsistencyLevel">(Optional) The default consistency policy for client operations.</param>
        /// <param name="serializerSettings">The custom JsonSerializer settings to be used for serialization/derialization.</param>
        /// <param name="apitype">Api type for the account</param>
        /// <param name="handler">The HTTP handler stack to use for sending requests (e.g., HttpClientHandler).</param>
        /// <param name="sessionContainer">The default session container with which DocumentClient is created.</param>
        /// <param name="enableCpuMonitor">Flag that indicates whether client-side CPU monitoring is enabled for improved troubleshooting.</param>
        /// <param name="transportClientHandlerFactory">Transport client handler factory.</param>
        /// <param name="storeClientFactory">Factory that creates store clients sharing the same transport client to optimize network resource reuse across multiple document clients in the same process.</param>
        /// <param name="isLocalQuorumConsistency">Flag to allow Quorum Read with Eventual Consistency Account</param>
        /// <param name="cosmosClientId"></param>
        /// <param name="remoteCertificateValidationCallback">This delegate responsible for validating the third party certificate. </param>
        /// <param name="isDistributedTracingEnabled">This is distributed tracing flag</param>
        /// <remarks>
        /// The service endpoint can be obtained from the Azure Management Portal.
        /// If you are connecting using one of the Master Keys, these can be obtained along with the endpoint from the Azure Management Portal
        /// If however you are connecting as a specific Azure Cosmos DB User, the value passed to is the ResourceToken obtained from the permission feed for the user.
        /// <para>
        /// Using Direct connectivity, wherever possible, is recommended.
        /// </para>
        /// </remarks>
        /// <seealso cref="Uri"/>
        /// <seealso cref="ConnectionPolicy"/>
        /// <seealso cref="ConsistencyLevel"/>
        internal DocumentClient(Uri serviceEndpoint,
                              AuthorizationTokenProvider cosmosAuthorization,
                              EventHandler<SendingRequestEventArgs> sendingRequestEventArgs,
                              ConnectionPolicy connectionPolicy = null,
                              Documents.ConsistencyLevel? desiredConsistencyLevel = null,
                              JsonSerializerSettings serializerSettings = null,
                              ApiType apitype = ApiType.None,
                              EventHandler<ReceivedResponseEventArgs> receivedResponseEventArgs = null,
                              HttpMessageHandler handler = null,
                              ISessionContainer sessionContainer = null,
                              bool? enableCpuMonitor = null,
                              Func<TransportClient, TransportClient> transportClientHandlerFactory = null,
                              IStoreClientFactory storeClientFactory = null,
                              bool isLocalQuorumConsistency = false,
                              string cosmosClientId = null,
                              RemoteCertificateValidationCallback remoteCertificateValidationCallback = null,
                              bool isDistributedTracingEnabled = false)
        {
            if (sendingRequestEventArgs != null)
            {
                this.sendingRequest += sendingRequestEventArgs;
            }

            if (serializerSettings != null)
            {
                this.serializerSettings = serializerSettings;
            }

            this.ApiType = apitype;

            if (receivedResponseEventArgs != null)
            {
                this.receivedResponse += receivedResponseEventArgs;
            }

            this.cosmosAuthorization = cosmosAuthorization ?? throw new ArgumentNullException(nameof(cosmosAuthorization));
            this.transportClientHandlerFactory = transportClientHandlerFactory;
            this.IsLocalQuorumConsistency = isLocalQuorumConsistency;
            this.initTaskCache = new AsyncCacheNonBlocking<string, bool>(cancellationToken: this.cancellationTokenSource.Token);

            this.Initialize(
                serviceEndpoint: serviceEndpoint,
                connectionPolicy: connectionPolicy,
                desiredConsistencyLevel: desiredConsistencyLevel,
                handler: handler,
                sessionContainer: sessionContainer,
                enableCpuMonitor: enableCpuMonitor,
                storeClientFactory: storeClientFactory,
                cosmosClientId: cosmosClientId,
                remoteCertificateValidationCallback: remoteCertificateValidationCallback,
                isDistributedTracingEnabled: isDistributedTracingEnabled);
        }

        /// <summary>
        /// Initializes a new instance of the <see cref="DocumentClient"/> class using the
        /// specified service endpoint, an authorization key (or resource token), a connection policy
        /// and a custom JsonSerializerSettings for the Azure Cosmos DB service.
        /// </summary>
        /// <param name="serviceEndpoint">The service endpoint to use to create the client.</param>
        /// <param name="authKeyOrResourceToken">The authorization key or resource token to use to create the client.</param>
        /// <param name="connectionPolicy">The connection policy for the client.</param>
        /// <param name="desiredConsistencyLevel">The default consistency policy for client operations.</param>
        /// <param name="serializerSettings">The custom JsonSerializer settings to be used for serialization/derialization.</param>
        /// <remarks>
        /// The service endpoint can be obtained from the Azure Management Portal.
        /// If you are connecting using one of the Master Keys, these can be obtained along with the endpoint from the Azure Management Portal
        /// If however you are connecting as a specific Azure Cosmos DB User, the value passed to <paramref name="authKeyOrResourceToken"/> is the ResourceToken obtained from the permission feed for the user.
        /// <para>
        /// Using Direct connectivity, wherever possible, is recommended.
        /// </para>
        /// </remarks>
        /// <seealso cref="Uri"/>
        /// <seealso cref="ConnectionPolicy"/>
        /// <seealso cref="ConsistencyLevel"/>
        /// <seealso cref="JsonSerializerSettings"/>
        [Obsolete("Please use the constructor that takes JsonSerializerSettings as the third parameter.")]
        public DocumentClient(Uri serviceEndpoint,
                              string authKeyOrResourceToken,
                              ConnectionPolicy connectionPolicy,
                              Documents.ConsistencyLevel? desiredConsistencyLevel,
                              JsonSerializerSettings serializerSettings)
            : this(serviceEndpoint, authKeyOrResourceToken, (HttpMessageHandler)null, connectionPolicy, desiredConsistencyLevel)
        {
            this.serializerSettings = serializerSettings;
        }

        /// <summary>
        /// Initializes a new instance of the <see cref="DocumentClient"/> class using the
        /// specified service endpoint, an authorization key (or resource token), a connection policy
        /// and a custom JsonSerializerSettings for the Azure Cosmos DB service.
        /// </summary>
        /// <param name="serviceEndpoint">The service endpoint to use to create the client.</param>
        /// <param name="authKeyOrResourceToken">The authorization key or resource token to use to create the client.</param>
        /// <param name="serializerSettings">The custom JsonSerializer settings to be used for serialization/derialization.</param>
        /// <param name="connectionPolicy">(Optional) The connection policy for the client.</param>
        /// <param name="desiredConsistencyLevel">(Optional) The default consistency policy for client operations.</param>
        /// <remarks>
        /// The service endpoint can be obtained from the Azure Management Portal.
        /// If you are connecting using one of the Master Keys, these can be obtained along with the endpoint from the Azure Management Portal
        /// If however you are connecting as a specific Azure Cosmos DB User, the value passed to <paramref name="authKeyOrResourceToken"/> is the ResourceToken obtained from the permission feed for the user.
        /// <para>
        /// Using Direct connectivity, wherever possible, is recommended.
        /// </para>
        /// </remarks>
        /// <seealso cref="Uri"/>
        /// <seealso cref="JsonSerializerSettings"/>
        /// <seealso cref="ConnectionPolicy"/>
        /// <seealso cref="ConsistencyLevel"/>
        public DocumentClient(Uri serviceEndpoint,
                              string authKeyOrResourceToken,
                              JsonSerializerSettings serializerSettings,
                              ConnectionPolicy connectionPolicy = null,
                              Documents.ConsistencyLevel? desiredConsistencyLevel = null)
            : this(serviceEndpoint, authKeyOrResourceToken, (HttpMessageHandler)null, connectionPolicy, desiredConsistencyLevel)
        {
            this.serializerSettings = serializerSettings;
        }

        /// <summary>
        /// Internal constructor purely for unit-testing
        /// </summary>
        internal DocumentClient(Uri serviceEndpoint, string authKey)
        {
            // do nothing 
            this.ServiceEndpoint = serviceEndpoint;
            this.ConnectionPolicy = new ConnectionPolicy();
        }

        internal virtual async Task<ClientCollectionCache> GetCollectionCacheAsync(ITrace trace)
        {
            using (ITrace childTrace = trace.StartChild("Get Collection Cache", TraceComponent.Routing, Tracing.TraceLevel.Info))
            {
                await this.EnsureValidClientAsync(childTrace);
                return this.collectionCache;
            }
        }

        internal virtual async Task<PartitionKeyRangeCache> GetPartitionKeyRangeCacheAsync(ITrace trace)
        {
            using (ITrace childTrace = trace.StartChild("Get Partition Key Range Cache", TraceComponent.Routing, Tracing.TraceLevel.Info))
            {
                await this.EnsureValidClientAsync(childTrace);
                return this.partitionKeyRangeCache;
            }
        }

        internal GlobalAddressResolver AddressResolver { get; private set; }

        internal GlobalEndpointManager GlobalEndpointManager { get; private set; }
        
        internal GlobalPartitionEndpointManager PartitionKeyRangeLocation { get; private set; }

        /// <summary>
        /// Open the connection to validate that the client initialization is successful in the Azure Cosmos DB service.
        /// </summary>
        /// <returns>
        /// A <see cref="System.Threading.Tasks.Task"/> object.
        /// </returns>
        /// <remarks>
        /// This method is recommended to be called, after the constructor, but before calling any other methods on the DocumentClient instance.
        /// If there are any initialization exceptions, this method will throw them (set on the task).
        /// Alternately, calling any API will throw initialization exception at the first call.
        /// </remarks>
        /// <example>
        /// <code language="c#">
        /// <![CDATA[
        /// using (IDocumentClient client = new DocumentClient(new Uri("service endpoint"), "auth key"))
        /// {
        ///     await client.OpenAsync();
        /// }
        /// ]]>
        /// </code>
        /// </example>
        public Task OpenAsync(CancellationToken cancellationToken = default)
        {
            return TaskHelper.InlineIfPossibleAsync(() => this.OpenPrivateInlineAsync(cancellationToken), null, cancellationToken);
        }

        private async Task OpenPrivateInlineAsync(CancellationToken cancellationToken)
        {
            await this.EnsureValidClientAsync(NoOpTrace.Singleton);
            await TaskHelper.InlineIfPossibleAsync(() => this.OpenPrivateAsync(cancellationToken), this.ResetSessionTokenRetryPolicy.GetRequestPolicy(), cancellationToken);
        }

        private async Task OpenPrivateAsync(CancellationToken cancellationToken)
        {
            // Initialize caches for all databases and collections
            ResourceFeedReader<Documents.Database> databaseFeedReader = this.CreateDatabaseFeedReader(
                new FeedOptions { MaxItemCount = -1 });

            try
            {
                while (databaseFeedReader.HasMoreResults)
                {
                    foreach (Documents.Database database in await databaseFeedReader.ExecuteNextAsync(cancellationToken))
                    {
                        ResourceFeedReader<DocumentCollection> collectionFeedReader = this.CreateDocumentCollectionFeedReader(
                            database.SelfLink,
                            new FeedOptions { MaxItemCount = -1 });
                        List<Task> tasks = new List<Task>();
                        while (collectionFeedReader.HasMoreResults)
                        {
                            tasks.AddRange((await collectionFeedReader.ExecuteNextAsync(cancellationToken)).Select(collection => this.InitializeCachesAsync(database.Id, collection, cancellationToken)));
                        }

                        await Task.WhenAll(tasks);
                    }
                }
            }
            catch (DocumentClientException ex)
            {
                // Clear the caches to ensure that we don't have partial results
                this.collectionCache = new ClientCollectionCache(
                    sessionContainer: this.sessionContainer, 
                    storeModel: this.GatewayStoreModel, 
                    tokenProvider: this, 
                    retryPolicy: this.retryPolicy,
                    clientTelemetry: this.clientTelemetry);
                this.partitionKeyRangeCache = new PartitionKeyRangeCache(this, this.GatewayStoreModel, this.collectionCache);

                DefaultTrace.TraceWarning("{0} occurred while OpenAsync. Exception Message: {1}", ex.ToString(), ex.Message);
            }
        }

        internal virtual void Initialize(Uri serviceEndpoint,
            ConnectionPolicy connectionPolicy = null,
            Documents.ConsistencyLevel? desiredConsistencyLevel = null,
            HttpMessageHandler handler = null,
            ISessionContainer sessionContainer = null,
            bool? enableCpuMonitor = null,
            IStoreClientFactory storeClientFactory = null,
            TokenCredential tokenCredential = null,
            string cosmosClientId = null,
            RemoteCertificateValidationCallback remoteCertificateValidationCallback = null,
            bool isDistributedTracingEnabled = false)
        {
            if (serviceEndpoint == null)
            {
                throw new ArgumentNullException("serviceEndpoint");
            }

            this.clientId = cosmosClientId;
            this.remoteCertificateValidationCallback = remoteCertificateValidationCallback;
            this.isDistributedTracingEnabled = isDistributedTracingEnabled;

            this.queryPartitionProvider = new AsyncLazy<QueryPartitionProvider>(async () =>
            {
                await this.EnsureValidClientAsync(NoOpTrace.Singleton);
                return new QueryPartitionProvider(this.accountServiceConfiguration.QueryEngineConfiguration);
            }, CancellationToken.None);

#if !(NETSTANDARD15 || NETSTANDARD16)
#if NETSTANDARD20
            // GetEntryAssembly returns null when loaded from native netstandard2.0
            if (System.Reflection.Assembly.GetEntryAssembly() != null)
            {
#endif
                // For tests we want to allow stronger consistency during construction or per call
                string allowOverrideStrongerConsistencyConfig = System.Configuration.ConfigurationManager.AppSettings[DocumentClient.AllowOverrideStrongerConsistency];
                if (!string.IsNullOrEmpty(allowOverrideStrongerConsistencyConfig))
                {
                    if (!bool.TryParse(allowOverrideStrongerConsistencyConfig, out this.allowOverrideStrongerConsistency))
                    {
                        this.allowOverrideStrongerConsistency = false;
                    }
                }

                // We might want to override the defaults sometime
                string maxConcurrentConnectionOpenRequestsOverrideString = System.Configuration.ConfigurationManager.AppSettings[DocumentClient.MaxConcurrentConnectionOpenConfig];
                if (!string.IsNullOrEmpty(maxConcurrentConnectionOpenRequestsOverrideString))
                {
                    int maxConcurrentConnectionOpenRequestOverrideInt = 0;
                    if (Int32.TryParse(maxConcurrentConnectionOpenRequestsOverrideString, out maxConcurrentConnectionOpenRequestOverrideInt))
                    {
                        this.maxConcurrentConnectionOpenRequests = maxConcurrentConnectionOpenRequestOverrideInt;
                    }
                }

                string openConnectionTimeoutInSecondsOverrideString = System.Configuration.ConfigurationManager.AppSettings[DocumentClient.OpenConnectionTimeoutInSecondsConfig];
                if (!string.IsNullOrEmpty(openConnectionTimeoutInSecondsOverrideString))
                {
                    int openConnectionTimeoutInSecondsOverrideInt = 0;
                    if (Int32.TryParse(openConnectionTimeoutInSecondsOverrideString, out openConnectionTimeoutInSecondsOverrideInt))
                    {
                        this.openConnectionTimeoutInSeconds = openConnectionTimeoutInSecondsOverrideInt;
                    }
                }

                string idleConnectionTimeoutInSecondsOverrideString = System.Configuration.ConfigurationManager.AppSettings[DocumentClient.IdleConnectionTimeoutInSecondsConfig];
                if (!string.IsNullOrEmpty(idleConnectionTimeoutInSecondsOverrideString))
                {
                    int idleConnectionTimeoutInSecondsOverrideInt = 0;
                    if (Int32.TryParse(idleConnectionTimeoutInSecondsOverrideString, out idleConnectionTimeoutInSecondsOverrideInt))
                    {
                        this.idleConnectionTimeoutInSeconds = idleConnectionTimeoutInSecondsOverrideInt;
                    }
                }

                string transportTimerPoolGranularityInSecondsOverrideString = System.Configuration.ConfigurationManager.AppSettings[DocumentClient.TransportTimerPoolGranularityInSecondsConfig];
                if (!string.IsNullOrEmpty(transportTimerPoolGranularityInSecondsOverrideString))
                {
                    int timerPoolGranularityInSecondsOverrideInt = 0;
                    if (Int32.TryParse(transportTimerPoolGranularityInSecondsOverrideString, out timerPoolGranularityInSecondsOverrideInt))
                    {
                        // timeoutgranularity specified should be greater than min(5 seconds)
                        if (timerPoolGranularityInSecondsOverrideInt > this.timerPoolGranularityInSeconds)
                        {
                            this.timerPoolGranularityInSeconds = timerPoolGranularityInSecondsOverrideInt;
                        }
                    }
                }

                string enableRntbdChannelOverrideString = System.Configuration.ConfigurationManager.AppSettings[DocumentClient.EnableTcpChannelConfig];
                if (!string.IsNullOrEmpty(enableRntbdChannelOverrideString))
                {
                    bool enableRntbdChannel = false;
                    if (bool.TryParse(enableRntbdChannelOverrideString, out enableRntbdChannel))
                    {
                        this.enableRntbdChannel = enableRntbdChannel;
                    }
                }

                string maxRequestsPerRntbdChannelOverrideString = System.Configuration.ConfigurationManager.AppSettings[DocumentClient.MaxRequestsPerChannelConfig];
                if (!string.IsNullOrEmpty(maxRequestsPerRntbdChannelOverrideString))
                {
                    int maxRequestsPerChannel = DocumentClient.DefaultMaxRequestsPerRntbdChannel;
                    if (int.TryParse(maxRequestsPerRntbdChannelOverrideString, out maxRequestsPerChannel))
                    {
                        this.maxRequestsPerRntbdChannel = maxRequestsPerChannel;
                    }
                }

                string rntbdPartitionCountOverrideString = System.Configuration.ConfigurationManager.AppSettings[DocumentClient.TcpPartitionCount];
                if (!string.IsNullOrEmpty(rntbdPartitionCountOverrideString))
                {
                    int rntbdPartitionCount = DocumentClient.DefaultRntbdPartitionCount;
                    if (int.TryParse(rntbdPartitionCountOverrideString, out rntbdPartitionCount))
                    {
                        this.rntbdPartitionCount = rntbdPartitionCount;
                    }
                }

                string maxRntbdChannelsOverrideString = System.Configuration.ConfigurationManager.AppSettings[DocumentClient.MaxChannelsPerHostConfig];
                if (!string.IsNullOrEmpty(maxRntbdChannelsOverrideString))
                {
                    int maxRntbdChannels = DefaultMaxRntbdChannelsPerHost;
                    if (int.TryParse(maxRntbdChannelsOverrideString, out maxRntbdChannels))
                    {
                        this.maxRntbdChannels = maxRntbdChannels;
                    }
                }

                string rntbdPortReuseModeOverrideString = System.Configuration.ConfigurationManager.AppSettings[DocumentClient.RntbdPortReuseMode];
                if (!string.IsNullOrEmpty(rntbdPortReuseModeOverrideString))
                {
                    PortReuseMode portReuseMode = DefaultRntbdPortReuseMode;
                    if (Enum.TryParse<PortReuseMode>(rntbdPortReuseModeOverrideString, out portReuseMode))
                    {
                        this.rntbdPortReuseMode = portReuseMode;
                    }
                }

                string rntbdPortPoolReuseThresholdOverrideString = System.Configuration.ConfigurationManager.AppSettings[DocumentClient.RntbdPortPoolReuseThreshold];
                if (!string.IsNullOrEmpty(rntbdPortPoolReuseThresholdOverrideString))
                {
                    int rntbdPortPoolReuseThreshold = DocumentClient.DefaultRntbdPortPoolReuseThreshold;
                    if (int.TryParse(rntbdPortPoolReuseThresholdOverrideString, out rntbdPortPoolReuseThreshold))
                    {
                        this.rntbdPortPoolReuseThreshold = rntbdPortPoolReuseThreshold;
                    }
                }

                string rntbdPortPoolBindAttemptsOverrideString = System.Configuration.ConfigurationManager.AppSettings[DocumentClient.RntbdPortPoolBindAttempts];
                if (!string.IsNullOrEmpty(rntbdPortPoolBindAttemptsOverrideString))
                {
                    int rntbdPortPoolBindAttempts = DocumentClient.DefaultRntbdPortPoolBindAttempts;
                    if (int.TryParse(rntbdPortPoolBindAttemptsOverrideString, out rntbdPortPoolBindAttempts))
                    {
                        this.rntbdPortPoolBindAttempts = rntbdPortPoolBindAttempts;
                    }
                }

                string rntbdReceiveHangDetectionTimeSecondsString = System.Configuration.ConfigurationManager.AppSettings[DocumentClient.RntbdReceiveHangDetectionTimeConfig];
                if (!string.IsNullOrEmpty(rntbdReceiveHangDetectionTimeSecondsString))
                {
                    int rntbdReceiveHangDetectionTimeSeconds = DefaultRntbdReceiveHangDetectionTimeSeconds;
                    if (int.TryParse(rntbdReceiveHangDetectionTimeSecondsString, out rntbdReceiveHangDetectionTimeSeconds))
                    {
                        this.rntbdReceiveHangDetectionTimeSeconds = rntbdReceiveHangDetectionTimeSeconds;
                    }
                }

                string rntbdSendHangDetectionTimeSecondsString = System.Configuration.ConfigurationManager.AppSettings[DocumentClient.RntbdSendHangDetectionTimeConfig];
                if (!string.IsNullOrEmpty(rntbdSendHangDetectionTimeSecondsString))
                {
                    int rntbdSendHangDetectionTimeSeconds = DefaultRntbdSendHangDetectionTimeSeconds;
                    if (int.TryParse(rntbdSendHangDetectionTimeSecondsString, out rntbdSendHangDetectionTimeSeconds))
                    {
                        this.rntbdSendHangDetectionTimeSeconds = rntbdSendHangDetectionTimeSeconds;
                    }
                }

                if (enableCpuMonitor.HasValue)
                {
                    this.enableCpuMonitor = enableCpuMonitor.Value;
                }
                else
                {
                    string enableCpuMonitorString = System.Configuration.ConfigurationManager.AppSettings[DocumentClient.EnableCpuMonitorConfig];
                    if (!string.IsNullOrEmpty(enableCpuMonitorString))
                    {
                        bool enableCpuMonitorFlag = DefaultEnableCpuMonitor;
                        if (bool.TryParse(enableCpuMonitorString, out enableCpuMonitorFlag))
                        {
                            this.enableCpuMonitor = enableCpuMonitorFlag;
                        }
                    }
                }
#if NETSTANDARD20
            }
#endif
#endif

            string rntbdMaxConcurrentOpeningConnectionCountOverrideString = Environment.GetEnvironmentVariable(RntbdMaxConcurrentOpeningConnectionCountConfig);
            if (!string.IsNullOrEmpty(rntbdMaxConcurrentOpeningConnectionCountOverrideString))
            {
                if (Int32.TryParse(rntbdMaxConcurrentOpeningConnectionCountOverrideString, out int rntbdMaxConcurrentOpeningConnectionCountOverrideInt))
                {
                    if (rntbdMaxConcurrentOpeningConnectionCountOverrideInt <= 0)
                    {
                        throw new ArgumentException("RntbdMaxConcurrentOpeningConnectionCountConfig should be larger than 0");
                    }

                    this.rntbdMaxConcurrentOpeningConnectionCount = rntbdMaxConcurrentOpeningConnectionCountOverrideInt;
                }
            }

            // ConnectionPolicy always overrides appconfig
            if (connectionPolicy != null)
            {
                if (connectionPolicy.IdleTcpConnectionTimeout.HasValue)
                {
                    this.idleConnectionTimeoutInSeconds = (int)connectionPolicy.IdleTcpConnectionTimeout.Value.TotalSeconds;
                }

                if (connectionPolicy.OpenTcpConnectionTimeout.HasValue)
                {
                    this.openConnectionTimeoutInSeconds = (int)connectionPolicy.OpenTcpConnectionTimeout.Value.TotalSeconds;
                }

                if (connectionPolicy.MaxRequestsPerTcpConnection.HasValue)
                {
                    this.maxRequestsPerRntbdChannel = connectionPolicy.MaxRequestsPerTcpConnection.Value;
                }

                if (connectionPolicy.MaxTcpPartitionCount.HasValue)
                {
                    this.rntbdPartitionCount = connectionPolicy.MaxTcpPartitionCount.Value;
                }

                if (connectionPolicy.MaxTcpConnectionsPerEndpoint.HasValue)
                {
                    this.maxRntbdChannels = connectionPolicy.MaxTcpConnectionsPerEndpoint.Value;
                }

                if (connectionPolicy.PortReuseMode.HasValue)
                {
                    this.rntbdPortReuseMode = connectionPolicy.PortReuseMode.Value;
                }
            }

            this.ServiceEndpoint = serviceEndpoint.OriginalString.EndsWith("/", StringComparison.Ordinal) ? serviceEndpoint : new Uri(serviceEndpoint.OriginalString + "/");

            this.ConnectionPolicy = connectionPolicy ?? ConnectionPolicy.Default;

#if !NETSTANDARD16
            ServicePointAccessor servicePoint = ServicePointAccessor.FindServicePoint(this.ServiceEndpoint);
            servicePoint.ConnectionLimit = this.ConnectionPolicy.MaxConnectionLimit;
#endif

            this.GlobalEndpointManager = new GlobalEndpointManager(this, this.ConnectionPolicy);
            this.PartitionKeyRangeLocation = this.ConnectionPolicy.EnablePartitionLevelFailover
                ? new GlobalPartitionEndpointManagerCore(this.GlobalEndpointManager)
                : GlobalPartitionEndpointManagerNoOp.Instance;

            this.httpClient = CosmosHttpClientCore.CreateWithConnectionPolicy(
                this.ApiType,
                DocumentClientEventSource.Instance,
                this.ConnectionPolicy,
                handler,
                this.sendingRequest,
                this.receivedResponse);

            // Loading VM Information (non blocking call and initialization won't fail if this call fails)
            VmMetadataApiHandler.TryInitialize(this.httpClient);

            if (sessionContainer != null)
            {
                this.sessionContainer = sessionContainer;
            }
            else
            {
                this.sessionContainer = new SessionContainer(this.ServiceEndpoint.Host);
            }

            this.retryPolicy = new RetryPolicy(
                globalEndpointManager: this.GlobalEndpointManager,
                connectionPolicy: this.ConnectionPolicy,
                partitionKeyRangeLocationCache: this.PartitionKeyRangeLocation);

            this.ResetSessionTokenRetryPolicy = this.retryPolicy;

            this.desiredConsistencyLevel = desiredConsistencyLevel;
            // Setup the proxy to be  used based on connection mode.
            // For gateway: GatewayProxy.
            // For direct: WFStoreProxy [set in OpenAsync()].
            this.eventSource = DocumentClientEventSource.Instance;

            // Disable system usage for internal builds. Cosmos DB owns the VMs and already logs
            // the system information so no need to track it.
#if !INTERNAL
            this.InitializeClientTelemetry();
#endif

            this.initializeTaskFactory = (_) => TaskHelper.InlineIfPossible<bool>(
                    () => this.GetInitializationTaskAsync(storeClientFactory: storeClientFactory),
                    new ResourceThrottleRetryPolicy(
                        this.ConnectionPolicy.RetryOptions.MaxRetryAttemptsOnThrottledRequests,
                        this.ConnectionPolicy.RetryOptions.MaxRetryWaitTimeInSeconds));

            // Create the task to start the initialize task
            // Task will be awaited on in the EnsureValidClientAsync
            Task initTask = this.initTaskCache.GetAsync(
                       key: DocumentClient.DefaultInitTaskKey,
                       singleValueInitFunc: this.initializeTaskFactory,
                       forceRefresh: (_) => false);

            // ContinueWith on the initialization task is needed for handling the UnobservedTaskException
            // if this task throws for some reason. Awaiting inside a constructor is not supported and
            // even if we had to await inside GetInitializationTask to catch the exception, that will
            // be a blocking call. In such cases, the recommended approach is to "handle" the
            // UnobservedTaskException by using ContinueWith method w/ TaskContinuationOptions.OnlyOnFaulted
            // and accessing the Exception property on the target task.
#pragma warning disable VSTHRD110 // Observe result of async calls
            initTask.ContinueWith(t => DefaultTrace.TraceWarning("initializeTask failed {0}", t.Exception), TaskContinuationOptions.OnlyOnFaulted);
#pragma warning restore VSTHRD110 // Observe result of async calls

            this.traceId = Interlocked.Increment(ref DocumentClient.idCounter);
            DefaultTrace.TraceInformation(string.Format(
                CultureInfo.InvariantCulture,
                "DocumentClient with id {0} initialized at endpoint: {1} with ConnectionMode: {2}, connection Protocol: {3}, and consistency level: {4}",
                this.traceId,
                serviceEndpoint.ToString(),
                this.ConnectionPolicy.ConnectionMode.ToString(),
                this.ConnectionPolicy.ConnectionProtocol.ToString(),
                desiredConsistencyLevel != null ? desiredConsistencyLevel.ToString() : "null"));

            this.QueryCompatibilityMode = QueryCompatibilityMode.Default;
        }

        // Always called from under the lock except when called from Intilialize method during construction.
        private async Task<bool> GetInitializationTaskAsync(IStoreClientFactory storeClientFactory)
        {
            await this.InitializeGatewayConfigurationReaderAsync();

            if (this.desiredConsistencyLevel.HasValue)
            {
                this.EnsureValidOverwrite(this.desiredConsistencyLevel.Value);
            }

            GatewayStoreModel gatewayStoreModel = new GatewayStoreModel(
                    this.GlobalEndpointManager,
                    this.sessionContainer,
                    (Cosmos.ConsistencyLevel)this.accountServiceConfiguration.DefaultConsistencyLevel,
                    this.eventSource,
                    this.serializerSettings,
                    this.httpClient);

            this.GatewayStoreModel = gatewayStoreModel;

            this.collectionCache = new ClientCollectionCache(
                    sessionContainer: this.sessionContainer, 
                    storeModel: this.GatewayStoreModel, 
                    tokenProvider: this, 
                    retryPolicy: this.retryPolicy,
                    clientTelemetry: this.clientTelemetry);
            this.partitionKeyRangeCache = new PartitionKeyRangeCache(this, this.GatewayStoreModel, this.collectionCache);
            this.ResetSessionTokenRetryPolicy = new ResetSessionTokenRetryPolicyFactory(this.sessionContainer, this.collectionCache, this.retryPolicy);

            gatewayStoreModel.SetCaches(this.partitionKeyRangeCache, this.collectionCache);

            if (this.ConnectionPolicy.ConnectionMode == ConnectionMode.Gateway)
            {
                this.StoreModel = this.GatewayStoreModel;
            }
            else
            {
                this.InitializeDirectConnectivity(storeClientFactory);
            }

            return true;
        }

        private void InitializeClientTelemetry()
        {
            if (this.ConnectionPolicy.EnableClientTelemetry)
            {
                try
                {
                    this.clientTelemetry = ClientTelemetry.CreateAndStartBackgroundTelemetry(
                        clientId: this.clientId,
                        httpClient: this.httpClient,
                        userAgent: this.ConnectionPolicy.UserAgentContainer.BaseUserAgent,
                        connectionMode: this.ConnectionPolicy.ConnectionMode,
                        authorizationTokenProvider: this.cosmosAuthorization,
                        diagnosticsHelper: DiagnosticsHandlerHelper.Instance,
                        preferredRegions: this.ConnectionPolicy.PreferredLocations,
                        globalEndpointManager: this.GlobalEndpointManager);

                    DefaultTrace.TraceInformation("Client Telemetry Enabled.");
                }
                catch (Exception ex)
                {
                    DefaultTrace.TraceInformation($"Error While starting Telemetry Job : {ex.Message}. Hence disabling Client Telemetry");
                    this.ConnectionPolicy.EnableClientTelemetry = false;
                }
            }
            else
            {
                DefaultTrace.TraceInformation("Client Telemetry Disabled.");
            }
        }

        private async Task InitializeCachesAsync(string databaseName, DocumentCollection collection, CancellationToken cancellationToken)
        {
            if (databaseName == null)
            {
                throw new ArgumentNullException(nameof(databaseName));
            }

            if (collection == null)
            {
                throw new ArgumentNullException(nameof(collection));
            }

            CollectionCache collectionCache = await this.GetCollectionCacheAsync(NoOpTrace.Singleton);
            using (
                DocumentServiceRequest request = DocumentServiceRequest.Create(
                    OperationType.Query,
                    ResourceType.Document,
                    collection.SelfLink,
                    AuthorizationTokenType.PrimaryMasterKey))
            {
                ContainerProperties resolvedCollection = await collectionCache.ResolveCollectionAsync(request, CancellationToken.None, NoOpTrace.Singleton);
                IReadOnlyList<PartitionKeyRange> ranges = await this.partitionKeyRangeCache.TryGetOverlappingRangesAsync(
                    resolvedCollection.ResourceId,
                    new Range<string>(
                        PartitionKeyInternal.MinimumInclusiveEffectivePartitionKey,
                        PartitionKeyInternal.MaximumExclusiveEffectivePartitionKey,
                        true,
                        false),
                    NoOpTrace.Singleton);

                // In Gateway mode, AddressCache is null
                if (this.AddressResolver != null)
                {
                    await this.AddressResolver.OpenAsync(databaseName, resolvedCollection, cancellationToken);
                }
            }
        }

        /// <summary>
        /// Gets or sets the session object used for session consistency version tracking in the Azure Cosmos DB service.
        /// </summary>
        /// <remarks>
        /// <value>
        /// The session object used for version tracking when the consistency level is set to Session.
        /// </value>
        /// The session object can be saved and shared between two DocumentClient instances within the same AppDomain.
        /// </remarks>
        public object Session
        {
            get
            {
                return this.sessionContainer;
            }

            set
            {
                SessionContainer container = value as SessionContainer;
                if (container == null)
                {
                    throw new ArgumentNullException("value");
                }

                if (!string.Equals(this.ServiceEndpoint.Host, container.HostName, StringComparison.OrdinalIgnoreCase))
                {
                    throw new ArgumentException(string.Format(
                        CultureInfo.CurrentUICulture,
                        ClientResources.BadSession,
                        container.HostName,
                        this.ServiceEndpoint.Host));
                }

                SessionContainer currentSessionContainer = this.sessionContainer as SessionContainer;
                if (currentSessionContainer == null)
                {
                    throw new ArgumentNullException(nameof(currentSessionContainer));
                }

                currentSessionContainer.ReplaceCurrrentStateWithStateOf(container);
            }
        }

        /// <summary>
        /// Gets or sets the session object used for session consistency version tracking for a specific collection in the Azure Cosmos DB service.
        /// </summary>
        /// <param name="collectionLink">Collection for which session token must be retrieved.</param>
        /// <value>
        /// The session token used for version tracking when the consistency level is set to Session.
        /// </value>
        /// <remarks>
        /// The session token can be saved and supplied to a request via <see cref="Documents.Client.RequestOptions.SessionToken"/>.
        /// </remarks>
        internal string GetSessionToken(string collectionLink)
        {
            SessionContainer sessionContainerInternal = this.sessionContainer as SessionContainer;

            if (sessionContainerInternal == null)
            {
                throw new ArgumentNullException(nameof(sessionContainerInternal));
            }

            return sessionContainerInternal.GetSessionToken(collectionLink);
        }

        /// <summary>
        /// Gets the Api type
        /// </summary>
        internal ApiType ApiType
        {
            get; private set;
        }

        internal bool UseMultipleWriteLocations { get; private set; }

        /// <summary>
        /// Gets the endpoint Uri for the service endpoint from the Azure Cosmos DB service.
        /// </summary>
        /// <value>
        /// The Uri for the service endpoint.
        /// </value>
        /// <seealso cref="System.Uri"/>
        public Uri ServiceEndpoint
        {
            get;
            private set;
        }

        /// <summary>
        /// Gets the current write endpoint chosen based on availability and preference from the Azure Cosmos DB service.
        /// </summary>
        public Uri WriteEndpoint
        {
            get
            {
                return this.GlobalEndpointManager.WriteEndpoints.FirstOrDefault();
            }
        }

        /// <summary>
        /// Gets the current read endpoint chosen based on availability and preference from the Azure Cosmos DB service.
        /// </summary>
        public Uri ReadEndpoint
        {
            get
            {
                return this.GlobalEndpointManager.ReadEndpoints.FirstOrDefault();
            }
        }

        /// <summary>
        /// Gets the Connection policy used by the client from the Azure Cosmos DB service.
        /// </summary>
        /// <value>
        /// The Connection policy used by the client.
        /// </value>
        /// <seealso cref="Microsoft.Azure.Cosmos.ConnectionPolicy"/>
        public ConnectionPolicy ConnectionPolicy { get; private set; }

        /// <summary>
        /// Gets the AuthKey used by the client from the Azure Cosmos DB service.
        /// </summary>
        /// <value>
        /// The AuthKey used by the client.
        /// </value>
        /// <seealso cref="System.Security.SecureString"/>
        public SecureString AuthKey => throw new NotSupportedException("Please use CosmosAuthorization");

        /// <summary>
        /// Gets the configured consistency level of the client from the Azure Cosmos DB service.
        /// </summary>
        /// <value>
        /// The configured <see cref="Microsoft.Azure.Cosmos.ConsistencyLevel"/> of the client.
        /// </value>
        /// <seealso cref="Microsoft.Azure.Cosmos.ConsistencyLevel"/>
        public virtual Documents.ConsistencyLevel ConsistencyLevel
        {
            get
            {
#pragma warning disable VSTHRD002 // Avoid problematic synchronous waits
                TaskHelper.InlineIfPossibleAsync(() => this.EnsureValidClientAsync(NoOpTrace.Singleton), null).Wait();
#pragma warning restore VSTHRD002 // Avoid problematic synchronous waits
                return this.desiredConsistencyLevel.HasValue ? this.desiredConsistencyLevel.Value :
                    this.accountServiceConfiguration.DefaultConsistencyLevel;
            }
        }

        /// <summary>
        /// Disposes the client for the Azure Cosmos DB service.
        /// </summary>
        /// <example>
        /// <code language="c#">
        /// <![CDATA[
        /// IDocumentClient client = new DocumentClient(new Uri("service endpoint"), "auth key");
        /// if (client != null) client.Dispose();
        /// ]]>
        /// </code>
        /// </example>
        public void Dispose()
        {
            if (this.isDisposed)
            {
                return;
            }

            if (!this.cancellationTokenSource.IsCancellationRequested)
            {
                this.cancellationTokenSource.Cancel();
            }

            this.cancellationTokenSource.Dispose();

            if (this.StoreModel != null)
            {
                this.StoreModel.Dispose();
                this.StoreModel = null;
            }

            if (this.storeClientFactory != null)
            {
                // Dispose only if this store client factory was created and is owned by this instance of document client, otherwise just release the reference
                if (this.isStoreClientFactoryCreatedInternally)
                {
                    this.storeClientFactory.Dispose();
                }

                this.storeClientFactory = null;
            }

            if (this.AddressResolver != null)
            {
                this.AddressResolver.Dispose();
                this.AddressResolver = null;
            }

            if (this.httpClient != null)
            {
                try
                {
                    this.httpClient.Dispose();
                }
                catch (Exception exception)
                {
                    DefaultTrace.TraceWarning("Exception {0} thrown during dispose of HttpClient, this could happen if there are inflight request during the dispose of client",
                        exception);
                }

                this.httpClient = null;
            }

            if (this.cosmosAuthorization != null)
            {
                this.cosmosAuthorization.Dispose();
            }

            if (this.GlobalEndpointManager != null)
            {
                this.GlobalEndpointManager.Dispose();
                this.GlobalEndpointManager = null;
            }

            if (this.queryPartitionProvider != null && this.queryPartitionProvider.IsValueCreated)
            {
                this.queryPartitionProvider.Value.Dispose();
            }

            if (this.initTaskCache != null)
            {
                this.initTaskCache.Dispose();
                this.initTaskCache = null;
            }

            if (this.clientTelemetry != null)
            {
                this.clientTelemetry.Dispose();
            }

            DefaultTrace.TraceInformation("DocumentClient with id {0} disposed.", this.traceId);
            DefaultTrace.Flush();

            this.isDisposed = true;
        }

        //Compatibility mode:
        // Allows to specify compatibility mode used by client when making query requests.
        // should be removed when application/sql is no longer supported.
        internal QueryCompatibilityMode QueryCompatibilityMode { get; set; }

        /// <summary>
        /// RetryPolicy retries a request when it encounters session unavailable (see ClientRetryPolicy).
        /// Once it exhausts all write regions it clears the session container, then it uses ClientCollectionCache
        /// to resolves the request's collection name. If it differs from the session container's resource id it
        /// explains the session unavailable exception: somebody removed and recreated the collection. In this
        /// case we retry once again (with empty session token) otherwise we return the error to the client
        /// (see RenameCollectionAwareClientRetryPolicy)
        /// </summary>
        internal virtual IRetryPolicyFactory ResetSessionTokenRetryPolicy { get; private set; }

        /// <summary>
        /// Gets and sets the IStoreModel object.
        /// </summary>
        /// <remarks>
        /// Test hook to enable unit test of DocumentClient.
        /// </remarks>
        internal IStoreModelExtension StoreModel { get; set; }

        /// <summary>
        /// Gets and sets the gateway IStoreModel object.
        /// </summary>
        /// <remarks>
        /// Test hook to enable unit test of DocumentClient.
        /// </remarks>
        internal IStoreModelExtension GatewayStoreModel { get; set; }

        /// <summary>
        /// Gets and sets on execute scalar query callback
        /// </summary>
        /// <remarks>
        /// Test hook to enable unit test for scalar queries
        /// </remarks>
        internal Action<IQueryable> OnExecuteScalarQueryCallback { get; set; }

        internal virtual Task<QueryPartitionProvider> QueryPartitionProvider => this.queryPartitionProvider.Value;

        internal virtual async Task<ConsistencyLevel> GetDefaultConsistencyLevelAsync()
        {
            await this.EnsureValidClientAsync(NoOpTrace.Singleton);
            return (ConsistencyLevel)this.accountServiceConfiguration.DefaultConsistencyLevel;
        }

        internal Task<Documents.ConsistencyLevel?> GetDesiredConsistencyLevelAsync()
        {
            return Task.FromResult<Documents.ConsistencyLevel?>(this.desiredConsistencyLevel);
        }

        internal async Task<DocumentServiceResponse> ProcessRequestAsync(
            string verb,
            DocumentServiceRequest request,
            IDocumentClientRetryPolicy retryPolicyInstance,
            CancellationToken cancellationToken,
            string testAuthorization = null) // Only for unit-tests
        {
            if (request == null)
            {
                throw new ArgumentNullException(nameof(request));
            }

            if (verb == null)
            {
                throw new ArgumentNullException(nameof(verb));
            }

            (string authorization, string payload) = await this.cosmosAuthorization.GetUserAuthorizationAsync(
                request.ResourceAddress,
                PathsHelper.GetResourcePath(request.ResourceType),
                verb,
                request.Headers,
                AuthorizationTokenType.PrimaryMasterKey);

            // Unit-test hook
            if (testAuthorization != null)
            {
                payload = testAuthorization;
                authorization = testAuthorization;
            }
            request.Headers[HttpConstants.HttpHeaders.Authorization] = authorization;

            try
            {
                return await this.ProcessRequestAsync(request, retryPolicyInstance, cancellationToken);
            }
            catch (DocumentClientException dce)
            {
                this.cosmosAuthorization.TraceUnauthorized(
                    dce,
                    authorization,
                    payload);

                throw;
            }
        }

        internal Task<DocumentServiceResponse> ProcessRequestAsync(
            DocumentServiceRequest request,
            IDocumentClientRetryPolicy retryPolicyInstance,
            CancellationToken cancellationToken)
        {
            return this.ProcessRequestAsync(request, retryPolicyInstance, NoOpTrace.Singleton, cancellationToken);
        }

        internal async Task<DocumentServiceResponse> ProcessRequestAsync(
            DocumentServiceRequest request,
            IDocumentClientRetryPolicy retryPolicyInstance,
            ITrace trace,
            CancellationToken cancellationToken)
        {
            await this.EnsureValidClientAsync(trace);

            retryPolicyInstance?.OnBeforeSendRequest(request);

            using (new ActivityScope(Guid.NewGuid()))
            {
                IStoreModel storeProxy = this.GetStoreProxy(request);
                return await storeProxy.ProcessMessageAsync(request, cancellationToken);
            }
        }

        /// <summary>
        /// Establishes and Initializes the Rntbd connection to all the backend replica nodes
        /// for the given database name and container.
        /// </summary>
        /// <param name="databaseName">A string containing the cosmos database name.</param>
        /// <param name="containerLinkUri">A string containing the cosmos container link uri.</param>
        /// <param name="cancellationToken">An instance of the <see cref="CancellationToken"/>.</param>
        internal async Task OpenConnectionsToAllReplicasAsync(
            string databaseName,
            string containerLinkUri,
            CancellationToken cancellationToken)
        {
            if (string.IsNullOrEmpty(databaseName) ||
                string.IsNullOrEmpty(containerLinkUri))
            {
                string resourceName = string.IsNullOrEmpty(databaseName) ?
                    nameof(databaseName) :
                    nameof(containerLinkUri);

                throw new ArgumentNullException(resourceName);
            }

            if (this.StoreModel != null)
            {
                try
                {
                    await this.StoreModel.OpenConnectionsToAllReplicasAsync(
                        databaseName,
                        containerLinkUri,
                        cancellationToken);
                }
                catch (Exception)
                {
                    throw;
                }
            }
        }

        private static string NormalizeAuthorizationPayload(string input)
        {
            const int expansionBuffer = 12;
            StringBuilder builder = new StringBuilder(input.Length + expansionBuffer);
            for (int i = 0; i < input.Length; i++)
            {
                switch (input[i])
                {
                    case '\n':
                        builder.Append("\\n");
                        break;
                    case '/':
                        builder.Append("\\/");
                        break;
                    default:
                        builder.Append(input[i]);
                        break;
                }
            }

            return builder.ToString();
        }

        internal RntbdConnectionConfig RecordTcpSettings(ClientConfigurationTraceDatum clientConfigurationTraceDatum)
        {
            return new RntbdConnectionConfig(this.openConnectionTimeoutInSeconds,
                                this.idleConnectionTimeoutInSeconds,
                                this.maxRequestsPerRntbdChannel,
                                this.maxRntbdChannels,
                                this.ConnectionPolicy.EnableTcpConnectionEndpointRediscovery,
                                this.rntbdPortReuseMode);
        }

        internal virtual async Task EnsureValidClientAsync(ITrace trace)
        {
            if (this.cancellationTokenSource.IsCancellationRequested || this.isSuccessfullyInitialized)
            {
                return;
            }

            // Trace when the Initialization of client has not been completed. Usually during first call
            using (ITrace childTrace = trace.StartChild("Waiting for Initialization of client to complete", TraceComponent.Unknown, Tracing.TraceLevel.Info))
            {
                // If the initialization task failed, we should retry initialization.
                // We may end up throwing the same exception but this will ensure that we dont have a
                // client which is unusable and can resume working if it failed initialization once.
                // If we have to reinitialize the client, it needs to happen in thread safe manner so that
                // we dont re-initalize the task again for each incoming call.
                try
                {
                    this.isSuccessfullyInitialized = await this.initTaskCache.GetAsync(
                        key: DocumentClient.DefaultInitTaskKey,
                        singleValueInitFunc: this.initializeTaskFactory,
                        forceRefresh: (_) => false);
                }
                catch (DocumentClientException ex)
                {
                    throw Resource.CosmosExceptions.CosmosExceptionFactory.Create(
                         dce: ex,
                         trace: trace);
                }
                catch (Exception e)
                {
                    DefaultTrace.TraceWarning("EnsureValidClientAsync initializeTask failed {0}", e);
                    childTrace.AddDatum("initializeTask failed", e);
                    throw;
                }
            }
        }

        #region Create Impl
        /// <summary>
        /// Creates a database resource as an asychronous operation in the Azure Cosmos DB service.
        /// </summary>
        /// <param name="database">The specification for the <see cref="Database"/> to create.</param>
        /// <param name="options">(Optional) The <see cref="Documents.Client.RequestOptions"/> for the request.</param>
        /// <returns>The <see cref="Database"/> that was created within a task object representing the service response for the asynchronous operation.</returns>
        /// <exception cref="ArgumentNullException">If <paramref name="database"/> is not set.</exception>
        /// <exception cref="System.AggregateException">Represents a consolidation of failures that occured during async processing. Look within InnerExceptions to find the actual exception(s).</exception>
        /// <exception cref="DocumentClientException">This exception can encapsulate many different types of errors. To determine the specific error always look at the StatusCode property. Some common codes you may get when creating a Database are:
        /// <list type="table">
        ///     <listheader>
        ///         <term>StatusCode</term><description>Reason for exception</description>
        ///     </listheader>
        ///     <item>
        ///         <term>400</term><description>BadRequest - This means something was wrong with the database object supplied. It is likely that an id was not supplied for the new Database.</description>
        ///     </item>
        ///     <item>
        ///         <term>409</term><description>Conflict - This means a <see cref="Database"/> with an id matching the id field of <paramref name="database"/> already existed.</description>
        ///     </item>
        /// </list>
        /// </exception>
        /// <example>
        /// The example below creates a new <see cref="Database"/> with an Id property of 'MyDatabase'
        /// This code snippet is intended to be used from within an asynchronous method as it uses the await keyword
        /// <code language="c#">
        /// <![CDATA[
        /// using (IDocumentClient client = new DocumentClient(new Uri("service endpoint"), "auth key"))
        /// {
        ///     Database db = await client.CreateDatabaseAsync(new Database { Id = "MyDatabase" });
        /// }
        /// ]]>
        /// </code>
        /// </example>
        /// <example>
        /// If you would like to construct a <see cref="Database"/> from within a synchronous method then you need to use the following code
        /// <code language="c#">
        /// <![CDATA[
        /// using (IDocumentClient client = new DocumentClient(new Uri("service endpoint"), "auth key"))
        /// {
        ///     Database db = client.CreateDatabaseAsync(new Database { Id = "MyDatabase" }).Result;
        /// }
        /// ]]>
        /// </code>
        /// </example>
        /// <seealso cref="Microsoft.Azure.Documents.Database"/>
        /// <seealso cref="Microsoft.Azure.Documents.Client.RequestOptions"/>
        /// <seealso cref="Microsoft.Azure.Documents.Client.ResourceResponse{T}"/>
        /// <seealso cref="System.Threading.Tasks.Task"/>
        public Task<ResourceResponse<Documents.Database>> CreateDatabaseAsync(Documents.Database database, Documents.Client.RequestOptions options = null)
        {
            IDocumentClientRetryPolicy retryPolicyInstance = this.ResetSessionTokenRetryPolicy.GetRequestPolicy();
            return TaskHelper.InlineIfPossible(() => this.CreateDatabasePrivateAsync(database, options, retryPolicyInstance), retryPolicyInstance);
        }

        private async Task<ResourceResponse<Documents.Database>> CreateDatabasePrivateAsync(Documents.Database database, Documents.Client.RequestOptions options, IDocumentClientRetryPolicy retryPolicyInstance)
        {
            await this.EnsureValidClientAsync(NoOpTrace.Singleton);

            if (database == null)
            {
                throw new ArgumentNullException("database");
            }

            this.ValidateResource(database);

            INameValueCollection headers = this.GetRequestHeaders(options, OperationType.Create, ResourceType.Database);

            using (DocumentServiceRequest request = DocumentServiceRequest.Create(
                OperationType.Create,
                Paths.Databases_Root,
                database,
                ResourceType.Database,
                AuthorizationTokenType.PrimaryMasterKey,
                headers,
                SerializationFormattingPolicy.None))
            {
                return new ResourceResponse<Documents.Database>(await this.CreateAsync(request, retryPolicyInstance));
            }
        }

        /// <summary>
        /// Creates(if doesn't exist) or gets(if already exists) a database resource as an asychronous operation in the Azure Cosmos DB service.
        /// You can check the status code from the response to determine whether the database was newly created(201) or existing database was returned(200)
        /// </summary>
        /// <param name="database">The specification for the <see cref="Database"/> to create.</param>
        /// <param name="options">(Optional) The <see cref="Documents.Client.RequestOptions"/> for the request.</param>
        /// <returns>The <see cref="Database"/> that was created within a task object representing the service response for the asynchronous operation.</returns>
        /// <exception cref="ArgumentNullException">If <paramref name="database"/> is not set.</exception>
        /// <exception cref="System.AggregateException">Represents a consolidation of failures that occured during async processing. Look within InnerExceptions to find the actual exception(s).</exception>
        /// <exception cref="DocumentClientException">This exception can encapsulate many different types of errors. To determine the specific error always look at the StatusCode property.</exception>
        /// <example>
        /// The example below creates a new <see cref="Database"/> with an Id property of 'MyDatabase'
        /// This code snippet is intended to be used from within an asynchronous method as it uses the await keyword
        /// <code language="c#">
        /// <![CDATA[
        /// using (IDocumentClient client = new DocumentClient(new Uri("service endpoint"), "auth key"))
        /// {
        ///     Database db = await client.CreateDatabaseIfNotExistsAsync(new Database { Id = "MyDatabase" });
        /// }
        /// ]]>
        /// </code>
        /// </example>
        /// <example>
        /// If you would like to construct a <see cref="Database"/> from within a synchronous method then you need to use the following code
        /// <code language="c#">
        /// <![CDATA[
        /// using (IDocumentClient client = new DocumentClient(new Uri("service endpoint"), "auth key"))
        /// {
        ///     Database db = client.CreateDatabaseIfNotExistsAsync(new Database { Id = "MyDatabase" }).Result;
        /// }
        /// ]]>
        /// </code>
        /// </example>
        /// <seealso cref="Microsoft.Azure.Documents.Database"/>
        /// <seealso cref="Microsoft.Azure.Documents.Client.RequestOptions"/>
        /// <seealso cref="Microsoft.Azure.Documents.Client.ResourceResponse{T}"/>
        /// <seealso cref="System.Threading.Tasks.Task"/>
        public Task<ResourceResponse<Documents.Database>> CreateDatabaseIfNotExistsAsync(Documents.Database database, Documents.Client.RequestOptions options = null)
        {
            return TaskHelper.InlineIfPossible(() => this.CreateDatabaseIfNotExistsPrivateAsync(database, options), null);
        }

        private async Task<ResourceResponse<Documents.Database>> CreateDatabaseIfNotExistsPrivateAsync(Documents.Database database,
            Documents.Client.RequestOptions options)
        {
            if (database == null)
            {
                throw new ArgumentNullException("database");
            }

            // Doing a Read before Create will give us better latency for existing databases
            try
            {
                return await this.ReadDatabaseAsync(UriFactory.CreateDatabaseUri(database.Id));
            }
            catch (DocumentClientException dce)
            {
                if (dce.StatusCode != HttpStatusCode.NotFound)
                {
                    throw;
                }
            }

            try
            {
                return await this.CreateDatabaseAsync(database, options);
            }
            catch (DocumentClientException ex)
            {
                if (ex.StatusCode != HttpStatusCode.Conflict)
                {
                    throw;
                }
            }

            // This second Read is to handle the race condition when 2 or more threads have Read the database and only one succeeds with Create
            // so for the remaining ones we should do a Read instead of throwing Conflict exception
            return await this.ReadDatabaseAsync(UriFactory.CreateDatabaseUri(database.Id));
        }

        /// <summary>
        /// Creates a Document as an asychronous operation in the Azure Cosmos DB service.
        /// </summary>
        /// <param name="documentsFeedOrDatabaseLink">The link of the <see cref="DocumentCollection"/> to create the document in. E.g. dbs/db_rid/colls/coll_rid/ </param>
        /// <param name="document">The document object to create.</param>
        /// <param name="options">(Optional) Any request options you wish to set. E.g. Specifying a Trigger to execute when creating the document. <see cref="Documents.Client.RequestOptions"/></param>
        /// <param name="disableAutomaticIdGeneration">(Optional) Disables the automatic id generation, If this is True the system will throw an exception if the id property is missing from the Document.</param>
        /// <param name="cancellationToken">(Optional) A <see cref="CancellationToken"/> that can be used by other objects or threads to receive notice of cancellation.</param>
        /// <returns>The <see cref="Microsoft.Azure.Documents.Document"/> that was created contained within a <see cref="System.Threading.Tasks.Task"/> object representing the service response for the asynchronous operation.</returns>
        /// <exception cref="ArgumentNullException">If either <paramref name="documentsFeedOrDatabaseLink"/> or <paramref name="document"/> is not set.</exception>
        /// <exception cref="System.AggregateException">Represents a consolidation of failures that occured during async processing. Look within InnerExceptions to find the actual exception(s)</exception>
        /// <exception cref="DocumentClientException">This exception can encapsulate many different types of errors. To determine the specific error always look at the StatusCode property. Some common codes you may get when creating a Document are:
        /// <list type="table">
        ///     <listheader>
        ///         <term>StatusCode</term><description>Reason for exception</description>
        ///     </listheader>
        ///     <item>
        ///         <term>400</term><description>BadRequest - This means something was wrong with the document supplied. It is likely that <paramref name="disableAutomaticIdGeneration"/> was true and an id was not supplied</description>
        ///     </item>
        ///     <item>
        ///         <term>403</term><description>Forbidden - This likely means the collection in to which you were trying to create the document is full.</description>
        ///     </item>
        ///     <item>
        ///         <term>409</term><description>Conflict - This means a <see cref="Document"/> with an id matching the id field of <paramref name="document"/> already existed</description>
        ///     </item>
        ///     <item>
        ///         <term>413</term><description>RequestEntityTooLarge - This means the <see cref="Document"/> exceeds the current max entity size. Consult documentation for limits and quotas.</description>
        ///     </item>
        ///     <item>
        ///         <term>429</term><description>TooManyRequests - This means you have exceeded the number of request units per second. Consult the DocumentClientException.RetryAfter value to see how long you should wait before retrying this operation.</description>
        ///     </item>
        /// </list>
        /// </exception>
        /// <example>
        /// Azure Cosmos DB supports a number of different ways to work with documents. A document can extend <see cref="Resource"/>
        /// <code language="c#">
        /// <![CDATA[
        /// public class MyObject : Resource
        /// {
        ///     public string MyProperty {get; set;}
        /// }
        ///
        /// using (IDocumentClient client = new DocumentClient(new Uri("service endpoint"), "auth key"))
        /// {
        ///     Document doc = await client.CreateDocumentAsync("dbs/db_rid/colls/coll_rid/", new MyObject { MyProperty = "A Value" });
        /// }
        /// ]]>
        /// </code>
        /// </example>
        /// <example>
        /// A document can be any POCO object that can be serialized to JSON, even if it doesn't extend from <see cref="Resource"/>
        /// <code language="c#">
        /// <![CDATA[
        /// public class MyPOCO
        /// {
        ///     public string MyProperty {get; set;}
        /// }
        ///
        /// using (IDocumentClient client = new DocumentClient(new Uri("service endpoint"), "auth key"))
        /// {
        ///     Document doc = await client.CreateDocumentAsync("dbs/db_rid/colls/coll_rid/", new MyPOCO { MyProperty = "A Value" });
        /// }
        /// ]]>
        /// </code>
        /// </example>
        /// <example>
        /// Finally, a Document can also be a dynamic object
        /// <code language="c#">
        /// <![CDATA[
        /// using (IDocumentClient client = new DocumentClient(new Uri("service endpoint"), "auth key"))
        /// {
        ///     Document doc = await client.CreateDocumentAsync("dbs/db_rid/colls/coll_rid/", new { SomeProperty = "A Value" } );
        /// }
        /// ]]>
        /// </code>
        /// </example>
        /// <example>
        /// Create a Document and execute a Pre and Post Trigger
        /// <code language="c#">
        /// <![CDATA[
        /// using (IDocumentClient client = new DocumentClient(new Uri("service endpoint"), "auth key"))
        /// {
        ///     Document doc = await client.CreateDocumentAsync(
        ///         "dbs/db_rid/colls/coll_rid/",
        ///         new { id = "DOC123213443" },
        ///         new RequestOptions
        ///         {
        ///             PreTriggerInclude = new List<string> { "MyPreTrigger" },
        ///             PostTriggerInclude = new List<string> { "MyPostTrigger" }
        ///         });
        /// }
        /// ]]>
        /// </code>
        /// </example>
        /// <seealso cref="Microsoft.Azure.Documents.Document"/>
        /// <seealso cref="Microsoft.Azure.Documents.Client.RequestOptions"/>
        /// <seealso cref="Microsoft.Azure.Documents.Client.ResourceResponse{T}"/>
        /// <seealso cref="System.Threading.Tasks.Task"/>
        public Task<ResourceResponse<Document>> CreateDocumentAsync(string documentsFeedOrDatabaseLink,
            object document, Documents.Client.RequestOptions options = null, bool disableAutomaticIdGeneration = false,
            CancellationToken cancellationToken = default)
        {
            // This call is to just run CreateDocumentInlineAsync in a SynchronizationContext aware environment
            return TaskHelper.InlineIfPossible(() => this.CreateDocumentInlineAsync(documentsFeedOrDatabaseLink, document, options, disableAutomaticIdGeneration, cancellationToken), null, cancellationToken);
        }

        private async Task<ResourceResponse<Document>> CreateDocumentInlineAsync(string documentsFeedOrDatabaseLink, object document, Documents.Client.RequestOptions options, bool disableAutomaticIdGeneration, CancellationToken cancellationToken)
        {
            IDocumentClientRetryPolicy requestRetryPolicy = this.ResetSessionTokenRetryPolicy.GetRequestPolicy();
            if (options?.PartitionKey == null)
            {
                requestRetryPolicy = new PartitionKeyMismatchRetryPolicy(
                    await this.GetCollectionCacheAsync(NoOpTrace.Singleton), 
                    requestRetryPolicy);
            }

            return await TaskHelper.InlineIfPossible(() => this.CreateDocumentPrivateAsync(
                documentsFeedOrDatabaseLink,
                document,
                options,
                disableAutomaticIdGeneration,
                requestRetryPolicy,
                cancellationToken), requestRetryPolicy);
        }

        private async Task<ResourceResponse<Document>> CreateDocumentPrivateAsync(
            string documentCollectionLink,
            object document,
            Documents.Client.RequestOptions options,
            bool disableAutomaticIdGeneration,
            IDocumentClientRetryPolicy retryPolicyInstance,
            CancellationToken cancellationToken)
        {
            await this.EnsureValidClientAsync(NoOpTrace.Singleton);

            if (string.IsNullOrEmpty(documentCollectionLink))
            {
                throw new ArgumentNullException("documentCollectionLink");
            }

            if (document == null)
            {
                throw new ArgumentNullException("document");
            }

            INameValueCollection headers = this.GetRequestHeaders(options, OperationType.Create, ResourceType.Document);
            Document typedDocument = Document.FromObject(document, this.GetSerializerSettingsForRequest(options));

            this.ValidateResource(typedDocument);

            if (string.IsNullOrEmpty(typedDocument.Id) && !disableAutomaticIdGeneration)
            {
                typedDocument.Id = Guid.NewGuid().ToString();
            }

            using (DocumentServiceRequest request = DocumentServiceRequest.Create(
                OperationType.Create,
                documentCollectionLink,
                typedDocument,
                ResourceType.Document,
                AuthorizationTokenType.PrimaryMasterKey,
                headers,
                SerializationFormattingPolicy.None,
                this.GetSerializerSettingsForRequest(options)))
            {
                await this.AddPartitionKeyInformationAsync(request, typedDocument, options);
                return new ResourceResponse<Document>(await this.CreateAsync(request, retryPolicyInstance, cancellationToken));
            }
        }

        /// <summary>
        /// Creates a collection as an asychronous operation in the Azure Cosmos DB service.
        /// </summary>
        /// <param name="databaseLink">The link of the database to create the collection in. E.g. dbs/db_rid/.</param>
        /// <param name="documentCollection">The <see cref="Microsoft.Azure.Documents.DocumentCollection"/> object.</param>
        /// <param name="options">(Optional) Any <see cref="Microsoft.Azure.Documents.Client.RequestOptions"/> you wish to provide when creating a Collection. E.g. RequestOptions.OfferThroughput = 400. </param>
        /// <returns>The <see cref="Microsoft.Azure.Documents.DocumentCollection"/> that was created contained within a <see cref="System.Threading.Tasks.Task"/> object representing the service response for the asynchronous operation.</returns>
        /// <exception cref="ArgumentNullException">If either <paramref name="databaseLink"/> or <paramref name="documentCollection"/> is not set.</exception>
        /// <exception cref="System.AggregateException">Represents a consolidation of failures that occured during async processing. Look within InnerExceptions to find the actual exception(s).</exception>
        /// <exception cref="DocumentClientException">This exception can encapsulate many different types of errors. To determine the specific error always look at the StatusCode property. Some common codes you may get when creating a collection are:
        /// <list type="table">
        ///     <listheader>
        ///         <term>StatusCode</term><description>Reason for exception</description>
        ///     </listheader>
        ///     <item>
        ///         <term>400</term><description>BadRequest - This means something was wrong with the request supplied. It is likely that an id was not supplied for the new collection.</description>
        ///     </item>
        ///     <item>
        ///         <term>403</term><description>Forbidden - This means you attempted to exceed your quota for collections. Contact support to have this quota increased.</description>
        ///     </item>
        ///     <item>
        ///         <term>409</term><description>Conflict - This means a <see cref="Microsoft.Azure.Documents.DocumentCollection"/> with an id matching the id you supplied already existed.</description>
        ///     </item>
        /// </list>
        /// </exception>
        /// <example>
        ///
        /// <code language="c#">
        /// <![CDATA[
        /// using (IDocumentClient client = new DocumentClient(new Uri("service endpoint"), "auth key"))
        /// {
        ///     //Create a new collection with an OfferThroughput set to 10000
        ///     //Not passing in RequestOptions.OfferThroughput will result in a collection with the default OfferThroughput set.
        ///     DocumentCollection coll = await client.CreateDocumentCollectionAsync(databaseLink,
        ///         new DocumentCollection { Id = "My Collection" },
        ///         new RequestOptions { OfferThroughput = 10000} );
        /// }
        /// ]]>
        /// </code>
        /// </example>
        /// <seealso cref="Microsoft.Azure.Documents.DocumentCollection"/>
        /// <seealso cref="Microsoft.Azure.Documents.OfferV2"/>
        /// <seealso cref="Microsoft.Azure.Documents.Client.RequestOptions"/>
        /// <seealso cref="Microsoft.Azure.Documents.Client.ResourceResponse{T}"/>
        /// <seealso cref="System.Threading.Tasks.Task"/>
        public Task<ResourceResponse<DocumentCollection>> CreateDocumentCollectionAsync(string databaseLink, DocumentCollection documentCollection, Documents.Client.RequestOptions options = null)
        {
            IDocumentClientRetryPolicy retryPolicyInstance = this.ResetSessionTokenRetryPolicy.GetRequestPolicy();
            return TaskHelper.InlineIfPossible(() => this.CreateDocumentCollectionPrivateAsync(databaseLink, documentCollection, options, retryPolicyInstance), retryPolicyInstance);
        }

        private async Task<ResourceResponse<DocumentCollection>> CreateDocumentCollectionPrivateAsync(
            string databaseLink,
            DocumentCollection documentCollection,
            Documents.Client.RequestOptions options,
            IDocumentClientRetryPolicy retryPolicyInstance)
        {
            await this.EnsureValidClientAsync(NoOpTrace.Singleton);

            if (string.IsNullOrEmpty(databaseLink))
            {
                throw new ArgumentNullException("databaseLink");
            }

            if (documentCollection == null)
            {
                throw new ArgumentNullException("documentCollection");
            }

            this.ValidateResource(documentCollection);
            INameValueCollection headers = this.GetRequestHeaders(options, OperationType.Create, ResourceType.Collection);
            using (DocumentServiceRequest request = DocumentServiceRequest.Create(
                OperationType.Create,
                databaseLink,
                documentCollection,
                ResourceType.Collection,
                AuthorizationTokenType.PrimaryMasterKey,
                headers,
                SerializationFormattingPolicy.None))
            {
                ResourceResponse<DocumentCollection> collection = new ResourceResponse<DocumentCollection>(
                    await this.CreateAsync(request, retryPolicyInstance));
                // set the session token
                this.sessionContainer.SetSessionToken(collection.Resource.ResourceId, collection.Resource.AltLink, collection.Headers);
                return collection;
            }
        }

        /// <summary>
        /// Creates (if doesn't exist) or gets (if already exists) a collection as an asychronous operation in the Azure Cosmos DB service.
        /// You can check the status code from the response to determine whether the collection was newly created (201) or existing collection was returned (200).
        /// </summary>
        /// <param name="databaseLink">The link of the database to create the collection in. E.g. dbs/db_rid/.</param>
        /// <param name="documentCollection">The <see cref="Microsoft.Azure.Documents.DocumentCollection"/> object.</param>
        /// <param name="options">(Optional) Any <see cref="Microsoft.Azure.Documents.Client.RequestOptions"/> you wish to provide when creating a Collection. E.g. RequestOptions.OfferThroughput = 400. </param>
        /// <returns>The <see cref="Microsoft.Azure.Documents.DocumentCollection"/> that was created contained within a <see cref="System.Threading.Tasks.Task"/> object representing the service response for the asynchronous operation.</returns>
        /// <exception cref="ArgumentNullException">If either <paramref name="databaseLink"/> or <paramref name="documentCollection"/> is not set.</exception>
        /// <exception cref="System.AggregateException">Represents a consolidation of failures that occured during async processing. Look within InnerExceptions to find the actual exception(s).</exception>
        /// <exception cref="DocumentClientException">This exception can encapsulate many different types of errors. To determine the specific error always look at the StatusCode property. Some common codes you may get when creating a DocumentCollection are:
        /// <list type="table">
        ///     <listheader>
        ///         <term>StatusCode</term><description>Reason for exception</description>
        ///     </listheader>
        ///     <item>
        ///         <term>400</term><description>BadRequest - This means something was wrong with the request supplied. It is likely that an id was not supplied for the new collection.</description>
        ///     </item>
        ///     <item>
        ///         <term>403</term><description>Forbidden - This means you attempted to exceed your quota for collections. Contact support to have this quota increased.</description>
        ///     </item>
        /// </list>
        /// </exception>
        /// <example>
        ///
        /// <code language="c#">
        /// <![CDATA[
        /// using (IDocumentClient client = new DocumentClient(new Uri("service endpoint"), "auth key"))
        /// {
        ///     //Create a new collection with an OfferThroughput set to 10000
        ///     //Not passing in RequestOptions.OfferThroughput will result in a collection with the default OfferThroughput set.
        ///     DocumentCollection coll = await client.CreateDocumentCollectionIfNotExistsAsync(databaseLink,
        ///         new DocumentCollection { Id = "My Collection" },
        ///         new RequestOptions { OfferThroughput = 10000} );
        /// }
        /// ]]>
        /// </code>
        /// </example>
        /// <seealso cref="Microsoft.Azure.Documents.DocumentCollection"/>
        /// <seealso cref="Microsoft.Azure.Documents.OfferV2"/>
        /// <seealso cref="Microsoft.Azure.Documents.Client.RequestOptions"/>
        /// <seealso cref="Microsoft.Azure.Documents.Client.ResourceResponse{T}"/>
        /// <seealso cref="System.Threading.Tasks.Task"/>
        public Task<ResourceResponse<DocumentCollection>> CreateDocumentCollectionIfNotExistsAsync(string databaseLink, DocumentCollection documentCollection, Documents.Client.RequestOptions options = null)
        {
            return TaskHelper.InlineIfPossible(() => this.CreateDocumentCollectionIfNotExistsPrivateAsync(databaseLink, documentCollection, options), null);
        }

        private async Task<ResourceResponse<DocumentCollection>> CreateDocumentCollectionIfNotExistsPrivateAsync(
            string databaseLink, DocumentCollection documentCollection, Documents.Client.RequestOptions options)
        {
            if (string.IsNullOrEmpty(databaseLink))
            {
                throw new ArgumentNullException("databaseLink");
            }

            if (documentCollection == null)
            {
                throw new ArgumentNullException("documentCollection");
            }

            // ReadDatabaseAsync call is needed to support this API that takes databaseLink as a parameter, to be consistent with CreateDocumentCollectionAsync. We need to construct the collectionLink to make
            // ReadDocumentCollectionAsync call, in case database selfLink got passed to this API. We cannot simply concat the database selfLink with /colls/{collectionId} to get the collectionLink.
            Documents.Database database = await this.ReadDatabaseAsync(databaseLink);

            // Doing a Read before Create will give us better latency for existing collections.
            // Also, in emulator case when you hit the max allowed partition count and you use this API for a collection that already exists,
            // calling Create will throw 503(max capacity reached) even though the intent of this API is to return the collection if it already exists.
            try
            {
                return await this.ReadDocumentCollectionAsync(UriFactory.CreateDocumentCollectionUri(database.Id, documentCollection.Id), null);
            }
            catch (DocumentClientException dce)
            {
                if (dce.StatusCode != HttpStatusCode.NotFound)
                {
                    throw;
                }
            }

            try
            {
                return await this.CreateDocumentCollectionAsync(databaseLink, documentCollection, options);
            }
            catch (DocumentClientException ex)
            {
                if (ex.StatusCode != HttpStatusCode.Conflict)
                {
                    throw;
                }
            }

            // This second Read is to handle the race condition when 2 or more threads have Read the collection and only one succeeds with Create
            // so for the remaining ones we should do a Read instead of throwing Conflict exception
            return await this.ReadDocumentCollectionAsync(UriFactory.CreateDocumentCollectionUri(database.Id, documentCollection.Id), null);
        }

        /// <summary>
        /// Restores a collection as an asychronous operation in the Azure Cosmos DB service.
        /// </summary>
        /// <param name="sourceDocumentCollectionLink">The link to the source <see cref="DocumentCollection"/> object.</param>
        /// <param name="targetDocumentCollection">The target <see cref="DocumentCollection"/> object.</param>
        /// <param name="restoreTime">(optional)The point in time to restore. If null, use the latest restorable time. </param>
        /// <param name="options">(Optional) The <see cref="Documents.Client.RequestOptions"/> for the request.</param>
        /// <returns>The task object representing the service response for the asynchronous operation.</returns>
        internal Task<ResourceResponse<DocumentCollection>> RestoreDocumentCollectionAsync(string sourceDocumentCollectionLink, DocumentCollection targetDocumentCollection, DateTimeOffset? restoreTime = null, Documents.Client.RequestOptions options = null)
        {
            IDocumentClientRetryPolicy retryPolicyInstance = this.ResetSessionTokenRetryPolicy.GetRequestPolicy();
            return TaskHelper.InlineIfPossible(() => this.RestoreDocumentCollectionPrivateAsync(sourceDocumentCollectionLink, targetDocumentCollection, restoreTime, options, retryPolicyInstance), retryPolicyInstance);
        }

        private async Task<ResourceResponse<DocumentCollection>> RestoreDocumentCollectionPrivateAsync(string sourceDocumentCollectionLink, DocumentCollection targetDocumentCollection, DateTimeOffset? restoreTime, Documents.Client.RequestOptions options, IDocumentClientRetryPolicy retryPolicyInstance)
        {
            await this.EnsureValidClientAsync(NoOpTrace.Singleton);

            if (string.IsNullOrEmpty(sourceDocumentCollectionLink))
            {
                throw new ArgumentNullException("sourceDocumentCollectionLink");
            }

            if (targetDocumentCollection == null)
            {
                throw new ArgumentNullException("targetDocumentCollection");
            }

            bool isFeed;
            string resourceTypeString;
            string resourceIdOrFullName;
            bool isNameBased;

            string dbsId;
            string databaseLink = PathsHelper.GetDatabasePath(sourceDocumentCollectionLink);
            if (PathsHelper.TryParsePathSegments(databaseLink, out isFeed, out resourceTypeString, out resourceIdOrFullName, out isNameBased) && isNameBased && !isFeed)
            {
                string[] segments = resourceIdOrFullName.Split(new char[] { '/' }, StringSplitOptions.RemoveEmptyEntries);
                dbsId = segments[segments.Length - 1];
            }
            else
            {
                throw new ArgumentNullException("sourceDocumentCollectionLink");
            }

            string sourceCollId;
            if (PathsHelper.TryParsePathSegments(sourceDocumentCollectionLink, out isFeed, out resourceTypeString, out resourceIdOrFullName, out isNameBased) && isNameBased && !isFeed)
            {
                string[] segments = resourceIdOrFullName.Split(new char[] { '/' }, StringSplitOptions.RemoveEmptyEntries);
                sourceCollId = segments[segments.Length - 1];
            }
            else
            {
                throw new ArgumentNullException("sourceDocumentCollectionLink");
            }

            this.ValidateResource(targetDocumentCollection);

            if (options == null)
            {
                options = new Documents.Client.RequestOptions();
            }
            if (!options.RemoteStorageType.HasValue)
            {
                options.RemoteStorageType = RemoteStorageType.Standard;
            }
            options.SourceDatabaseId = dbsId;
            options.SourceCollectionId = sourceCollId;
            if (restoreTime.HasValue)
            {
                options.RestorePointInTime = Helpers.ToUnixTime(restoreTime.Value);
            }

            INameValueCollection headers = this.GetRequestHeaders(options, OperationType.Create, ResourceType.Collection);
            using (DocumentServiceRequest request = DocumentServiceRequest.Create(
                OperationType.Create,
                databaseLink,
                targetDocumentCollection,
                ResourceType.Collection,
                AuthorizationTokenType.PrimaryMasterKey,
                headers,
                SerializationFormattingPolicy.None))
            {
                ResourceResponse<DocumentCollection> collection = new ResourceResponse<DocumentCollection>(await this.CreateAsync(request, retryPolicyInstance));
                // set the session token
                this.sessionContainer.SetSessionToken(collection.Resource.ResourceId, collection.Resource.AltLink, collection.Headers);
                return collection;
            }
        }

        /// <summary>
        /// Get the status of a collection being restored in the Azure Cosmos DB service.
        /// </summary>
        /// <param name="targetDocumentCollectionLink">The link of the document collection being restored.</param>
        /// <returns>The task object representing the service response for the asynchronous operation.</returns>
        internal Task<DocumentCollectionRestoreStatus> GetDocumentCollectionRestoreStatusAsync(string targetDocumentCollectionLink)
        {
            IDocumentClientRetryPolicy retryPolicyInstance = this.ResetSessionTokenRetryPolicy.GetRequestPolicy();
            return TaskHelper.InlineIfPossible(() => this.GetDocumentCollectionRestoreStatusPrivateAsync(targetDocumentCollectionLink, retryPolicyInstance), retryPolicyInstance);
        }

        private async Task<DocumentCollectionRestoreStatus> GetDocumentCollectionRestoreStatusPrivateAsync(string targetDocumentCollectionLink, IDocumentClientRetryPolicy retryPolicyInstance)
        {
            if (string.IsNullOrEmpty(targetDocumentCollectionLink))
            {
                throw new ArgumentNullException("targetDocumentCollectionLink");
            }

            ResourceResponse<DocumentCollection> response = await this.ReadDocumentCollectionPrivateAsync(
                targetDocumentCollectionLink,
                new Documents.Client.RequestOptions { PopulateRestoreStatus = true },
                retryPolicyInstance);
            string restoreState = response.ResponseHeaders.Get(WFConstants.BackendHeaders.RestoreState);
            if (restoreState == null)
            {
                restoreState = RestoreState.RestoreCompleted.ToString();
            }

            DocumentCollectionRestoreStatus ret = new DocumentCollectionRestoreStatus()
            {
                State = restoreState
            };

            return ret;
        }

        /// <summary>
        /// Creates a stored procedure as an asychronous operation in the Azure Cosmos DB service.
        /// </summary>
        /// <param name="collectionLink">The link of the collection to create the stored procedure in. E.g. dbs/db_rid/colls/col_rid/</param>
        /// <param name="storedProcedure">The <see cref="Microsoft.Azure.Documents.StoredProcedure"/> object to create.</param>
        /// <param name="options">(Optional) Any <see cref="Microsoft.Azure.Documents.Client.RequestOptions"/>for this request.</param>
        /// <returns>The <see cref="Microsoft.Azure.Documents.StoredProcedure"/> that was created contained within a <see cref="System.Threading.Tasks.Task"/> object representing the service response for the asynchronous operation.</returns>
        /// <exception cref="ArgumentNullException">If either <paramref name="collectionLink"/> or <paramref name="storedProcedure"/> is not set.</exception>
        /// <exception cref="System.AggregateException">Represents a consolidation of failures that occured during async processing. Look within InnerExceptions to find the actual exception(s)</exception>
        /// <exception cref="DocumentClientException">This exception can encapsulate many different types of errors. To determine the specific error always look at the StatusCode property. Some common codes you may get when creating a Document are:
        /// <list type="table">
        ///     <listheader>
        ///         <term>StatusCode</term><description>Reason for exception</description>
        ///     </listheader>
        ///     <item>
        ///         <term>400</term><description>BadRequest - This means something was wrong with the request supplied. It is likely that an Id was not supplied for the stored procedure or the Body was malformed.</description>
        ///     </item>
        ///     <item>
        ///         <term>403</term><description>Forbidden - You have reached your quota of stored procedures for the collection supplied. Contact support to have this quota increased.</description>
        ///     </item>
        ///     <item>
        ///         <term>409</term><description>Conflict - This means a <see cref="Microsoft.Azure.Documents.StoredProcedure"/> with an id matching the id you supplied already existed.</description>
        ///     </item>
        ///     <item>
        ///         <term>413</term><description>RequestEntityTooLarge - This means the body of the <see cref="Microsoft.Azure.Documents.StoredProcedure"/> you tried to create was too large.</description>
        ///     </item>
        /// </list>
        /// </exception>
        /// <example>
        ///
        /// <code language="c#">
        /// <![CDATA[
        /// //Create a new stored procedure called "HelloWorldSproc" that takes in a single param called "name".
        /// StoredProcedure sproc = await client.CreateStoredProcedureAsync(collectionLink, new StoredProcedure
        /// {
        ///    Id = "HelloWorldSproc",
        ///    Body = @"function (name){
        ///                var response = getContext().getResponse();
        ///                response.setBody('Hello ' + name);
        ///             }"
        /// });
        /// ]]>
        /// </code>
        /// </example>
        /// <seealso cref="Microsoft.Azure.Documents.StoredProcedure"/>
        /// <seealso cref="Microsoft.Azure.Documents.Client.RequestOptions"/>
        /// <seealso cref="Microsoft.Azure.Documents.Client.ResourceResponse{T}"/>
        /// <seealso cref="System.Threading.Tasks.Task"/>
        public Task<ResourceResponse<StoredProcedure>> CreateStoredProcedureAsync(string collectionLink, StoredProcedure storedProcedure, Documents.Client.RequestOptions options = null)
        {
            IDocumentClientRetryPolicy retryPolicyInstance = this.ResetSessionTokenRetryPolicy.GetRequestPolicy();
            return TaskHelper.InlineIfPossible(() => this.CreateStoredProcedurePrivateAsync(collectionLink, storedProcedure, options, retryPolicyInstance), retryPolicyInstance);
        }

        private async Task<ResourceResponse<StoredProcedure>> CreateStoredProcedurePrivateAsync(
            string collectionLink,
            StoredProcedure storedProcedure,
            Documents.Client.RequestOptions options,
            IDocumentClientRetryPolicy retryPolicyInstance)
        {
            await this.EnsureValidClientAsync(NoOpTrace.Singleton);

            if (string.IsNullOrEmpty(collectionLink))
            {
                throw new ArgumentNullException("collectionLink");
            }

            if (storedProcedure == null)
            {
                throw new ArgumentNullException("storedProcedure");
            }

            this.ValidateResource(storedProcedure);

            INameValueCollection headers = this.GetRequestHeaders(options, OperationType.Create, ResourceType.StoredProcedure);
            using (DocumentServiceRequest request = DocumentServiceRequest.Create(
                OperationType.Create,
                collectionLink,
                storedProcedure,
                ResourceType.StoredProcedure,
                AuthorizationTokenType.PrimaryMasterKey,
                headers,
                SerializationFormattingPolicy.None))
            {
                return new ResourceResponse<StoredProcedure>(await this.CreateAsync(request, retryPolicyInstance));
            }
        }

        /// <summary>
        /// Creates a trigger as an asychronous operation in the Azure Cosmos DB service.
        /// </summary>
        /// <param name="collectionLink">The link of the <see cref="Microsoft.Azure.Documents.DocumentCollection"/> to create the trigger in. E.g. dbs/db_rid/colls/col_rid/ </param>
        /// <param name="trigger">The <see cref="Microsoft.Azure.Documents.Trigger"/> object to create.</param>
        /// <param name="options">(Optional) Any <see cref="Microsoft.Azure.Documents.Client.RequestOptions"/>for this request.</param>
        /// <returns>A task object representing the service response for the asynchronous operation.</returns>
        /// <exception cref="ArgumentNullException">If either <paramref name="collectionLink"/> or <paramref name="trigger"/> is not set.</exception>
        /// <exception cref="System.AggregateException">Represents a consolidation of failures that occured during async processing. Look within InnerExceptions to find the actual exception(s)</exception>
        /// <exception cref="DocumentClientException">This exception can encapsulate many different types of errors. To determine the specific error always look at the StatusCode property. Some common codes you may get when creating a Document are:
        /// <list type="table">
        ///     <listheader>
        ///         <term>StatusCode</term><description>Reason for exception</description>
        ///     </listheader>
        ///     <item>
        ///         <term>400</term><description>BadRequest - This means something was wrong with the request supplied. It is likely that an Id was not supplied for the new trigger or that the Body was malformed.</description>
        ///     </item>
        ///     <item>
        ///         <term>403</term><description>Forbidden - You have reached your quota of triggers for the collection supplied. Contact support to have this quota increased.</description>
        ///     </item>
        ///     <item>
        ///         <term>409</term><description>Conflict - This means a <see cref="Microsoft.Azure.Documents.Trigger"/> with an id matching the id you supplied already existed.</description>
        ///     </item>
        ///     <item>
        ///         <term>413</term><description>RequestEntityTooLarge - This means the body of the <see cref="Microsoft.Azure.Documents.Trigger"/> you tried to create was too large.</description>
        ///     </item>
        /// </list>
        /// </exception>
        /// <example>
        ///
        /// <code language="c#">
        /// <![CDATA[
        /// //Create a trigger that validates the contents of a document as it is created and adds a 'timestamp' property if one was not found.
        /// Trigger trig = await client.CreateTriggerAsync(collectionLink, new Trigger
        /// {
        ///     Id = "ValidateDocuments",
        ///     Body = @"function validate() {
        ///                         var context = getContext();
        ///                         var request = context.getRequest();                                                             
        ///                         var documentToCreate = request.getBody();
        ///                         
        ///                         // validate properties
        ///                         if (!('timestamp' in documentToCreate)) {
        ///                             var ts = new Date();
        ///                             documentToCreate['timestamp'] = ts.getTime();
        ///                         }
        ///                         
        ///                         // update the document that will be created
        ///                         request.setBody(documentToCreate);
        ///                       }",
        ///     TriggerType = TriggerType.Pre,
        ///     TriggerOperation = TriggerOperation.Create
        /// });
        /// ]]>
        /// </code>
        /// </example>
        /// <seealso cref="Microsoft.Azure.Documents.Trigger"/>
        /// <seealso cref="Microsoft.Azure.Documents.Client.RequestOptions"/>
        /// <seealso cref="Microsoft.Azure.Documents.Client.ResourceResponse{T}"/>
        /// <seealso cref="System.Threading.Tasks.Task"/>
        public Task<ResourceResponse<Trigger>> CreateTriggerAsync(string collectionLink, Trigger trigger, Documents.Client.RequestOptions options = null)
        {
            IDocumentClientRetryPolicy retryPolicyInstance = this.ResetSessionTokenRetryPolicy.GetRequestPolicy();
            return TaskHelper.InlineIfPossible(() => this.CreateTriggerPrivateAsync(collectionLink, trigger, options, retryPolicyInstance), retryPolicyInstance);
        }

        private async Task<ResourceResponse<Trigger>> CreateTriggerPrivateAsync(string collectionLink, Trigger trigger, Documents.Client.RequestOptions options, IDocumentClientRetryPolicy retryPolicyInstance)
        {
            await this.EnsureValidClientAsync(NoOpTrace.Singleton);

            if (string.IsNullOrEmpty(collectionLink))
            {
                throw new ArgumentNullException("collectionLink");
            }

            if (trigger == null)
            {
                throw new ArgumentNullException("trigger");
            }

            this.ValidateResource(trigger);
            INameValueCollection headers = this.GetRequestHeaders(options, OperationType.Create, ResourceType.Trigger);
            using (DocumentServiceRequest request = DocumentServiceRequest.Create(
                OperationType.Create,
                collectionLink,
                trigger,
                ResourceType.Trigger,
                AuthorizationTokenType.PrimaryMasterKey,
                headers,
                SerializationFormattingPolicy.None))
            {
                return new ResourceResponse<Trigger>(await this.CreateAsync(request, retryPolicyInstance));
            }
        }

        /// <summary>
        /// Creates a user defined function as an asychronous operation in the Azure Cosmos DB service.
        /// </summary>
        /// <param name="collectionLink">The link of the <see cref="Microsoft.Azure.Documents.DocumentCollection"/> to create the user defined function in. E.g. dbs/db_rid/colls/col_rid/ </param>
        /// <param name="function">The <see cref="Microsoft.Azure.Documents.UserDefinedFunction"/> object to create.</param>
        /// <param name="options">(Optional) Any <see cref="Microsoft.Azure.Documents.Client.RequestOptions"/>for this request.</param>
        /// <returns>A task object representing the service response for the asynchronous operation.</returns>
        /// <exception cref="ArgumentNullException">If either <paramref name="collectionLink"/> or <paramref name="function"/> is not set.</exception>
        /// <exception cref="System.AggregateException">Represents a consolidation of failures that occured during async processing. Look within InnerExceptions to find the actual exception(s)</exception>
        /// <exception cref="DocumentClientException">This exception can encapsulate many different types of errors. To determine the specific error always look at the StatusCode property. Some common codes you may get when creating a Document are:
        /// <list type="table">
        ///     <listheader>
        ///         <term>StatusCode</term><description>Reason for exception</description>
        ///     </listheader>
        ///     <item>
        ///         <term>400</term><description>BadRequest - This means something was wrong with the request supplied. It is likely that an Id was not supplied for the new user defined function or that the Body was malformed.</description>
        ///     </item>
        ///     <item>
        ///         <term>403</term><description>Forbidden - You have reached your quota of user defined functions for the collection supplied. Contact support to have this quota increased.</description>
        ///     </item>
        ///     <item>
        ///         <term>409</term><description>Conflict - This means a <see cref="Microsoft.Azure.Documents.UserDefinedFunction"/> with an id matching the id you supplied already existed.</description>
        ///     </item>
        ///     <item>
        ///         <term>413</term><description>RequestEntityTooLarge - This means the body of the <see cref="Microsoft.Azure.Documents.UserDefinedFunction"/> you tried to create was too large.</description>
        ///     </item>
        /// </list>
        /// </exception>
        /// <example>
        ///
        /// <code language="c#">
        /// <![CDATA[
        /// //Create a user defined function that converts a string to upper case
        /// UserDefinedFunction udf = client.CreateUserDefinedFunctionAsync(collectionLink, new UserDefinedFunction
        /// {
        ///    Id = "ToUpper",
        ///    Body = @"function toUpper(input) {
        ///                        return input.toUpperCase();
        ///                     }",
        /// });
        /// ]]>
        /// </code>
        /// </example>
        /// <seealso cref="Microsoft.Azure.Documents.UserDefinedFunction"/>
        /// <seealso cref="Microsoft.Azure.Documents.Client.RequestOptions"/>
        /// <seealso cref="Microsoft.Azure.Documents.Client.ResourceResponse{T}"/>
        /// <seealso cref="System.Threading.Tasks.Task"/>
        public Task<ResourceResponse<UserDefinedFunction>> CreateUserDefinedFunctionAsync(string collectionLink, UserDefinedFunction function, Documents.Client.RequestOptions options = null)
        {
            IDocumentClientRetryPolicy retryPolicyInstance = this.ResetSessionTokenRetryPolicy.GetRequestPolicy();
            return TaskHelper.InlineIfPossible(() => this.CreateUserDefinedFunctionPrivateAsync(collectionLink, function, options, retryPolicyInstance), retryPolicyInstance);
        }

        private async Task<ResourceResponse<UserDefinedFunction>> CreateUserDefinedFunctionPrivateAsync(
            string collectionLink,
            UserDefinedFunction function,
            Documents.Client.RequestOptions options,
            IDocumentClientRetryPolicy retryPolicyInstance)
        {
            await this.EnsureValidClientAsync(NoOpTrace.Singleton);

            if (string.IsNullOrEmpty(collectionLink))
            {
                throw new ArgumentNullException("collectionLink");
            }

            if (function == null)
            {
                throw new ArgumentNullException("function");
            }

            this.ValidateResource(function);
            INameValueCollection headers = this.GetRequestHeaders(options, OperationType.Create, ResourceType.UserDefinedFunction);
            using (DocumentServiceRequest request = DocumentServiceRequest.Create(
                OperationType.Create,
                collectionLink,
                function,
                ResourceType.UserDefinedFunction,
                AuthorizationTokenType.PrimaryMasterKey,
                headers,
                SerializationFormattingPolicy.None))
            {
                return new ResourceResponse<UserDefinedFunction>(await this.CreateAsync(request, retryPolicyInstance));
            }
        }

        /// <summary>
        /// Creates a user defined type object as an asychronous operation in the Azure Cosmos DB service.
        /// </summary>
        /// <param name="databaseLink">The link of the database to create the user defined type in. E.g. dbs/db_rid/ </param>
        /// <param name="userDefinedType">The <see cref="Microsoft.Azure.Documents.UserDefinedType"/> object to create.</param>
        /// <param name="options">(Optional) The request options for the request.</param>
        /// <returns>A task object representing the service response for the asynchronous operation which contains the created <see cref="Microsoft.Azure.Documents.UserDefinedType"/> object.</returns>
        /// <exception cref="ArgumentNullException">If either <paramref name="databaseLink"/> or <paramref name="userDefinedType"/> is not set.</exception>
        /// <exception cref="System.AggregateException">Represents a consolidation of failures that occured during async processing. Look within InnerExceptions to find the actual exception(s)</exception>
        /// <exception cref="DocumentClientException">This exception can encapsulate many different types of errors. To determine the specific error always look at the StatusCode property. Some common codes you may get when creating a UserDefinedType are:
        /// <list type="table">
        ///     <listheader>
        ///         <term>StatusCode</term><description>Reason for exception</description>
        ///     </listheader>
        ///     <item>
        ///         <term>400</term><description>BadRequest - This means something was wrong with the request supplied.</description>
        ///     </item>
        ///     <item>
        ///         <term>403</term><description>Forbidden - You have reached your quota of user defined type objects for this database. Contact support to have this quota increased.</description>
        ///     </item>
        ///     <item>
        ///         <term>409</term><description>Conflict - This means a <see cref="Microsoft.Azure.Documents.UserDefinedType"/> with an id matching the id you supplied already existed.</description>
        ///     </item>
        /// </list>
        /// </exception>
        /// <example>
        ///
        /// <code language="c#">
        /// <![CDATA[
        /// //Create a new user defined type in the specified database
        /// UserDefinedType userDefinedType = await client.CreateUserDefinedTypeAsync(databaseLink, new UserDefinedType { Id = "userDefinedTypeId5" });
        /// ]]>
        /// </code>
        /// </example>
        /// <seealso cref="Microsoft.Azure.Documents.UserDefinedType"/>
        /// <seealso cref="Microsoft.Azure.Documents.Client.RequestOptions"/>
        /// <seealso cref="Microsoft.Azure.Documents.Client.ResourceResponse{T}"/>
        /// <seealso cref="System.Threading.Tasks.Task"/>
        internal Task<ResourceResponse<UserDefinedType>> CreateUserDefinedTypeAsync(string databaseLink, UserDefinedType userDefinedType, Documents.Client.RequestOptions options = null)
        {
            IDocumentClientRetryPolicy retryPolicyInstance = this.ResetSessionTokenRetryPolicy.GetRequestPolicy();
            return TaskHelper.InlineIfPossible(() => this.CreateUserDefinedTypePrivateAsync(databaseLink, userDefinedType, options, retryPolicyInstance), retryPolicyInstance);
        }

        private async Task<ResourceResponse<UserDefinedType>> CreateUserDefinedTypePrivateAsync(string databaseLink, UserDefinedType userDefinedType, Documents.Client.RequestOptions options, IDocumentClientRetryPolicy retryPolicyInstance)
        {
            await this.EnsureValidClientAsync(NoOpTrace.Singleton);

            if (string.IsNullOrEmpty(databaseLink))
            {
                throw new ArgumentNullException("databaseLink");
            }

            if (userDefinedType == null)
            {
                throw new ArgumentNullException("userDefinedType");
            }

            this.ValidateResource(userDefinedType);
            INameValueCollection headers = this.GetRequestHeaders(options, OperationType.Create, ResourceType.UserDefinedType);
            using (DocumentServiceRequest request = DocumentServiceRequest.Create(
                OperationType.Create,
                databaseLink,
                userDefinedType,
                ResourceType.UserDefinedType,
                AuthorizationTokenType.PrimaryMasterKey,
                headers,
                SerializationFormattingPolicy.None))
            {
                return new ResourceResponse<UserDefinedType>(await this.CreateAsync(request, retryPolicyInstance));
            }
        }

        /// <summary>
        /// Creates a snapshot resource as an asychronous operation in the Azure Cosmos DB service.
        /// </summary>
        /// <param name="snapshot">The specification for the <see cref="Snapshot"/> to create.</param>
        /// <param name="options">(Optional) The <see cref="Documents.Client.RequestOptions"/> for the request.</param>
        /// <returns>The <see cref="Snapshot"/> that was created within a task object representing the service response for the asynchronous operation.</returns>
        /// <exception cref="ArgumentNullException">If <paramref name="snapshot"/> is not set.</exception>
        /// <exception cref="System.AggregateException">Represents a consolidation of failures that occured during async processing. Look within InnerExceptions to find the actual exception(s).</exception>
        /// <exception cref="DocumentClientException">This exception can encapsulate many different types of errors. To determine the specific error always look at the StatusCode property. Some common codes you may get when creating a Database are:
        /// <list type="table">
        ///     <listheader>
        ///         <term>StatusCode</term><description>Reason for exception</description>
        ///     </listheader>
        ///     <item>
        ///         <term>400</term><description>BadRequest - This means something was wrong with the snapshot object supplied. It is likely that the resource link specified for the Snapshot was invalid.</description>
        ///     </item>
        ///     <item>
        ///         <term>409</term>
        ///         <description>
        ///         Conflict - This means a <see cref="Snapshot"/> with an id matching the id field of <paramref name="snapshot"/> already existed,
        ///         or there is already a pending snapshot for the specified resource link.
        ///         </description>
        ///     </item>
        /// </list>
        /// </exception>
        /// <example>
        /// The example below creates a new <see cref="Snapshot"/> with an Id property of 'MySnapshot'. The ResourceLink indicates that
        /// the snapshot should be created for the collection named "myContainer" in the database "myDatabase".
        /// This code snippet is intended to be used from within an asynchronous method as it uses the await keyword
        /// <code language="c#">
        /// <![CDATA[
        /// using (IDocumentClient client = new DocumentClient(new Uri("service endpoint"), "auth key"))
        /// {
        ///     Snapshot snapshot = await client.CreateSnapshotAsync(new Snapshot { Id = "MySnapshot", ResourceLink = ResourceLink = "dbs/myDatabase/colls/myContainer" });
        /// }
        /// ]]>
        /// </code>
        /// </example>
        /// <example>
        /// If you would like to construct a <see cref="Snapshot"/> from within a synchronous method then you need to use the following code
        /// <code language="c#">
        /// <![CDATA[
        /// using (IDocumentClient client = new DocumentClient(new Uri("service endpoint"), "auth key"))
        /// {
        ///     Snapshot snapshot = client.CreateSnapshotAsync(new Snapshot { Id = "MySnapshot", ResourceLink = ResourceLink = "dbs/myDatabase/colls/myContainer" });.Result;
        /// }
        /// ]]>
        /// </code>
        /// </example>
        /// <seealso cref="Microsoft.Azure.Documents.Snapshot"/>
        /// <seealso cref="Microsoft.Azure.Documents.Client.RequestOptions"/>
        /// <seealso cref="Microsoft.Azure.Documents.Client.ResourceResponse{T}"/>
        /// <seealso cref="System.Threading.Tasks.Task"/>
        internal Task<ResourceResponse<Snapshot>> CreateSnapshotAsync(Snapshot snapshot, Documents.Client.RequestOptions options = null)
        {
            IDocumentClientRetryPolicy retryPolicyInstance = this.ResetSessionTokenRetryPolicy.GetRequestPolicy();
            return TaskHelper.InlineIfPossible(() => this.CreateSnapshotPrivateAsync(snapshot, options, retryPolicyInstance), retryPolicyInstance);
        }

        private async Task<ResourceResponse<Snapshot>> CreateSnapshotPrivateAsync(Snapshot snapshot, Documents.Client.RequestOptions options, IDocumentClientRetryPolicy retryPolicyInstance)
        {
            await this.EnsureValidClientAsync(NoOpTrace.Singleton);

            if (snapshot == null)
            {
                throw new ArgumentNullException("snapshot");
            }

            this.ValidateResource(snapshot);

            INameValueCollection headers = this.GetRequestHeaders(options, OperationType.Create, ResourceType.Snapshot);

            using (DocumentServiceRequest request = DocumentServiceRequest.Create(
                OperationType.Create,
                Paths.Snapshots_Root,
                snapshot,
                ResourceType.Snapshot,
                AuthorizationTokenType.PrimaryMasterKey,
                headers,
                SerializationFormattingPolicy.None))
            {
                return new ResourceResponse<Snapshot>(await this.CreateAsync(request, retryPolicyInstance));
            }
        }

        #endregion

        #region Delete Impl
        /// <summary>
        /// Delete a <see cref="Microsoft.Azure.Documents.Database"/> from the Azure Cosmos DB service as an asynchronous operation.
        /// </summary>
        /// <param name="databaseLink">The link of the <see cref="Microsoft.Azure.Documents.Database"/> to delete. E.g. dbs/db_rid/ </param>
        /// <param name="options">(Optional) The request options for the request.</param>
        /// <returns>A <see cref="System.Threading.Tasks"/> containing a <see cref="Microsoft.Azure.Documents.Client.ResourceResponse{T}"/> which will contain information about the request issued.</returns>
        /// <exception cref="ArgumentNullException">If <paramref name="databaseLink"/> is not set.</exception>
        /// <exception cref="DocumentClientException">This exception can encapsulate many different types of errors. To determine the specific error always look at the StatusCode property. Some common codes you may get when creating a Document are:
        /// <list type="table">
        ///     <listheader>
        ///         <term>StatusCode</term><description>Reason for exception</description>
        ///     </listheader>
        ///     <item>
        ///         <term>404</term><description>NotFound - This means the resource you tried to delete did not exist.</description>
        ///     </item>
        /// </list>
        /// </exception>
        /// <example>
        /// <code language="c#">
        /// <![CDATA[
        /// //Delete a database using its selfLink property
        /// //To get the databaseLink you would have to query for the Database, using CreateDatabaseQuery(),  and then refer to its .SelfLink property
        /// await client.DeleteDatabaseAsync(databaseLink);
        /// ]]>
        /// </code>
        /// </example>
        /// <seealso cref="Microsoft.Azure.Documents.Database"/>
        /// <seealso cref="Microsoft.Azure.Documents.Client.RequestOptions"/>
        /// <seealso cref="Microsoft.Azure.Documents.Client.ResourceResponse{T}"/>
        /// <seealso cref="System.Threading.Tasks.Task"/>
        public Task<ResourceResponse<Documents.Database>> DeleteDatabaseAsync(string databaseLink, Documents.Client.RequestOptions options = null)
        {
            IDocumentClientRetryPolicy retryPolicyInstance = this.ResetSessionTokenRetryPolicy.GetRequestPolicy();
            return TaskHelper.InlineIfPossible(() => this.DeleteDatabasePrivateAsync(databaseLink, options, retryPolicyInstance), retryPolicyInstance);
        }

        private async Task<ResourceResponse<Documents.Database>> DeleteDatabasePrivateAsync(string databaseLink, Documents.Client.RequestOptions options, IDocumentClientRetryPolicy retryPolicyInstance)
        {
            await this.EnsureValidClientAsync(NoOpTrace.Singleton);

            if (string.IsNullOrEmpty(databaseLink))
            {
                throw new ArgumentNullException("databaseLink");
            }

            INameValueCollection headers = this.GetRequestHeaders(options, OperationType.Delete, ResourceType.Database);
            using (DocumentServiceRequest request = DocumentServiceRequest.Create(
                OperationType.Delete,
                ResourceType.Database,
                databaseLink,
                AuthorizationTokenType.PrimaryMasterKey,
                headers))
            {
                return new ResourceResponse<Documents.Database>(await this.DeleteAsync(request, retryPolicyInstance));
            }
        }

        /// <summary>
        /// Delete a <see cref="Microsoft.Azure.Documents.Document"/> from the Azure Cosmos DB service as an asynchronous operation.
        /// </summary>
        /// <param name="documentLink">The link of the <see cref="Microsoft.Azure.Documents.Document"/> to delete. E.g. dbs/db_rid/colls/col_rid/docs/doc_rid/ </param>
        /// <param name="options">(Optional) The request options for the request.</param>
        /// <param name="cancellationToken">(Optional) A <see cref="CancellationToken"/> that can be used by other objects or threads to receive notice of cancellation.</param>
        /// <returns>A <see cref="System.Threading.Tasks"/> containing a <see cref="Microsoft.Azure.Documents.Client.ResourceResponse{T}"/> which will contain information about the request issued.</returns>
        /// <exception cref="ArgumentNullException">If <paramref name="documentLink"/> is not set.</exception>
        /// <exception cref="DocumentClientException">This exception can encapsulate many different types of errors. To determine the specific error always look at the StatusCode property. Some common codes you may get when creating a Document are:
        /// <list type="table">
        ///     <listheader>
        ///         <term>StatusCode</term><description>Reason for exception</description>
        ///     </listheader>
        ///     <item>
        ///         <term>404</term><description>NotFound - This means the resource you tried to delete did not exist.</description>
        ///     </item>
        /// </list>
        /// </exception>
        /// <example>
        /// <code language="c#">
        /// <![CDATA[
        /// //Delete a document using its selfLink property
        /// //To get the documentLink you would have to query for the Document, using CreateDocumentQuery(),  and then refer to its .SelfLink property
        /// await client.DeleteDocumentAsync(documentLink);
        /// ]]>
        /// </code>
        /// </example>
        /// <seealso cref="Microsoft.Azure.Documents.Database"/>
        /// <seealso cref="Microsoft.Azure.Documents.Client.RequestOptions"/>
        /// <seealso cref="Microsoft.Azure.Documents.Client.ResourceResponse{T}"/>
        /// <seealso cref="System.Threading.Tasks.Task"/>
        public Task<ResourceResponse<Document>> DeleteDocumentAsync(string documentLink, Documents.Client.RequestOptions options = null, CancellationToken cancellationToken = default)
        {
            IDocumentClientRetryPolicy retryPolicyInstance = this.ResetSessionTokenRetryPolicy.GetRequestPolicy();
            return TaskHelper.InlineIfPossible(() => this.DeleteDocumentPrivateAsync(documentLink, options, retryPolicyInstance, cancellationToken), retryPolicyInstance, cancellationToken);
        }

        private async Task<ResourceResponse<Document>> DeleteDocumentPrivateAsync(string documentLink, Documents.Client.RequestOptions options, IDocumentClientRetryPolicy retryPolicyInstance, CancellationToken cancellationToken)
        {
            await this.EnsureValidClientAsync(NoOpTrace.Singleton);

            if (string.IsNullOrEmpty(documentLink))
            {
                throw new ArgumentNullException("documentLink");
            }

            INameValueCollection headers = this.GetRequestHeaders(options, OperationType.Delete, ResourceType.Document);
            using (DocumentServiceRequest request = DocumentServiceRequest.Create(
                OperationType.Delete,
                ResourceType.Document,
                documentLink,
                AuthorizationTokenType.PrimaryMasterKey,
                headers))
            {
                await this.AddPartitionKeyInformationAsync(request, options);
                request.SerializerSettings = this.GetSerializerSettingsForRequest(options);
                return new ResourceResponse<Document>(await this.DeleteAsync(request, retryPolicyInstance, cancellationToken));
            }
        }

        /// <summary>
        /// Delete a <see cref="Microsoft.Azure.Documents.DocumentCollection"/> from the Azure Cosmos DB service as an asynchronous operation.
        /// </summary>
        /// <param name="documentCollectionLink">The link of the <see cref="Microsoft.Azure.Documents.Document"/> to delete. E.g. dbs/db_rid/colls/col_rid/ </param>
        /// <param name="options">(Optional) The request options for the request.</param>
        /// <returns>A <see cref="System.Threading.Tasks"/> containing a <see cref="Microsoft.Azure.Documents.Client.ResourceResponse{T}"/> which will contain information about the request issued.</returns>
        /// <exception cref="ArgumentNullException">If <paramref name="documentCollectionLink"/> is not set.</exception>
        /// <exception cref="DocumentClientException">This exception can encapsulate many different types of errors. To determine the specific error always look at the StatusCode property. Some common codes you may get when creating a Document are:
        /// <list type="table">
        ///     <listheader>
        ///         <term>StatusCode</term><description>Reason for exception</description>
        ///     </listheader>
        ///     <item>
        ///         <term>404</term><description>NotFound - This means the resource you tried to delete did not exist.</description>
        ///     </item>
        /// </list>
        /// </exception>
        /// <example>
        /// <code language="c#">
        /// <![CDATA[
        /// //Delete a collection using its selfLink property
        /// //To get the collectionLink you would have to query for the Collection, using CreateDocumentCollectionQuery(),  and then refer to its .SelfLink property
        /// await client.DeleteDocumentCollectionAsync(collectionLink);
        /// ]]>
        /// </code>
        /// </example>
        /// <seealso cref="Microsoft.Azure.Documents.DocumentCollection"/>
        /// <seealso cref="Microsoft.Azure.Documents.Client.RequestOptions"/>
        /// <seealso cref="Microsoft.Azure.Documents.Client.ResourceResponse{T}"/>
        /// <seealso cref="System.Threading.Tasks.Task"/>
        public Task<ResourceResponse<DocumentCollection>> DeleteDocumentCollectionAsync(string documentCollectionLink, Documents.Client.RequestOptions options = null)
        {
            IDocumentClientRetryPolicy retryPolicyInstance = this.ResetSessionTokenRetryPolicy.GetRequestPolicy();
            return TaskHelper.InlineIfPossible(() => this.DeleteDocumentCollectionPrivateAsync(documentCollectionLink, options, retryPolicyInstance), retryPolicyInstance);
        }

        private async Task<ResourceResponse<DocumentCollection>> DeleteDocumentCollectionPrivateAsync(string documentCollectionLink, Documents.Client.RequestOptions options, IDocumentClientRetryPolicy retryPolicyInstance)
        {
            await this.EnsureValidClientAsync(NoOpTrace.Singleton);

            if (string.IsNullOrEmpty(documentCollectionLink))
            {
                throw new ArgumentNullException("documentCollectionLink");
            }

            INameValueCollection headers = this.GetRequestHeaders(options, OperationType.Delete, ResourceType.Collection);
            using (DocumentServiceRequest request = DocumentServiceRequest.Create(
                OperationType.Delete,
                ResourceType.Collection,
                documentCollectionLink,
                AuthorizationTokenType.PrimaryMasterKey,
                headers))
            {
                return new ResourceResponse<DocumentCollection>(await this.DeleteAsync(request, retryPolicyInstance));
            }
        }

        /// <summary>
        /// Delete a <see cref="Microsoft.Azure.Documents.StoredProcedure"/> from the Azure Cosmos DB service as an asynchronous operation.
        /// </summary>
        /// <param name="storedProcedureLink">The link of the <see cref="Microsoft.Azure.Documents.StoredProcedure"/> to delete. E.g. dbs/db_rid/colls/col_rid/sprocs/sproc_rid/ </param>
        /// <param name="options">(Optional) The request options for the request.</param>
        /// <returns>A <see cref="System.Threading.Tasks"/> containing a <see cref="Microsoft.Azure.Documents.Client.ResourceResponse{T}"/> which will contain information about the request issued.</returns>
        /// <exception cref="ArgumentNullException">If <paramref name="storedProcedureLink"/> is not set.</exception>
        /// <exception cref="DocumentClientException">This exception can encapsulate many different types of errors. To determine the specific error always look at the StatusCode property. Some common codes you may get when creating a Document are:
        /// <list type="table">
        ///     <listheader>
        ///         <term>StatusCode</term><description>Reason for exception</description>
        ///     </listheader>
        ///     <item>
        ///         <term>404</term><description>NotFound - This means the resource you tried to delete did not exist.</description>
        ///     </item>
        /// </list>
        /// </exception>
        /// <example>
        /// <code language="c#">
        /// <![CDATA[
        /// //Delete a stored procedure using its selfLink property.
        /// //To get the sprocLink you would have to query for the Stored Procedure, using CreateStoredProcedureQuery(),  and then refer to its .SelfLink property
        /// await client.DeleteStoredProcedureAsync(sprocLink);
        /// ]]>
        /// </code>
        /// </example>
        /// <seealso cref="Microsoft.Azure.Documents.StoredProcedure"/>
        /// <seealso cref="Microsoft.Azure.Documents.Client.RequestOptions"/>
        /// <seealso cref="Microsoft.Azure.Documents.Client.ResourceResponse{T}"/>
        /// <seealso cref="System.Threading.Tasks.Task"/>
        public Task<ResourceResponse<StoredProcedure>> DeleteStoredProcedureAsync(string storedProcedureLink, Documents.Client.RequestOptions options = null)
        {
            IDocumentClientRetryPolicy retryPolicyInstance = this.ResetSessionTokenRetryPolicy.GetRequestPolicy();
            return TaskHelper.InlineIfPossible(() => this.DeleteStoredProcedurePrivateAsync(storedProcedureLink, options, retryPolicyInstance), retryPolicyInstance);
        }

        private async Task<ResourceResponse<StoredProcedure>> DeleteStoredProcedurePrivateAsync(string storedProcedureLink, Documents.Client.RequestOptions options, IDocumentClientRetryPolicy retryPolicyInstance)
        {
            await this.EnsureValidClientAsync(NoOpTrace.Singleton);

            if (string.IsNullOrEmpty(storedProcedureLink))
            {
                throw new ArgumentNullException("storedProcedureLink");
            }

            INameValueCollection headers = this.GetRequestHeaders(options, OperationType.Delete, ResourceType.StoredProcedure);
            using (DocumentServiceRequest request = DocumentServiceRequest.Create(
                OperationType.Delete,
                ResourceType.StoredProcedure,
                storedProcedureLink,
                AuthorizationTokenType.PrimaryMasterKey,
                headers))
            {
                return new ResourceResponse<StoredProcedure>(await this.DeleteAsync(request, retryPolicyInstance));
            }
        }

        /// <summary>
        /// Delete a <see cref="Microsoft.Azure.Documents.Trigger"/> from the Azure Cosmos DB service as an asynchronous operation.
        /// </summary>
        /// <param name="triggerLink">The link of the <see cref="Microsoft.Azure.Documents.Trigger"/> to delete. E.g. dbs/db_rid/colls/col_rid/triggers/trigger_rid/ </param>
        /// <param name="options">(Optional) The request options for the request.</param>
        /// <returns>A <see cref="System.Threading.Tasks"/> containing a <see cref="Microsoft.Azure.Documents.Client.ResourceResponse{T}"/> which will contain information about the request issued.</returns>
        /// <exception cref="ArgumentNullException">If <paramref name="triggerLink"/> is not set.</exception>
        /// <exception cref="DocumentClientException">This exception can encapsulate many different types of errors. To determine the specific error always look at the StatusCode property. Some common codes you may get when creating a Document are:
        /// <list type="table">
        ///     <listheader>
        ///         <term>StatusCode</term><description>Reason for exception</description>
        ///     </listheader>
        ///     <item>
        ///         <term>404</term><description>NotFound - This means the resource you tried to delete did not exist.</description>
        ///     </item>
        /// </list>
        /// </exception>
        /// <example>
        /// <code language="c#">
        /// <![CDATA[
        /// //Delete a trigger using its selfLink property.
        /// //To get the triggerLink you would have to query for the Trigger, using CreateTriggerQuery(),  and then refer to its .SelfLink property
        /// await client.DeleteTriggerAsync(triggerLink);
        /// ]]>
        /// </code>
        /// </example>
        /// <seealso cref="Microsoft.Azure.Documents.Trigger"/>
        /// <seealso cref="Microsoft.Azure.Documents.Client.RequestOptions"/>
        /// <seealso cref="Microsoft.Azure.Documents.Client.ResourceResponse{T}"/>
        /// <seealso cref="System.Threading.Tasks.Task"/>
        public Task<ResourceResponse<Trigger>> DeleteTriggerAsync(string triggerLink, Documents.Client.RequestOptions options = null)
        {
            IDocumentClientRetryPolicy retryPolicyInstance = this.ResetSessionTokenRetryPolicy.GetRequestPolicy();
            return TaskHelper.InlineIfPossible(() => this.DeleteTriggerPrivateAsync(triggerLink, options, retryPolicyInstance), retryPolicyInstance);
        }

        private async Task<ResourceResponse<Trigger>> DeleteTriggerPrivateAsync(string triggerLink, Documents.Client.RequestOptions options, IDocumentClientRetryPolicy retryPolicyInstance)
        {
            await this.EnsureValidClientAsync(NoOpTrace.Singleton);

            if (string.IsNullOrEmpty(triggerLink))
            {
                throw new ArgumentNullException("triggerLink");
            }

            INameValueCollection headers = this.GetRequestHeaders(options, OperationType.Delete, ResourceType.Trigger);
            using (DocumentServiceRequest request = DocumentServiceRequest.Create(
                OperationType.Delete,
                ResourceType.Trigger,
                triggerLink,
                AuthorizationTokenType.PrimaryMasterKey,
                headers))
            {
                return new ResourceResponse<Trigger>(await this.DeleteAsync(request, retryPolicyInstance));
            }
        }

        /// <summary>
        /// Delete a <see cref="Microsoft.Azure.Documents.UserDefinedFunction"/> from the Azure Cosmos DB service as an asynchronous operation.
        /// </summary>
        /// <param name="functionLink">The link of the <see cref="Microsoft.Azure.Documents.UserDefinedFunction"/> to delete. E.g. dbs/db_rid/colls/col_rid/udfs/udf_rid/ </param>
        /// <param name="options">(Optional) The request options for the request.</param>
        /// <returns>A <see cref="System.Threading.Tasks"/> containing a <see cref="Microsoft.Azure.Documents.Client.ResourceResponse{T}"/> which will contain information about the request issued.</returns>
        /// <exception cref="ArgumentNullException">If <paramref name="functionLink"/> is not set.</exception>
        /// <exception cref="DocumentClientException">This exception can encapsulate many different types of errors. To determine the specific error always look at the StatusCode property. Some common codes you may get when creating a Document are:
        /// <list type="table">
        ///     <listheader>
        ///         <term>StatusCode</term><description>Reason for exception</description>
        ///     </listheader>
        ///     <item>
        ///         <term>404</term><description>NotFound - This means the resource you tried to delete did not exist.</description>
        ///     </item>
        /// </list>
        /// </exception>
        /// <example>
        /// <code language="c#">
        /// <![CDATA[
        /// //Delete a user defined function using its selfLink property.
        /// //To get the functionLink you would have to query for the User Defined Function, using CreateUserDefinedFunctionQuery(),  and then refer to its .SelfLink property
        /// await client.DeleteUserDefinedFunctionAsync(functionLink);
        /// ]]>
        /// </code>
        /// </example>
        /// <seealso cref="Microsoft.Azure.Documents.UserDefinedFunction"/>
        /// <seealso cref="Microsoft.Azure.Documents.Client.RequestOptions"/>
        /// <seealso cref="Microsoft.Azure.Documents.Client.ResourceResponse{T}"/>
        /// <seealso cref="System.Threading.Tasks.Task"/>
        public Task<ResourceResponse<UserDefinedFunction>> DeleteUserDefinedFunctionAsync(string functionLink, Documents.Client.RequestOptions options = null)
        {
            IDocumentClientRetryPolicy retryPolicyInstance = this.ResetSessionTokenRetryPolicy.GetRequestPolicy();
            return TaskHelper.InlineIfPossible(() => this.DeleteUserDefinedFunctionPrivateAsync(functionLink, options, retryPolicyInstance), retryPolicyInstance);
        }

        private async Task<ResourceResponse<UserDefinedFunction>> DeleteUserDefinedFunctionPrivateAsync(string functionLink, Documents.Client.RequestOptions options, IDocumentClientRetryPolicy retryPolicyInstance)
        {
            await this.EnsureValidClientAsync(NoOpTrace.Singleton);

            if (string.IsNullOrEmpty(functionLink))
            {
                throw new ArgumentNullException("functionLink");
            }

            INameValueCollection headers = this.GetRequestHeaders(options, OperationType.Delete, ResourceType.UserDefinedFunction);
            using (DocumentServiceRequest request = DocumentServiceRequest.Create(
                OperationType.Delete,
                ResourceType.UserDefinedFunction,
                functionLink,
                AuthorizationTokenType.PrimaryMasterKey,
                headers))
            {
                return new ResourceResponse<UserDefinedFunction>(await this.DeleteAsync(request, retryPolicyInstance));
            }
        }

        /// <summary>
        /// Delete a <see cref="Microsoft.Azure.Documents.Conflict"/> from the Azure Cosmos DB service as an asynchronous operation.
        /// </summary>
        /// <param name="conflictLink">The link of the <see cref="Microsoft.Azure.Documents.Conflict"/> to delete. E.g. dbs/db_rid/colls/coll_rid/conflicts/ </param>
        /// <param name="options">(Optional) The request options for the request.</param>
        /// <returns>A <see cref="System.Threading.Tasks"/> containing a <see cref="Microsoft.Azure.Documents.Client.ResourceResponse{T}"/> which will contain information about the request issued.</returns>
        /// <exception cref="ArgumentNullException">If <paramref name="conflictLink"/> is not set.</exception>
        /// <exception cref="DocumentClientException">This exception can encapsulate many different types of errors. To determine the specific error always look at the StatusCode property. Some common codes you may get when creating a Document are:
        /// <list type="table">
        ///     <listheader>
        ///         <term>StatusCode</term><description>Reason for exception</description>
        ///     </listheader>
        ///     <item>
        ///         <term>404</term><description>NotFound - This means the resource you tried to delete did not exist.</description>
        ///     </item>
        /// </list>
        /// </exception>
        /// <example>
        /// <code language="c#">
        /// <![CDATA[
        /// //Delete a conflict using its selfLink property.
        /// //To get the conflictLink you would have to query for the Conflict object, using CreateConflictQuery(), and then refer to its .SelfLink property
        /// await client.DeleteConflictAsync(conflictLink);
        /// ]]>
        /// </code>
        /// </example>
        /// <seealso cref="Microsoft.Azure.Documents.Conflict"/>
        /// <seealso cref="Microsoft.Azure.Documents.Client.RequestOptions"/>
        /// <seealso cref="Microsoft.Azure.Documents.Client.ResourceResponse{T}"/>
        /// <seealso cref="System.Threading.Tasks.Task"/>
        public Task<ResourceResponse<Conflict>> DeleteConflictAsync(string conflictLink, Documents.Client.RequestOptions options = null)
        {
            IDocumentClientRetryPolicy retryPolicyInstance = this.ResetSessionTokenRetryPolicy.GetRequestPolicy();
            return TaskHelper.InlineIfPossible(() => this.DeleteConflictPrivateAsync(conflictLink, options, retryPolicyInstance), retryPolicyInstance);
        }

        private async Task<ResourceResponse<Conflict>> DeleteConflictPrivateAsync(string conflictLink, Documents.Client.RequestOptions options, IDocumentClientRetryPolicy retryPolicyInstance)
        {
            await this.EnsureValidClientAsync(NoOpTrace.Singleton);

            if (string.IsNullOrEmpty(conflictLink))
            {
                throw new ArgumentNullException("conflictLink");
            }

            INameValueCollection headers = this.GetRequestHeaders(options, OperationType.Delete, ResourceType.Conflict);
            using (DocumentServiceRequest request = DocumentServiceRequest.Create(
                OperationType.Delete,
                ResourceType.Conflict,
                conflictLink,
                AuthorizationTokenType.PrimaryMasterKey,
                headers))
            {
                await this.AddPartitionKeyInformationAsync(request, options);
                return new ResourceResponse<Conflict>(await this.DeleteAsync(request, retryPolicyInstance));
            }
        }

        /// <summary>
        /// Delete a <see cref="Microsoft.Azure.Documents.Snapshot"/> from the Azure Cosmos DB service as an asynchronous operation.
        /// </summary>
        /// <param name="snapshotLink">The link of the <see cref="Microsoft.Azure.Documents.Snapshot"/> to delete. E.g. snapshots/snapshot_rid/ </param>
        /// <param name="options">(Optional) The request options for the request.</param>
        /// <returns>A <see cref="System.Threading.Tasks"/> containing a <see cref="Microsoft.Azure.Documents.Client.ResourceResponse{T}"/> which will contain information about the request issued.</returns>
        /// <exception cref="ArgumentNullException">If <paramref name="snapshotLink"/> is not set.</exception>
        /// <exception cref="DocumentClientException">This exception can encapsulate many different types of errors. To determine the specific error always look at the StatusCode property. Some common codes you may get when creating a Document are:
        /// <list type="table">
        ///     <listheader>
        ///         <term>StatusCode</term><description>Reason for exception</description>
        ///     </listheader>
        ///     <item>
        ///         <term>404</term><description>NotFound - This means the resource you tried to delete did not exist.</description>
        ///     </item>
        /// </list>
        /// </exception>
        /// <example>
        /// <code language="c#">
        /// <![CDATA[
        /// //Delete a snapshot using its selfLink property
        /// //To get the snapshot you would have to query for the Snapshot, using CreateSnapshotQuery(),  and then refer to its .SelfLink property
        /// await client.DeleteSnapshotAsync(snapshotLink);
        /// ]]>
        /// </code>
        /// </example>
        /// <seealso cref="Microsoft.Azure.Documents.Snapshot"/>
        /// <seealso cref="Microsoft.Azure.Documents.Client.RequestOptions"/>
        /// <seealso cref="Microsoft.Azure.Documents.Client.ResourceResponse{T}"/>
        /// <seealso cref="System.Threading.Tasks.Task"/>
        internal Task<ResourceResponse<Snapshot>> DeleteSnapshotAsync(string snapshotLink, Documents.Client.RequestOptions options = null)
        {
            IDocumentClientRetryPolicy retryPolicyInstance = this.ResetSessionTokenRetryPolicy.GetRequestPolicy();
            return TaskHelper.InlineIfPossible(() => this.DeleteSnapshotPrivateAsync(snapshotLink, options, retryPolicyInstance), retryPolicyInstance);
        }

        private async Task<ResourceResponse<Snapshot>> DeleteSnapshotPrivateAsync(string snapshotLink, Documents.Client.RequestOptions options, IDocumentClientRetryPolicy retryPolicyInstance)
        {
            await this.EnsureValidClientAsync(NoOpTrace.Singleton);

            if (string.IsNullOrEmpty(snapshotLink))
            {
                throw new ArgumentNullException("snapshotLink");
            }

            INameValueCollection headers = this.GetRequestHeaders(options, OperationType.Delete, ResourceType.Snapshot);
            using (DocumentServiceRequest request = DocumentServiceRequest.Create(
                OperationType.Delete,
                ResourceType.Snapshot,
                snapshotLink,
                AuthorizationTokenType.PrimaryMasterKey,
                headers))
            {
                return new ResourceResponse<Snapshot>(await this.DeleteAsync(request, retryPolicyInstance));
            }
        }

        #endregion

        #region Replace Impl
        /// <summary>
        /// Replaces a document collection in the Azure Cosmos DB service as an asynchronous operation.
        /// </summary>
        /// <param name="documentCollection">the updated document collection.</param>
        /// <param name="options">the request options for the request.</param>
        /// <returns>
        /// A <see cref="System.Threading.Tasks"/> containing a <see cref="Microsoft.Azure.Documents.Client.ResourceResponse{T}"/> which wraps a <see cref="Microsoft.Azure.Documents.DocumentCollection"/> containing the updated resource record.
        /// </returns>
        public Task<ResourceResponse<DocumentCollection>> ReplaceDocumentCollectionAsync(DocumentCollection documentCollection, Documents.Client.RequestOptions options = null)
        {
            IDocumentClientRetryPolicy retryPolicyInstance = this.ResetSessionTokenRetryPolicy.GetRequestPolicy();
            return TaskHelper.InlineIfPossible(() => this.ReplaceDocumentCollectionPrivateAsync(documentCollection, options, retryPolicyInstance), retryPolicyInstance);
        }

        private async Task<ResourceResponse<DocumentCollection>> ReplaceDocumentCollectionPrivateAsync(
            DocumentCollection documentCollection,
            Documents.Client.RequestOptions options,
            IDocumentClientRetryPolicy retryPolicyInstance,
            string altLink = null)
        {
            await this.EnsureValidClientAsync(NoOpTrace.Singleton);

            if (documentCollection == null)
            {
                throw new ArgumentNullException("documentCollection");
            }

            this.ValidateResource(documentCollection);
            INameValueCollection headers = this.GetRequestHeaders(options, OperationType.Replace, ResourceType.Collection);
            using (DocumentServiceRequest request = DocumentServiceRequest.Create(
                OperationType.Replace,
                altLink ?? this.GetLinkForRouting(documentCollection),
                documentCollection,
                ResourceType.Collection,
                AuthorizationTokenType.PrimaryMasterKey,
                headers,
                SerializationFormattingPolicy.None))
            {
                ResourceResponse<DocumentCollection> collection = new ResourceResponse<DocumentCollection>(await this.UpdateAsync(request, retryPolicyInstance));
                // set the session token
                if (collection.Resource != null)
                {
                    this.sessionContainer.SetSessionToken(collection.Resource.ResourceId, collection.Resource.AltLink, collection.Headers);
                }
                return collection;
            }
        }

        /// <summary>
        /// Replaces a <see cref="Microsoft.Azure.Documents.Document"/> in the Azure Cosmos DB service as an asynchronous operation.
        /// </summary>
        /// <param name="documentLink">The link of the document to be updated. E.g. dbs/db_rid/colls/col_rid/docs/doc_rid/ </param>
        /// <param name="document">The updated <see cref="Microsoft.Azure.Documents.Document"/> to replace the existing resource with.</param>
        /// <param name="options">(Optional) The request options for the request.</param>
        /// <param name="cancellationToken">(Optional) A <see cref="CancellationToken"/> that can be used by other objects or threads to receive notice of cancellation.</param>
        /// <returns>
        /// A <see cref="System.Threading.Tasks"/> containing a <see cref="Microsoft.Azure.Documents.Client.ResourceResponse{T}"/> which wraps a <see cref="Microsoft.Azure.Documents.Document"/> containing the updated resource record.
        /// </returns>
        /// <exception cref="ArgumentNullException">If either <paramref name="documentLink"/> or <paramref name="document"/> is not set.</exception>
        /// <exception cref="DocumentClientException">This exception can encapsulate many different types of errors. To determine the specific error always look at the StatusCode property. Some common codes you may get when creating a Document are:
        /// <list type="table">
        ///     <listheader>
        ///         <term>StatusCode</term><description>Reason for exception</description>
        ///     </listheader>
        ///     <item>
        ///         <term>404</term><description>NotFound - This means the resource you tried to delete did not exist.</description>
        ///     </item>
        /// </list>
        /// </exception>
        /// <example>
        /// In this example, instead of using a strongly typed <see cref="Document"/>, we will work with our own POCO object and not rely on the dynamic nature of the Document class.
        /// <code language="c#">
        /// <![CDATA[
        /// public class MyPoco
        /// {
        ///     public string Id {get; set;}
        ///     public string MyProperty {get; set;}
        /// }
        ///
        /// //Get the doc back as a Document so you have access to doc.SelfLink
        /// Document doc = client.CreateDocumentQuery<Document>(collectionLink)
        ///                        .Where(r => r.Id == "doc id")
        ///                        .AsEnumerable()
        ///                        .SingleOrDefault();
        ///
        /// //Now dynamically cast doc back to your MyPoco
        /// MyPoco poco = (dynamic)doc;
        ///
        /// //Update some properties of the poco object
        /// poco.MyProperty = "updated value";
        ///
        /// //Now persist these changes to the database using doc.SelLink and the update poco object
        /// Document updated = await client.ReplaceDocumentAsync(doc.SelfLink, poco);
        /// ]]>
        /// </code>
        /// </example>
        /// <seealso cref="Microsoft.Azure.Documents.Document"/>
        /// <seealso cref="Microsoft.Azure.Documents.Client.RequestOptions"/>
        /// <seealso cref="Microsoft.Azure.Documents.Client.ResourceResponse{T}"/>
        /// <seealso cref="System.Threading.Tasks.Task"/>
        public Task<ResourceResponse<Document>> ReplaceDocumentAsync(string documentLink, object document, Documents.Client.RequestOptions options = null, CancellationToken cancellationToken = default)
        {
            // This call is to just run ReplaceDocumentInlineAsync in a SynchronizationContext aware environment
            return TaskHelper.InlineIfPossible(() => this.ReplaceDocumentInlineAsync(documentLink, document, options, cancellationToken), null, cancellationToken);
        }

        private async Task<ResourceResponse<Document>> ReplaceDocumentInlineAsync(string documentLink, object document, Documents.Client.RequestOptions options, CancellationToken cancellationToken)
        {
            IDocumentClientRetryPolicy requestRetryPolicy = this.ResetSessionTokenRetryPolicy.GetRequestPolicy();
            if ((options == null) || (options.PartitionKey == null))
            {
                requestRetryPolicy = new PartitionKeyMismatchRetryPolicy(
                    await this.GetCollectionCacheAsync(NoOpTrace.Singleton), 
                    requestRetryPolicy);
            }

            return await TaskHelper.InlineIfPossible(
                () => this.ReplaceDocumentPrivateAsync(
                    documentLink, 
                    document, 
                    options, 
                    requestRetryPolicy, 
                    cancellationToken), 
                requestRetryPolicy, 
                cancellationToken);
        }

        private Task<ResourceResponse<Document>> ReplaceDocumentPrivateAsync(string documentLink, object document, Documents.Client.RequestOptions options, IDocumentClientRetryPolicy retryPolicyInstance, CancellationToken cancellationToken)
        {
            if (string.IsNullOrEmpty(documentLink))
            {
                throw new ArgumentNullException("documentLink");
            }

            if (document == null)
            {
                throw new ArgumentNullException("document");
            }

            Document typedDocument = Document.FromObject(document, this.GetSerializerSettingsForRequest(options));
            this.ValidateResource(typedDocument);
            return this.ReplaceDocumentPrivateAsync(documentLink, typedDocument, options, retryPolicyInstance, cancellationToken);
        }

        /// <summary>
        /// Replaces a <see cref="Microsoft.Azure.Documents.Document"/> in the Azure Cosmos DB service as an asynchronous operation.
        /// </summary>
        /// <param name="document">The updated <see cref="Microsoft.Azure.Documents.Document"/> to replace the existing resource with.</param>
        /// <param name="options">(Optional) The request options for the request.</param>
        /// <param name="cancellationToken">(Optional) A <see cref="CancellationToken"/> that can be used by other objects or threads to receive notice of cancellation.</param>
        /// <returns>
        /// A <see cref="System.Threading.Tasks"/> containing a <see cref="Microsoft.Azure.Documents.Client.ResourceResponse{T}"/> which wraps a <see cref="Microsoft.Azure.Documents.Document"/> containing the updated resource record.
        /// </returns>
        /// <exception cref="ArgumentNullException">If <paramref name="document"/> is not set.</exception>
        /// <exception cref="DocumentClientException">This exception can encapsulate many different types of errors. To determine the specific error always look at the StatusCode property. Some common codes you may get when creating a Document are:
        /// <list type="table">
        ///     <listheader>
        ///         <term>StatusCode</term><description>Reason for exception</description>
        ///     </listheader>
        ///     <item>
        ///         <term>404</term><description>NotFound - This means the resource you tried to delete did not exist.</description>
        ///     </item>
        /// </list>
        /// </exception>
        /// <example>
        /// This example uses <see cref="Document"/> and takes advantage of the fact that it is a dynamic object and uses SetProperty to dynamically update properties on the document
        /// <code language="c#">
        /// <![CDATA[
        /// //Fetch the Document to be updated
        /// Document doc = client.CreateDocumentQuery<Document>(collectionLink)
        ///                             .Where(r => r.Id == "doc id")
        ///                             .AsEnumerable()
        ///                             .SingleOrDefault();
        ///
        /// //Update some properties on the found resource
        /// doc.SetPropertyValue("MyProperty", "updated value");
        ///
        /// //Now persist these changes to the database by replacing the original resource
        /// Document updated = await client.ReplaceDocumentAsync(doc);
        /// ]]>
        /// </code>
        /// </example>
        /// <seealso cref="Microsoft.Azure.Documents.Document"/>
        /// <seealso cref="Microsoft.Azure.Documents.Client.RequestOptions"/>
        /// <seealso cref="Microsoft.Azure.Documents.Client.ResourceResponse{T}"/>
        /// <seealso cref="System.Threading.Tasks.Task"/>
        public Task<ResourceResponse<Document>> ReplaceDocumentAsync(Document document, Documents.Client.RequestOptions options = null, CancellationToken cancellationToken = default)
        {
            IDocumentClientRetryPolicy retryPolicyInstance = this.ResetSessionTokenRetryPolicy.GetRequestPolicy();
            return TaskHelper.InlineIfPossible(() => this.ReplaceDocumentPrivateAsync(
                this.GetLinkForRouting(document),
                document,
                options,
                retryPolicyInstance,
                cancellationToken),
                retryPolicyInstance,
                cancellationToken);
        }

        private async Task<ResourceResponse<Document>> ReplaceDocumentPrivateAsync(string documentLink, Document document, Documents.Client.RequestOptions options, IDocumentClientRetryPolicy retryPolicyInstance, CancellationToken cancellationToken)
        {
            await this.EnsureValidClientAsync(NoOpTrace.Singleton);

            if (document == null)
            {
                throw new ArgumentNullException("document");
            }

            this.ValidateResource(document);
            INameValueCollection headers = this.GetRequestHeaders(options, OperationType.Replace, ResourceType.Document);
            using (DocumentServiceRequest request = DocumentServiceRequest.Create(
                OperationType.Replace,
                documentLink,
                document,
                ResourceType.Document,
                AuthorizationTokenType.PrimaryMasterKey,
                headers,
                SerializationFormattingPolicy.None,
                this.GetSerializerSettingsForRequest(options)))
            {
                await this.AddPartitionKeyInformationAsync(request, document, options);
                return new ResourceResponse<Document>(await this.UpdateAsync(request, retryPolicyInstance, cancellationToken));
            }
        }

        /// <summary>
        /// Replaces a <see cref="Microsoft.Azure.Documents.StoredProcedure"/> in the Azure Cosmos DB service as an asynchronous operation.
        /// </summary>
        /// <param name="storedProcedure">The updated <see cref="Microsoft.Azure.Documents.StoredProcedure"/> to replace the existing resource with.</param>
        /// <param name="options">(Optional) The request options for the request.</param>
        /// <returns>
        /// A <see cref="System.Threading.Tasks"/> containing a <see cref="Microsoft.Azure.Documents.Client.ResourceResponse{T}"/> which wraps a <see cref="Microsoft.Azure.Documents.StoredProcedure"/> containing the updated resource record.
        /// </returns>
        /// <exception cref="ArgumentNullException">If <paramref name="storedProcedure"/> is not set.</exception>
        /// <exception cref="DocumentClientException">This exception can encapsulate many different types of errors. To determine the specific error always look at the StatusCode property. Some common codes you may get when creating a Document are:
        /// <list type="table">
        ///     <listheader>
        ///         <term>StatusCode</term><description>Reason for exception</description>
        ///     </listheader>
        ///     <item>
        ///         <term>404</term><description>NotFound - This means the resource you tried to delete did not exist.</description>
        ///     </item>
        /// </list>
        /// </exception>
        /// <example>
        /// <code language="c#">
        /// <![CDATA[
        /// //Fetch the resource to be updated
        /// StoredProcedure sproc = client.CreateStoredProcedureQuery(sprocsLink)
        ///                                  .Where(r => r.Id == "sproc id")
        ///                                  .AsEnumerable()
        ///                                  .SingleOrDefault();
        ///
        /// //Update some properties on the found resource
        /// sproc.Body = "function () {new javascript body for sproc}";
        ///
        /// //Now persist these changes to the database by replacing the original resource
        /// StoredProcedure updated = await client.ReplaceStoredProcedureAsync(sproc);
        /// ]]>
        /// </code>
        /// </example>
        /// <seealso cref="Microsoft.Azure.Documents.StoredProcedure"/>
        /// <seealso cref="Microsoft.Azure.Documents.Client.RequestOptions"/>
        /// <seealso cref="Microsoft.Azure.Documents.Client.ResourceResponse{T}"/>
        /// <seealso cref="System.Threading.Tasks.Task"/>
        public Task<ResourceResponse<StoredProcedure>> ReplaceStoredProcedureAsync(StoredProcedure storedProcedure, Documents.Client.RequestOptions options = null)
        {
            IDocumentClientRetryPolicy retryPolicyInstance = this.ResetSessionTokenRetryPolicy.GetRequestPolicy();
            return TaskHelper.InlineIfPossible(() => this.ReplaceStoredProcedurePrivateAsync(storedProcedure, options, retryPolicyInstance), retryPolicyInstance);
        }

        private async Task<ResourceResponse<StoredProcedure>> ReplaceStoredProcedurePrivateAsync(
            StoredProcedure storedProcedure,
            Documents.Client.RequestOptions options,
            IDocumentClientRetryPolicy retryPolicyInstance,
            string altLink = null)
        {
            await this.EnsureValidClientAsync(NoOpTrace.Singleton);

            if (storedProcedure == null)
            {
                throw new ArgumentNullException("storedProcedure");
            }

            this.ValidateResource(storedProcedure);
            INameValueCollection headers = this.GetRequestHeaders(options, OperationType.Replace, ResourceType.StoredProcedure);
            using (DocumentServiceRequest request = DocumentServiceRequest.Create(
                OperationType.Replace,
                altLink ?? this.GetLinkForRouting(storedProcedure),
                storedProcedure,
                ResourceType.StoredProcedure,
                AuthorizationTokenType.PrimaryMasterKey,
                headers,
                SerializationFormattingPolicy.None))
            {
                return new ResourceResponse<StoredProcedure>(await this.UpdateAsync(request, retryPolicyInstance));
            }
        }

        /// <summary>
        /// Replaces a <see cref="Microsoft.Azure.Documents.Trigger"/> in the Azure Cosmos DB service as an asynchronous operation.
        /// </summary>
        /// <param name="trigger">The updated <see cref="Microsoft.Azure.Documents.Trigger"/> to replace the existing resource with.</param>
        /// <param name="options">(Optional) The request options for the request.</param>
        /// <returns>
        /// A <see cref="System.Threading.Tasks"/> containing a <see cref="Microsoft.Azure.Documents.Client.ResourceResponse{T}"/> which wraps a <see cref="Microsoft.Azure.Documents.Trigger"/> containing the updated resource record.
        /// </returns>
        /// <exception cref="ArgumentNullException">If <paramref name="trigger"/> is not set.</exception>
        /// <exception cref="DocumentClientException">This exception can encapsulate many different types of errors. To determine the specific error always look at the StatusCode property. Some common codes you may get when creating a Document are:
        /// <list type="table">
        ///     <listheader>
        ///         <term>StatusCode</term><description>Reason for exception</description>
        ///     </listheader>
        ///     <item>
        ///         <term>404</term><description>NotFound - This means the resource you tried to delete did not exist.</description>
        ///     </item>
        /// </list>
        /// </exception>
        /// <example>
        /// <code language="c#">
        /// <![CDATA[
        /// //Fetch the resource to be updated
        /// Trigger trigger = client.CreateTriggerQuery(sprocsLink)
        ///                               .Where(r => r.Id == "trigger id")
        ///                               .AsEnumerable()
        ///                               .SingleOrDefault();
        ///
        /// //Update some properties on the found resource
        /// trigger.Body = "function () {new javascript body for trigger}";
        ///
        /// //Now persist these changes to the database by replacing the original resource
        /// Trigger updated = await client.ReplaceTriggerAsync(sproc);
        /// ]]>
        /// </code>
        /// </example>
        /// <seealso cref="Microsoft.Azure.Documents.Trigger"/>
        /// <seealso cref="Microsoft.Azure.Documents.Client.RequestOptions"/>
        /// <seealso cref="Microsoft.Azure.Documents.Client.ResourceResponse{T}"/>
        /// <seealso cref="System.Threading.Tasks.Task"/>
        public Task<ResourceResponse<Trigger>> ReplaceTriggerAsync(Trigger trigger, Documents.Client.RequestOptions options = null)
        {
            IDocumentClientRetryPolicy retryPolicyInstance = this.ResetSessionTokenRetryPolicy.GetRequestPolicy();
            return TaskHelper.InlineIfPossible(() => this.ReplaceTriggerPrivateAsync(trigger, options, retryPolicyInstance), retryPolicyInstance);
        }

        private async Task<ResourceResponse<Trigger>> ReplaceTriggerPrivateAsync(Trigger trigger, Documents.Client.RequestOptions options, IDocumentClientRetryPolicy retryPolicyInstance, string altLink = null)
        {
            await this.EnsureValidClientAsync(NoOpTrace.Singleton);

            if (trigger == null)
            {
                throw new ArgumentNullException("trigger");
            }

            this.ValidateResource(trigger);
            INameValueCollection headers = this.GetRequestHeaders(options, OperationType.Replace, ResourceType.Trigger);
            using (DocumentServiceRequest request = DocumentServiceRequest.Create(
                OperationType.Replace,
                altLink ?? this.GetLinkForRouting(trigger),
                trigger,
                ResourceType.Trigger,
                AuthorizationTokenType.PrimaryMasterKey,
                headers,
                SerializationFormattingPolicy.None))
            {
                return new ResourceResponse<Trigger>(await this.UpdateAsync(request, retryPolicyInstance));
            }
        }

        /// <summary>
        /// Replaces a <see cref="Microsoft.Azure.Documents.UserDefinedFunction"/> in the Azure Cosmos DB service as an asynchronous operation.
        /// </summary>
        /// <param name="function">The updated <see cref="Microsoft.Azure.Documents.UserDefinedFunction"/> to replace the existing resource with.</param>
        /// <param name="options">(Optional) The request options for the request.</param>
        /// <returns>
        /// A <see cref="System.Threading.Tasks"/> containing a <see cref="Microsoft.Azure.Documents.Client.ResourceResponse{T}"/> which wraps a <see cref="Microsoft.Azure.Documents.UserDefinedFunction"/> containing the updated resource record.
        /// </returns>
        /// <exception cref="ArgumentNullException">If <paramref name="function"/> is not set.</exception>
        /// <exception cref="DocumentClientException">This exception can encapsulate many different types of errors. To determine the specific error always look at the StatusCode property. Some common codes you may get when creating a Document are:
        /// <list type="table">
        ///     <listheader>
        ///         <term>StatusCode</term><description>Reason for exception</description>
        ///     </listheader>
        ///     <item>
        ///         <term>404</term><description>NotFound - This means the resource you tried to delete did not exist.</description>
        ///     </item>
        /// </list>
        /// </exception>
        /// <example>
        /// <code language="c#">
        /// <![CDATA[
        /// //Fetch the resource to be updated
        /// UserDefinedFunction udf = client.CreateUserDefinedFunctionQuery(functionsLink)
        ///                                     .Where(r => r.Id == "udf id")
        ///                                     .AsEnumerable()
        ///                                     .SingleOrDefault();
        ///
        /// //Update some properties on the found resource
        /// udf.Body = "function () {new javascript body for udf}";
        ///
        /// //Now persist these changes to the database by replacing the original resource
        /// UserDefinedFunction updated = await client.ReplaceUserDefinedFunctionAsync(udf);
        /// ]]>
        /// </code>
        /// </example>
        /// <seealso cref="Microsoft.Azure.Documents.UserDefinedFunction"/>
        /// <seealso cref="Microsoft.Azure.Documents.Client.RequestOptions"/>
        /// <seealso cref="Microsoft.Azure.Documents.Client.ResourceResponse{T}"/>
        /// <seealso cref="System.Threading.Tasks.Task"/>
        public Task<ResourceResponse<UserDefinedFunction>> ReplaceUserDefinedFunctionAsync(UserDefinedFunction function, Documents.Client.RequestOptions options = null)
        {
            IDocumentClientRetryPolicy retryPolicyInstance = this.ResetSessionTokenRetryPolicy.GetRequestPolicy();
            return TaskHelper.InlineIfPossible(() => this.ReplaceUserDefinedFunctionPrivateAsync(function, options, retryPolicyInstance), retryPolicyInstance);
        }

        private async Task<ResourceResponse<UserDefinedFunction>> ReplaceUserDefinedFunctionPrivateAsync(
            UserDefinedFunction function,
            Documents.Client.RequestOptions options,
            IDocumentClientRetryPolicy retryPolicyInstance,
            string altLink = null)
        {
            await this.EnsureValidClientAsync(NoOpTrace.Singleton);

            if (function == null)
            {
                throw new ArgumentNullException("function");
            }

            this.ValidateResource(function);
            INameValueCollection headers = this.GetRequestHeaders(options, OperationType.Replace, ResourceType.UserDefinedFunction);
            using (DocumentServiceRequest request = DocumentServiceRequest.Create(
                OperationType.Replace,
                altLink ?? this.GetLinkForRouting(function),
                function,
                ResourceType.UserDefinedFunction,
                AuthorizationTokenType.PrimaryMasterKey,
                headers,
                SerializationFormattingPolicy.None))
            {
                return new ResourceResponse<UserDefinedFunction>(await this.UpdateAsync(request, retryPolicyInstance));
            }
        }

        /// <summary>
        /// Replaces a <see cref="Microsoft.Azure.Documents.Offer"/> in the Azure Cosmos DB service as an asynchronous operation.
        /// </summary>
        /// <param name="offer">The updated <see cref="Microsoft.Azure.Documents.Offer"/> to replace the existing resource with.</param>
        /// <returns>
        /// A <see cref="System.Threading.Tasks"/> containing a <see cref="Microsoft.Azure.Documents.Client.ResourceResponse{T}"/> which wraps a <see cref="Microsoft.Azure.Documents.Offer"/> containing the updated resource record.
        /// </returns>
        /// <exception cref="ArgumentNullException">If <paramref name="offer"/> is not set.</exception>
        /// <exception cref="DocumentClientException">This exception can encapsulate many different types of errors. To determine the specific error always look at the StatusCode property. Some common codes you may get when creating a Document are:
        /// <list type="table">
        ///     <listheader>
        ///         <term>StatusCode</term><description>Reason for exception</description>
        ///     </listheader>
        ///     <item>
        ///         <term>404</term><description>NotFound - This means the resource you tried to delete did not exist.</description>
        ///     </item>
        ///     <item>
        ///        <term>429</term><description>TooManyRequests - The replace offer is throttled as the offer scale down operation is attempted within the idle timeout period of 4 hours. Consult the DocumentClientException.RetryAfter value to see how long you should wait before retrying this operation.</description>
        ///     </item>
        /// </list>
        /// </exception>
        /// <example>
        /// <code language="c#">
        /// <![CDATA[
        /// //Fetch the resource to be updated
        /// Offer offer = client.CreateOfferQuery()
        ///                          .Where(r => r.ResourceLink == "collection selfLink")
        ///                          .AsEnumerable()
        ///                          .SingleOrDefault();
        ///
        /// //Create a new offer with the changed throughput
        /// OfferV2 newOffer = new OfferV2(offer, 5000);
        ///
        /// //Now persist these changes to the database by replacing the original resource
        /// Offer updated = await client.ReplaceOfferAsync(newOffer);
        /// ]]>
        /// </code>
        /// </example>
        /// <seealso cref="Microsoft.Azure.Documents.Offer"/>
        /// <seealso cref="Microsoft.Azure.Documents.Client.RequestOptions"/>
        /// <seealso cref="Microsoft.Azure.Documents.Client.ResourceResponse{T}"/>
        /// <seealso cref="System.Threading.Tasks.Task"/>
        public Task<ResourceResponse<Offer>> ReplaceOfferAsync(Offer offer)
        {
            IDocumentClientRetryPolicy retryPolicyInstance = this.ResetSessionTokenRetryPolicy.GetRequestPolicy();
            return TaskHelper.InlineIfPossible(() => this.ReplaceOfferPrivateAsync(offer, retryPolicyInstance), retryPolicyInstance);
        }

        private async Task<ResourceResponse<Offer>> ReplaceOfferPrivateAsync(Offer offer, IDocumentClientRetryPolicy retryPolicyInstance)
        {
            if (offer == null)
            {
                throw new ArgumentNullException("offer");
            }

            using (DocumentServiceRequest request = DocumentServiceRequest.Create(
                OperationType.Replace,
                offer.SelfLink,
                offer,
                ResourceType.Offer,
                AuthorizationTokenType.PrimaryMasterKey))
            {
                return new ResourceResponse<Offer>(
                    await this.UpdateAsync(request, retryPolicyInstance),
                    OfferTypeResolver.ResponseOfferTypeResolver);
            }
        }

        /// <summary>
        /// Replaces a <see cref="Microsoft.Azure.Documents.UserDefinedType"/> in the Azure Cosmos DB service as an asynchronous operation.
        /// </summary>
        /// <param name="userDefinedType">The updated <see cref="Microsoft.Azure.Documents.UserDefinedType"/> to replace the existing resource with.</param>
        /// <param name="options">(Optional) The request options for the request.</param>
        /// <returns>
        /// A <see cref="System.Threading.Tasks"/> containing a <see cref="Microsoft.Azure.Documents.Client.ResourceResponse{T}"/> which wraps a <see cref="Microsoft.Azure.Documents.UserDefinedType"/> containing the updated resource record.
        /// </returns>
        /// <exception cref="ArgumentNullException">If <paramref name="userDefinedType"/> is not set.</exception>
        /// <exception cref="DocumentClientException">This exception can encapsulate many different types of errors. To determine the specific error always look at the StatusCode property. Some common codes you may get when creating a Document are:
        /// <list type="table">
        ///     <listheader>
        ///         <term>StatusCode</term><description>Reason for exception</description>
        ///     </listheader>
        ///     <item>
        ///         <term>404</term><description>NotFound - This means the resource you tried to delete did not exist.</description>
        ///     </item>
        /// </list>
        /// </exception>
        /// <example>
        /// <code language="c#">
        /// <![CDATA[
        /// //Fetch the resource to be updated
        /// UserDefinedType userDefinedType = client.CreateUserDefinedTypeQuery(userDefinedTypesLink)
        ///                          .Where(r => r.Id == "user defined type id")
        ///                          .AsEnumerable()
        ///                          .SingleOrDefault();
        ///
        /// //Now persist these changes to the database by replacing the original resource
        /// UserDefinedType updated = await client.ReplaceUserDefinedTypeAsync(userDefinedType);
        /// ]]>
        /// </code>
        /// </example>
        /// <seealso cref="Microsoft.Azure.Documents.UserDefinedType"/>
        /// <seealso cref="Microsoft.Azure.Documents.Client.RequestOptions"/>
        /// <seealso cref="Microsoft.Azure.Documents.Client.ResourceResponse{T}"/>
        /// <seealso cref="System.Threading.Tasks.Task"/>
        internal Task<ResourceResponse<UserDefinedType>> ReplaceUserDefinedTypeAsync(UserDefinedType userDefinedType, Documents.Client.RequestOptions options = null)
        {
            IDocumentClientRetryPolicy retryPolicyInstance = this.ResetSessionTokenRetryPolicy.GetRequestPolicy();
            return TaskHelper.InlineIfPossible(() => this.ReplaceUserDefinedTypePrivateAsync(userDefinedType, options, retryPolicyInstance), retryPolicyInstance);
        }

        private async Task<ResourceResponse<UserDefinedType>> ReplaceUserDefinedTypePrivateAsync(UserDefinedType userDefinedType, Documents.Client.RequestOptions options, IDocumentClientRetryPolicy retryPolicyInstance, string altLink = null)
        {
            await this.EnsureValidClientAsync(NoOpTrace.Singleton);

            if (userDefinedType == null)
            {
                throw new ArgumentNullException("userDefinedType");
            }

            this.ValidateResource(userDefinedType);
            INameValueCollection headers = this.GetRequestHeaders(options, OperationType.Replace, ResourceType.UserDefinedType);
            using (DocumentServiceRequest request = DocumentServiceRequest.Create(
                OperationType.Replace,
                altLink ?? this.GetLinkForRouting(userDefinedType),
                userDefinedType,
                ResourceType.UserDefinedType,
                AuthorizationTokenType.PrimaryMasterKey,
                headers,
                SerializationFormattingPolicy.None))
            {
                return new ResourceResponse<UserDefinedType>(await this.UpdateAsync(request, retryPolicyInstance));
            }
        }

        #endregion

        #region Read Impl
        /// <summary>
        /// Reads a <see cref="Microsoft.Azure.Documents.Database"/> from the Azure Cosmos DB service as an asynchronous operation.
        /// </summary>
        /// <param name="databaseLink">The link of the Database resource to be read.</param>
        /// <param name="options">(Optional) The request options for the request.</param>
        /// <returns>
        /// A <see cref="System.Threading.Tasks"/> containing a <see cref="Microsoft.Azure.Documents.Client.ResourceResponse{T}"/> which wraps a <see cref="Microsoft.Azure.Documents.Database"/> containing the read resource record.
        /// </returns>
        /// <exception cref="ArgumentNullException">If <paramref name="databaseLink"/> is not set.</exception>
        /// <exception cref="DocumentClientException">This exception can encapsulate many different types of errors. To determine the specific error always look at the StatusCode property. Some common codes you may get when creating a Document are:
        /// <list type="table">
        ///     <listheader>
        ///         <term>StatusCode</term><description>Reason for exception</description>
        ///     </listheader>
        ///     <item>
        ///         <term>404</term><description>NotFound - This means the resource you tried to read did not exist.</description>
        ///     </item>
        ///     <item>
        ///         <term>429</term><description>TooManyRequests - This means you have exceeded the number of request units per second. Consult the DocumentClientException.RetryAfter value to see how long you should wait before retrying this operation.</description>
        ///     </item>
        /// </list>
        /// </exception>
        /// <example>
        /// <code language="c#">
        /// <![CDATA[
        /// //Reads a Database resource where
        /// // - database_id is the ID property of the Database resource you wish to read.
        /// var dbLink = "/dbs/database_id";
        /// Database database = await client.ReadDatabaseAsync(dbLink);
        /// ]]>
        /// </code>
        /// </example>
        /// <remarks>
        /// <para>
        /// Doing a read of a resource is the most efficient way to get a resource from the Database. If you know the resource's ID, do a read instead of a query by ID.
        /// </para>
        /// <para>
        /// The example shown uses ID-based links, where the link is composed of the ID properties used when the resources were created.
        /// You can still use the <see cref="Microsoft.Azure.Documents.Resource.SelfLink"/> property of the Database if you prefer. A self-link is a URI for a resource that is made up of Resource Identifiers  (or the _rid properties).
        /// ID-based links and SelfLink will both work.
        /// The format for <paramref name="databaseLink"/> is always "/dbs/{db identifier}" only
        /// the values within the {} change depending on which method you wish to use to address the resource.
        /// </para>
        /// </remarks>
        /// <seealso cref="Microsoft.Azure.Documents.Database"/>
        /// <seealso cref="Microsoft.Azure.Documents.Client.RequestOptions"/>
        /// <seealso cref="Microsoft.Azure.Documents.Client.ResourceResponse{T}"/>
        /// <seealso cref="System.Threading.Tasks.Task"/>
        /// <seealso cref="System.Uri"/>
        public Task<ResourceResponse<Documents.Database>> ReadDatabaseAsync(string databaseLink, Documents.Client.RequestOptions options = null)
        {
            IDocumentClientRetryPolicy retryPolicyInstance = this.ResetSessionTokenRetryPolicy.GetRequestPolicy();
            return TaskHelper.InlineIfPossible(() => this.ReadDatabasePrivateAsync(databaseLink, options, retryPolicyInstance), retryPolicyInstance);
        }

        private async Task<ResourceResponse<Documents.Database>> ReadDatabasePrivateAsync(string databaseLink, Documents.Client.RequestOptions options, IDocumentClientRetryPolicy retryPolicyInstance)
        {
            await this.EnsureValidClientAsync(NoOpTrace.Singleton);

            if (string.IsNullOrEmpty(databaseLink))
            {
                throw new ArgumentNullException("databaseLink");
            }

            INameValueCollection headers = this.GetRequestHeaders(options, OperationType.Read, ResourceType.Database);
            using (DocumentServiceRequest request = DocumentServiceRequest.Create(
                OperationType.Read,
                ResourceType.Database,
                databaseLink,
                AuthorizationTokenType.PrimaryMasterKey,
                headers))
            {
                return new ResourceResponse<Documents.Database>(await this.ReadAsync(request, retryPolicyInstance));
            }
        }

        /// <summary>
        /// Reads a <see cref="Microsoft.Azure.Documents.Document"/> from the Azure Cosmos DB service as an asynchronous operation.
        /// </summary>
        /// <param name="documentLink">The link for the document to be read.</param>
        /// <param name="options">(Optional) The request options for the request.</param>
        /// <param name="cancellationToken">(Optional) A <see cref="CancellationToken"/> that can be used by other objects or threads to receive notice of cancellation.</param>
        /// <returns>
        /// A <see cref="System.Threading.Tasks"/> containing a <see cref="Microsoft.Azure.Documents.Client.ResourceResponse{T}"/> which wraps a <see cref="Microsoft.Azure.Documents.Document"/> containing the read resource record.
        /// </returns>
        /// <exception cref="ArgumentNullException">If <paramref name="documentLink"/> is not set.</exception>
        /// <exception cref="DocumentClientException">This exception can encapsulate many different types of errors. To determine the specific error always look at the StatusCode property. Some common codes you may get when creating a Document are:
        /// <list type="table">
        ///     <listheader>
        ///         <term>StatusCode</term><description>Reason for exception</description>
        ///     </listheader>
        ///     <item>
        ///         <term>404</term><description>NotFound - This means the resource you tried to read did not exist.</description>
        ///     </item>
        ///     <item>
        ///         <term>429</term><description>TooManyRequests - This means you have exceeded the number of request units per second. Consult the DocumentClientException.RetryAfter value to see how long you should wait before retrying this operation.</description>
        ///     </item>
        /// </list>
        /// </exception>
        /// <example>
        /// <code language="c#">
        /// <![CDATA[
        /// //This reads a document record from a database & collection where
        /// // - sample_database is the ID of the database
        /// // - sample_collection is the ID of the collection
        /// // - document_id is the ID of the document resource
        /// var docLink = "dbs/sample_database/colls/sample_collection/docs/document_id";
        /// Document doc = await client.ReadDocumentAsync(docLink);
        /// ]]>
        /// </code>
        /// </example>
        /// <remarks>
        /// <para>
        /// Doing a read of a resource is the most efficient way to get a resource from the Database. If you know the resource's ID, do a read instead of a query by ID.
        /// </para>
        /// <para>
        /// The example shown uses ID-based links, where the link is composed of the ID properties used when the resources were created.
        /// You can still use the <see cref="Microsoft.Azure.Documents.Resource.SelfLink"/> property of the Document if you prefer. A self-link is a URI for a resource that is made up of Resource Identifiers  (or the _rid properties).
        /// ID-based links and SelfLink will both work.
        /// The format for <paramref name="documentLink"/> is always "dbs/{db identifier}/colls/{coll identifier}/docs/{doc identifier}" only
        /// the values within the {} change depending on which method you wish to use to address the resource.
        /// </para>
        /// </remarks>
        /// <seealso cref="Microsoft.Azure.Documents.Document"/>
        /// <seealso cref="Microsoft.Azure.Documents.Client.RequestOptions"/>
        /// <seealso cref="Microsoft.Azure.Documents.Client.ResourceResponse{T}"/>
        /// <seealso cref="System.Threading.Tasks.Task"/>
        /// <seealso cref="System.Uri"/>
        public Task<ResourceResponse<Document>> ReadDocumentAsync(string documentLink, Documents.Client.RequestOptions options = null, CancellationToken cancellationToken = default)
        {
            IDocumentClientRetryPolicy retryPolicyInstance = this.ResetSessionTokenRetryPolicy.GetRequestPolicy();
            return TaskHelper.InlineIfPossible(
                () => this.ReadDocumentPrivateAsync(documentLink, options, retryPolicyInstance, cancellationToken), retryPolicyInstance, cancellationToken);
        }

        private async Task<ResourceResponse<Document>> ReadDocumentPrivateAsync(string documentLink, Documents.Client.RequestOptions options, IDocumentClientRetryPolicy retryPolicyInstance, CancellationToken cancellationToken)
        {
            await this.EnsureValidClientAsync(NoOpTrace.Singleton);

            if (string.IsNullOrEmpty(documentLink))
            {
                throw new ArgumentNullException("documentLink");
            }

            INameValueCollection headers = this.GetRequestHeaders(options, OperationType.Read, ResourceType.Document);
            using (DocumentServiceRequest request = DocumentServiceRequest.Create(
                OperationType.Read,
                ResourceType.Document,
                documentLink,
                AuthorizationTokenType.PrimaryMasterKey,
                headers))
            {
                await this.AddPartitionKeyInformationAsync(request, options);
                request.SerializerSettings = this.GetSerializerSettingsForRequest(options);
                return new ResourceResponse<Document>(await this.ReadAsync(request, retryPolicyInstance, cancellationToken));
            }
        }

        /// <summary>
        /// Reads a <see cref="Microsoft.Azure.Documents.Document"/> as a generic type T from the Azure Cosmos DB service as an asynchronous operation.
        /// </summary>
        /// <param name="documentLink">The link for the document to be read.</param>
        /// <param name="options">(Optional) The request options for the request.</param>
        /// <param name="cancellationToken">(Optional) A <see cref="CancellationToken"/> that can be used by other objects or threads to receive notice of cancellation.</param>
        /// <returns>
        /// A <see cref="System.Threading.Tasks"/> containing a <see cref="Microsoft.Azure.Documents.Client.DocumentResponse{T}"/> which wraps a <see cref="Microsoft.Azure.Documents.Document"/> containing the read resource record.
        /// </returns>
        /// <exception cref="ArgumentNullException">If <paramref name="documentLink"/> is not set.</exception>
        /// <exception cref="DocumentClientException">This exception can encapsulate many different types of errors. To determine the specific error always look at the StatusCode property. Some common codes you may get when creating a Document are:
        /// <list type="table">
        ///     <listheader>
        ///         <term>StatusCode</term><description>Reason for exception</description>
        ///     </listheader>
        ///     <item>
        ///         <term>404</term><description>NotFound - This means the resource you tried to read did not exist.</description>
        ///     </item>
        ///     <item>
        ///         <term>429</term><description>TooManyRequests - This means you have exceeded the number of request units per second. Consult the DocumentClientException.RetryAfter value to see how long you should wait before retrying this operation.</description>
        ///     </item>
        /// </list>
        /// </exception>
        /// <example>
        /// <code language="c#">
        /// <![CDATA[
        /// //This reads a document record from a database & collection where
        /// // - sample_database is the ID of the database
        /// // - sample_collection is the ID of the collection
        /// // - document_id is the ID of the document resource
        /// var docLink = "dbs/sample_database/colls/sample_collection/docs/document_id";
        /// Customer customer = await client.ReadDocumentAsync<Customer>(docLink);
        /// ]]>
        /// </code>
        /// </example>
        /// <remarks>
        /// <para>
        /// Doing a read of a resource is the most efficient way to get a resource from the Database. If you know the resource's ID, do a read instead of a query by ID.
        /// </para>
        /// <para>
        /// The example shown uses ID-based links, where the link is composed of the ID properties used when the resources were created.
        /// You can still use the <see cref="Microsoft.Azure.Documents.Resource.SelfLink"/> property of the Document if you prefer. A self-link is a URI for a resource that is made up of Resource Identifiers  (or the _rid properties).
        /// ID-based links and SelfLink will both work.
        /// The format for <paramref name="documentLink"/> is always "dbs/{db identifier}/colls/{coll identifier}/docs/{doc identifier}" only
        /// the values within the {} change depending on which method you wish to use to address the resource.
        /// </para>
        /// </remarks>
        /// <seealso cref="Microsoft.Azure.Documents.Document"/>
        /// <seealso cref="Microsoft.Azure.Documents.Client.RequestOptions"/>
        /// <seealso cref="Microsoft.Azure.Documents.Client.DocumentResponse{T}"/>
        /// <seealso cref="System.Threading.Tasks.Task"/>
        /// <seealso cref="System.Uri"/>
        public Task<DocumentResponse<T>> ReadDocumentAsync<T>(string documentLink, Documents.Client.RequestOptions options = null, CancellationToken cancellationToken = default)
        {
            IDocumentClientRetryPolicy retryPolicyInstance = this.ResetSessionTokenRetryPolicy.GetRequestPolicy();
            return TaskHelper.InlineIfPossible(
                () => this.ReadDocumentPrivateAsync<T>(documentLink, options, retryPolicyInstance, cancellationToken), retryPolicyInstance, cancellationToken);
        }

        private async Task<DocumentResponse<T>> ReadDocumentPrivateAsync<T>(string documentLink, Documents.Client.RequestOptions options, IDocumentClientRetryPolicy retryPolicyInstance, CancellationToken cancellationToken)
        {
            await this.EnsureValidClientAsync(NoOpTrace.Singleton);

            if (string.IsNullOrEmpty(documentLink))
            {
                throw new ArgumentNullException("documentLink");
            }

            INameValueCollection headers = this.GetRequestHeaders(options, OperationType.Read, ResourceType.Document);
            using (DocumentServiceRequest request = DocumentServiceRequest.Create(
                OperationType.Read,
                ResourceType.Document,
                documentLink,
                AuthorizationTokenType.PrimaryMasterKey,
                headers))
            {
                await this.AddPartitionKeyInformationAsync(request, options);
                request.SerializerSettings = this.GetSerializerSettingsForRequest(options);
                return new DocumentResponse<T>(await this.ReadAsync(request, retryPolicyInstance, cancellationToken), this.GetSerializerSettingsForRequest(options));
            }
        }

        /// <summary>
        /// Reads a <see cref="Microsoft.Azure.Documents.DocumentCollection"/> from the Azure Cosmos DB service as an asynchronous operation.
        /// </summary>
        /// <param name="documentCollectionLink">The link for the DocumentCollection to be read.</param>
        /// <param name="options">(Optional) The request options for the request.</param>
        /// <returns>
        /// A <see cref="System.Threading.Tasks"/> containing a <see cref="Microsoft.Azure.Documents.Client.ResourceResponse{T}"/> which wraps a <see cref="Microsoft.Azure.Documents.DocumentCollection"/> containing the read resource record.
        /// </returns>
        /// <exception cref="ArgumentNullException">If <paramref name="documentCollectionLink"/> is not set.</exception>
        /// <exception cref="DocumentClientException">This exception can encapsulate many different types of errors. To determine the specific error always look at the StatusCode property. Some common codes you may get when creating a Document are:
        /// <list type="table">
        ///     <listheader>
        ///         <term>StatusCode</term><description>Reason for exception</description>
        ///     </listheader>
        ///     <item>
        ///         <term>404</term><description>NotFound - This means the resource you tried to read did not exist.</description>
        ///     </item>
        ///     <item>
        ///         <term>429</term><description>TooManyRequests - This means you have exceeded the number of request units per second. Consult the DocumentClientException.RetryAfter value to see how long you should wait before retrying this operation.</description>
        ///     </item>
        /// </list>
        /// </exception>
        /// <example>
        /// <code language="c#">
        /// <![CDATA[
        /// //This reads a DocumentCollection record from a database where
        /// // - sample_database is the ID of the database
        /// // - collection_id is the ID of the collection resource to be read
        /// var collLink = "/dbs/sample_database/colls/collection_id";
        /// DocumentCollection coll = await client.ReadDocumentCollectionAsync(collLink);
        /// ]]>
        /// </code>
        /// </example>
        /// <remarks>
        /// <para>
        /// Doing a read of a resource is the most efficient way to get a resource from the Database. If you know the resource's ID, do a read instead of a query by ID.
        /// </para>
        /// <para>
        /// The example shown uses ID-based links, where the link is composed of the ID properties used when the resources were created.
        /// You can still use the <see cref="Microsoft.Azure.Documents.Resource.SelfLink"/> property of the DocumentCollection if you prefer. A self-link is a URI for a resource that is made up of Resource Identifiers  (or the _rid properties).
        /// ID-based links and SelfLink will both work.
        /// The format for <paramref name="documentCollectionLink"/> is always "/dbs/{db identifier}/colls/{coll identifier}" only
        /// the values within the {} change depending on which method you wish to use to address the resource.
        /// </para>
        /// </remarks>
        /// <seealso cref="Microsoft.Azure.Documents.DocumentCollection"/>
        /// <seealso cref="Microsoft.Azure.Documents.Client.RequestOptions"/>
        /// <seealso cref="Microsoft.Azure.Documents.Client.ResourceResponse{T}"/>
        /// <seealso cref="System.Threading.Tasks.Task"/>
        /// <seealso cref="System.Uri"/>
        public Task<ResourceResponse<DocumentCollection>> ReadDocumentCollectionAsync(string documentCollectionLink, Documents.Client.RequestOptions options = null)
        {
            IDocumentClientRetryPolicy retryPolicyInstance = this.ResetSessionTokenRetryPolicy.GetRequestPolicy();
            return TaskHelper.InlineIfPossible(
                () => this.ReadDocumentCollectionPrivateAsync(documentCollectionLink, options, retryPolicyInstance), retryPolicyInstance);
        }

        private async Task<ResourceResponse<DocumentCollection>> ReadDocumentCollectionPrivateAsync(
            string documentCollectionLink,
            Documents.Client.RequestOptions options,
            IDocumentClientRetryPolicy retryPolicyInstance)
        {
            await this.EnsureValidClientAsync(NoOpTrace.Singleton);

            if (string.IsNullOrEmpty(documentCollectionLink))
            {
                throw new ArgumentNullException("documentCollectionLink");
            }

            INameValueCollection headers = this.GetRequestHeaders(options, OperationType.Read, ResourceType.Collection);
            using (DocumentServiceRequest request = DocumentServiceRequest.Create(
                OperationType.Read,
                ResourceType.Collection,
                documentCollectionLink,
                AuthorizationTokenType.PrimaryMasterKey,
                headers))
            {
                return new ResourceResponse<DocumentCollection>(await this.ReadAsync(request, retryPolicyInstance));
            }
        }

        /// <summary>
        /// Reads a <see cref="Microsoft.Azure.Documents.StoredProcedure"/> from the Azure Cosmos DB service as an asynchronous operation.
        /// </summary>
        /// <param name="storedProcedureLink">The link of the stored procedure to be read.</param>
        /// <param name="options">(Optional) The request options for the request.</param>
        /// <returns>
        /// A <see cref="System.Threading.Tasks"/> containing a <see cref="Microsoft.Azure.Documents.Client.ResourceResponse{T}"/> which wraps a <see cref="Microsoft.Azure.Documents.StoredProcedure"/> containing the read resource record.
        /// </returns>
        /// <exception cref="ArgumentNullException">If <paramref name="storedProcedureLink"/> is not set.</exception>
        /// <exception cref="DocumentClientException">This exception can encapsulate many different types of errors. To determine the specific error always look at the StatusCode property. Some common codes you may get when creating a Document are:
        /// <list type="table">
        ///     <listheader>
        ///         <term>StatusCode</term><description>Reason for exception</description>
        ///     </listheader>
        ///     <item>
        ///         <term>404</term><description>NotFound - This means the resource you tried to read did not exist.</description>
        ///     </item>
        ///     <item>
        ///         <term>429</term><description>TooManyRequests - This means you have exceeded the number of request units per second. Consult the DocumentClientException.RetryAfter value to see how long you should wait before retrying this operation.</description>
        ///     </item>
        /// </list>
        /// </exception>
        /// <example>
        /// <code language="c#">
        /// <![CDATA[
        /// //Reads a StoredProcedure from a Database and DocumentCollection where
        /// // - sample_database is the ID of the database
        /// // - sample_collection is the ID of the collection
        /// // - sproc_id is the ID of the stored procedure to be read
        /// var sprocLink = "/dbs/sample_database/colls/sample_collection/sprocs/sproc_id";
        /// StoredProcedure sproc = await client.ReadStoredProcedureAsync(sprocLink);
        /// ]]>
        /// </code>
        /// </example>
        /// <remarks>
        /// <para>
        /// Doing a read of a resource is the most efficient way to get a resource from the Database. If you know the resource's ID, do a read instead of a query by ID.
        /// </para>
        /// <para>
        /// The example shown uses ID-based links, where the link is composed of the ID properties used when the resources were created.
        /// You can still use the <see cref="Microsoft.Azure.Documents.Resource.SelfLink"/> property of the Stored Procedure if you prefer. A self-link is a URI for a resource that is made up of Resource Identifiers  (or the _rid properties).
        /// ID-based links and SelfLink will both work.
        /// The format for <paramref name="storedProcedureLink"/> is always "/dbs/{db identifier}/colls/{coll identifier}/sprocs/{sproc identifier}"
        /// only the values within the {...} change depending on which method you wish to use to address the resource.
        /// </para>
        /// </remarks>
        /// <seealso cref="Microsoft.Azure.Documents.StoredProcedure"/>
        /// <seealso cref="Microsoft.Azure.Documents.Client.RequestOptions"/>
        /// <seealso cref="Microsoft.Azure.Documents.Client.ResourceResponse{T}"/>
        /// <seealso cref="System.Threading.Tasks.Task"/>
        /// <seealso cref="System.Uri"/>
        public Task<ResourceResponse<StoredProcedure>> ReadStoredProcedureAsync(string storedProcedureLink, Documents.Client.RequestOptions options = null)
        {
            IDocumentClientRetryPolicy retryPolicyInstance = this.ResetSessionTokenRetryPolicy.GetRequestPolicy();
            return TaskHelper.InlineIfPossible(
                () => this.ReadStoredProcedureAsync(storedProcedureLink, options, retryPolicyInstance), retryPolicyInstance);
        }

        private async Task<ResourceResponse<StoredProcedure>> ReadStoredProcedureAsync(string storedProcedureLink, Documents.Client.RequestOptions options, IDocumentClientRetryPolicy retryPolicyInstance)
        {
            await this.EnsureValidClientAsync(NoOpTrace.Singleton);

            if (string.IsNullOrEmpty(storedProcedureLink))
            {
                throw new ArgumentNullException("storedProcedureLink");
            }

            INameValueCollection headers = this.GetRequestHeaders(options, OperationType.Read, ResourceType.StoredProcedure);
            using (DocumentServiceRequest request = DocumentServiceRequest.Create(
                OperationType.Read,
                ResourceType.StoredProcedure,
                storedProcedureLink,
                AuthorizationTokenType.PrimaryMasterKey,
                headers))
            {
                return new ResourceResponse<StoredProcedure>(await this.ReadAsync(request, retryPolicyInstance));
            }
        }

        /// <summary>
        /// Reads a <see cref="Microsoft.Azure.Documents.Trigger"/> from the Azure Cosmos DB service as an asynchronous operation.
        /// </summary>
        /// <param name="triggerLink">The link to the Trigger to be read.</param>
        /// <param name="options">(Optional) The request options for the request.</param>
        /// <returns>
        /// A <see cref="System.Threading.Tasks"/> containing a <see cref="Microsoft.Azure.Documents.Client.ResourceResponse{T}"/> which wraps a <see cref="Microsoft.Azure.Documents.Trigger"/> containing the read resource record.
        /// </returns>
        /// <exception cref="ArgumentNullException">If <paramref name="triggerLink"/> is not set.</exception>
        /// <exception cref="DocumentClientException">This exception can encapsulate many different types of errors. To determine the specific error always look at the StatusCode property. Some common codes you may get when creating a Document are:
        /// <list type="table">
        ///     <listheader>
        ///         <term>StatusCode</term><description>Reason for exception</description>
        ///     </listheader>
        ///     <item>
        ///         <term>404</term><description>NotFound - This means the resource you tried to read did not exist.</description>
        ///     </item>
        ///     <item>
        ///         <term>429</term><description>TooManyRequests - This means you have exceeded the number of request units per second. Consult the DocumentClientException.RetryAfter value to see how long you should wait before retrying this operation.</description>
        ///     </item>
        /// </list>
        /// </exception>
        /// <example>
        /// <code language="c#">
        /// <![CDATA[
        /// //Reads a Trigger from a Database and DocumentCollection where
        /// // - sample_database is the ID of the database
        /// // - sample_collection is the ID of the collection
        /// // - trigger_id is the ID of the trigger to be read
        /// var triggerLink = "/dbs/sample_database/colls/sample_collection/triggers/trigger_id";
        /// Trigger trigger = await client.ReadTriggerAsync(triggerLink);
        /// ]]>
        /// </code>
        /// </example>
        /// <remarks>
        /// <para>
        /// Doing a read of a resource is the most efficient way to get a resource from the Database. If you know the resource's ID, do a read instead of a query by ID.
        /// </para>
        /// <para>
        /// The example shown uses ID-based links, where the link is composed of the ID properties used when the resources were created.
        /// You can still use the <see cref="Microsoft.Azure.Documents.Resource.SelfLink"/> property of the Trigger if you prefer. A self-link is a URI for a resource that is made up of Resource Identifiers  (or the _rid properties).
        /// ID-based links and SelfLink will both work.
        /// The format for <paramref name="triggerLink"/> is always "/dbs/{db identifier}/colls/{coll identifier}/triggers/{trigger identifier}"
        /// only the values within the {...} change depending on which method you wish to use to address the resource.
        /// </para>
        /// </remarks>
        /// <seealso cref="Microsoft.Azure.Documents.Trigger"/>
        /// <seealso cref="Microsoft.Azure.Documents.Client.RequestOptions"/>
        /// <seealso cref="Microsoft.Azure.Documents.Client.ResourceResponse{T}"/>
        /// <seealso cref="System.Threading.Tasks.Task"/>
        /// <seealso cref="System.Uri"/>
        public Task<ResourceResponse<Trigger>> ReadTriggerAsync(string triggerLink, Documents.Client.RequestOptions options = null)
        {
            IDocumentClientRetryPolicy retryPolicyInstance = this.ResetSessionTokenRetryPolicy.GetRequestPolicy();
            return TaskHelper.InlineIfPossible(
                () => this.ReadTriggerPrivateAsync(triggerLink, options, retryPolicyInstance), retryPolicyInstance);
        }

        private async Task<ResourceResponse<Trigger>> ReadTriggerPrivateAsync(string triggerLink, Documents.Client.RequestOptions options, IDocumentClientRetryPolicy retryPolicyInstance)
        {
            await this.EnsureValidClientAsync(NoOpTrace.Singleton);

            if (string.IsNullOrEmpty(triggerLink))
            {
                throw new ArgumentNullException("triggerLink");
            }

            INameValueCollection headers = this.GetRequestHeaders(options, OperationType.Read, ResourceType.Trigger);
            using (DocumentServiceRequest request = DocumentServiceRequest.Create(
                OperationType.Read,
                ResourceType.Trigger,
                triggerLink,
                AuthorizationTokenType.PrimaryMasterKey,
                headers))
            {
                return new ResourceResponse<Trigger>(await this.ReadAsync(request, retryPolicyInstance));
            }
        }

        /// <summary>
        /// Reads a <see cref="Microsoft.Azure.Documents.UserDefinedFunction"/> from the Azure Cosmos DB service as an asynchronous operation.
        /// </summary>
        /// <param name="functionLink">The link to the User Defined Function to be read.</param>
        /// <param name="options">(Optional) The request options for the request.</param>
        /// <returns>
        /// A <see cref="System.Threading.Tasks"/> containing a <see cref="Microsoft.Azure.Documents.Client.ResourceResponse{T}"/> which wraps a <see cref="Microsoft.Azure.Documents.UserDefinedFunction"/> containing the read resource record.
        /// </returns>
        /// <exception cref="ArgumentNullException">If <paramref name="functionLink"/> is not set.</exception>
        /// <exception cref="DocumentClientException">This exception can encapsulate many different types of errors. To determine the specific error always look at the StatusCode property. Some common codes you may get when creating a Document are:
        /// <list type="table">
        ///     <listheader>
        ///         <term>StatusCode</term><description>Reason for exception</description>
        ///     </listheader>
        ///     <item>
        ///         <term>404</term><description>NotFound - This means the resource you tried to read did not exist.</description>
        ///     </item>
        ///     <item>
        ///         <term>429</term><description>TooManyRequests - This means you have exceeded the number of request units per second. Consult the DocumentClientException.RetryAfter value to see how long you should wait before retrying this operation.</description>
        ///     </item>
        /// </list>
        /// </exception>
        /// <example>
        /// <code language="c#">
        /// <![CDATA[
        /// //Reads a User Defined Function from a Database and DocumentCollection where
        /// // - sample_database is the ID of the database
        /// // - sample_collection is the ID of the collection
        /// // - udf_id is the ID of the user-defined function to be read
        /// var udfLink = "/dbs/sample_database/colls/sample_collection/udfs/udf_id";
        /// UserDefinedFunction udf = await client.ReadUserDefinedFunctionAsync(udfLink);
        /// ]]>
        /// </code>
        /// </example>
        /// <remarks>
        /// <para>
        /// Doing a read of a resource is the most efficient way to get a resource from the Database. If you know the resource's ID, do a read instead of a query by ID.
        /// </para>
        /// <para>
        /// The example shown uses ID-based links, where the link is composed of the ID properties used when the resources were created.
        /// You can still use the <see cref="Microsoft.Azure.Documents.Resource.SelfLink"/> property of the User Defined Function if you prefer. A self-link is a URI for a resource that is made up of Resource Identifiers  (or the _rid properties).
        /// ID-based links and SelfLink will both work.
        /// The format for <paramref name="functionLink"/> is always "/dbs/{db identifier}/colls/{coll identifier}/udfs/{udf identifier}"
        /// only the values within the {...} change depending on which method you wish to use to address the resource.
        /// </para>
        /// </remarks>
        /// <seealso cref="Microsoft.Azure.Documents.UserDefinedFunction"/>
        /// <seealso cref="Microsoft.Azure.Documents.Client.RequestOptions"/>
        /// <seealso cref="Microsoft.Azure.Documents.Client.ResourceResponse{T}"/>
        /// <seealso cref="System.Threading.Tasks.Task"/>
        /// <seealso cref="System.Uri"/>
        public Task<ResourceResponse<UserDefinedFunction>> ReadUserDefinedFunctionAsync(string functionLink, Documents.Client.RequestOptions options = null)
        {
            IDocumentClientRetryPolicy retryPolicyInstance = this.ResetSessionTokenRetryPolicy.GetRequestPolicy();
            return TaskHelper.InlineIfPossible(
                () => this.ReadUserDefinedFunctionPrivateAsync(functionLink, options, retryPolicyInstance), retryPolicyInstance);
        }

        private async Task<ResourceResponse<UserDefinedFunction>> ReadUserDefinedFunctionPrivateAsync(string functionLink, Documents.Client.RequestOptions options, IDocumentClientRetryPolicy retryPolicyInstance)
        {
            await this.EnsureValidClientAsync(NoOpTrace.Singleton);

            if (string.IsNullOrEmpty(functionLink))
            {
                throw new ArgumentNullException("functionLink");
            }

            INameValueCollection headers = this.GetRequestHeaders(options, OperationType.Read, ResourceType.UserDefinedFunction);
            using (DocumentServiceRequest request = DocumentServiceRequest.Create(
                OperationType.Read,
                ResourceType.UserDefinedFunction,
                functionLink,
                AuthorizationTokenType.PrimaryMasterKey,
                headers))
            {
                return new ResourceResponse<UserDefinedFunction>(await this.ReadAsync(request, retryPolicyInstance));
            }
        }

        /// <summary>
        /// Reads a <see cref="Microsoft.Azure.Documents.Conflict"/> from the Azure Cosmos DB service as an asynchronous operation.
        /// </summary>
        /// <param name="conflictLink">The link to the Conflict to be read.</param>
        /// <param name="options">(Optional) The request options for the request.</param>
        /// <returns>
        /// A <see cref="System.Threading.Tasks"/> containing a <see cref="Microsoft.Azure.Documents.Client.ResourceResponse{T}"/> which wraps a <see cref="Microsoft.Azure.Documents.Conflict"/> containing the read resource record.
        /// </returns>
        /// <exception cref="ArgumentNullException">If <paramref name="conflictLink"/> is not set.</exception>
        /// <exception cref="DocumentClientException">This exception can encapsulate many different types of errors. To determine the specific error always look at the StatusCode property. Some common codes you may get when creating a Document are:
        /// <list type="table">
        ///     <listheader>
        ///         <term>StatusCode</term><description>Reason for exception</description>
        ///     </listheader>
        ///     <item>
        ///         <term>404</term><description>NotFound - This means the resource you tried to read did not exist.</description>
        ///     </item>
        ///     <item>
        ///         <term>429</term><description>TooManyRequests - This means you have exceeded the number of request units per second. Consult the DocumentClientException.RetryAfter value to see how long you should wait before retrying this operation.</description>
        ///     </item>
        /// </list>
        /// </exception>
        /// <example>
        /// <code language="c#">
        /// <![CDATA[
        /// //Reads a Conflict resource from a Database
        /// // - sample_database is the ID of the database
        /// // - sample_collection is the ID of the collection
        /// // - conflict_id is the ID of the conflict to be read
        /// var conflictLink = "/dbs/sample_database/colls/sample_collection/conflicts/conflict_id";
        /// Conflict conflict = await client.ReadConflictAsync(conflictLink);
        /// ]]>
        /// </code>
        /// </example>
        /// <remarks>
        /// <para>
        /// Doing a read of a resource is the most efficient way to get a resource from the Database. If you know the resource's ID, do a read instead of a query by ID.
        /// </para>
        /// <para>
        /// The example shown uses ID-based links, where the link is composed of the ID properties used when the resources were created.
        /// You can still use the <see cref="Microsoft.Azure.Documents.Resource.SelfLink"/> property of the Conflict if you prefer. A self-link is a URI for a resource that is made up of Resource Identifiers  (or the _rid properties).
        /// ID-based links and SelfLink will both work.
        /// The format for <paramref name="conflictLink"/> is always "/dbs/{db identifier}/colls/{collectioon identifier}/conflicts/{conflict identifier}"
        /// only the values within the {...} change depending on which method you wish to use to address the resource.
        /// </para>
        /// </remarks>
        /// <seealso cref="Microsoft.Azure.Documents.Conflict"/>
        /// <seealso cref="Microsoft.Azure.Documents.Client.RequestOptions"/>
        /// <seealso cref="Microsoft.Azure.Documents.Client.ResourceResponse{T}"/>
        /// <seealso cref="System.Threading.Tasks.Task"/>
        /// <seealso cref="System.Uri"/>
        public Task<ResourceResponse<Conflict>> ReadConflictAsync(string conflictLink, Documents.Client.RequestOptions options = null)
        {
            IDocumentClientRetryPolicy retryPolicyInstance = this.ResetSessionTokenRetryPolicy.GetRequestPolicy();
            return TaskHelper.InlineIfPossible(
                () => this.ReadConflictPrivateAsync(conflictLink, options, retryPolicyInstance), retryPolicyInstance);
        }

        private async Task<ResourceResponse<Conflict>> ReadConflictPrivateAsync(string conflictLink, Documents.Client.RequestOptions options, IDocumentClientRetryPolicy retryPolicyInstance)
        {
            await this.EnsureValidClientAsync(NoOpTrace.Singleton);

            if (string.IsNullOrEmpty(conflictLink))
            {
                throw new ArgumentNullException("conflictLink");
            }

            INameValueCollection headers = this.GetRequestHeaders(options, OperationType.Read, ResourceType.Conflict);
            using (DocumentServiceRequest request = DocumentServiceRequest.Create(
                OperationType.Read,
                ResourceType.Conflict,
                conflictLink,
                AuthorizationTokenType.PrimaryMasterKey,
                headers))
            {
                await this.AddPartitionKeyInformationAsync(request, options);
                return new ResourceResponse<Conflict>(await this.ReadAsync(request, retryPolicyInstance));
            }
        }

        /// <summary>
        /// Reads an <see cref="Microsoft.Azure.Documents.Offer"/> from the Azure Cosmos DB service as an asynchronous operation.
        /// </summary>
        /// <param name="offerLink">The link to the Offer to be read.</param>
        /// <returns>
        /// A <see cref="System.Threading.Tasks"/> containing a <see cref="Microsoft.Azure.Documents.Client.ResourceResponse{T}"/> which wraps a <see cref="Microsoft.Azure.Documents.Offer"/> containing the read resource record.
        /// </returns>
        /// <exception cref="ArgumentNullException">If <paramref name="offerLink"/> is not set.</exception>
        /// <exception cref="DocumentClientException">This exception can encapsulate many different types of errors. To determine the specific error always look at the StatusCode property. Some common codes you may get when creating a Document are:
        /// <list type="table">
        ///     <listheader>
        ///         <term>StatusCode</term><description>Reason for exception</description>
        ///     </listheader>
        ///     <item>
        ///         <term>404</term><description>NotFound - This means the resource you tried to read did not exist.</description>
        ///     </item>
        ///     <item>
        ///         <term>429</term><description>TooManyRequests - This means you have exceeded the number of request units per second. Consult the DocumentClientException.RetryAfter value to see how long you should wait before retrying this operation.</description>
        ///     </item>
        /// </list>
        /// </exception>
        /// <example>
        /// <code language="c#">
        /// <![CDATA[
        /// //Reads an Offer resource from a Database
        /// // - offer_id is the ID of the offer to be read
        /// var offerLink = "/offers/offer_id";
        /// Offer offer = await client.ReadOfferAsync(offerLink);
        /// ]]>
        /// </code>
        /// </example>
        /// <remarks>
        /// <para>
        /// Doing a read of a resource is the most efficient way to get a resource from the Database. If you know the resource's ID, do a read instead of a query by ID.
        /// </para>
        /// <para>
        /// For an Offer, id is always generated internally by the system when the linked resource is created. id and _rid are always the same for Offer.
        /// </para>
        /// <para>
        /// Refer to https://docs.microsoft.com/en-us/azure/cosmos-db/how-to-provision-container-throughput to learn more about 
        /// minimum throughput of a Cosmos container (or a database)
        /// To retrieve the minimum throughput for a collection/database, use the following sample 
        /// <code language="c#">
        /// <![CDATA[
        /// // Find the offer for the collection by SelfLink
        /// Offer offer = client.CreateOfferQuery(
        ///     string.Format("SELECT * FROM offers o WHERE o.resource = '{0}'", collectionSelfLink)).AsEnumerable().FirstOrDefault();
        /// ResourceResponse<Offer> response = await client.ReadOfferAsync(offer.SelfLink);
        /// string minimumRUsForCollection = readResponse.Headers["x-ms-cosmos-min-throughput"];
        /// ]]>
        /// </code>
        /// </para>
        /// </remarks>
        /// <seealso cref="Microsoft.Azure.Documents.Conflict"/>
        /// <seealso cref="Microsoft.Azure.Documents.Client.RequestOptions"/>
        /// <seealso cref="Microsoft.Azure.Documents.Client.ResourceResponse{T}"/>
        /// <seealso cref="System.Threading.Tasks.Task"/>
        /// <seealso cref="System.Uri"/>
        public Task<ResourceResponse<Offer>> ReadOfferAsync(string offerLink)
        {
            IDocumentClientRetryPolicy retryPolicyInstance = this.ResetSessionTokenRetryPolicy.GetRequestPolicy();
            return TaskHelper.InlineIfPossible(
                () => this.ReadOfferPrivateAsync(offerLink, retryPolicyInstance), retryPolicyInstance);
        }

        private async Task<ResourceResponse<Offer>> ReadOfferPrivateAsync(string offerLink, IDocumentClientRetryPolicy retryPolicyInstance)
        {
            await this.EnsureValidClientAsync(NoOpTrace.Singleton);

            if (string.IsNullOrEmpty(offerLink))
            {
                throw new ArgumentNullException("offerLink");
            }

            using (DocumentServiceRequest request = DocumentServiceRequest.Create(
                OperationType.Read,
                ResourceType.Offer,
                offerLink,
                null,
                AuthorizationTokenType.PrimaryMasterKey))
            {
                return new ResourceResponse<Offer>(await this.ReadAsync(request, retryPolicyInstance), OfferTypeResolver.ResponseOfferTypeResolver);
            }
        }

        /// <summary>
        /// Reads a <see cref="Microsoft.Azure.Documents.Schema"/> as an asynchronous operation.
        /// </summary>
        /// <param name="documentSchemaLink">The link for the schema to be read.</param>
        /// <param name="options">(Optional) The request options for the request.</param>
        /// <returns>
        /// A <see cref="System.Threading.Tasks"/> containing a <see cref="Microsoft.Azure.Documents.Client.ResourceResponse{T}"/> which wraps a <see cref="Microsoft.Azure.Documents.Document"/> containing the read resource record.
        /// </returns>
        /// <exception cref="ArgumentNullException">If <paramref name="documentSchemaLink"/> is not set.</exception>
        /// <exception cref="DocumentClientException">This exception can encapsulate many different types of errors. To determine the specific error always look at the StatusCode property. Some common codes you may get when reading a Schema are:
        /// <list type="table">
        ///     <listheader>
        ///         <term>StatusCode</term><description>Reason for exception</description>
        ///     </listheader>
        ///     <item>
        ///         <term>404</term><description>NotFound - This means the resource you tried to read did not exist.</description>
        ///     </item>
        ///     <item>
        ///         <term>429</term><description>TooManyRequests - This means you have exceeded the number of request units per second. Consult the DocumentClientException.RetryAfter value to see how long you should wait before retrying this operation.</description>
        ///     </item>
        /// </list>
        /// </exception>
        /// <example>
        /// <code language="c#">
        /// <![CDATA[
        /// //This reads a schema record from a database & collection where
        /// // - sample_database is the ID of the database
        /// // - sample_collection is the ID of the collection
        /// // - schema_id is the ID of the document resource
        /// var docLink = "/dbs/sample_database/colls/sample_collection/schemas/schemas_id";
        /// Schema schema = await client.ReadSchemaAsync(docLink);
        /// ]]>
        /// </code>
        /// </example>
        /// <remarks>
        /// <para>
        /// Doing a read of a resource is the most efficient way to get a resource from the Database. If you know the resource's ID, do a read instead of a query by ID.
        /// </para>
        /// <para>
        /// The example shown uses ID-based links, where the link is composed of the ID properties used when the resources were created.
        /// You can still use the <see cref="Microsoft.Azure.Documents.Resource.SelfLink"/> property of the Document if you prefer. A self-link is a URI for a resource that is made up of Resource Identifiers  (or the _rid properties).
        /// ID-based links and SelfLink will both work.
        /// The format for <paramref name="documentSchemaLink"/> is always "/dbs/{db identifier}/colls/{coll identifier}/schema/{schema identifier}" only
        /// the values within the {} change depending on which method you wish to use to address the resource.
        /// </para>
        /// </remarks>
        /// <seealso cref="Microsoft.Azure.Documents.Schema"/>
        /// <seealso cref="Microsoft.Azure.Documents.Client.RequestOptions"/>
        /// <seealso cref="Microsoft.Azure.Documents.Client.ResourceResponse{T}"/>
        /// <seealso cref="System.Threading.Tasks.Task"/>
        /// <seealso cref="System.Uri"/>
        internal Task<ResourceResponse<Schema>> ReadSchemaAsync(string documentSchemaLink, Documents.Client.RequestOptions options = null)
        {
            IDocumentClientRetryPolicy retryPolicyInstance = this.ResetSessionTokenRetryPolicy.GetRequestPolicy();
            return TaskHelper.InlineIfPossible(
                () => this.ReadSchemaPrivateAsync(documentSchemaLink, options, retryPolicyInstance), retryPolicyInstance);
        }

        private async Task<ResourceResponse<Schema>> ReadSchemaPrivateAsync(string documentSchemaLink, Documents.Client.RequestOptions options, IDocumentClientRetryPolicy retryPolicyInstance)
        {
            await this.EnsureValidClientAsync(NoOpTrace.Singleton);

            if (string.IsNullOrEmpty(documentSchemaLink))
            {
                throw new ArgumentNullException("documentSchemaLink");
            }

            INameValueCollection headers = this.GetRequestHeaders(options, OperationType.Read, ResourceType.Schema);
            using (DocumentServiceRequest request = DocumentServiceRequest.Create(
                OperationType.Read,
                ResourceType.Schema,
                documentSchemaLink,
                AuthorizationTokenType.PrimaryMasterKey,
                headers))
            {
                await this.AddPartitionKeyInformationAsync(request, options);
                request.SerializerSettings = this.GetSerializerSettingsForRequest(options);
                return new ResourceResponse<Schema>(await this.ReadAsync(request, retryPolicyInstance));
            }
        }

        /// <summary>
        /// Reads a <see cref="Microsoft.Azure.Documents.UserDefinedType"/> from the Azure Cosmos DB service as an asynchronous operation.
        /// </summary>
        /// <param name="userDefinedTypeLink">The link to the UserDefinedType resource to be read.</param>
        /// <param name="options">(Optional) The request options for the request.</param>
        /// <returns>
        /// A <see cref="System.Threading.Tasks"/> containing a <see cref="Microsoft.Azure.Documents.Client.ResourceResponse{T}"/> which wraps a <see cref="Microsoft.Azure.Documents.UserDefinedType"/> containing the read resource record.
        /// </returns>
        /// <exception cref="ArgumentNullException">If <paramref name="userDefinedTypeLink"/> is not set.</exception>
        /// <exception cref="DocumentClientException">This exception can encapsulate many different types of errors. To determine the specific error always look at the StatusCode property. Some common codes you may get when creating a UserDefinedType are:
        /// <list type="table">
        ///     <listheader>
        ///         <term>StatusCode</term><description>Reason for exception</description>
        ///     </listheader>
        ///     <item>
        ///         <term>404</term><description>NotFound - This means the resource you tried to read did not exist.</description>
        ///     </item>
        ///     <item>
        ///         <term>429</term><description>TooManyRequests - This means you have exceeded the number of request units per second. Consult the DocumentClientException.RetryAfter value to see how long you should wait before retrying this operation.</description>
        ///     </item>
        /// </list>
        /// </exception>
        /// <example>
        /// <code language="c#">
        /// <![CDATA[
        /// //Reads a User resource from a Database
        /// // - sample_database is the ID of the database
        /// // - userDefinedType_id is the ID of the user defined type to be read
        /// var userDefinedTypeLink = "/dbs/sample_database/udts/userDefinedType_id";
        /// UserDefinedType userDefinedType = await client.ReadUserDefinedTypeAsync(userDefinedTypeLink);
        /// ]]>
        /// </code>
        /// </example>
        /// <remarks>
        /// <para>
        /// Doing a read of a resource is the most efficient way to get a resource from the Database. If you know the resource's ID, do a read instead of a query by ID.
        /// </para>
        /// <para>
        /// The example shown user defined type ID-based links, where the link is composed of the ID properties used when the resources were created.
        /// You can still use the <see cref="Microsoft.Azure.Documents.Resource.SelfLink"/> property of the UserDefinedType if you prefer. A self-link is a URI for a resource that is made up of Resource Identifiers  (or the _rid properties).
        /// ID-based links and SelfLink will both work.
        /// The format for <paramref name="userDefinedTypeLink"/> is always "/dbs/{db identifier}/udts/{user defined type identifier}"
        /// only the values within the {...} change depending on which method you wish to use to address the resource.
        /// </para>
        /// </remarks>
        /// <seealso cref="Microsoft.Azure.Documents.UserDefinedType"/>
        /// <seealso cref="Microsoft.Azure.Documents.Client.RequestOptions"/>
        /// <seealso cref="Microsoft.Azure.Documents.Client.ResourceResponse{T}"/>
        /// <seealso cref="System.Threading.Tasks.Task"/>
        /// <seealso cref="System.Uri"/>
        internal Task<ResourceResponse<UserDefinedType>> ReadUserDefinedTypeAsync(string userDefinedTypeLink, Documents.Client.RequestOptions options = null)
        {
            IDocumentClientRetryPolicy retryPolicyInstance = this.ResetSessionTokenRetryPolicy.GetRequestPolicy();
            return TaskHelper.InlineIfPossible(
                () => this.ReadUserDefinedTypePrivateAsync(userDefinedTypeLink, options, retryPolicyInstance), retryPolicyInstance);
        }

        private async Task<ResourceResponse<UserDefinedType>> ReadUserDefinedTypePrivateAsync(string userDefinedTypeLink, Documents.Client.RequestOptions options, IDocumentClientRetryPolicy retryPolicyInstance)
        {
            await this.EnsureValidClientAsync(NoOpTrace.Singleton);

            if (string.IsNullOrEmpty(userDefinedTypeLink))
            {
                throw new ArgumentNullException("userDefinedTypeLink");
            }

            INameValueCollection headers = this.GetRequestHeaders(options, OperationType.Read, ResourceType.UserDefinedType);
            using (DocumentServiceRequest request = DocumentServiceRequest.Create(
                OperationType.Read,
                ResourceType.UserDefinedType,
                userDefinedTypeLink,
                AuthorizationTokenType.PrimaryMasterKey,
                headers))
            {
                return new ResourceResponse<UserDefinedType>(await this.ReadAsync(request, retryPolicyInstance));
            }
        }

        /// <summary>
        /// Reads a <see cref="Microsoft.Azure.Documents.Snapshot"/> from the Azure Cosmos DB service as an asynchronous operation.
        /// </summary>
        /// <param name="snapshotLink">The link of the Snapshot resource to be read.</param>
        /// <param name="options">(Optional) The request options for the request.</param>
        /// <returns>
        /// A <see cref="System.Threading.Tasks"/> containing a <see cref="Microsoft.Azure.Documents.Client.ResourceResponse{T}"/> which wraps a <see cref="Microsoft.Azure.Documents.Snapshot"/> containing the read resource record.
        /// </returns>
        /// <exception cref="ArgumentNullException">If <paramref name="snapshotLink"/> is not set.</exception>
        /// <exception cref="DocumentClientException">This exception can encapsulate many different types of errors. To determine the specific error always look at the StatusCode property. Some common codes you may get when reading a Snapshot are:
        /// <list type="table">
        ///     <listheader>
        ///         <term>StatusCode</term><description>Reason for exception</description>
        ///     </listheader>
        ///     <item>
        ///         <term>404</term><description>NotFound - This means the resource you tried to read did not exist.</description>
        ///     </item>
        ///     <item>
        ///         <term>429</term><description>TooManyRequests - This means you have exceeded the number of request units per second. Consult the DocumentClientException.RetryAfter value to see how long you should wait before retrying this operation.</description>
        ///     </item>
        /// </list>
        /// </exception>
        /// <example>
        /// <code language="c#">
        /// <![CDATA[
        /// //Reads a Snapshot resource where
        /// // - snapshot_id is the ID property of the Snapshot resource you wish to read.
        /// var snapshotLink = "/snapshots/snapshot_id";
        /// Snapshot snapshot= await client.ReadSnapshotAsync(snapshotLink);
        /// ]]>
        /// </code>
        /// </example>
        /// <remarks>
        /// <para>
        /// Doing a read of a resource is the most efficient way to get a resource from the Azure Cosmos DB service. If you know the resource's ID, do a read instead of a query by ID.
        /// </para>
        /// <para>
        /// The example shown uses ID-based links, where the link is composed of the ID properties used when the resources were created.
        /// You can still use the <see cref="Microsoft.Azure.Documents.Resource.SelfLink"/> property of the Snapshot if you prefer. A self-link is a URI for a resource that is made up of Resource Identifiers  (or the _rid properties).
        /// ID-based links and SelfLink will both work.
        /// The format for <paramref name="snapshotLink"/> is always "/snapshots/{snapshot identifier}" only
        /// the values within the {} change depending on which method you wish to use to address the resource.
        /// </para>
        /// </remarks>
        /// <seealso cref="Microsoft.Azure.Documents.Snapshot"/>
        /// <seealso cref="Microsoft.Azure.Documents.Client.RequestOptions"/>
        /// <seealso cref="Microsoft.Azure.Documents.Client.ResourceResponse{T}"/>
        /// <seealso cref="System.Threading.Tasks.Task"/>
        /// <seealso cref="System.Uri"/>
        internal Task<ResourceResponse<Snapshot>> ReadSnapshotAsync(string snapshotLink, Documents.Client.RequestOptions options = null)
        {
            IDocumentClientRetryPolicy retryPolicyInstance = this.ResetSessionTokenRetryPolicy.GetRequestPolicy();
            return TaskHelper.InlineIfPossible(() => this.ReadSnapshotPrivateAsync(snapshotLink, options, retryPolicyInstance), retryPolicyInstance);
        }

        private async Task<ResourceResponse<Snapshot>> ReadSnapshotPrivateAsync(string snapshotLink, Documents.Client.RequestOptions options, IDocumentClientRetryPolicy retryPolicyInstance)
        {
            await this.EnsureValidClientAsync(NoOpTrace.Singleton);

            if (string.IsNullOrEmpty(snapshotLink))
            {
                throw new ArgumentNullException("snapshotLink");
            }

            INameValueCollection headers = this.GetRequestHeaders(options, OperationType.Read, ResourceType.Snapshot);
            using (DocumentServiceRequest request = DocumentServiceRequest.Create(
                OperationType.Read,
                ResourceType.Snapshot,
                snapshotLink,
                AuthorizationTokenType.PrimaryMasterKey,
                headers))
            {
                return new ResourceResponse<Snapshot>(await this.ReadAsync(request, retryPolicyInstance));
            }
        }

        #endregion

        #region ReadFeed Impl
        /// <summary>
        /// Reads the feed (sequence) of <see cref="Microsoft.Azure.Documents.Database"/> for a database account from the Azure Cosmos DB service as an asynchronous operation.
        /// </summary>
        /// <param name="options">(Optional) The request options for the request.</param>
        /// <returns>
        /// A <see cref="System.Threading.Tasks"/> containing a <see cref="Microsoft.Azure.Documents.Client.ResourceResponse{T}"/> which wraps a <see cref="Microsoft.Azure.Documents.Database"/> containing the read resource record.
        /// </returns>
        /// <exception cref="DocumentClientException">This exception can encapsulate many different types of errors. To determine the specific error always look at the StatusCode property. Some common codes you may get when creating a Document are:
        /// <list type="table">
        ///     <listheader>
        ///         <term>StatusCode</term><description>Reason for exception</description>
        ///     </listheader>
        ///     <item>
        ///         <term>429</term><description>TooManyRequests - This means you have exceeded the number of request units per second. Consult the DocumentClientException.RetryAfter value to see how long you should wait before retrying this operation.</description>
        ///     </item>
        /// </list>
        /// </exception>
        /// <example>
        /// <code language="c#">
        /// <![CDATA[
        /// int count = 0;
        /// string continuation = string.Empty;
        /// do
        /// {
        ///     // Read the feed 10 items at a time until there are no more items to read
        ///     DoucmentFeedResponse<Database> response = await client.ReadDatabaseFeedAsync(new FeedOptions
        ///                                                                 {
        ///                                                                     MaxItemCount = 10,
        ///                                                                     RequestContinuation = continuation
        ///                                                                 });
        ///
        ///     // Append the item count
        ///     count += response.Count;
        ///
        ///     // Get the continuation so that we know when to stop.
        ///      continuation = response.ResponseContinuation;
        /// } while (!string.IsNullOrEmpty(continuation));
        /// ]]>
        /// </code>
        /// </example>
        /// <seealso cref="Microsoft.Azure.Documents.Database"/>
        /// <seealso cref="Microsoft.Azure.Documents.Client.RequestOptions"/>
        /// <seealso cref="Microsoft.Azure.Documents.Client.ResourceResponse{T}"/>
        /// <seealso cref="System.Threading.Tasks.Task"/>
        public Task<DocumentFeedResponse<Documents.Database>> ReadDatabaseFeedAsync(FeedOptions options = null)
        {
            IDocumentClientRetryPolicy retryPolicyInstance = this.ResetSessionTokenRetryPolicy.GetRequestPolicy();
            return TaskHelper.InlineIfPossible(
                () => this.ReadDatabaseFeedPrivateAsync(options, retryPolicyInstance), retryPolicyInstance);
        }

        private async Task<DocumentFeedResponse<Documents.Database>> ReadDatabaseFeedPrivateAsync(FeedOptions options, IDocumentClientRetryPolicy retryPolicyInstance)
        {
            await this.EnsureValidClientAsync(NoOpTrace.Singleton);

            return await this.CreateDatabaseFeedReader(options).ExecuteNextAsync();
        }

        /// <summary>
        /// Reads the feed (sequence) of <see cref="Microsoft.Azure.Documents.PartitionKeyRange"/> for a database account from the Azure Cosmos DB service as an asynchronous operation.
        /// </summary>
        /// <param name="partitionKeyRangesOrCollectionLink">The link of the resources to be read, or owner collection link, SelfLink or AltLink. E.g. /dbs/db_rid/colls/coll_rid/pkranges</param>
        /// <param name="options">(Optional) The request options for the request.</param>
        /// <returns>
        /// A <see cref="System.Threading.Tasks"/> containing a <see cref="Microsoft.Azure.Documents.Client.ResourceResponse{T}"/> which wraps a <see cref="Microsoft.Azure.Documents.Database"/> containing the read resource record.
        /// </returns>
        /// <exception cref="DocumentClientException">This exception can encapsulate many different types of errors. To determine the specific error always look at the StatusCode property. Some common codes you may get when creating a Document are:
        /// <list type="table">
        ///     <listheader>
        ///         <term>StatusCode</term><description>Reason for exception</description>
        ///     </listheader>
        ///     <item>
        ///         <term>429</term><description>TooManyRequests - This means you have exceeded the number of request units per second. Consult the DocumentClientException.RetryAfter value to see how long you should wait before retrying this operation.</description>
        ///     </item>
        /// </list>
        /// </exception>
        /// <example>
        /// <code language="c#">
        /// <![CDATA[
        /// DoucmentFeedResponse<PartitionKeyRange> response = null;
        /// List<string> ids = new List<string>();
        /// do
        /// {
        ///     response = await client.ReadPartitionKeyRangeFeedAsync(collection.SelfLink, new FeedOptions { MaxItemCount = 1000 });
        ///     foreach (var item in response)
        ///     {
        ///         ids.Add(item.Id);
        ///     }
        /// }
        /// while (!string.IsNullOrEmpty(response.ResponseContinuation));
        /// ]]>
        /// </code>
        /// </example>
        /// <seealso cref="Microsoft.Azure.Documents.PartitionKeyRange"/>
        /// <seealso cref="Microsoft.Azure.Cosmos.FeedOptions"/>
        /// <seealso cref="Microsoft.Azure.Cosmos.DocumentFeedResponse{T}"/>
        /// <seealso cref="System.Threading.Tasks.Task"/>
        public Task<DocumentFeedResponse<PartitionKeyRange>> ReadPartitionKeyRangeFeedAsync(string partitionKeyRangesOrCollectionLink, FeedOptions options = null)
        {
            IDocumentClientRetryPolicy retryPolicyInstance = this.ResetSessionTokenRetryPolicy.GetRequestPolicy();
            return TaskHelper.InlineIfPossible(
                () => this.ReadPartitionKeyRangeFeedPrivateAsync(partitionKeyRangesOrCollectionLink, options, retryPolicyInstance), retryPolicyInstance);
        }

        private async Task<DocumentFeedResponse<PartitionKeyRange>> ReadPartitionKeyRangeFeedPrivateAsync(string partitionKeyRangesLink, FeedOptions options, IDocumentClientRetryPolicy retryPolicyInstance)
        {
            await this.EnsureValidClientAsync(NoOpTrace.Singleton);

            if (string.IsNullOrEmpty(partitionKeyRangesLink))
            {
                throw new ArgumentNullException("partitionKeyRangesLink");
            }

            return await this.CreatePartitionKeyRangeFeedReader(partitionKeyRangesLink, options).ExecuteNextAsync();
        }

        /// <summary>
        /// Reads the feed (sequence) of <see cref="Microsoft.Azure.Documents.DocumentCollection"/> for a database from the Azure Cosmos DB service as an asynchronous operation.
        /// </summary>
        /// <param name="collectionsLink">The SelfLink of the resources to be read. E.g. /dbs/db_rid/colls/ </param>
        /// <param name="options">(Optional) The request options for the request.</param>
        /// <returns>
        /// A <see cref="System.Threading.Tasks"/> containing a <see cref="Microsoft.Azure.Documents.Client.ResourceResponse{T}"/> which wraps a <see cref="Microsoft.Azure.Documents.DocumentCollection"/> containing the read resource record.
        /// </returns>
        /// <exception cref="ArgumentNullException">If <paramref name="collectionsLink"/> is not set.</exception>
        /// <exception cref="DocumentClientException">This exception can encapsulate many different types of errors. To determine the specific error always look at the StatusCode property. Some common codes you may get when creating a Document are:
        /// <list type="table">
        ///     <listheader>
        ///         <term>StatusCode</term><description>Reason for exception</description>
        ///     </listheader>
        ///     <item>
        ///         <term>404</term><description>NotFound - This means the resource feed you tried to read did not exist. Check the parent rids are correct.</description>
        ///     </item>
        ///     <item>
        ///         <term>429</term><description>TooManyRequests - This means you have exceeded the number of request units per second. Consult the DocumentClientException.RetryAfter value to see how long you should wait before retrying this operation.</description>
        ///     </item>
        /// </list>
        /// </exception>
        /// <example>
        /// <code language="c#">
        /// <![CDATA[
        /// int count = 0;
        /// string continuation = string.Empty;
        /// do
        /// {
        ///     // Read the feed 10 items at a time until there are no more items to read
        ///     DoucmentFeedResponse<DocumentCollection> response = await client.ReadDocumentCollectionFeedAsync("/dbs/db_rid/colls/",
        ///                                                     new FeedOptions
        ///                                                     {
        ///                                                         MaxItemCount = 10,
        ///                                                         RequestContinuation = continuation
        ///                                                     });
        ///
        ///     // Append the item count
        ///     count += response.Count;
        ///
        ///     // Get the continuation so that we know when to stop.
        ///      continuation = response.ResponseContinuation;
        /// } while (!string.IsNullOrEmpty(continuation));
        /// ]]>
        /// </code>
        /// </example>
        /// <seealso cref="Microsoft.Azure.Documents.DocumentCollection"/>
        /// <seealso cref="Microsoft.Azure.Documents.Client.RequestOptions"/>
        /// <seealso cref="Microsoft.Azure.Documents.Client.ResourceResponse{T}"/>
        /// <seealso cref="System.Threading.Tasks.Task"/>
        public Task<DocumentFeedResponse<DocumentCollection>> ReadDocumentCollectionFeedAsync(string collectionsLink, FeedOptions options = null)
        {
            IDocumentClientRetryPolicy retryPolicyInstance = this.ResetSessionTokenRetryPolicy.GetRequestPolicy();
            return TaskHelper.InlineIfPossible(
                () => this.ReadDocumentCollectionFeedPrivateAsync(collectionsLink, options, retryPolicyInstance), retryPolicyInstance);
        }

        private async Task<DocumentFeedResponse<DocumentCollection>> ReadDocumentCollectionFeedPrivateAsync(string collectionsLink, FeedOptions options, IDocumentClientRetryPolicy retryPolicyInstance)
        {
            await this.EnsureValidClientAsync(NoOpTrace.Singleton);

            if (string.IsNullOrEmpty(collectionsLink))
            {
                throw new ArgumentNullException("collectionsLink");
            }

            return await this.CreateDocumentCollectionFeedReader(collectionsLink, options).ExecuteNextAsync();
        }

        /// <summary>
        /// Reads the feed (sequence) of <see cref="Microsoft.Azure.Documents.StoredProcedure"/> for a collection from the Azure Cosmos DB service as an asynchronous operation.
        /// </summary>
        /// <param name="storedProceduresLink">The SelfLink of the resources to be read. E.g. /dbs/db_rid/colls/col_rid/sprocs/ </param>
        /// <param name="options">(Optional) The request options for the request.</param>
        /// <returns>
        /// A <see cref="System.Threading.Tasks"/> containing a <see cref="Microsoft.Azure.Documents.Client.ResourceResponse{T}"/> which wraps a <see cref="Microsoft.Azure.Documents.StoredProcedure"/> containing the read resource record.
        /// </returns>
        /// <exception cref="ArgumentNullException">If <paramref name="storedProceduresLink"/> is not set.</exception>
        /// <exception cref="DocumentClientException">This exception can encapsulate many different types of errors. To determine the specific error always look at the StatusCode property. Some common codes you may get when creating a Document are:
        /// <list type="table">
        ///     <listheader>
        ///         <term>StatusCode</term><description>Reason for exception</description>
        ///     </listheader>
        ///     <item>
        ///         <term>404</term><description>NotFound - This means the resource feed you tried to read did not exist. Check the parent rids are correct.</description>
        ///     </item>
        ///     <item>
        ///         <term>429</term><description>TooManyRequests - This means you have exceeded the number of request units per second. Consult the DocumentClientException.RetryAfter value to see how long you should wait before retrying this operation.</description>
        ///     </item>
        /// </list>
        /// </exception>
        /// <example>
        /// <code language="c#">
        /// <![CDATA[
        /// int count = 0;
        /// string continuation = string.Empty;
        /// do
        /// {
        ///     // Read the feed 10 items at a time until there are no more items to read
        ///     DoucmentFeedResponse<StoredProcedure> response = await client.ReadStoredProcedureFeedAsync("/dbs/db_rid/colls/col_rid/sprocs/",
        ///                                                     new FeedOptions
        ///                                                     {
        ///                                                         MaxItemCount = 10,
        ///                                                         RequestContinuation = continuation
        ///                                                     });
        ///
        ///     // Append the item count
        ///     count += response.Count;
        ///
        ///     // Get the continuation so that we know when to stop.
        ///      continuation = response.ResponseContinuation;
        /// } while (!string.IsNullOrEmpty(continuation));
        /// ]]>
        /// </code>
        /// </example>
        /// <seealso cref="Microsoft.Azure.Documents.StoredProcedure"/>
        /// <seealso cref="Microsoft.Azure.Documents.Client.RequestOptions"/>
        /// <seealso cref="Microsoft.Azure.Documents.Client.ResourceResponse{T}"/>
        /// <seealso cref="System.Threading.Tasks.Task"/>
        public Task<DocumentFeedResponse<StoredProcedure>> ReadStoredProcedureFeedAsync(string storedProceduresLink, FeedOptions options = null)
        {
            IDocumentClientRetryPolicy retryPolicyInstance = this.ResetSessionTokenRetryPolicy.GetRequestPolicy();
            return TaskHelper.InlineIfPossible(
                () => this.ReadStoredProcedureFeedPrivateAsync(storedProceduresLink, options, retryPolicyInstance), retryPolicyInstance);
        }

        private async Task<DocumentFeedResponse<StoredProcedure>> ReadStoredProcedureFeedPrivateAsync(string storedProceduresLink, FeedOptions options, IDocumentClientRetryPolicy retryPolicyInstance)
        {
            await this.EnsureValidClientAsync(NoOpTrace.Singleton);

            if (string.IsNullOrEmpty(storedProceduresLink))
            {
                throw new ArgumentNullException("storedProceduresLink");
            }

            return await this.CreateStoredProcedureFeedReader(storedProceduresLink, options).ExecuteNextAsync();
        }

        /// <summary>
        /// Reads the feed (sequence) of <see cref="Microsoft.Azure.Documents.Trigger"/> for a collection from the Azure Cosmos DB service as an asynchronous operation.
        /// </summary>
        /// <param name="triggersLink">The SelfLink of the resources to be read. E.g. /dbs/db_rid/colls/col_rid/triggers/ </param>
        /// <param name="options">(Optional) The request options for the request.</param>
        /// <returns>
        /// A <see cref="System.Threading.Tasks"/> containing a <see cref="Microsoft.Azure.Documents.Client.ResourceResponse{T}"/> which wraps a <see cref="Microsoft.Azure.Documents.Trigger"/> containing the read resource record.
        /// </returns>
        /// <exception cref="ArgumentNullException">If <paramref name="triggersLink"/> is not set.</exception>
        /// <exception cref="DocumentClientException">This exception can encapsulate many different types of errors. To determine the specific error always look at the StatusCode property. Some common codes you may get when creating a Document are:
        /// <list type="table">
        ///     <listheader>
        ///         <term>StatusCode</term><description>Reason for exception</description>
        ///     </listheader>
        ///     <item>
        ///         <term>404</term><description>NotFound - This means the resource feed you tried to read did not exist. Check the parent rids are correct.</description>
        ///     </item>
        ///     <item>
        ///         <term>429</term><description>TooManyRequests - This means you have exceeded the number of request units per second. Consult the DocumentClientException.RetryAfter value to see how long you should wait before retrying this operation.</description>
        ///     </item>
        /// </list>
        /// </exception>
        /// <example>
        /// <code language="c#">
        /// <![CDATA[
        /// int count = 0;
        /// string continuation = string.Empty;
        /// do
        /// {
        ///     // Read the feed 10 items at a time until there are no more items to read
        ///     DoucmentFeedResponse<Trigger> response = await client.ReadTriggerFeedAsync("/dbs/db_rid/colls/col_rid/triggers/",
        ///                                                     new FeedOptions
        ///                                                     {
        ///                                                         MaxItemCount = 10,
        ///                                                         RequestContinuation = continuation
        ///                                                     });
        ///
        ///     // Append the item count
        ///     count += response.Count;
        ///
        ///     // Get the continuation so that we know when to stop.
        ///      continuation = response.ResponseContinuation;
        /// } while (!string.IsNullOrEmpty(continuation));
        /// ]]>
        /// </code>
        /// </example>
        /// <seealso cref="Microsoft.Azure.Documents.Trigger"/>
        /// <seealso cref="Microsoft.Azure.Documents.Client.RequestOptions"/>
        /// <seealso cref="Microsoft.Azure.Documents.Client.ResourceResponse{T}"/>
        /// <seealso cref="System.Threading.Tasks.Task"/>
        public Task<DocumentFeedResponse<Trigger>> ReadTriggerFeedAsync(string triggersLink, FeedOptions options = null)
        {
            IDocumentClientRetryPolicy retryPolicyInstance = this.ResetSessionTokenRetryPolicy.GetRequestPolicy();
            return TaskHelper.InlineIfPossible(
                () => this.ReadTriggerFeedPrivateAsync(triggersLink, options, retryPolicyInstance), retryPolicyInstance);
        }

        private async Task<DocumentFeedResponse<Trigger>> ReadTriggerFeedPrivateAsync(string triggersLink, FeedOptions options, IDocumentClientRetryPolicy retryPolicyInstance)
        {
            await this.EnsureValidClientAsync(NoOpTrace.Singleton);

            if (string.IsNullOrEmpty(triggersLink))
            {
                throw new ArgumentNullException("triggersLink");
            }

            return await this.CreateTriggerFeedReader(triggersLink, options).ExecuteNextAsync();
        }

        /// <summary>
        /// Reads the feed (sequence) of <see cref="Microsoft.Azure.Documents.UserDefinedFunction"/> for a collection from the Azure Cosmos DB service as an asynchronous operation.
        /// </summary>
        /// <param name="userDefinedFunctionsLink">The SelfLink of the resources to be read. E.g. /dbs/db_rid/colls/col_rid/udfs/ </param>
        /// <param name="options">(Optional) The request options for the request.</param>
        /// <returns>
        /// A <see cref="System.Threading.Tasks"/> containing a <see cref="Microsoft.Azure.Documents.Client.ResourceResponse{T}"/> which wraps a <see cref="Microsoft.Azure.Documents.UserDefinedFunction"/> containing the read resource record.
        /// </returns>
        /// <exception cref="ArgumentNullException">If <paramref name="userDefinedFunctionsLink"/> is not set.</exception>
        /// <exception cref="DocumentClientException">This exception can encapsulate many different types of errors. To determine the specific error always look at the StatusCode property. Some common codes you may get when creating a Document are:
        /// <list type="table">
        ///     <listheader>
        ///         <term>StatusCode</term><description>Reason for exception</description>
        ///     </listheader>
        ///     <item>
        ///         <term>404</term><description>NotFound - This means the resource feed you tried to read did not exist. Check the parent rids are correct.</description>
        ///     </item>
        ///     <item>
        ///         <term>429</term><description>TooManyRequests - This means you have exceeded the number of request units per second. Consult the DocumentClientException.RetryAfter value to see how long you should wait before retrying this operation.</description>
        ///     </item>
        /// </list>
        /// </exception>
        /// <example>
        /// <code language="c#">
        /// <![CDATA[
        /// int count = 0;
        /// string continuation = string.Empty;
        /// do
        /// {
        ///     // Read the feed 10 items at a time until there are no more items to read
        ///     DoucmentFeedResponse<UserDefinedFunction> response = await client.ReadUserDefinedFunctionFeedAsync("/dbs/db_rid/colls/col_rid/udfs/",
        ///                                                     new FeedOptions
        ///                                                     {
        ///                                                         MaxItemCount = 10,
        ///                                                         RequestContinuation = continuation
        ///                                                     });
        ///
        ///     // Append the item count
        ///     count += response.Count;
        ///
        ///     // Get the continuation so that we know when to stop.
        ///      continuation = response.ResponseContinuation;
        /// } while (!string.IsNullOrEmpty(continuation));
        /// ]]>
        /// </code>
        /// </example>
        /// <seealso cref="Microsoft.Azure.Documents.UserDefinedFunction"/>
        /// <seealso cref="Microsoft.Azure.Documents.Client.RequestOptions"/>
        /// <seealso cref="Microsoft.Azure.Documents.Client.ResourceResponse{T}"/>
        /// <seealso cref="System.Threading.Tasks.Task"/>
        public Task<DocumentFeedResponse<UserDefinedFunction>> ReadUserDefinedFunctionFeedAsync(string userDefinedFunctionsLink, FeedOptions options = null)
        {
            IDocumentClientRetryPolicy retryPolicyInstance = this.ResetSessionTokenRetryPolicy.GetRequestPolicy();
            return TaskHelper.InlineIfPossible(
                () => this.ReadUserDefinedFunctionFeedPrivateAsync(userDefinedFunctionsLink, options, retryPolicyInstance), retryPolicyInstance);
        }

        private async Task<DocumentFeedResponse<UserDefinedFunction>> ReadUserDefinedFunctionFeedPrivateAsync(string userDefinedFunctionsLink, FeedOptions options, IDocumentClientRetryPolicy retryPolicyInstance)
        {
            await this.EnsureValidClientAsync(NoOpTrace.Singleton);

            if (string.IsNullOrEmpty(userDefinedFunctionsLink))
            {
                throw new ArgumentNullException("userDefinedFunctionsLink");
            }

            return await this.CreateUserDefinedFunctionFeedReader(userDefinedFunctionsLink, options).ExecuteNextAsync();
        }

        /// <summary>
        /// Reads the feed (sequence) of documents for a specified collection from the Azure Cosmos DB service.
        /// This takes returns a <see cref="Microsoft.Azure.Documents.Client.ResourceResponse{T}"/> which will contain an enumerable list of dynamic objects.
        /// </summary>
        /// <param name="documentsLink">The SelfLink of the resources to be read. E.g. /dbs/db_rid/colls/coll_rid/docs/ </param>
        /// <param name="options">(Optional) The request options for the request.</param>
        /// <param name="cancellationToken">(Optional) A <see cref="CancellationToken"/> that can be used by other objects or threads to receive notice of cancellation.</param>
        /// <returns>
        /// A <see cref="System.Threading.Tasks"/> containing a <see cref="Microsoft.Azure.Documents.Client.ResourceResponse{T}"/> containing dynamic objects representing the items in the feed.
        /// </returns>
        /// <exception cref="ArgumentNullException">If <paramref name="documentsLink"/> is not set.</exception>
        /// <exception cref="DocumentClientException">This exception can encapsulate many different types of errors. To determine the specific error always look at the StatusCode property. Some common codes you may get when creating a Document are:
        /// <list type="table">
        ///     <listheader>
        ///         <term>StatusCode</term><description>Reason for exception</description>
        ///     </listheader>
        ///     <item>
        ///         <term>404</term><description>NotFound - This means the resource feed you tried to read did not exist. Check the parent rids are correct.</description>
        ///     </item>
        ///     <item>
        ///         <term>429</term><description>TooManyRequests - This means you have exceeded the number of request units per second. Consult the DocumentClientException.RetryAfter value to see how long you should wait before retrying this operation.</description>
        ///     </item>
        /// </list>
        /// </exception>
        /// <example>
        /// <code language="c#">
        /// <![CDATA[
        /// int count = 0;
        /// string continuation = string.Empty;
        /// do
        /// {
        ///     // Read the feed 10 items at a time until there are no more items to read
        ///     DoucmentFeedResponse<dynamic> response = await client.ReadDocumentFeedAsync("/dbs/db_rid/colls/coll_rid/docs/",
        ///                                                     new FeedOptions
        ///                                                     {
        ///                                                         MaxItemCount = 10,
        ///                                                         RequestContinuation = continuation
        ///                                                     });
        ///
        ///     // Append the item count
        ///     count += response.Count;
        ///
        ///     // Get the continuation so that we know when to stop.
        ///      continuation = response.ResponseContinuation;
        /// } while (!string.IsNullOrEmpty(continuation));
        /// ]]>
        /// </code>
        /// </example>
        /// <remarks>
        /// Instead of DoucmentFeedResponse{Document} this method takes advantage of dynamic objects in .NET. This way a single feed result can contain any kind of Document, or POCO object.
        /// This is important becuse a DocumentCollection can contain different kinds of documents.
        /// </remarks>
        /// <seealso cref="Microsoft.Azure.Documents.Client.RequestOptions"/>
        /// <seealso cref="Microsoft.Azure.Documents.Client.ResourceResponse{T}"/>
        /// <seealso cref="System.Threading.Tasks.Task"/>
        public Task<DocumentFeedResponse<dynamic>> ReadDocumentFeedAsync(string documentsLink, FeedOptions options = null, CancellationToken cancellationToken = default)
        {
            return TaskHelper.InlineIfPossible(() => this.ReadDocumentFeedInlineAsync(documentsLink, options, cancellationToken), null, cancellationToken);
        }

        private async Task<DocumentFeedResponse<dynamic>> ReadDocumentFeedInlineAsync(string documentsLink, FeedOptions options, CancellationToken cancellationToken)
        {
            await this.EnsureValidClientAsync(NoOpTrace.Singleton);

            if (string.IsNullOrEmpty(documentsLink))
            {
                throw new ArgumentNullException("documentsLink");
            }

            DocumentFeedResponse<Document> response = await this.CreateDocumentFeedReader(documentsLink, options).ExecuteNextAsync(cancellationToken);
            return new DocumentFeedResponse<dynamic>(
                response.Cast<dynamic>(),
                response.Count,
                response.Headers,
                response.UseETagAsContinuation,
                response.QueryMetrics,
                response.RequestStatistics,
                responseLengthBytes: response.ResponseLengthBytes);
        }

        /// <summary>
        /// Reads the feed (sequence) of <see cref="Microsoft.Azure.Documents.Conflict"/> for a collection from the Azure Cosmos DB service as an asynchronous operation.
        /// </summary>
        /// <param name="conflictsLink">The SelfLink of the resources to be read. E.g. /dbs/db_rid/colls/coll_rid/conflicts/ </param>
        /// <param name="options">(Optional) The request options for the request.</param>
        /// <returns>
        /// A <see cref="System.Threading.Tasks"/> containing a <see cref="Microsoft.Azure.Documents.Client.ResourceResponse{T}"/> which wraps a <see cref="Microsoft.Azure.Documents.Conflict"/> containing the read resource record.
        /// </returns>
        /// <exception cref="ArgumentNullException">If <paramref name="conflictsLink"/> is not set.</exception>
        /// <exception cref="DocumentClientException">This exception can encapsulate many different types of errors. To determine the specific error always look at the StatusCode property. Some common codes you may get when creating a Document are:
        /// <list type="table">
        ///     <listheader>
        ///         <term>StatusCode</term><description>Reason for exception</description>
        ///     </listheader>
        ///     <item>
        ///         <term>404</term><description>NotFound - This means the resource feed you tried to read did not exist. Check the parent rids are correct.</description>
        ///     </item>
        ///     <item>
        ///         <term>429</term><description>TooManyRequests - This means you have exceeded the number of request units per second. Consult the DocumentClientException.RetryAfter value to see how long you should wait before retrying this operation.</description>
        ///     </item>
        /// </list>
        /// </exception>
        /// <example>
        /// <code language="c#">
        /// <![CDATA[
        /// int count = 0;
        /// string continuation = string.Empty;
        /// do
        /// {
        ///     // Read the feed 10 items at a time until there are no more items to read
        ///     DoucmentFeedResponse<Conflict> response = await client.ReadConflictAsync("/dbs/db_rid/colls/coll_rid/conflicts/",
        ///                                                     new FeedOptions
        ///                                                     {
        ///                                                         MaxItemCount = 10,
        ///                                                         RequestContinuation = continuation
        ///                                                     });
        ///
        ///     // Append the item count
        ///     count += response.Count;
        ///
        ///     // Get the continuation so that we know when to stop.
        ///      continuation = response.ResponseContinuation;
        /// } while (!string.IsNullOrEmpty(continuation));
        /// ]]>
        /// </code>
        /// </example>
        /// <seealso cref="Microsoft.Azure.Documents.Conflict"/>
        /// <seealso cref="Microsoft.Azure.Documents.Client.RequestOptions"/>
        /// <seealso cref="Microsoft.Azure.Documents.Client.ResourceResponse{T}"/>
        /// <seealso cref="System.Threading.Tasks.Task"/>
        public Task<DocumentFeedResponse<Conflict>> ReadConflictFeedAsync(string conflictsLink, FeedOptions options = null)
        {
            return TaskHelper.InlineIfPossible(() => this.ReadConflictFeedInlineAsync(conflictsLink, options), null);
        }

        private async Task<DocumentFeedResponse<Conflict>> ReadConflictFeedInlineAsync(string conflictsLink, FeedOptions options)
        {
            await this.EnsureValidClientAsync(NoOpTrace.Singleton);

            if (string.IsNullOrEmpty(conflictsLink))
            {
                throw new ArgumentNullException("conflictsLink");
            }

            return await this.CreateConflictFeedReader(conflictsLink, options).ExecuteNextAsync();
        }

        /// <summary>
        /// Reads the feed (sequence) of <see cref="Microsoft.Azure.Documents.Offer"/> for a database account from the Azure Cosmos DB service
        /// as an asynchronous operation.
        /// </summary>
        /// <param name="options">(Optional) The request options for the request.</param>
        /// <returns>
        /// A <see cref="System.Threading.Tasks"/> containing a <see cref="Microsoft.Azure.Documents.Client.ResourceResponse{T}"/> which wraps a <see cref="Microsoft.Azure.Documents.Offer"/> containing the read resource record.
        /// </returns>
        /// <exception cref="DocumentClientException">This exception can encapsulate many different types of errors. To determine the specific error always look at the StatusCode property. Some common codes you may get when creating a Document are:
        /// <list type="table">
        ///     <listheader>
        ///         <term>StatusCode</term><description>Reason for exception</description>
        ///     </listheader>
        ///     <item>
        ///         <term>429</term><description>TooManyRequests - This means you have exceeded the number of request units per second. Consult the DocumentClientException.RetryAfter value to see how long you should wait before retrying this operation.</description>
        ///     </item>
        /// </list>
        /// </exception>
        /// <example>
        /// <code language="c#">
        /// <![CDATA[
        /// int count = 0;
        /// string continuation = string.Empty;
        /// do
        /// {
        ///     // Read the feed 10 items at a time until there are no more items to read
        ///     DoucmentFeedResponse<Offer> response = await client.ReadOfferAsync(new FeedOptions
        ///                                                                 {
        ///                                                                     MaxItemCount = 10,
        ///                                                                     RequestContinuation = continuation
        ///                                                                 });
        ///
        ///     // Append the item count
        ///     count += response.Count;
        ///
        ///     // Get the continuation so that we know when to stop.
        ///      continuation = response.ResponseContinuation;
        /// } while (!string.IsNullOrEmpty(continuation));
        /// ]]>
        /// </code>
        /// </example>
        /// <seealso cref="Microsoft.Azure.Documents.Offer"/>
        /// <seealso cref="Microsoft.Azure.Documents.Client.RequestOptions"/>
        /// <seealso cref="Microsoft.Azure.Documents.Client.ResourceResponse{T}"/>
        /// <seealso cref="System.Threading.Tasks.Task"/>
        public Task<DocumentFeedResponse<Offer>> ReadOffersFeedAsync(FeedOptions options = null)
        {
            IDocumentClientRetryPolicy retryPolicyInstance = this.ResetSessionTokenRetryPolicy.GetRequestPolicy();
            return TaskHelper.InlineIfPossible(
                () => this.ReadOfferFeedPrivateAsync(options, retryPolicyInstance), retryPolicyInstance);
        }

        private async Task<DocumentFeedResponse<Offer>> ReadOfferFeedPrivateAsync(FeedOptions options, IDocumentClientRetryPolicy retryPolicyInstance)
        {
            await this.EnsureValidClientAsync(NoOpTrace.Singleton);

            return await this.CreateOfferFeedReader(options).ExecuteNextAsync();
        }

        /// <summary>
        /// Reads the feed (sequence) of <see cref="Microsoft.Azure.Documents.Schema"/> for a collection as an asynchronous operation.
        /// </summary>
        /// <param name="documentCollectionSchemaLink">The SelfLink of the resources to be read. E.g. /dbs/db_rid/colls/coll_rid/schemas </param>
        /// <param name="options">(Optional) The request options for the request.</param>
        /// <returns>
        /// A <see cref="System.Threading.Tasks"/> containing a <see cref="Microsoft.Azure.Documents.Client.ResourceResponse{T}"/> which wraps a <see cref="Microsoft.Azure.Documents.Schema"/> containing the read resource record.
        /// </returns>
        /// <exception cref="DocumentClientException">This exception can encapsulate many different types of errors. To determine the specific error always look at the StatusCode property. Some common codes you may get when creating a Document are:
        /// <list type="table">
        ///     <listheader>
        ///         <term>StatusCode</term><description>Reason for exception</description>
        ///     </listheader>
        ///     <item>
        ///         <term>404</term><description>NotFound - This means the resource feed you tried to read did not exist. Check the parent rids are correct.</description>
        ///     </item>
        ///     <item>
        ///         <term>429</term><description>TooManyRequests - This means you have exceeded the number of request units per second. Consult the DocumentClientException.RetryAfter value to see how long you should wait before retrying this operation.</description>
        ///     </item>
        /// </list>
        /// </exception>
        /// <example>
        /// <code language="c#">
        /// <![CDATA[
        /// int count = 0;
        /// string continuation = string.Empty;
        /// do
        /// {
        ///     // Read the feed 10 items at a time until there are no more items to read
        ///     DoucmentFeedResponse<User> response = await client.ReadUserFeedAsync("/dbs/db_rid/colls/coll_rid/schemas",
        ///                                                     new FeedOptions
        ///                                                     {
        ///                                                         MaxItemCount = 10,
        ///                                                         RequestContinuation = continuation
        ///                                                     });
        ///
        ///     // Append the item count
        ///     count += response.Count;
        ///
        ///     // Get the continuation so that we know when to stop.
        ///      continuation = response.ResponseContinuation;
        /// } while (!string.IsNullOrEmpty(continuation));
        /// ]]>
        /// </code>
        /// </example>
        /// <seealso cref="Microsoft.Azure.Documents.Schema"/>
        /// <seealso cref="Microsoft.Azure.Documents.Client.RequestOptions"/>
        /// <seealso cref="Microsoft.Azure.Documents.Client.ResourceResponse{T}"/>
        /// <seealso cref="System.Threading.Tasks.Task"/>
        internal Task<DocumentFeedResponse<Schema>> ReadSchemaFeedAsync(string documentCollectionSchemaLink, FeedOptions options = null)
        {
            IDocumentClientRetryPolicy retryPolicyInstance = this.ResetSessionTokenRetryPolicy.GetRequestPolicy();
            return TaskHelper.InlineIfPossible(() => this.ReadSchemaFeedPrivateAsync(documentCollectionSchemaLink, options, retryPolicyInstance), retryPolicyInstance);
        }

        private async Task<DocumentFeedResponse<Schema>> ReadSchemaFeedPrivateAsync(string documentCollectionSchemaLink, FeedOptions options, IDocumentClientRetryPolicy retryPolicyInstance)
        {
            await this.EnsureValidClientAsync(NoOpTrace.Singleton);

            if (string.IsNullOrEmpty(documentCollectionSchemaLink))
            {
                throw new ArgumentNullException("documentCollectionSchemaLink");
            }

            return await this.CreateSchemaFeedReader(documentCollectionSchemaLink, options).ExecuteNextAsync();
        }

        /// <summary>
        /// Reads the feed (sequence) of <see cref="Microsoft.Azure.Documents.UserDefinedType"/> for a database from the Azure Cosmos DB service as an asynchronous operation.
        /// </summary>
        /// <param name="userDefinedTypesLink">The SelfLink of the resources to be read. E.g. /dbs/db_rid/udts/ </param>
        /// <param name="options">(Optional) The request options for the request.</param>
        /// <returns>
        /// A <see cref="System.Threading.Tasks"/> containing a <see cref="Microsoft.Azure.Documents.Client.ResourceResponse{T}"/> which wraps a <see cref="Microsoft.Azure.Documents.UserDefinedType"/> containing the read resource record.
        /// </returns>
        /// <exception cref="ArgumentNullException">If <paramref name="userDefinedTypesLink"/> is not set.</exception>
        /// <exception cref="DocumentClientException">This exception can encapsulate many different types of errors. To determine the specific error always look at the StatusCode property. Some common codes you may get when creating a UserDefinedType are:
        /// <list type="table">
        ///     <listheader>
        ///         <term>StatusCode</term><description>Reason for exception</description>
        ///     </listheader>
        ///     <item>
        ///         <term>404</term><description>NotFound - This means the resource feed you tried to read did not exist. Check the parent rids are correct.</description>
        ///     </item>
        ///     <item>
        ///         <term>429</term><description>TooManyRequests - This means you have exceeded the number of request units per second. Consult the DocumentClientException.RetryAfter value to see how long you should wait before retrying this operation.</description>
        ///     </item>
        /// </list>
        /// </exception>
        /// <example>
        /// <code language="c#">
        /// <![CDATA[
        /// int count = 0;
        /// string continuation = string.Empty;
        /// do
        /// {
        ///     // Read the feed 10 items at a time until there are no more items to read
        ///     DoucmentFeedResponse<UserDefinedType> response = await client.ReadUserDefinedTypeFeedAsync("/dbs/db_rid/udts/",
        ///                                                     new FeedOptions
        ///                                                     {
        ///                                                         MaxItemCount = 10,
        ///                                                         RequestContinuation = continuation
        ///                                                     });
        ///
        ///     // Append the item count
        ///     count += response.Count;
        ///
        ///     // Get the continuation so that we know when to stop.
        ///      continuation = response.ResponseContinuation;
        /// } while (!string.IsNullOrEmpty(continuation));
        /// ]]>
        /// </code>
        /// </example>
        /// <seealso cref="Microsoft.Azure.Documents.UserDefinedType"/>
        /// <seealso cref="Microsoft.Azure.Documents.Client.RequestOptions"/>
        /// <seealso cref="Microsoft.Azure.Documents.Client.ResourceResponse{T}"/>
        /// <seealso cref="System.Threading.Tasks.Task"/>
        internal Task<DocumentFeedResponse<UserDefinedType>> ReadUserDefinedTypeFeedAsync(string userDefinedTypesLink, FeedOptions options = null)
        {
            IDocumentClientRetryPolicy retryPolicyInstance = this.ResetSessionTokenRetryPolicy.GetRequestPolicy();
            return TaskHelper.InlineIfPossible(
                () => this.ReadUserDefinedTypeFeedPrivateAsync(userDefinedTypesLink, options, retryPolicyInstance), retryPolicyInstance);
        }

        private async Task<DocumentFeedResponse<UserDefinedType>> ReadUserDefinedTypeFeedPrivateAsync(string userDefinedTypesLink, FeedOptions options, IDocumentClientRetryPolicy retryPolicyInstance)
        {
            await this.EnsureValidClientAsync(NoOpTrace.Singleton);

            if (string.IsNullOrEmpty(userDefinedTypesLink))
            {
                throw new ArgumentNullException("userDefinedTypesLink");
            }

            return await this.CreateUserDefinedTypeFeedReader(userDefinedTypesLink, options).ExecuteNextAsync();
        }

        /// <summary>
        /// Reads the feed (sequence) of <see cref="Microsoft.Azure.Documents.Snapshot"/> for a database account from the Azure Cosmos DB service as an asynchronous operation.
        /// </summary>
        /// <param name="options">(Optional) The request options for the request.</param>
        /// <returns>
        /// A <see cref="System.Threading.Tasks"/> containing a <see cref="Microsoft.Azure.Cosmos.DocumentFeedResponse{T}"/> which wraps a set of <see cref="Microsoft.Azure.Documents.Snapshot"/> containing the read resource record.
        /// </returns>
        /// <exception cref="DocumentClientException">This exception can encapsulate many different types of errors. To determine the specific error always look at the StatusCode property. Some common codes you may get when creating a Document are:
        /// <list type="table">
        ///     <listheader>
        ///         <term>StatusCode</term><description>Reason for exception</description>
        ///     </listheader>
        ///     <item>
        ///         <term>429</term><description>TooManyRequests - This means you have exceeded the number of request units per second. Consult the DocumentClientException.RetryAfter value to see how long you should wait before retrying this operation.</description>
        ///     </item>
        /// </list>
        /// </exception>
        /// <example>
        /// <code language="c#">
        /// <![CDATA[
        /// int count = 0;
        /// string continuation = string.Empty;
        /// do
        /// {
        ///     // Read the feed 10 items at a time until there are no more items to read
        ///     DocumentFeedResponse<Snapshot> response = await client.ReadSnapshotFeedAsync(new FeedOptions
        ///                                                                 {
        ///                                                                     MaxItemCount = 10,
        ///                                                                     RequestContinuation = continuation
        ///                                                                 });
        ///
        ///     // Append the item count
        ///     count += response.Count;
        ///
        ///     // Get the continuation so that we know when to stop.
        ///      continuation = response.ResponseContinuation;
        /// } while (!string.IsNullOrEmpty(continuation));
        /// ]]>
        /// </code>
        /// </example>
        /// <seealso cref="Microsoft.Azure.Documents.Snapshot"/>
        /// <seealso cref="Microsoft.Azure.Documents.Client.RequestOptions"/>
        /// <seealso cref="Microsoft.Azure.Documents.Client.ResourceResponse{T}"/>
        /// <seealso cref="System.Threading.Tasks.Task"/>
        internal Task<DocumentFeedResponse<Snapshot>> ReadSnapshotFeedAsync(FeedOptions options = null)
        {
            IDocumentClientRetryPolicy retryPolicyInstance = this.ResetSessionTokenRetryPolicy.GetRequestPolicy();
            return TaskHelper.InlineIfPossible(
                () => this.ReadSnapshotFeedPrivateAsync(options, retryPolicyInstance), retryPolicyInstance);
        }

        private async Task<DocumentFeedResponse<Snapshot>> ReadSnapshotFeedPrivateAsync(FeedOptions options, IDocumentClientRetryPolicy retryPolicyInstance)
        {
            await this.EnsureValidClientAsync(NoOpTrace.Singleton);

            return await this.CreateSnapshotFeedReader(options).ExecuteNextAsync();
        }

        #endregion

        #region Stored procs
        /// <summary>
        /// Executes a stored procedure against a collection as an asynchronous operation in the Azure Cosmos DB service.
        /// </summary>
        /// <typeparam name="TValue">The type of the stored procedure's return value.</typeparam>
        /// <param name="storedProcedureLink">The link to the stored procedure to execute.</param>
        /// <param name="procedureParams">(Optional) An array of dynamic objects representing the parameters for the stored procedure.</param>
        /// <exception cref="ArgumentNullException">If <paramref name="storedProcedureLink"/> is not set.</exception>
        /// <returns>The task object representing the service response for the asynchronous operation which would contain any response set in the stored procedure.</returns>
        /// <example>
        /// <code language="c#">
        /// <![CDATA[
        /// //Execute a StoredProcedure with ResourceId of "sproc_rid" that takes two "Player" documents, does some stuff, and returns a bool
        /// StoredProcedureResponse<bool> sprocResponse = await client.ExecuteStoredProcedureAsync<bool>(
        ///                                                         "/dbs/db_rid/colls/col_rid/sprocs/sproc_rid/",
        ///                                                         new Player { id="1", name="joe" } ,
        ///                                                         new Player { id="2", name="john" }
        ///                                                     );
        ///
        /// if (sprocResponse.Response) Console.WriteLine("Congrats, the stored procedure did some stuff");
        /// ]]>
        /// </code>
        /// </example>
        /// <seealso cref="Microsoft.Azure.Documents.StoredProcedure"/>
        /// <seealso cref="Microsoft.Azure.Cosmos.StoredProcedureResponse{TValue}"/>
        /// <seealso cref="System.Threading.Tasks.Task"/>
        public Task<StoredProcedureResponse<TValue>> ExecuteStoredProcedureAsync<TValue>(string storedProcedureLink, params dynamic[] procedureParams)
        {
            return this.ExecuteStoredProcedureAsync<TValue>(storedProcedureLink, null, default, procedureParams);
        }

        /// <summary>
        /// Executes a stored procedure against a partitioned collection in the Azure Cosmos DB service as an asynchronous operation, specifiying a target partition.
        /// </summary>
        /// <typeparam name="TValue">The type of the stored procedure's return value.</typeparam>
        /// <param name="storedProcedureLink">The link to the stored procedure to execute.</param>
        /// <param name="options">(Optional) The request options for the request.</param>
        /// <param name="procedureParams">(Optional) An array of dynamic objects representing the parameters for the stored procedure.</param>
        /// <exception cref="ArgumentNullException">If <paramref name="storedProcedureLink"/> is not set.</exception>
        /// <returns>The task object representing the service response for the asynchronous operation which would contain any response set in the stored procedure.</returns>
        /// <example>
        /// <code language="c#">
        /// <![CDATA[
        /// //Execute a StoredProcedure with ResourceId of "sproc_rid" that takes two "Player" documents, does some stuff, and returns a bool
        /// StoredProcedureResponse<bool> sprocResponse = await client.ExecuteStoredProcedureAsync<bool>(
        ///                                                         "/dbs/db_rid/colls/col_rid/sprocs/sproc_rid/",
        ///                                                         new RequestOptions { PartitionKey = new PartitionKey(1) },
        ///                                                         new Player { id="1", name="joe" } ,
        ///                                                         new Player { id="2", name="john" }
        ///                                                     );
        ///
        /// if (sprocResponse.Response) Console.WriteLine("Congrats, the stored procedure did some stuff");
        /// ]]>
        /// </code>
        /// </example>
        /// <seealso cref="Microsoft.Azure.Documents.StoredProcedure"/>
        /// <seealso cref="Microsoft.Azure.Documents.Client.RequestOptions"/>
        /// <seealso cref="Microsoft.Azure.Cosmos.StoredProcedureResponse{TValue}"/>
        /// <seealso cref="System.Threading.Tasks.Task"/>
        public Task<StoredProcedureResponse<TValue>> ExecuteStoredProcedureAsync<TValue>(string storedProcedureLink, Documents.Client.RequestOptions options, params dynamic[] procedureParams)
        {
            IDocumentClientRetryPolicy retryPolicyInstance = this.ResetSessionTokenRetryPolicy.GetRequestPolicy();
            return TaskHelper.InlineIfPossible(
                () => this.ExecuteStoredProcedurePrivateAsync<TValue>(
                    storedProcedureLink,
                    options,
                    retryPolicyInstance,
                    default,
                    procedureParams),
                retryPolicyInstance);
        }

        /// <summary>
        /// Executes a stored procedure against a partitioned collection in the Azure Cosmos DB service as an asynchronous operation, specifiying a target partition.
        /// </summary>
        /// <typeparam name="TValue">The type of the stored procedure's return value.</typeparam>
        /// <param name="storedProcedureLink">The link to the stored procedure to execute.</param>
        /// <param name="options">(Optional) The request options for the request.</param>
        /// <param name="cancellationToken">(Optional) A <see cref="CancellationToken"/> that can be used by other objects or threads to receive notice of cancellation.</param>
        /// <param name="procedureParams">(Optional) An array of dynamic objects representing the parameters for the stored procedure.</param>
        /// <exception cref="ArgumentNullException">If <paramref name="storedProcedureLink"/> is not set.</exception>
        /// <returns>The task object representing the service response for the asynchronous operation which would contain any response set in the stored procedure.</returns>
        /// <example>
        /// <code language="c#">
        /// <![CDATA[
        /// //Execute a StoredProcedure with ResourceId of "sproc_rid" that takes two "Player" documents, does some stuff, and returns a bool
        /// StoredProcedureResponse<bool> sprocResponse = await client.ExecuteStoredProcedureAsync<bool>(
        ///                                                         "/dbs/db_rid/colls/col_rid/sprocs/sproc_rid/",
        ///                                                         new RequestOptions { PartitionKey = new PartitionKey(1) },
        ///                                                         new Player { id="1", name="joe" } ,
        ///                                                         new Player { id="2", name="john" }
        ///                                                     );
        ///
        /// if (sprocResponse.Response) Console.WriteLine("Congrats, the stored procedure did some stuff");
        /// ]]>
        /// </code>
        /// </example>
        /// <seealso cref="Microsoft.Azure.Documents.StoredProcedure"/>
        /// <seealso cref="Microsoft.Azure.Documents.Client.RequestOptions"/>
        /// <seealso cref="Microsoft.Azure.Cosmos.StoredProcedureResponse{TValue}"/>
        /// <seealso cref="System.Threading.Tasks.Task"/>
        public Task<StoredProcedureResponse<TValue>> ExecuteStoredProcedureAsync<TValue>(string storedProcedureLink, Documents.Client.RequestOptions options, CancellationToken cancellationToken, params dynamic[] procedureParams)
        {
            IDocumentClientRetryPolicy retryPolicyInstance = this.ResetSessionTokenRetryPolicy.GetRequestPolicy();
            return TaskHelper.InlineIfPossible(
                () => this.ExecuteStoredProcedurePrivateAsync<TValue>(
                    storedProcedureLink,
                    options,
                    retryPolicyInstance,
                    cancellationToken,
                    procedureParams),
                retryPolicyInstance,
                cancellationToken);
        }

        private async Task<StoredProcedureResponse<TValue>> ExecuteStoredProcedurePrivateAsync<TValue>(
            string storedProcedureLink,
            Documents.Client.RequestOptions options,
            IDocumentClientRetryPolicy retryPolicyInstance,
            CancellationToken cancellationToken,
            params dynamic[] procedureParams)
        {
            await this.EnsureValidClientAsync(NoOpTrace.Singleton);

            if (string.IsNullOrEmpty(storedProcedureLink))
            {
                throw new ArgumentNullException("storedProcedureLink");
            }

            JsonSerializerSettings serializerSettings = this.GetSerializerSettingsForRequest(options);
            string storedProcedureInput = serializerSettings == null ?
                JsonConvert.SerializeObject(procedureParams) :
                JsonConvert.SerializeObject(procedureParams, serializerSettings);
            using (MemoryStream storedProcedureInputStream = new MemoryStream())
            {
                using (StreamWriter writer = new StreamWriter(storedProcedureInputStream))
                {
                    await writer.WriteAsync(storedProcedureInput);
                    await writer.FlushAsync();
                    storedProcedureInputStream.Position = 0;

                    INameValueCollection headers = this.GetRequestHeaders(options, OperationType.ExecuteJavaScript, ResourceType.StoredProcedure);
                    using (DocumentServiceRequest request = DocumentServiceRequest.Create(
                        OperationType.ExecuteJavaScript,
                        ResourceType.StoredProcedure,
                        storedProcedureLink,
                        storedProcedureInputStream,
                        AuthorizationTokenType.PrimaryMasterKey,
                        headers))
                    {
                        request.Headers[HttpConstants.HttpHeaders.XDate] = Rfc1123DateTimeCache.UtcNow();
                        if (options?.PartitionKeyRangeId == null)
                        {
                            await this.AddPartitionKeyInformationAsync(
                                request,
                                options);
                        }

                        retryPolicyInstance?.OnBeforeSendRequest(request);

                        request.SerializerSettings = this.GetSerializerSettingsForRequest(options);
                        return new StoredProcedureResponse<TValue>(await this.ExecuteProcedureAsync(
                            request,
                            retryPolicyInstance,
                            cancellationToken),
                            this.GetSerializerSettingsForRequest(options));
                    }
                }
            }
        }

        #endregion

        #region Upsert Impl
        /// <summary>
        /// Upserts a database resource as an asychronous operation in the Azure Cosmos DB service.
        /// </summary>
        /// <param name="database">The specification for the <see cref="Database"/> to upsert.</param>
        /// <param name="options">(Optional) The <see cref="Documents.Client.RequestOptions"/> for the request.</param>
        /// <returns>The <see cref="Database"/> that was upserted within a task object representing the service response for the asynchronous operation.</returns>
        /// <exception cref="ArgumentNullException">If <paramref name="database"/> is not set</exception>
        /// <exception cref="System.AggregateException">Represents a consolidation of failures that occured during async processing. Look within InnerExceptions to find the actual exception(s)</exception>
        /// <exception cref="DocumentClientException">This exception can encapsulate many different types of errors. To determine the specific error always look at the StatusCode property. Some common codes you may get when creating a Database are:
        /// <list type="table">
        ///     <listheader>
        ///         <term>StatusCode</term><description>Reason for exception</description>
        ///     </listheader>
        ///     <item>
        ///         <term>400</term><description>BadRequest - This means something was wrong with the database object supplied. It is likely that an id was not supplied for the new Database.</description>
        ///     </item>
        ///     <item>
        ///         <term>409</term><description>Conflict - This means a <see cref="Database"/> with an id matching the id field of <paramref name="database"/> already existed</description>
        ///     </item>
        /// </list>
        /// </exception>
        /// <example>
        /// The example below upserts a new <see cref="Database"/> with an Id property of 'MyDatabase'
        /// This code snippet is intended to be used from within an Asynchronous method as it uses the await keyword
        /// <code language="c#">
        /// <![CDATA[
        /// using (IDocumentClient client = new DocumentClient(new Uri("service endpoint"), "auth key"))
        /// {
        ///     Database db = await client.UpsertDatabaseAsync(new Database { Id = "MyDatabase" });
        /// }
        /// ]]>
        /// </code>
        ///
        /// </example>
        /// <seealso cref="Microsoft.Azure.Documents.Database"/>
        /// <seealso cref="Microsoft.Azure.Documents.Client.RequestOptions"/>
        /// <seealso cref="Microsoft.Azure.Documents.Client.ResourceResponse{T}"/>
        /// <seealso cref="System.Threading.Tasks.Task"/>
        internal Task<ResourceResponse<Documents.Database>> UpsertDatabaseAsync(Documents.Database database, Documents.Client.RequestOptions options = null)
        {
            IDocumentClientRetryPolicy retryPolicyInstance = this.ResetSessionTokenRetryPolicy.GetRequestPolicy();
            return TaskHelper.InlineIfPossible(() => this.UpsertDatabasePrivateAsync(database, options, retryPolicyInstance), retryPolicyInstance);
        }

        private async Task<ResourceResponse<Documents.Database>> UpsertDatabasePrivateAsync(Documents.Database database, Documents.Client.RequestOptions options, IDocumentClientRetryPolicy retryPolicyInstance)
        {
            await this.EnsureValidClientAsync(NoOpTrace.Singleton);

            if (database == null)
            {
                throw new ArgumentNullException("database");
            }

            this.ValidateResource(database);

            INameValueCollection headers = this.GetRequestHeaders(options, OperationType.Upsert, ResourceType.Database);

            using (DocumentServiceRequest request = DocumentServiceRequest.Create(
                OperationType.Upsert,
                Paths.Databases_Root,
                database,
                ResourceType.Database,
                AuthorizationTokenType.PrimaryMasterKey,
                headers,
                SerializationFormattingPolicy.None))
            {
                return new ResourceResponse<Documents.Database>(await this.UpsertAsync(request, retryPolicyInstance));
            }
        }

        /// <summary>
        /// Upserts a Document as an asychronous operation in the Azure Cosmos DB service.
        /// </summary>
        /// <param name="documentsFeedOrDatabaseLink">The link of the <see cref="DocumentCollection"/> to upsert the document in. E.g. dbs/db_rid/colls/coll_rid/ </param>
        /// <param name="document">The document object to upsert.</param>
        /// <param name="options">(Optional) Any request options you wish to set. E.g. Specifying a Trigger to execute when creating the document. <see cref="Documents.Client.RequestOptions"/></param>
        /// <param name="disableAutomaticIdGeneration">(Optional) Disables the automatic id generation, If this is True the system will throw an exception if the id property is missing from the Document.</param>
        /// <param name="cancellationToken">(Optional) A <see cref="CancellationToken"/> that can be used by other objects or threads to receive notice of cancellation.</param>
        /// <returns>The <see cref="Document"/> that was upserted contained within a <see cref="System.Threading.Tasks.Task"/> object representing the service response for the asynchronous operation.</returns>
        /// <exception cref="ArgumentNullException">If either <paramref name="documentsFeedOrDatabaseLink"/> or <paramref name="document"/> is not set.</exception>
        /// <exception cref="System.AggregateException">Represents a consolidation of failures that occured during async processing. Look within InnerExceptions to find the actual exception(s)</exception>
        /// <exception cref="DocumentClientException">This exception can encapsulate many different types of errors. To determine the specific error always look at the StatusCode property. Some common codes you may get when creating a Document are:
        /// <list type="table">
        ///     <listheader>
        ///         <term>StatusCode</term><description>Reason for exception</description>
        ///     </listheader>
        ///     <item>
        ///         <term>400</term><description>BadRequest - This means something was wrong with the document supplied. It is likely that <paramref name="disableAutomaticIdGeneration"/> was true and an id was not supplied</description>
        ///     </item>
        ///     <item>
        ///         <term>403</term><description>Forbidden - This likely means the collection in to which you were trying to upsert the document is full.</description>
        ///     </item>
        ///     <item>
        ///         <term>409</term><description>Conflict - This means a <see cref="Document"/> with an id matching the id field of <paramref name="document"/> already existed</description>
        ///     </item>
        ///     <item>
        ///         <term>413</term><description>RequestEntityTooLarge - This means the <see cref="Document"/> exceeds the current max entity size. Consult documentation for limits and quotas.</description>
        ///     </item>
        ///     <item>
        ///         <term>429</term><description>TooManyRequests - This means you have exceeded the number of request units per second. Consult the DocumentClientException.RetryAfter value to see how long you should wait before retrying this operation.</description>
        ///     </item>
        /// </list>
        /// </exception>
        /// <example>
        /// Azure Cosmos DB supports a number of different ways to work with documents. A document can extend <see cref="Resource"/>
        /// <code language="c#">
        /// <![CDATA[
        /// public class MyObject : Resource
        /// {
        ///     public string MyProperty {get; set;}
        /// }
        ///
        /// using (IDocumentClient client = new DocumentClient(new Uri("service endpoint"), "auth key"))
        /// {
        ///     Document doc = await client.UpsertDocumentAsync("dbs/db_rid/colls/coll_rid/", new MyObject { MyProperty = "A Value" });
        /// }
        /// ]]>
        /// </code>
        /// </example>
        /// <example>
        /// A document can be any POCO object that can be serialized to JSON, even if it doesn't extend from <see cref="Resource"/>
        /// <code language="c#">
        /// <![CDATA[
        /// public class MyPOCO
        /// {
        ///     public string MyProperty {get; set;}
        /// }
        ///
        /// using (IDocumentClient client = new DocumentClient(new Uri("service endpoint"), "auth key"))
        /// {
        ///     Document doc = await client.UpsertDocumentAsync("dbs/db_rid/colls/coll_rid/", new MyPOCO { MyProperty = "A Value" });
        /// }
        /// ]]>
        /// </code>
        /// </example>
        /// <example>
        /// A Document can also be a dynamic object
        /// <code language="c#">
        /// <![CDATA[
        /// using (IDocumentClient client = new DocumentClient(new Uri("service endpoint"), "auth key"))
        /// {
        ///     Document doc = await client.UpsertDocumentAsync("dbs/db_rid/colls/coll_rid/", new { SomeProperty = "A Value" } );
        /// }
        /// ]]>
        /// </code>
        /// </example>
        /// <example>
        /// Upsert a Document and execute a Pre and Post Trigger
        /// <code language="c#">
        /// <![CDATA[
        /// using (IDocumentClient client = new DocumentClient(new Uri("service endpoint"), "auth key"))
        /// {
        ///     Document doc = await client.UpsertDocumentAsync(
        ///         "dbs/db_rid/colls/coll_rid/",
        ///         new { id = "DOC123213443" },
        ///         new RequestOptions
        ///         {
        ///             PreTriggerInclude = new List<string> { "MyPreTrigger" },
        ///             PostTriggerInclude = new List<string> { "MyPostTrigger" }
        ///         });
        /// }
        /// ]]>
        /// </code>
        /// </example>
        /// <seealso cref="Microsoft.Azure.Documents.Document"/>
        /// <seealso cref="Microsoft.Azure.Documents.Client.RequestOptions"/>
        /// <seealso cref="Microsoft.Azure.Documents.Client.ResourceResponse{T}"/>
        /// <seealso cref="System.Threading.Tasks.Task"/>
        public Task<ResourceResponse<Document>> UpsertDocumentAsync(string documentsFeedOrDatabaseLink, object document, Documents.Client.RequestOptions options = null, bool disableAutomaticIdGeneration = false, CancellationToken cancellationToken = default)
        {
            // This call is to just run UpsertDocumentInlineAsync in a SynchronizationContext aware environment
            return TaskHelper.InlineIfPossible(() => this.UpsertDocumentInlineAsync(documentsFeedOrDatabaseLink, document, options, disableAutomaticIdGeneration, cancellationToken), null, cancellationToken);
        }

        private async Task<ResourceResponse<Document>> UpsertDocumentInlineAsync(string documentsFeedOrDatabaseLink, object document, Documents.Client.RequestOptions options, bool disableAutomaticIdGeneration, CancellationToken cancellationToken)
        {
            IDocumentClientRetryPolicy requestRetryPolicy = this.ResetSessionTokenRetryPolicy.GetRequestPolicy();
            if (options?.PartitionKey == null)
            {
                requestRetryPolicy = new PartitionKeyMismatchRetryPolicy(
                    await this.GetCollectionCacheAsync(NoOpTrace.Singleton), 
                    requestRetryPolicy);
            }

            return await TaskHelper.InlineIfPossible(() => this.UpsertDocumentPrivateAsync(
                documentsFeedOrDatabaseLink,
                document,
                options,
                disableAutomaticIdGeneration,
                requestRetryPolicy,
                cancellationToken), requestRetryPolicy, cancellationToken);
        }

        private async Task<ResourceResponse<Document>> UpsertDocumentPrivateAsync(
            string documentCollectionLink,
            object document,
            Documents.Client.RequestOptions options,
            bool disableAutomaticIdGeneration,
            IDocumentClientRetryPolicy retryPolicyInstance,
            CancellationToken cancellationToken)
        {
            await this.EnsureValidClientAsync(NoOpTrace.Singleton);

            if (string.IsNullOrEmpty(documentCollectionLink))
            {
                throw new ArgumentNullException("documentCollectionLink");
            }

            if (document == null)
            {
                throw new ArgumentNullException("document");
            }

            INameValueCollection headers = this.GetRequestHeaders(options, OperationType.Upsert, ResourceType.Document);
            Document typedDocument = Document.FromObject(document, this.GetSerializerSettingsForRequest(options));
            this.ValidateResource(typedDocument);

            if (string.IsNullOrEmpty(typedDocument.Id) && !disableAutomaticIdGeneration)
            {
                typedDocument.Id = Guid.NewGuid().ToString();
            }

            using (DocumentServiceRequest request = DocumentServiceRequest.Create(
                OperationType.Upsert,
                documentCollectionLink,
                typedDocument,
                ResourceType.Document,
                AuthorizationTokenType.PrimaryMasterKey,
                headers,
                SerializationFormattingPolicy.None,
                this.GetSerializerSettingsForRequest(options)))
            {
                await this.AddPartitionKeyInformationAsync(request, typedDocument, options);

                return new ResourceResponse<Document>(await this.UpsertAsync(request, retryPolicyInstance, cancellationToken));
            }
        }

        /// <summary>
        /// Upserts a collection as an asychronous operation in the Azure Cosmos DB service.
        /// </summary>
        /// <param name="databaseLink">The link of the database to upsert the collection in. E.g. dbs/db_rid/</param>
        /// <param name="documentCollection">The <see cref="Microsoft.Azure.Documents.DocumentCollection"/> object.</param>
        /// <param name="options">(Optional) Any <see cref="Microsoft.Azure.Documents.Client.RequestOptions"/> you wish to provide when creating a Collection. E.g. RequestOptions.OfferThroughput = 400. </param>
        /// <returns>The <see cref="Microsoft.Azure.Documents.DocumentCollection"/> that was upserted contained within a <see cref="System.Threading.Tasks.Task"/> object representing the service response for the asynchronous operation.</returns>
        /// <exception cref="ArgumentNullException">If either <paramref name="databaseLink"/> or <paramref name="documentCollection"/> is not set.</exception>
        /// <exception cref="System.AggregateException">Represents a consolidation of failures that occured during async processing. Look within InnerExceptions to find the actual exception(s)</exception>
        /// <exception cref="DocumentClientException">This exception can encapsulate many different types of errors. To determine the specific error always look at the StatusCode property. Some common codes you may get when creating a Document are:
        /// <list type="table">
        ///     <listheader>
        ///         <term>StatusCode</term><description>Reason for exception</description>
        ///     </listheader>
        ///     <item>
        ///         <term>400</term><description>BadRequest - This means something was wrong with the request supplied. It is likely that an id was not supplied for the new collection.</description>
        ///     </item>
        ///     <item>
        ///         <term>403</term><description>Forbidden - This means you attempted to exceed your quota for collections. Contact support to have this quota increased.</description>
        ///     </item>
        ///     <item>
        ///         <term>409</term><description>Conflict - This means a <see cref="Microsoft.Azure.Documents.DocumentCollection"/> with an id matching the id you supplied already existed.</description>
        ///     </item>
        /// </list>
        /// </exception>
        /// <example>
        ///
        /// <code language="c#">
        /// <![CDATA[
        /// using (IDocumentClient client = new DocumentClient(new Uri("service endpoint"), "auth key"))
        /// {
        ///     //Upsert a new collection with an OfferThroughput set to 10000
        ///     //Not passing in RequestOptions.OfferThroughput will result in a collection with the default OfferThroughput set.
        ///     DocumentCollection coll = await client.UpsertDocumentCollectionAsync(databaseLink,
        ///         new DocumentCollection { Id = "My Collection" },
        ///         new RequestOptions { OfferThroughput = 10000} );
        /// }
        /// ]]>
        /// </code>
        /// </example>
        /// <seealso cref="Microsoft.Azure.Documents.DocumentCollection"/>
        /// <seealso cref="Microsoft.Azure.Documents.Offer"/>
        /// <seealso cref="Microsoft.Azure.Documents.Client.RequestOptions"/>
        /// <seealso cref="Microsoft.Azure.Documents.Client.ResourceResponse{T}"/>
        /// <seealso cref="System.Threading.Tasks.Task"/>
        internal Task<ResourceResponse<DocumentCollection>> UpsertDocumentCollectionAsync(string databaseLink, DocumentCollection documentCollection, Documents.Client.RequestOptions options = null)
        {
            // To be implemented.
            throw new NotImplementedException();
        }

        /// <summary>
        /// Upserts a stored procedure as an asychronous operation in the Azure Cosmos DB service.
        /// </summary>
        /// <param name="collectionLink">The link of the collection to upsert the stored procedure in. E.g. dbs/db_rid/colls/col_rid/</param>
        /// <param name="storedProcedure">The <see cref="Microsoft.Azure.Documents.StoredProcedure"/> object to upsert.</param>
        /// <param name="options">(Optional) Any <see cref="Microsoft.Azure.Documents.Client.RequestOptions"/>for this request.</param>
        /// <returns>The <see cref="Microsoft.Azure.Documents.StoredProcedure"/> that was upserted contained within a <see cref="System.Threading.Tasks.Task"/> object representing the service response for the asynchronous operation.</returns>
        /// <exception cref="ArgumentNullException">If either <paramref name="collectionLink"/> or <paramref name="storedProcedure"/> is not set.</exception>
        /// <exception cref="System.AggregateException">Represents a consolidation of failures that occured during async processing. Look within InnerExceptions to find the actual exception(s)</exception>
        /// <exception cref="DocumentClientException">This exception can encapsulate many different types of errors. To determine the specific error always look at the StatusCode property. Some common codes you may get when creating a Document are:
        /// <list type="table">
        ///     <listheader>
        ///         <term>StatusCode</term><description>Reason for exception</description>
        ///     </listheader>
        ///     <item>
        ///         <term>400</term><description>BadRequest - This means something was wrong with the request supplied. It is likely that an Id was not supplied for the stored procedure or the Body was malformed.</description>
        ///     </item>
        ///     <item>
        ///         <term>403</term><description>Forbidden - You have reached your quota of stored procedures for the collection supplied. Contact support to have this quota increased.</description>
        ///     </item>
        ///     <item>
        ///         <term>409</term><description>Conflict - This means a <see cref="Microsoft.Azure.Documents.StoredProcedure"/> with an id matching the id you supplied already existed.</description>
        ///     </item>
        ///     <item>
        ///         <term>413</term><description>RequestEntityTooLarge - This means the body of the <see cref="Microsoft.Azure.Documents.StoredProcedure"/> you tried to upsert was too large.</description>
        ///     </item>
        /// </list>
        /// </exception>
        /// <example>
        ///
        /// <code language="c#">
        /// <![CDATA[
        /// //Upsert a new stored procedure called "HelloWorldSproc" that takes in a single param called "name".
        /// StoredProcedure sproc = await client.UpsertStoredProcedureAsync(collectionLink, new StoredProcedure
        /// {
        ///    Id = "HelloWorldSproc",
        ///    Body = @"function (name){
        ///                var response = getContext().getResponse();
        ///                response.setBody('Hello ' + name);
        ///             }"
        /// });
        /// ]]>
        /// </code>
        /// </example>
        /// <seealso cref="Microsoft.Azure.Documents.StoredProcedure"/>
        /// <seealso cref="Microsoft.Azure.Documents.Client.RequestOptions"/>
        /// <seealso cref="Microsoft.Azure.Documents.Client.ResourceResponse{T}"/>
        /// <seealso cref="System.Threading.Tasks.Task"/>
        public Task<ResourceResponse<StoredProcedure>> UpsertStoredProcedureAsync(string collectionLink, StoredProcedure storedProcedure, Documents.Client.RequestOptions options = null)
        {
            IDocumentClientRetryPolicy retryPolicyInstance = this.ResetSessionTokenRetryPolicy.GetRequestPolicy();
            return TaskHelper.InlineIfPossible(() => this.UpsertStoredProcedurePrivateAsync(collectionLink, storedProcedure, options, retryPolicyInstance), retryPolicyInstance);
        }

        private async Task<ResourceResponse<StoredProcedure>> UpsertStoredProcedurePrivateAsync(
            string collectionLink,
            StoredProcedure storedProcedure,
            Documents.Client.RequestOptions options,
            IDocumentClientRetryPolicy retryPolicyInstance)
        {
            await this.EnsureValidClientAsync(NoOpTrace.Singleton);

            if (string.IsNullOrEmpty(collectionLink))
            {
                throw new ArgumentNullException("collectionLink");
            }

            if (storedProcedure == null)
            {
                throw new ArgumentNullException("storedProcedure");
            }

            this.ValidateResource(storedProcedure);

            INameValueCollection headers = this.GetRequestHeaders(options, OperationType.Upsert, ResourceType.StoredProcedure);
            using (DocumentServiceRequest request = DocumentServiceRequest.Create(
                OperationType.Upsert,
                collectionLink,
                storedProcedure,
                ResourceType.StoredProcedure,
                AuthorizationTokenType.PrimaryMasterKey,
                headers,
                SerializationFormattingPolicy.None))
            {
                return new ResourceResponse<StoredProcedure>(await this.UpsertAsync(request, retryPolicyInstance));
            }
        }

        /// <summary>
        /// Upserts a trigger as an asychronous operation in the Azure Cosmos DB service.
        /// </summary>
        /// <param name="collectionLink">The link of the <see cref="Microsoft.Azure.Documents.DocumentCollection"/> to upsert the trigger in. E.g. dbs/db_rid/colls/col_rid/ </param>
        /// <param name="trigger">The <see cref="Microsoft.Azure.Documents.Trigger"/> object to upsert.</param>
        /// <param name="options">(Optional) Any <see cref="Microsoft.Azure.Documents.Client.RequestOptions"/>for this request.</param>
        /// <returns>A task object representing the service response for the asynchronous operation.</returns>
        /// <exception cref="ArgumentNullException">If either <paramref name="collectionLink"/> or <paramref name="trigger"/> is not set.</exception>
        /// <exception cref="System.AggregateException">Represents a consolidation of failures that occured during async processing. Look within InnerExceptions to find the actual exception(s)</exception>
        /// <exception cref="DocumentClientException">This exception can encapsulate many different types of errors. To determine the specific error always look at the StatusCode property. Some common codes you may get when creating a Document are:
        /// <list type="table">
        ///     <listheader>
        ///         <term>StatusCode</term><description>Reason for exception</description>
        ///     </listheader>
        ///     <item>
        ///         <term>400</term><description>BadRequest - This means something was wrong with the request supplied. It is likely that an Id was not supplied for the new trigger or that the Body was malformed.</description>
        ///     </item>
        ///     <item>
        ///         <term>403</term><description>Forbidden - You have reached your quota of triggers for the collection supplied. Contact support to have this quota increased.</description>
        ///     </item>
        ///     <item>
        ///         <term>409</term><description>Conflict - This means a <see cref="Microsoft.Azure.Documents.Trigger"/> with an id matching the id you supplied already existed.</description>
        ///     </item>
        ///     <item>
        ///         <term>413</term><description>RequestEntityTooLarge - This means the body of the <see cref="Microsoft.Azure.Documents.Trigger"/> you tried to upsert was too large.</description>
        ///     </item>
        /// </list>
        /// </exception>
        /// <example>
        ///
        /// <code language="c#">
        /// <![CDATA[
        /// //Upsert a trigger that validates the contents of a document as it is created and adds a 'timestamp' property if one was not found.
        /// Trigger trig = await client.UpsertTriggerAsync(collectionLink, new Trigger
        /// {
        ///     Id = "ValidateDocuments",
        ///     Body = @"function validate() {
        ///                         var context = getContext();
        ///                         var request = context.getRequest();                                                             
        ///                         var documentToCreate = request.getBody();
        ///                         
        ///                         // validate properties
        ///                         if (!('timestamp' in documentToCreate)) {
        ///                             var ts = new Date();
        ///                             documentToCreate['timestamp'] = ts.getTime();
        ///                         }
        ///                         
        ///                         // update the document that will be created
        ///                         request.setBody(documentToCreate);
        ///                       }",
        ///     TriggerType = TriggerType.Pre,
        ///     TriggerOperation = TriggerOperation.Create
        /// });
        /// ]]>
        /// </code>
        /// </example>
        /// <seealso cref="Microsoft.Azure.Documents.Trigger"/>
        /// <seealso cref="Microsoft.Azure.Documents.Client.RequestOptions"/>
        /// <seealso cref="Microsoft.Azure.Documents.Client.ResourceResponse{T}"/>
        /// <seealso cref="System.Threading.Tasks.Task"/>
        public Task<ResourceResponse<Trigger>> UpsertTriggerAsync(string collectionLink, Trigger trigger, Documents.Client.RequestOptions options = null)
        {
            IDocumentClientRetryPolicy retryPolicyInstance = this.ResetSessionTokenRetryPolicy.GetRequestPolicy();
            return TaskHelper.InlineIfPossible(() => this.UpsertTriggerPrivateAsync(collectionLink, trigger, options, retryPolicyInstance), retryPolicyInstance);
        }

        private async Task<ResourceResponse<Trigger>> UpsertTriggerPrivateAsync(string collectionLink, Trigger trigger, Documents.Client.RequestOptions options, IDocumentClientRetryPolicy retryPolicyInstance)
        {
            await this.EnsureValidClientAsync(NoOpTrace.Singleton);

            if (string.IsNullOrEmpty(collectionLink))
            {
                throw new ArgumentNullException("collectionLink");
            }

            if (trigger == null)
            {
                throw new ArgumentNullException("trigger");
            }

            this.ValidateResource(trigger);
            INameValueCollection headers = this.GetRequestHeaders(options, OperationType.Upsert, ResourceType.Trigger);
            using (DocumentServiceRequest request = DocumentServiceRequest.Create(
                OperationType.Upsert,
                collectionLink,
                trigger,
                ResourceType.Trigger,
                AuthorizationTokenType.PrimaryMasterKey,
                headers,
                SerializationFormattingPolicy.None))
            {
                return new ResourceResponse<Trigger>(await this.UpsertAsync(request, retryPolicyInstance));
            }
        }

        /// <summary>
        /// Upserts a user defined function as an asychronous operation in the Azure Cosmos DB service.
        /// </summary>
        /// <param name="collectionLink">The link of the <see cref="Microsoft.Azure.Documents.DocumentCollection"/> to upsert the user defined function in. E.g. dbs/db_rid/colls/col_rid/ </param>
        /// <param name="function">The <see cref="Microsoft.Azure.Documents.UserDefinedFunction"/> object to upsert.</param>
        /// <param name="options">(Optional) Any <see cref="Microsoft.Azure.Documents.Client.RequestOptions"/>for this request.</param>
        /// <returns>A task object representing the service response for the asynchronous operation.</returns>
        /// <exception cref="ArgumentNullException">If either <paramref name="collectionLink"/> or <paramref name="function"/> is not set.</exception>
        /// <exception cref="System.AggregateException">Represents a consolidation of failures that occured during async processing. Look within InnerExceptions to find the actual exception(s)</exception>
        /// <exception cref="DocumentClientException">This exception can encapsulate many different types of errors. To determine the specific error always look at the StatusCode property. Some common codes you may get when creating a Document are:
        /// <list type="table">
        ///     <listheader>
        ///         <term>StatusCode</term><description>Reason for exception</description>
        ///     </listheader>
        ///     <item>
        ///         <term>400</term><description>BadRequest - This means something was wrong with the request supplied. It is likely that an Id was not supplied for the new user defined function or that the Body was malformed.</description>
        ///     </item>
        ///     <item>
        ///         <term>403</term><description>Forbidden - You have reached your quota of user defined functions for the collection supplied. Contact support to have this quota increased.</description>
        ///     </item>
        ///     <item>
        ///         <term>409</term><description>Conflict - This means a <see cref="Microsoft.Azure.Documents.UserDefinedFunction"/> with an id matching the id you supplied already existed.</description>
        ///     </item>
        ///     <item>
        ///         <term>413</term><description>RequestEntityTooLarge - This means the body of the <see cref="Microsoft.Azure.Documents.UserDefinedFunction"/> you tried to upsert was too large.</description>
        ///     </item>
        /// </list>
        /// </exception>
        /// <example>
        ///
        /// <code language="c#">
        /// <![CDATA[
        /// //Upsert a user defined function that converts a string to upper case
        /// UserDefinedFunction udf = client.UpsertUserDefinedFunctionAsync(collectionLink, new UserDefinedFunction
        /// {
        ///    Id = "ToUpper",
        ///    Body = @"function toUpper(input) {
        ///                        return input.toUpperCase();
        ///                     }",
        /// });
        /// ]]>
        /// </code>
        /// </example>
        /// <seealso cref="Microsoft.Azure.Documents.UserDefinedFunction"/>
        /// <seealso cref="Microsoft.Azure.Documents.Client.RequestOptions"/>
        /// <seealso cref="Microsoft.Azure.Documents.Client.ResourceResponse{T}"/>
        /// <seealso cref="System.Threading.Tasks.Task"/>
        public Task<ResourceResponse<UserDefinedFunction>> UpsertUserDefinedFunctionAsync(string collectionLink, UserDefinedFunction function, Documents.Client.RequestOptions options = null)
        {
            IDocumentClientRetryPolicy retryPolicyInstance = this.ResetSessionTokenRetryPolicy.GetRequestPolicy();
            return TaskHelper.InlineIfPossible(() => this.UpsertUserDefinedFunctionPrivateAsync(collectionLink, function, options, retryPolicyInstance), retryPolicyInstance);
        }

        private async Task<ResourceResponse<UserDefinedFunction>> UpsertUserDefinedFunctionPrivateAsync(
            string collectionLink,
            UserDefinedFunction function,
            Documents.Client.RequestOptions options,
            IDocumentClientRetryPolicy retryPolicyInstance)
        {
            await this.EnsureValidClientAsync(NoOpTrace.Singleton);

            if (string.IsNullOrEmpty(collectionLink))
            {
                throw new ArgumentNullException("collectionLink");
            }

            if (function == null)
            {
                throw new ArgumentNullException("function");
            }

            this.ValidateResource(function);
            INameValueCollection headers = this.GetRequestHeaders(options, OperationType.Upsert, ResourceType.UserDefinedFunction);
            using (DocumentServiceRequest request = DocumentServiceRequest.Create(
                OperationType.Upsert,
                collectionLink,
                function,
                ResourceType.UserDefinedFunction,
                AuthorizationTokenType.PrimaryMasterKey,
                headers,
                SerializationFormattingPolicy.None))
            {
                return new ResourceResponse<UserDefinedFunction>(await this.UpsertAsync(request, retryPolicyInstance));
            }
        }

        /// <summary>
        /// Upserts a user defined type object in the Azure Cosmos DB service as an asychronous operation.
        /// </summary>
        /// <param name="databaseLink">The link of the database to upsert the user defined type in. E.g. dbs/db_rid/ </param>
        /// <param name="userDefinedType">The <see cref="Microsoft.Azure.Documents.UserDefinedType"/> object to upsert.</param>
        /// <param name="options">(Optional) The request options for the request.</param>
        /// <returns>A task object representing the service response for the asynchronous operation which contains the upserted <see cref="Microsoft.Azure.Documents.UserDefinedType"/> object.</returns>
        /// <exception cref="ArgumentNullException">If either <paramref name="databaseLink"/> or <paramref name="userDefinedType"/> is not set.</exception>
        /// <exception cref="System.AggregateException">Represents a consolidation of failures that occured during async processing. Look within InnerExceptions to find the actual exception(s)</exception>
        /// <exception cref="DocumentClientException">This exception can encapsulate many different types of errors. To determine the specific error always look at the StatusCode property. Some common codes you may get when creating a Document are:
        /// <list type="table">
        ///     <listheader>
        ///         <term>StatusCode</term><description>Reason for exception</description>
        ///     </listheader>
        ///     <item>
        ///         <term>400</term><description>BadRequest - This means something was wrong with the request supplied.</description>
        ///     </item>
        ///     <item>
        ///         <term>403</term><description>Forbidden - You have reached your quota of user defined type objects for this database. Contact support to have this quota increased.</description>
        ///     </item>
        ///     <item>
        ///         <term>409</term><description>Conflict - This means a <see cref="Microsoft.Azure.Documents.UserDefinedType"/> with an id matching the id you supplied already existed.</description>
        ///     </item>
        /// </list>
        /// </exception>
        /// <example>
        ///
        /// <code language="c#">
        /// <![CDATA[
        /// //Upsert a new user defined type in the specified database
        /// UserDefinedType userDefinedType = await client.UpsertUserDefinedTypeAsync(databaseLink, new UserDefinedType { Id = "userDefinedTypeId5" });
        /// ]]>
        /// </code>
        /// </example>
        /// <seealso cref="Microsoft.Azure.Documents.UserDefinedType"/>
        /// <seealso cref="Microsoft.Azure.Documents.Client.RequestOptions"/>
        /// <seealso cref="Microsoft.Azure.Documents.Client.ResourceResponse{T}"/>
        /// <seealso cref="System.Threading.Tasks.Task"/>
        internal Task<ResourceResponse<UserDefinedType>> UpsertUserDefinedTypeAsync(string databaseLink, UserDefinedType userDefinedType, Documents.Client.RequestOptions options = null)
        {
            IDocumentClientRetryPolicy retryPolicyInstance = this.ResetSessionTokenRetryPolicy.GetRequestPolicy();
            return TaskHelper.InlineIfPossible(() => this.UpsertUserDefinedTypePrivateAsync(databaseLink, userDefinedType, options, retryPolicyInstance), retryPolicyInstance);
        }

        private async Task<ResourceResponse<UserDefinedType>> UpsertUserDefinedTypePrivateAsync(string databaseLink, UserDefinedType userDefinedType, Documents.Client.RequestOptions options, IDocumentClientRetryPolicy retryPolicyInstance)
        {
            await this.EnsureValidClientAsync(NoOpTrace.Singleton);

            if (string.IsNullOrEmpty(databaseLink))
            {
                throw new ArgumentNullException("databaseLink");
            }

            if (userDefinedType == null)
            {
                throw new ArgumentNullException("userDefinedType");
            }

            this.ValidateResource(userDefinedType);
            INameValueCollection headers = this.GetRequestHeaders(options, OperationType.Upsert, ResourceType.UserDefinedType);
            using (DocumentServiceRequest request = DocumentServiceRequest.Create(
                OperationType.Upsert,
                databaseLink,
                userDefinedType,
                ResourceType.UserDefinedType,
                AuthorizationTokenType.PrimaryMasterKey,
                headers,
                SerializationFormattingPolicy.None))
            {
                return new ResourceResponse<UserDefinedType>(await this.UpsertAsync(request, retryPolicyInstance));
            }
        }
        #endregion

        #region IAuthorizationTokenProvider

        ValueTask<(string token, string payload)> IAuthorizationTokenProvider.GetUserAuthorizationAsync(
            string resourceAddress,
            string resourceType,
            string requestVerb,
            INameValueCollection headers,
            AuthorizationTokenType tokenType)
        {
            return this.cosmosAuthorization.GetUserAuthorizationAsync(
                resourceAddress,
                resourceType,
                requestVerb,
                headers,
                tokenType);
        }

        ValueTask<string> ICosmosAuthorizationTokenProvider.GetUserAuthorizationTokenAsync(
            string resourceAddress,
            string resourceType,
            string requestVerb,
            INameValueCollection headers,
            AuthorizationTokenType tokenType,
            ITrace trace)
        {
            return this.cosmosAuthorization.GetUserAuthorizationTokenAsync(
                resourceAddress,
                resourceType,
                requestVerb,
                headers,
                tokenType,
                trace);
        }

        Task IAuthorizationTokenProvider.AddSystemAuthorizationHeaderAsync(
            DocumentServiceRequest request,
            string federationId,
            string verb,
            string resourceId)
        {
            return this.cosmosAuthorization.AddSystemAuthorizationHeaderAsync(
                request,
                federationId,
                verb,
                resourceId);
        }

        #endregion

        #region Core Implementation
        internal Task<DocumentServiceResponse> CreateAsync(
            DocumentServiceRequest request,
            IDocumentClientRetryPolicy retryPolicy,
            CancellationToken cancellationToken = default)
        {
            if (request == null)
            {
                throw new ArgumentNullException("request");
            }

            return this.ProcessRequestAsync(HttpConstants.HttpMethods.Post, request, retryPolicy, cancellationToken);
        }

        internal Task<DocumentServiceResponse> UpdateAsync(
            DocumentServiceRequest request,
            IDocumentClientRetryPolicy retryPolicy,
            CancellationToken cancellationToken = default)
        {
            if (request == null)
            {
                throw new ArgumentNullException("request");
            }

            return this.ProcessRequestAsync(HttpConstants.HttpMethods.Put, request, retryPolicy, cancellationToken);
        }

        internal Task<DocumentServiceResponse> ReadAsync(
            DocumentServiceRequest request,
            IDocumentClientRetryPolicy retryPolicy,
            CancellationToken cancellationToken = default)
        {
            if (request == null)
            {
                throw new ArgumentNullException("request");
            }

            return this.ProcessRequestAsync(HttpConstants.HttpMethods.Get, request, retryPolicy, cancellationToken);
        }

        internal Task<DocumentServiceResponse> ReadFeedAsync(
            DocumentServiceRequest request,
            IDocumentClientRetryPolicy retryPolicy,
            CancellationToken cancellationToken = default)
        {
            if (request == null)
            {
                throw new ArgumentNullException("request");
            }

            return this.ProcessRequestAsync(HttpConstants.HttpMethods.Get, request, retryPolicy, cancellationToken);
        }

        internal Task<DocumentServiceResponse> DeleteAsync(
            DocumentServiceRequest request,
            IDocumentClientRetryPolicy retryPolicy,
            CancellationToken cancellationToken = default)
        {
            if (request == null)
            {
                throw new ArgumentNullException("request");
            }

            return this.ProcessRequestAsync(HttpConstants.HttpMethods.Delete, request, retryPolicy, cancellationToken);
        }

        internal Task<DocumentServiceResponse> ExecuteProcedureAsync(
            DocumentServiceRequest request,
            IDocumentClientRetryPolicy retryPolicy,
            CancellationToken cancellationToken = default)
        {
            if (request == null)
            {
                throw new ArgumentNullException("request");
            }

            return this.ProcessRequestAsync(HttpConstants.HttpMethods.Post, request, retryPolicy, cancellationToken);
        }

        internal Task<DocumentServiceResponse> ExecuteQueryAsync(
            DocumentServiceRequest request,
            IDocumentClientRetryPolicy retryPolicy,
            CancellationToken cancellationToken = default)
        {
            if (request == null)
            {
                throw new ArgumentNullException("request");
            }

            return this.ProcessRequestAsync(HttpConstants.HttpMethods.Post, request, retryPolicy, cancellationToken);
        }

        internal Task<DocumentServiceResponse> UpsertAsync(
            DocumentServiceRequest request,
            IDocumentClientRetryPolicy retryPolicy,
            CancellationToken cancellationToken = default)
        {
            if (request == null)
            {
                throw new ArgumentNullException("request");
            }

            request.Headers[HttpConstants.HttpHeaders.IsUpsert] = bool.TrueString;
            return this.ProcessRequestAsync(HttpConstants.HttpMethods.Post, request, retryPolicy, cancellationToken);
        }
        #endregion

        /// <summary>
        /// Read the <see cref="AccountProperties"/> from the Azure Cosmos DB service as an asynchronous operation.
        /// </summary>
        /// <returns>
        /// A <see cref="AccountProperties"/> wrapped in a <see cref="System.Threading.Tasks.Task"/> object.
        /// </returns>
        public Task<AccountProperties> GetDatabaseAccountAsync()
        {
            return TaskHelper.InlineIfPossible(() => this.GetDatabaseAccountPrivateAsync(this.ReadEndpoint), this.ResetSessionTokenRetryPolicy.GetRequestPolicy());
        }

        /// <summary>
        /// Read the <see cref="AccountProperties"/> as an asynchronous operation
        /// given a specific reginal endpoint url.
        /// </summary>
        /// <param name="serviceEndpoint">The reginal url of the serice endpoint.</param>
        /// <param name="cancellationToken">The CancellationToken</param>
        /// <returns>
        /// A <see cref="AccountProperties"/> wrapped in a <see cref="System.Threading.Tasks.Task"/> object.
        /// </returns>
        Task<AccountProperties> IDocumentClientInternal.GetDatabaseAccountInternalAsync(Uri serviceEndpoint, CancellationToken cancellationToken)
        {
            return this.GetDatabaseAccountPrivateAsync(serviceEndpoint, cancellationToken);
        }

        private async Task<AccountProperties> GetDatabaseAccountPrivateAsync(Uri serviceEndpoint, CancellationToken cancellationToken = default)
        {
            await this.EnsureValidClientAsync(NoOpTrace.Singleton);
            if (this.GatewayStoreModel is GatewayStoreModel gatewayModel)
            {
                async ValueTask<HttpRequestMessage> CreateRequestMessage()
                {
                    HttpRequestMessage request = new HttpRequestMessage
                    {
                        Method = HttpMethod.Get,
                        RequestUri = serviceEndpoint
                    };

                    INameValueCollection headersCollection = new StoreResponseNameValueCollection();
                    await this.cosmosAuthorization.AddAuthorizationHeaderAsync(
                        headersCollection,
                        serviceEndpoint,
                        "GET",
                        AuthorizationTokenType.PrimaryMasterKey);

                    foreach (string key in headersCollection.AllKeys())
                    {
                        request.Headers.Add(key, headersCollection[key]);
                    }

                    return request;
                }

                AccountProperties databaseAccount = await gatewayModel.GetDatabaseAccountAsync(CreateRequestMessage,
                                                                                               clientSideRequestStatistics: null);
                this.UseMultipleWriteLocations = this.ConnectionPolicy.UseMultipleWriteLocations && databaseAccount.EnableMultipleWriteLocations;

                if (this.queryPartitionProvider.IsValueCreated)
                {
                    (await this.QueryPartitionProvider).Update(databaseAccount.QueryEngineConfiguration);
                }

                return databaseAccount;
            }

            return null;
        }

        #region Private Impl

        /// <summary>
        /// Certain requests must be routed through gateway even when the client connectivity mode is direct.
        /// For e.g., DocumentCollection creation. This method returns the <see cref="IStoreModel"/> based
        /// on the input <paramref name="request"/>.
        /// </summary>
        /// <returns>Returns <see cref="IStoreModel"/> to which the request must be sent</returns>
        internal IStoreModel GetStoreProxy(DocumentServiceRequest request)
        {
            // If a request is configured to always use Gateway mode(in some cases when targeting .NET Core)
            // we return the Gateway store model
            if (request.UseGatewayMode)
            {
                return this.GatewayStoreModel;
            }

            ResourceType resourceType = request.ResourceType;
            OperationType operationType = request.OperationType;

            if (resourceType == ResourceType.Offer ||
                (resourceType.IsScript() && operationType != OperationType.ExecuteJavaScript) ||
                resourceType == ResourceType.PartitionKeyRange ||
                resourceType == ResourceType.Snapshot ||
                resourceType == ResourceType.ClientEncryptionKey ||
                (resourceType == ResourceType.PartitionKey && operationType == OperationType.Delete))
            {
                return this.GatewayStoreModel;
            }

            if (operationType == OperationType.Create
                || operationType == OperationType.Upsert)
            {
                if (resourceType == ResourceType.Database ||
                    resourceType == ResourceType.User ||
                    resourceType == ResourceType.Collection ||
                    resourceType == ResourceType.Permission)
                {
                    return this.GatewayStoreModel;
                }
                else
                {
                    return this.StoreModel;
                }
            }
            else if (operationType == OperationType.Delete)
            {
                if (resourceType == ResourceType.Database ||
                    resourceType == ResourceType.User ||
                    resourceType == ResourceType.Collection)
                {
                    return this.GatewayStoreModel;
                }
                else
                {
                    return this.StoreModel;
                }
            }
            else if ((operationType == OperationType.Replace) || (operationType == OperationType.CollectionTruncate))
            {
                if (resourceType == ResourceType.Collection)
                {
                    return this.GatewayStoreModel;
                }
                else
                {
                    return this.StoreModel;
                }
            }
            else if (operationType == OperationType.Read)
            {
                if (resourceType == ResourceType.Collection)
                {
                    return this.GatewayStoreModel;
                }
                else
                {
                    return this.StoreModel;
                }
            }
            else
            {
                return this.StoreModel;
            }
        }

        /// <summary>
        /// The preferred link used in replace operation in SDK.
        /// </summary>
        private string GetLinkForRouting(Documents.Resource resource)
        {
            // we currently prefer the selflink
            return resource.SelfLink ?? resource.AltLink;
        }

        internal void EnsureValidOverwrite(
            Documents.ConsistencyLevel desiredConsistencyLevel,
            OperationType? operationType = null,
            ResourceType? resourceType = null)
        {
            Documents.ConsistencyLevel defaultConsistencyLevel = this.accountServiceConfiguration.DefaultConsistencyLevel;
            if (!this.IsValidConsistency(
                        defaultConsistencyLevel, 
                        desiredConsistencyLevel,
                        operationType,
                        resourceType))
            {
                throw new ArgumentException(string.Format(
                    CultureInfo.CurrentUICulture,
                    RMResources.InvalidConsistencyLevel,
                    desiredConsistencyLevel.ToString(),
                    defaultConsistencyLevel.ToString()));
            }
        }

        private bool IsValidConsistency(
            Documents.ConsistencyLevel backendConsistency, 
            Documents.ConsistencyLevel desiredConsistency,
            OperationType? operationType,
            ResourceType? resourceType)
        {
            if (this.allowOverrideStrongerConsistency)
            {
                return true;
            }

            return ValidationHelpers.IsValidConsistencyLevelOverwrite(
                backendConsistency: backendConsistency,
                desiredConsistency: desiredConsistency,
                isLocalQuorumConsistency: this.IsLocalQuorumConsistency,
                operationType: operationType,
                resourceType: resourceType);
        }

        private void InitializeDirectConnectivity(IStoreClientFactory storeClientFactory)
        {
            this.AddressResolver = new GlobalAddressResolver(
                this.GlobalEndpointManager,
                this.PartitionKeyRangeLocation,
                this.ConnectionPolicy.ConnectionProtocol,
                this,
                this.collectionCache,
                this.partitionKeyRangeCache,
                this.accountServiceConfiguration,
                this.ConnectionPolicy,
                this.httpClient);

            // Check if we have a store client factory in input and if we do, do not initialize another store client
            // The purpose is to reuse store client factory across all document clients inside compute gateway
            if (storeClientFactory != null)
            {
                this.storeClientFactory = storeClientFactory;
                this.isStoreClientFactoryCreatedInternally = false;
            }
            else
            {
                Documents.Telemetry.DistributedTracingOptions distributedTracingOptions = new ()
                {
                    IsDistributedTracingEnabled = this.isDistributedTracingEnabled
                };

                StoreClientFactory newClientFactory = new StoreClientFactory(
                    this.ConnectionPolicy.ConnectionProtocol,
                    (int)this.ConnectionPolicy.RequestTimeout.TotalSeconds,
                    this.maxConcurrentConnectionOpenRequests,
                    this.ConnectionPolicy.UserAgentContainer,
                    this.eventSource,
                    null,
                    this.openConnectionTimeoutInSeconds,
                    this.idleConnectionTimeoutInSeconds,
                    this.timerPoolGranularityInSeconds,
                    this.maxRntbdChannels,
                    this.rntbdPartitionCount,
                    this.maxRequestsPerRntbdChannel,
                    (Documents.PortReuseMode)this.rntbdPortReuseMode,
                    this.rntbdPortPoolReuseThreshold,
                    this.rntbdPortPoolBindAttempts,
                    receiveHangDetectionTimeSeconds: this.rntbdReceiveHangDetectionTimeSeconds,
                    sendHangDetectionTimeSeconds: this.rntbdSendHangDetectionTimeSeconds,
                    retryWithConfiguration: this.ConnectionPolicy.RetryOptions?.GetRetryWithConfiguration(),
                    enableTcpConnectionEndpointRediscovery: this.ConnectionPolicy.EnableTcpConnectionEndpointRediscovery,
                    addressResolver: this.AddressResolver,
                    rntbdMaxConcurrentOpeningConnectionCount: this.rntbdMaxConcurrentOpeningConnectionCount,
                    remoteCertificateValidationCallback: this.remoteCertificateValidationCallback,
<<<<<<< HEAD
                    isDistributedTracingEnabled: this.isDistributedTracingEnabled);
=======
                    distributedTracingOptions: distributedTracingOptions);
>>>>>>> 387ab62d

                if (this.transportClientHandlerFactory != null)
                {
                    newClientFactory.WithTransportInterceptor(this.transportClientHandlerFactory);
                }

                this.storeClientFactory = newClientFactory;
                this.isStoreClientFactoryCreatedInternally = true;
            }

            this.CreateStoreModel(subscribeRntbdStatus: true);
        }

        private void CreateStoreModel(bool subscribeRntbdStatus)
        {
            //EnableReadRequestsFallback, if not explicity set on the connection policy,
            //is false if the account's consistency is bounded staleness,
            //and true otherwise.
            StoreClient storeClient = this.storeClientFactory.CreateStoreClient(
                this.AddressResolver,
                this.sessionContainer,
                this.accountServiceConfiguration,
                this,
                true,
                this.ConnectionPolicy.EnableReadRequestsFallback ?? (this.accountServiceConfiguration.DefaultConsistencyLevel != Documents.ConsistencyLevel.BoundedStaleness),
                !this.enableRntbdChannel,
                this.UseMultipleWriteLocations && (this.accountServiceConfiguration.DefaultConsistencyLevel != Documents.ConsistencyLevel.Strong),
                true);

            if (subscribeRntbdStatus)
            {
                storeClient.AddDisableRntbdChannelCallback(new Action(this.DisableRntbdChannel));
            }

            storeClient.SerializerSettings = this.serializerSettings;

            this.StoreModel = new ServerStoreModel(storeClient, this.sendingRequest, this.receivedResponse);
        }

        private void DisableRntbdChannel()
        {
            Debug.Assert(this.enableRntbdChannel);
            this.enableRntbdChannel = false;
            this.CreateStoreModel(subscribeRntbdStatus: false);
        }

        private async Task InitializeGatewayConfigurationReaderAsync()
        {
            GatewayAccountReader accountReader = new GatewayAccountReader(
                    serviceEndpoint: this.ServiceEndpoint,
                    cosmosAuthorization: this.cosmosAuthorization,
                    connectionPolicy: this.ConnectionPolicy,
                    httpClient: this.httpClient,
                    cancellationToken: this.cancellationTokenSource.Token);

            this.accountServiceConfiguration = new CosmosAccountServiceConfiguration(accountReader.InitializeReaderAsync);

            await this.accountServiceConfiguration.InitializeAsync();
            AccountProperties accountProperties = this.accountServiceConfiguration.AccountProperties;
            this.UseMultipleWriteLocations = this.ConnectionPolicy.UseMultipleWriteLocations && accountProperties.EnableMultipleWriteLocations;

            this.GlobalEndpointManager.InitializeAccountPropertiesAndStartBackgroundRefresh(accountProperties);
        }

        internal void CaptureSessionToken(DocumentServiceRequest request, DocumentServiceResponse response)
        {
            this.sessionContainer.SetSessionToken(request, response.Headers);
        }

        internal DocumentServiceRequest CreateDocumentServiceRequest(
            OperationType operationType,
            string resourceLink,
            ResourceType resourceType,
            INameValueCollection headers)
        {
            if (resourceType == ResourceType.Database || resourceType == ResourceType.Offer)
            {
                return DocumentServiceRequest.Create(
                    operationType,
                    null,
                    resourceType,
                    AuthorizationTokenType.PrimaryMasterKey,
                    headers);
            }
            else
            {
                return DocumentServiceRequest.Create(
                    operationType,
                    resourceType,
                    resourceLink,
                    AuthorizationTokenType.PrimaryMasterKey,
                    headers);
            }
        }

        internal void ValidateResource(Documents.Resource resource)
        {
            this.ValidateResource(resource.Id);
        }

        internal void ValidateResource(string resourceId)
        {
            if (!string.IsNullOrEmpty(resourceId))
            {
                int match = resourceId.IndexOfAny(new char[] { '/', '\\', '?', '#' });
                if (match != -1)
                {
                    throw new ArgumentException(string.Format(
                                CultureInfo.CurrentUICulture,
                                RMResources.InvalidCharacterInResourceName,
                                resourceId[match]));
                }

                if (resourceId[resourceId.Length - 1] == ' ')
                {
                    throw new ArgumentException(RMResources.InvalidSpaceEndingInResourceName);
                }
            }
        }

        private async Task AddPartitionKeyInformationAsync(DocumentServiceRequest request, Document document, Documents.Client.RequestOptions options)
        {
            CollectionCache collectionCache = await this.GetCollectionCacheAsync(NoOpTrace.Singleton);
            ContainerProperties collection = await collectionCache.ResolveCollectionAsync(request, CancellationToken.None, NoOpTrace.Singleton);
            PartitionKeyDefinition partitionKeyDefinition = collection.PartitionKey;

            PartitionKeyInternal partitionKey;
            if (options?.PartitionKey != null && options.PartitionKey.Equals(Documents.PartitionKey.None))
            {
                partitionKey = collection.GetNoneValue();
            }
            else if (options?.PartitionKey != null)
            {
                partitionKey = options.PartitionKey.InternalKey;
            }
            else
            {
                partitionKey = DocumentAnalyzer.ExtractPartitionKeyValue(document, partitionKeyDefinition);
            }

            request.Headers.Set(HttpConstants.HttpHeaders.PartitionKey, partitionKey.ToJsonString());
        }

        internal async Task AddPartitionKeyInformationAsync(DocumentServiceRequest request, Documents.Client.RequestOptions options)
        {
            CollectionCache collectionCache = await this.GetCollectionCacheAsync(NoOpTrace.Singleton);
            ContainerProperties collection = await collectionCache.ResolveCollectionAsync(request, CancellationToken.None, NoOpTrace.Singleton);
            PartitionKeyDefinition partitionKeyDefinition = collection.PartitionKey;

            // For backward compatibility, if collection doesn't have partition key defined, we assume all documents
            // have empty value for it and user doesn't need to specify it explicitly.
            PartitionKeyInternal partitionKey;
            if (options?.PartitionKey == null)
            {
                if (partitionKeyDefinition == null || partitionKeyDefinition.Paths.Count == 0)
                {
                    partitionKey = PartitionKeyInternal.Empty;
                }
                else
                {
                    throw new InvalidOperationException(RMResources.MissingPartitionKeyValue);
                }
            }
            else if (options.PartitionKey.Equals(Documents.PartitionKey.None))
            {
                partitionKey = collection.GetNoneValue();
            }
            else
            {
                partitionKey = options.PartitionKey.InternalKey;
            }

            request.Headers.Set(HttpConstants.HttpHeaders.PartitionKey, partitionKey.ToJsonString());
        }

        private JsonSerializerSettings GetSerializerSettingsForRequest(Documents.Client.RequestOptions requestOptions)
        {
            return requestOptions?.JsonSerializerSettings ?? this.serializerSettings;
        }

        private INameValueCollection GetRequestHeaders(
            Documents.Client.RequestOptions options,
            OperationType operationType,
            ResourceType resourceType)
        {
            Debug.Assert(
                this.isSuccessfullyInitialized,
                "GetRequestHeaders should be called after initialization task has been awaited to avoid blocking while accessing ConsistencyLevel property");

            RequestNameValueCollection headers = new RequestNameValueCollection();

            if (this.UseMultipleWriteLocations)
            {
                headers.Set(HttpConstants.HttpHeaders.AllowTentativeWrites, bool.TrueString);
            }

            if (this.desiredConsistencyLevel.HasValue)
            {
                // check anyways since default consistency level might have been refreshed.
                if (!this.IsValidConsistency(
                            backendConsistency: this.accountServiceConfiguration.DefaultConsistencyLevel, 
                            desiredConsistency: this.desiredConsistencyLevel.Value,
                            operationType: operationType,
                            resourceType: resourceType))
                {
                    throw new ArgumentException(string.Format(
                            CultureInfo.CurrentUICulture,
                            RMResources.InvalidConsistencyLevel,
                            options.ConsistencyLevel.Value.ToString(),
                            this.accountServiceConfiguration.DefaultConsistencyLevel));
                }

                headers.ConsistencyLevel = this.desiredConsistencyLevel.Value.ToString();
            }

            if (options == null)
            {
                return headers;
            }

            if (options.AccessCondition != null)
            {
                if (options.AccessCondition.Type == Documents.Client.AccessConditionType.IfMatch)
                {
                    headers.IfMatch = options.AccessCondition.Condition;
                }
                else
                {
                    headers.IfNoneMatch = options.AccessCondition.Condition;
                }
            }

            if (options.ConsistencyLevel.HasValue)
            {
                if (!this.IsValidConsistency(
                            backendConsistency: this.accountServiceConfiguration.DefaultConsistencyLevel,
                            desiredConsistency: options.ConsistencyLevel.Value,
                            operationType: operationType,
                            resourceType: resourceType))
                {
                    throw new ArgumentException(string.Format(
                            CultureInfo.CurrentUICulture,
                            RMResources.InvalidConsistencyLevel,
                            options.ConsistencyLevel.Value.ToString(),
                            this.accountServiceConfiguration.DefaultConsistencyLevel));
                }

                headers.Set(HttpConstants.HttpHeaders.ConsistencyLevel, options.ConsistencyLevel.ToString());
            }

            if (options.PriorityLevel.HasValue)
            {
                headers.Set(HttpConstants.HttpHeaders.PriorityLevel, options.PriorityLevel.ToString());
            }

            if (options.IndexingDirective.HasValue)
            {
                headers.Set(HttpConstants.HttpHeaders.IndexingDirective, options.IndexingDirective.ToString());
            }

            if (options.PostTriggerInclude != null && options.PostTriggerInclude.Count > 0)
            {
                string postTriggerInclude = string.Join(",", options.PostTriggerInclude.AsEnumerable());
                headers.Set(HttpConstants.HttpHeaders.PostTriggerInclude, postTriggerInclude);
            }

            if (options.PreTriggerInclude != null && options.PreTriggerInclude.Count > 0)
            {
                string preTriggerInclude = string.Join(",", options.PreTriggerInclude.AsEnumerable());
                headers.Set(HttpConstants.HttpHeaders.PreTriggerInclude, preTriggerInclude);
            }

            if (!string.IsNullOrEmpty(options.SessionToken))
            {
                headers[HttpConstants.HttpHeaders.SessionToken] = options.SessionToken;
            }

            if (options.ResourceTokenExpirySeconds.HasValue)
            {
                headers.Set(HttpConstants.HttpHeaders.ResourceTokenExpiry, options.ResourceTokenExpirySeconds.Value.ToString(CultureInfo.InvariantCulture));
            }

            if (options.OfferType != null)
            {
                headers.Set(HttpConstants.HttpHeaders.OfferType, options.OfferType);
            }

            if (options.OfferThroughput.HasValue)
            {
                headers.Set(HttpConstants.HttpHeaders.OfferThroughput, options.OfferThroughput.Value.ToString(CultureInfo.InvariantCulture));
            }

            if (options.OfferEnableRUPerMinuteThroughput)
            {
                headers.Set(HttpConstants.HttpHeaders.OfferIsRUPerMinuteThroughputEnabled, bool.TrueString);
            }

            if (options.InsertSystemPartitionKey)
            {
                headers.Set(HttpConstants.HttpHeaders.InsertSystemPartitionKey, bool.TrueString);
            }

            //if (options.OfferAutopilotTier.HasValue)
            //{
            //    headers.Set(HttpConstants.HttpHeaders.OfferAutopilotTier, options.OfferAutopilotTier.ToString());
            //}

            //if (options.OfferAutopilotAutoUpgrade.HasValue)
            //{
            //    headers.Set(HttpConstants.HttpHeaders.OfferAutopilotAutoUpgrade, options.OfferAutopilotAutoUpgrade.ToString());
            //}

            if (options.EnableScriptLogging)
            {
                headers.Set(HttpConstants.HttpHeaders.EnableLogging, bool.TrueString);
            }

            if (options.PopulateQuotaInfo)
            {
                headers.Set(HttpConstants.HttpHeaders.PopulateQuotaInfo, bool.TrueString);
            }

            if (options.PopulateRestoreStatus)
            {
                headers.Set(HttpConstants.HttpHeaders.PopulateRestoreStatus, bool.TrueString);
            }

            if (options.PopulatePartitionKeyRangeStatistics)
            {
                headers.Set(HttpConstants.HttpHeaders.PopulatePartitionStatistics, bool.TrueString);
            }

            if (options.DisableRUPerMinuteUsage)
            {
                headers.Set(HttpConstants.HttpHeaders.DisableRUPerMinuteUsage, bool.TrueString);
            }

            if (options.RemoteStorageType.HasValue)
            {
                headers.Set(WFConstants.BackendHeaders.RemoteStorageType, options.RemoteStorageType.ToString());
            }

            if (options.PartitionKeyRangeId != null)
            {
                headers.Set(WFConstants.BackendHeaders.PartitionKeyRangeId, options.PartitionKeyRangeId);
            }

            if (options.SourceDatabaseId != null)
            {
                headers.Set(HttpConstants.HttpHeaders.SourceDatabaseId, options.SourceDatabaseId);
            }

            if (options.SourceCollectionId != null)
            {
                headers.Set(HttpConstants.HttpHeaders.SourceCollectionId, options.SourceCollectionId);
            }

            if (options.RestorePointInTime.HasValue)
            {
                headers.Set(HttpConstants.HttpHeaders.RestorePointInTime, options.RestorePointInTime.Value.ToString(CultureInfo.InvariantCulture));
            }

            if (options.IsReadOnlyScript)
            {
                headers.Set(HttpConstants.HttpHeaders.IsReadOnlyScript, bool.TrueString);
            }

            if (options.IncludeSnapshotDirectories)
            {
                headers.Set(HttpConstants.HttpHeaders.IncludeSnapshotDirectories, bool.TrueString);
            }

            if (options.ExcludeSystemProperties.HasValue)
            {
                headers.Set(WFConstants.BackendHeaders.ExcludeSystemProperties, options.ExcludeSystemProperties.Value.ToString());
            }

            if (options.MergeStaticId != null)
            {
                headers.Set(HttpConstants.HttpHeaders.MergeStaticId, options.MergeStaticId);
            }

            if (options.PreserveFullContent)
            {
                headers.Set(HttpConstants.HttpHeaders.PreserveFullContent, bool.TrueString);
            }
            return headers;
        }

        private class ResetSessionTokenRetryPolicyFactory : IRetryPolicyFactory
        {
            private readonly IRetryPolicyFactory retryPolicy;
            private readonly ISessionContainer sessionContainer;
            private readonly ClientCollectionCache collectionCache;

            public ResetSessionTokenRetryPolicyFactory(ISessionContainer sessionContainer, ClientCollectionCache collectionCache, IRetryPolicyFactory retryPolicy)
            {
                this.retryPolicy = retryPolicy;
                this.sessionContainer = sessionContainer;
                this.collectionCache = collectionCache;
            }

            public IDocumentClientRetryPolicy GetRequestPolicy()
            {
                return new RenameCollectionAwareClientRetryPolicy(this.sessionContainer, this.collectionCache, this.retryPolicy.GetRequestPolicy());
            }
        }

        private class HttpRequestMessageHandler : DelegatingHandler
        {
            private readonly EventHandler<SendingRequestEventArgs> sendingRequest;
            private readonly EventHandler<ReceivedResponseEventArgs> receivedResponse;

            public HttpRequestMessageHandler(EventHandler<SendingRequestEventArgs> sendingRequest, EventHandler<ReceivedResponseEventArgs> receivedResponse, HttpMessageHandler innerHandler)
            {
                this.sendingRequest = sendingRequest;
                this.receivedResponse = receivedResponse;

                this.InnerHandler = innerHandler ?? new HttpClientHandler();
            }

            protected override async Task<HttpResponseMessage> SendAsync(HttpRequestMessage request, CancellationToken cancellationToken)
            {
                this.sendingRequest?.Invoke(this, new SendingRequestEventArgs(request));
                HttpResponseMessage response = await base.SendAsync(request, cancellationToken);
                this.receivedResponse?.Invoke(this, new ReceivedResponseEventArgs(request, response));
                return response;
            }
        }

        #endregion
    }
}<|MERGE_RESOLUTION|>--- conflicted
+++ resolved
@@ -6672,11 +6672,7 @@
                     addressResolver: this.AddressResolver,
                     rntbdMaxConcurrentOpeningConnectionCount: this.rntbdMaxConcurrentOpeningConnectionCount,
                     remoteCertificateValidationCallback: this.remoteCertificateValidationCallback,
-<<<<<<< HEAD
-                    isDistributedTracingEnabled: this.isDistributedTracingEnabled);
-=======
                     distributedTracingOptions: distributedTracingOptions);
->>>>>>> 387ab62d
 
                 if (this.transportClientHandlerFactory != null)
                 {
