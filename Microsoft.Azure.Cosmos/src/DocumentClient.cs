--- conflicted
+++ resolved
@@ -959,11 +959,8 @@
             if (this.cosmosClientTelemetryOptions.IsClientMetricsEnabled)
             {
                 CosmosDbOperationMeter.Initialize();
-<<<<<<< HEAD
                 CosmosDbNetworkMeter.Initialize();
-=======
->>>>>>> 9fa85ee7
-
+                
                 CosmosDbOperationMeter.AddInstanceCount(this.ServiceEndpoint);
             }
 
