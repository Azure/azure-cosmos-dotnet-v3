//------------------------------------------------------------
// Copyright (c) Microsoft Corporation.  All rights reserved.
//------------------------------------------------------------

namespace Microsoft.Azure.Cosmos
{
    using System;
    using System.Collections.Generic;
    using System.Diagnostics;
    using System.Globalization;
    using System.IO;
    using System.Linq;
    using System.Net;
    using System.Net.Http;
    using System.Net.Security;
    using System.Security;
    using System.Text;
    using System.Threading;
    using System.Threading.Tasks;
    using global::Azure.Core;
    using Microsoft.Azure.Cosmos.Common;
    using Microsoft.Azure.Cosmos.Core.Trace;
    using Microsoft.Azure.Cosmos.Query;
    using Microsoft.Azure.Cosmos.Query.Core.QueryPlan;
    using Microsoft.Azure.Cosmos.Routing;
    using Microsoft.Azure.Cosmos.Telemetry;
    using Microsoft.Azure.Cosmos.Tracing;
    using Microsoft.Azure.Cosmos.Tracing.TraceData;
    using Microsoft.Azure.Documents;
    using Microsoft.Azure.Documents.Client;
    using Microsoft.Azure.Documents.Collections;
    using Microsoft.Azure.Documents.FaultInjection;
    using Microsoft.Azure.Documents.Routing;
    using Newtonsoft.Json;
    using ResourceType = Documents.ResourceType;

    /// <summary>
    /// Provides a client-side logical representation for the Azure Cosmos DB service.
    /// This client is used to configure and execute requests against the service.
    /// </summary>
    /// <threadSafety>
    /// This type is thread safe.
    /// </threadSafety>
    /// <remarks>
    /// The service client that encapsulates the endpoint and credentials and connection policy used to access the Azure Cosmos DB service.
    /// It is recommended to cache and reuse this instance within your application rather than creating a new instance for every operation.
    ///
    /// <para>
    /// When your app uses DocumentClient, you should call its IDisposable.Dispose implementation when you are finished using it.
    /// Depending on your programming technique, you can do this in one of two ways:
    /// </para>
    ///
    /// <para>
    /// 1. By using a language construct such as the using statement in C#.
    /// The using statement is actually a syntactic convenience.
    /// At compile time, the language compiler implements the intermediate language (IL) for a try/catch block.
    /// <code language="c#">
    /// <![CDATA[
    /// using (IDocumentClient client = new DocumentClient(new Uri("endpoint"), "authKey"))
    /// {
    ///     ...
    /// }
    /// ]]>
    /// </code>
    /// </para>
    ///
    /// <para>
    /// 2. By wrapping the call to the IDisposable.Dispose implementation in a try/catch block.
    /// The following example replaces the using block in the previous example with a try/catch/finally block.
    /// <code language="c#">
    /// <![CDATA[
    /// IDocumentClient client = new DocumentClient(new Uri("endpoint"), "authKey"))
    /// try{
    ///     ...
    /// }
    /// finally{
    ///     if (client != null) client.Dispose();
    /// }
    /// ]]>
    /// </code>
    /// </para>
    ///
    /// </remarks>
    internal partial class DocumentClient : IDisposable, IAuthorizationTokenProvider, ICosmosAuthorizationTokenProvider, IDocumentClient, IDocumentClientInternal
    {
        private const string AllowOverrideStrongerConsistency = "AllowOverrideStrongerConsistency";
        private const string MaxConcurrentConnectionOpenConfig = "MaxConcurrentConnectionOpenRequests";
        private const string IdleConnectionTimeoutInSecondsConfig = "IdleConnectionTimeoutInSecondsConfig";
        private const string OpenConnectionTimeoutInSecondsConfig = "OpenConnectionTimeoutInSecondsConfig";
        private const string TransportTimerPoolGranularityInSecondsConfig = "TransportTimerPoolGranularityInSecondsConfig";
        private const string EnableTcpChannelConfig = "CosmosDbEnableTcpChannel";
        private const string MaxRequestsPerChannelConfig = "CosmosDbMaxRequestsPerTcpChannel";
        private const string TcpPartitionCount = "CosmosDbTcpPartitionCount";
        private const string MaxChannelsPerHostConfig = "CosmosDbMaxTcpChannelsPerHost";
        private const string RntbdPortReuseMode = "CosmosDbTcpPortReusePolicy";
        private const string RntbdPortPoolReuseThreshold = "CosmosDbTcpPortReuseThreshold";
        private const string RntbdPortPoolBindAttempts = "CosmosDbTcpPortReuseBindAttempts";
        private const string RntbdReceiveHangDetectionTimeConfig = "CosmosDbTcpReceiveHangDetectionTimeSeconds";
        private const string RntbdSendHangDetectionTimeConfig = "CosmosDbTcpSendHangDetectionTimeSeconds";
        private const string EnableCpuMonitorConfig = "CosmosDbEnableCpuMonitor";
        // Env variable
        private const string RntbdMaxConcurrentOpeningConnectionCountConfig = "AZURE_COSMOS_TCP_MAX_CONCURRENT_OPENING_CONNECTION_COUNT";

        private const int MaxConcurrentConnectionOpenRequestsPerProcessor = 25;
        private const int DefaultMaxRequestsPerRntbdChannel = 30;
        private const int DefaultRntbdPartitionCount = 1;
        private const int DefaultMaxRntbdChannelsPerHost = ushort.MaxValue;
        private const PortReuseMode DefaultRntbdPortReuseMode = PortReuseMode.ReuseUnicastPort;
        private const int DefaultRntbdPortPoolReuseThreshold = 256;
        private const int DefaultRntbdPortPoolBindAttempts = 5;
        private const int DefaultRntbdReceiveHangDetectionTimeSeconds = 65;
        private const int DefaultRntbdSendHangDetectionTimeSeconds = 10;
        private const bool DefaultEnableCpuMonitor = true;
        private const string DefaultInitTaskKey = "InitTaskKey";

        private static readonly char[] resourceIdOrFullNameSeparators = new char[] { '/' };
        private static readonly char[] resourceIdSeparators = new char[] { '/', '\\', '?', '#' };

        private readonly bool IsLocalQuorumConsistency = false;
        private readonly bool isReplicaAddressValidationEnabled;
<<<<<<< HEAD
        private readonly AvailabilityStrategy availabilityStrategy;
=======
>>>>>>> b4a4ac0f

        //Fault Injection
        private readonly IChaosInterceptorFactory chaosInterceptorFactory;
        private readonly IChaosInterceptor chaosInterceptor;

        private bool isChaosInterceptorInititalized = false;

        //Auth
        internal readonly AuthorizationTokenProvider cosmosAuthorization;

        // Gateway has backoff/retry logic to hide transient errors.
        private RetryPolicy retryPolicy;
        private bool allowOverrideStrongerConsistency = false;
        private int maxConcurrentConnectionOpenRequests = Environment.ProcessorCount * MaxConcurrentConnectionOpenRequestsPerProcessor;
        private int openConnectionTimeoutInSeconds = 5;
        private int idleConnectionTimeoutInSeconds = -1;
        private int timerPoolGranularityInSeconds = 1;
        private bool enableRntbdChannel = true;
        private int maxRequestsPerRntbdChannel = DefaultMaxRequestsPerRntbdChannel;
        private int rntbdPartitionCount = DefaultRntbdPartitionCount;
        private int maxRntbdChannels = DefaultMaxRntbdChannelsPerHost;
        private PortReuseMode rntbdPortReuseMode = DefaultRntbdPortReuseMode;
        private int rntbdPortPoolReuseThreshold = DefaultRntbdPortPoolReuseThreshold;
        private int rntbdPortPoolBindAttempts = DefaultRntbdPortPoolBindAttempts;
        private int rntbdReceiveHangDetectionTimeSeconds = DefaultRntbdReceiveHangDetectionTimeSeconds;
        private int rntbdSendHangDetectionTimeSeconds = DefaultRntbdSendHangDetectionTimeSeconds;
        private bool enableCpuMonitor = DefaultEnableCpuMonitor;
        private int rntbdMaxConcurrentOpeningConnectionCount = 5;
        private string clientId;

        //Consistency
        private Documents.ConsistencyLevel? desiredConsistencyLevel;

        internal CosmosAccountServiceConfiguration accountServiceConfiguration { get; private set; }

        internal TelemetryToServiceHelper telemetryToServiceHelper { get; set; }

        private ClientCollectionCache collectionCache;

        private PartitionKeyRangeCache partitionKeyRangeCache;

        //Private state.
        private bool isSuccessfullyInitialized;
        private bool isDisposed;

        // creator of TransportClient is responsible for disposing it.
        private IStoreClientFactory storeClientFactory;
        internal CosmosHttpClient httpClient { get; private set; }

        // Flag that indicates whether store client factory must be disposed whenever client is disposed.
        // Setting this flag to false will result in store client factory not being disposed when client is disposed.
        // This flag is used to allow shared store client factory survive disposition of a document client while other clients continue using it.
        private bool isStoreClientFactoryCreatedInternally;

        //Id counter.
        private static int idCounter;
        //Trace Id.
        private int traceId;

        //RemoteCertificateValidationCallback
        internal RemoteCertificateValidationCallback remoteCertificateValidationCallback;

        //Distributed Tracing Flag
        internal CosmosClientTelemetryOptions cosmosClientTelemetryOptions;

        //SessionContainer.
        internal ISessionContainer sessionContainer;

        private readonly CancellationTokenSource cancellationTokenSource = new CancellationTokenSource();

        private AsyncLazy<QueryPartitionProvider> queryPartitionProvider;

        private DocumentClientEventSource eventSource;
        private Func<bool, Task<bool>> initializeTaskFactory;
        internal AsyncCacheNonBlocking<string, bool> initTaskCache;

        private JsonSerializerSettings serializerSettings;
        private event EventHandler<SendingRequestEventArgs> sendingRequest;
        private event EventHandler<ReceivedResponseEventArgs> receivedResponse;
        private Func<TransportClient, TransportClient> transportClientHandlerFactory;

        /// <summary>
        /// Initializes a new instance of the <see cref="DocumentClient"/> class using the
        /// specified Azure Cosmos DB service endpoint, key, and connection policy for the Azure Cosmos DB service.
        /// </summary>
        /// <param name="serviceEndpoint">
        /// The service endpoint to use to create the client.
        /// </param>
        /// <param name="authKey">
        /// The list of Permission objects to use to create the client.
        /// </param>
        /// <param name="connectionPolicy">
        /// (Optional) The connection policy for the client. If none is passed, the default is used <see cref="ConnectionPolicy"/>
        /// </param>
        /// <param name="desiredConsistencyLevel">
        /// (Optional) This can be used to weaken the database account consistency level for read operations.
        /// If this is not set the database account consistency level will be used for all requests.
        /// </param>
        /// <remarks>
        /// The service endpoint and the authorization key can be obtained from the Azure Management Portal.
        /// The authKey used here is encrypted for privacy when being used, and deleted from computer memory when no longer needed
        /// <para>
        /// Using Direct connectivity, wherever possible, is recommended
        /// </para>
        /// </remarks>
        /// <seealso cref="Uri"/>
        /// <seealso cref="SecureString"/>
        /// <seealso cref="ConnectionPolicy"/>
        /// <seealso cref="ConsistencyLevel"/>
        public DocumentClient(Uri serviceEndpoint,
                              SecureString authKey,
                              ConnectionPolicy connectionPolicy = null,
                              Documents.ConsistencyLevel? desiredConsistencyLevel = null)
        {
            if (authKey == null)
            {
                throw new ArgumentNullException("authKey");
            }

            if (authKey != null)
            {
                this.cosmosAuthorization = new AuthorizationTokenProviderMasterKey(authKey);
            }

            this.Initialize(serviceEndpoint, connectionPolicy, desiredConsistencyLevel);
            this.initTaskCache = new AsyncCacheNonBlocking<string, bool>(cancellationToken: this.cancellationTokenSource.Token);
            this.isReplicaAddressValidationEnabled = ConfigurationManager.IsReplicaAddressValidationEnabled(connectionPolicy);
        }

        /// <summary>
        /// Initializes a new instance of the <see cref="DocumentClient"/> class using the
        /// specified Azure Cosmos DB service endpoint, key, connection policy and a custom JsonSerializerSettings
        /// for the Azure Cosmos DB service.
        /// </summary>
        /// <param name="serviceEndpoint">
        /// The service endpoint to use to create the client.
        /// </param>
        /// <param name="authKey">
        /// The list of Permission objects to use to create the client.
        /// </param>
        /// <param name="connectionPolicy">
        /// The connection policy for the client.
        /// </param>
        /// <param name="desiredConsistencyLevel">
        /// This can be used to weaken the database account consistency level for read operations.
        /// If this is not set the database account consistency level will be used for all requests.
        /// </param>
        /// <param name="serializerSettings">
        /// The custom JsonSerializer settings to be used for serialization/derialization.
        /// </param>
        /// <remarks>
        /// The service endpoint and the authorization key can be obtained from the Azure Management Portal.
        /// The authKey used here is encrypted for privacy when being used, and deleted from computer memory when no longer needed
        /// <para>
        /// Using Direct connectivity, wherever possible, is recommended
        /// </para>
        /// </remarks>
        /// <seealso cref="Uri"/>
        /// <seealso cref="SecureString"/>
        /// <seealso cref="ConnectionPolicy"/>
        /// <seealso cref="ConsistencyLevel"/>
        /// <seealso cref="JsonSerializerSettings"/>
        [Obsolete("Please use the constructor that takes JsonSerializerSettings as the third parameter.")]
        public DocumentClient(Uri serviceEndpoint,
                              SecureString authKey,
                              ConnectionPolicy connectionPolicy,
                              Documents.ConsistencyLevel? desiredConsistencyLevel,
                              JsonSerializerSettings serializerSettings)
            : this(serviceEndpoint, authKey, connectionPolicy, desiredConsistencyLevel)
        {
            this.serializerSettings = serializerSettings;
        }

        /// <summary>
        /// Initializes a new instance of the <see cref="DocumentClient"/> class using the
        /// specified Azure Cosmos DB service endpoint, key, connection policy and a custom JsonSerializerSettings
        /// for the Azure Cosmos DB service.
        /// </summary>
        /// <param name="serviceEndpoint">
        /// The service endpoint to use to create the client.
        /// </param>
        /// <param name="authKey">
        /// The list of Permission objects to use to create the client.
        /// </param>
        /// <param name="serializerSettings">
        /// The custom JsonSerializer settings to be used for serialization/derialization.
        /// </param>
        /// <param name="connectionPolicy">
        /// (Optional) The connection policy for the client. If none is passed, the default is used <see cref="ConnectionPolicy"/>
        /// </param>
        /// <param name="desiredConsistencyLevel">
        /// (Optional) This can be used to weaken the database account consistency level for read operations.
        /// If this is not set the database account consistency level will be used for all requests.
        /// </param>
        /// <remarks>
        /// The service endpoint and the authorization key can be obtained from the Azure Management Portal.
        /// The authKey used here is encrypted for privacy when being used, and deleted from computer memory when no longer needed
        /// <para>
        /// Using Direct connectivity, wherever possible, is recommended
        /// </para>
        /// </remarks>
        /// <seealso cref="Uri"/>
        /// <seealso cref="SecureString"/>
        /// <seealso cref="JsonSerializerSettings"/>
        /// <seealso cref="ConnectionPolicy"/>
        /// <seealso cref="ConsistencyLevel"/>
        public DocumentClient(Uri serviceEndpoint,
                              SecureString authKey,
                              JsonSerializerSettings serializerSettings,
                              ConnectionPolicy connectionPolicy = null,
                              Documents.ConsistencyLevel? desiredConsistencyLevel = null)
            : this(serviceEndpoint, authKey, connectionPolicy, desiredConsistencyLevel)
        {
            this.serializerSettings = serializerSettings;
        }

        /// <summary>
        /// Initializes a new instance of the <see cref="DocumentClient"/> class using the
        /// specified service endpoint, an authorization key (or resource token) and a connection policy
        /// for the Azure Cosmos DB service.
        /// </summary>
        /// <param name="serviceEndpoint">The service endpoint to use to create the client.</param>
        /// <param name="authKeyOrResourceToken">The authorization key or resource token to use to create the client.</param>
        /// <param name="connectionPolicy">(Optional) The connection policy for the client.</param>
        /// <param name="desiredConsistencyLevel">(Optional) The default consistency policy for client operations.</param>
        /// <remarks>
        /// The service endpoint can be obtained from the Azure Management Portal.
        /// If you are connecting using one of the Master Keys, these can be obtained along with the endpoint from the Azure Management Portal
        /// If however you are connecting as a specific Azure Cosmos DB User, the value passed to <paramref name="authKeyOrResourceToken"/> is the ResourceToken obtained from the permission feed for the user.
        /// <para>
        /// Using Direct connectivity, wherever possible, is recommended.
        /// </para>
        /// </remarks>
        /// <seealso cref="Uri"/>
        /// <seealso cref="ConnectionPolicy"/>
        /// <seealso cref="ConsistencyLevel"/>
        public DocumentClient(Uri serviceEndpoint,
                              string authKeyOrResourceToken,
                              ConnectionPolicy connectionPolicy = null,
                              Documents.ConsistencyLevel? desiredConsistencyLevel = null)
            : this(serviceEndpoint, authKeyOrResourceToken, sendingRequestEventArgs: null, connectionPolicy: connectionPolicy, desiredConsistencyLevel: desiredConsistencyLevel)
        {
        }

        /// <summary>
        /// Initializes a new instance of the <see cref="DocumentClient"/> class using the
        /// specified service endpoint, an authorization key (or resource token) and a connection policy
        /// for the Azure Cosmos DB service.
        /// </summary>
        /// <param name="serviceEndpoint">The service endpoint to use to create the client.</param>
        /// <param name="authKeyOrResourceToken">The authorization key or resource token to use to create the client.</param>
        /// <param name="handler">The HTTP handler stack to use for sending requests (e.g., HttpClientHandler).</param>
        /// <param name="connectionPolicy">(Optional) The connection policy for the client.</param>
        /// <param name="desiredConsistencyLevel">(Optional) The default consistency policy for client operations.</param>
        /// <remarks>
        /// The service endpoint can be obtained from the Azure Management Portal.
        /// If you are connecting using one of the Master Keys, these can be obtained along with the endpoint from the Azure Management Portal
        /// If however you are connecting as a specific Azure Cosmos DB User, the value passed to <paramref name="authKeyOrResourceToken"/> is the ResourceToken obtained from the permission feed for the user.
        /// <para>
        /// Using Direct connectivity, wherever possible, is recommended.
        /// </para>
        /// </remarks>
        /// <seealso cref="Uri"/>
        /// <seealso cref="ConnectionPolicy"/>
        /// <seealso cref="ConsistencyLevel"/>
        public DocumentClient(Uri serviceEndpoint,
                              string authKeyOrResourceToken,
                              HttpMessageHandler handler,
                              ConnectionPolicy connectionPolicy = null,
                              Documents.ConsistencyLevel? desiredConsistencyLevel = null)
            : this(serviceEndpoint, authKeyOrResourceToken, sendingRequestEventArgs: null, connectionPolicy: connectionPolicy, desiredConsistencyLevel: desiredConsistencyLevel, handler: handler)
        {
        }

        internal DocumentClient(Uri serviceEndpoint,
                      string authKeyOrResourceToken,
                      EventHandler<SendingRequestEventArgs> sendingRequestEventArgs,
                      ConnectionPolicy connectionPolicy = null,
                      Documents.ConsistencyLevel? desiredConsistencyLevel = null,
                      JsonSerializerSettings serializerSettings = null,
                      ApiType apitype = ApiType.None,
                      EventHandler<ReceivedResponseEventArgs> receivedResponseEventArgs = null,
                      HttpMessageHandler handler = null,
                      ISessionContainer sessionContainer = null,
                      bool? enableCpuMonitor = null,
                      Func<TransportClient, TransportClient> transportClientHandlerFactory = null,
                      IStoreClientFactory storeClientFactory = null)
            : this(serviceEndpoint,
                AuthorizationTokenProvider.CreateWithResourceTokenOrAuthKey(authKeyOrResourceToken),
                sendingRequestEventArgs,
                connectionPolicy,
                desiredConsistencyLevel,
                serializerSettings,
                apitype,
                receivedResponseEventArgs,
                handler,
                sessionContainer,
                enableCpuMonitor,
                transportClientHandlerFactory,
                storeClientFactory)
        {
        }

        /// <summary>
        /// Initializes a new instance of the <see cref="DocumentClient"/> class using the
        /// specified service endpoint, an authorization key (or resource token) and a connection policy
        /// for the Azure Cosmos DB service.
        /// </summary>
        /// <param name="serviceEndpoint">The service endpoint to use to create the client.</param>
        /// <param name="cosmosAuthorization">The cosmos authorization for the client.</param>
        /// <param name="sendingRequestEventArgs"> The event handler to be invoked before the request is sent.</param>
        /// <param name="receivedResponseEventArgs"> The event handler to be invoked after a response has been received.</param>
        /// <param name="connectionPolicy">(Optional) The connection policy for the client.</param>
        /// <param name="desiredConsistencyLevel">(Optional) The default consistency policy for client operations.</param>
        /// <param name="serializerSettings">The custom JsonSerializer settings to be used for serialization/derialization.</param>
        /// <param name="apitype">Api type for the account</param>
        /// <param name="handler">The HTTP handler stack to use for sending requests (e.g., HttpClientHandler).</param>
        /// <param name="sessionContainer">The default session container with which DocumentClient is created.</param>
        /// <param name="enableCpuMonitor">Flag that indicates whether client-side CPU monitoring is enabled for improved troubleshooting.</param>
        /// <param name="transportClientHandlerFactory">Transport client handler factory.</param>
        /// <param name="storeClientFactory">Factory that creates store clients sharing the same transport client to optimize network resource reuse across multiple document clients in the same process.</param>
        /// <param name="isLocalQuorumConsistency">Flag to allow Quorum Read with Eventual Consistency Account</param>
        /// <param name="cosmosClientId"></param>
        /// <param name="remoteCertificateValidationCallback">This delegate responsible for validating the third party certificate. </param>
        /// <param name="cosmosClientTelemetryOptions">This is distributed tracing flag</param>
<<<<<<< HEAD
        /// <param name="availabilityStrategy">This is the availability strategy for the client</param>"
=======
>>>>>>> b4a4ac0f
        /// <param name="chaosInterceptorFactory">This is the chaos interceptor used for fault injection</param>
        /// <remarks>
        /// The service endpoint can be obtained from the Azure Management Portal.
        /// If you are connecting using one of the Master Keys, these can be obtained along with the endpoint from the Azure Management Portal
        /// If however you are connecting as a specific Azure Cosmos DB User, the value passed to is the ResourceToken obtained from the permission feed for the user.
        /// <para>
        /// Using Direct connectivity, wherever possible, is recommended.
        /// </para>
        /// </remarks>
        /// <seealso cref="Uri"/>
        /// <seealso cref="ConnectionPolicy"/>
        /// <seealso cref="ConsistencyLevel"/>
        internal DocumentClient(Uri serviceEndpoint,
                              AuthorizationTokenProvider cosmosAuthorization,
                              EventHandler<SendingRequestEventArgs> sendingRequestEventArgs,
                              ConnectionPolicy connectionPolicy = null,
                              Documents.ConsistencyLevel? desiredConsistencyLevel = null,
                              JsonSerializerSettings serializerSettings = null,
                              ApiType apitype = ApiType.None,
                              EventHandler<ReceivedResponseEventArgs> receivedResponseEventArgs = null,
                              HttpMessageHandler handler = null,
                              ISessionContainer sessionContainer = null,
                              bool? enableCpuMonitor = null,
                              Func<TransportClient, TransportClient> transportClientHandlerFactory = null,
                              IStoreClientFactory storeClientFactory = null,
                              bool isLocalQuorumConsistency = false,
                              string cosmosClientId = null,
                              RemoteCertificateValidationCallback remoteCertificateValidationCallback = null,
                              CosmosClientTelemetryOptions cosmosClientTelemetryOptions = null,
<<<<<<< HEAD
                              AvailabilityStrategy availabilityStrategy = null,
=======
>>>>>>> b4a4ac0f
                              IChaosInterceptorFactory chaosInterceptorFactory = null)
        {
            if (sendingRequestEventArgs != null)
            {
                this.sendingRequest += sendingRequestEventArgs;
            }

            if (serializerSettings != null)
            {
                this.serializerSettings = serializerSettings;
            }

            this.ApiType = apitype;

            if (receivedResponseEventArgs != null)
            {
                this.receivedResponse += receivedResponseEventArgs;
            }

            this.cosmosAuthorization = cosmosAuthorization ?? throw new ArgumentNullException(nameof(cosmosAuthorization));
            this.transportClientHandlerFactory = transportClientHandlerFactory;
            this.IsLocalQuorumConsistency = isLocalQuorumConsistency;
            this.initTaskCache = new AsyncCacheNonBlocking<string, bool>(cancellationToken: this.cancellationTokenSource.Token);
<<<<<<< HEAD
            this.availabilityStrategy = availabilityStrategy;
=======
>>>>>>> b4a4ac0f
            this.chaosInterceptorFactory = chaosInterceptorFactory;
            this.chaosInterceptor = chaosInterceptorFactory?.CreateInterceptor(this);

            this.Initialize(
                serviceEndpoint: serviceEndpoint,
                connectionPolicy: connectionPolicy,
                desiredConsistencyLevel: desiredConsistencyLevel,
                handler: handler,
                sessionContainer: sessionContainer,
                enableCpuMonitor: enableCpuMonitor,
                storeClientFactory: storeClientFactory,
                cosmosClientId: cosmosClientId,
                remoteCertificateValidationCallback: remoteCertificateValidationCallback,
                cosmosClientTelemetryOptions: cosmosClientTelemetryOptions);
        }

        /// <summary>
        /// Initializes a new instance of the <see cref="DocumentClient"/> class using the
        /// specified service endpoint, an authorization key (or resource token), a connection policy
        /// and a custom JsonSerializerSettings for the Azure Cosmos DB service.
        /// </summary>
        /// <param name="serviceEndpoint">The service endpoint to use to create the client.</param>
        /// <param name="authKeyOrResourceToken">The authorization key or resource token to use to create the client.</param>
        /// <param name="connectionPolicy">The connection policy for the client.</param>
        /// <param name="desiredConsistencyLevel">The default consistency policy for client operations.</param>
        /// <param name="serializerSettings">The custom JsonSerializer settings to be used for serialization/derialization.</param>
        /// <remarks>
        /// The service endpoint can be obtained from the Azure Management Portal.
        /// If you are connecting using one of the Master Keys, these can be obtained along with the endpoint from the Azure Management Portal
        /// If however you are connecting as a specific Azure Cosmos DB User, the value passed to <paramref name="authKeyOrResourceToken"/> is the ResourceToken obtained from the permission feed for the user.
        /// <para>
        /// Using Direct connectivity, wherever possible, is recommended.
        /// </para>
        /// </remarks>
        /// <seealso cref="Uri"/>
        /// <seealso cref="ConnectionPolicy"/>
        /// <seealso cref="ConsistencyLevel"/>
        /// <seealso cref="JsonSerializerSettings"/>
        [Obsolete("Please use the constructor that takes JsonSerializerSettings as the third parameter.")]
        public DocumentClient(Uri serviceEndpoint,
                              string authKeyOrResourceToken,
                              ConnectionPolicy connectionPolicy,
                              Documents.ConsistencyLevel? desiredConsistencyLevel,
                              JsonSerializerSettings serializerSettings)
            : this(serviceEndpoint, authKeyOrResourceToken, (HttpMessageHandler)null, connectionPolicy, desiredConsistencyLevel)
        {
            this.serializerSettings = serializerSettings;
        }

        /// <summary>
        /// Initializes a new instance of the <see cref="DocumentClient"/> class using the
        /// specified service endpoint, an authorization key (or resource token), a connection policy
        /// and a custom JsonSerializerSettings for the Azure Cosmos DB service.
        /// </summary>
        /// <param name="serviceEndpoint">The service endpoint to use to create the client.</param>
        /// <param name="authKeyOrResourceToken">The authorization key or resource token to use to create the client.</param>
        /// <param name="serializerSettings">The custom JsonSerializer settings to be used for serialization/derialization.</param>
        /// <param name="connectionPolicy">(Optional) The connection policy for the client.</param>
        /// <param name="desiredConsistencyLevel">(Optional) The default consistency policy for client operations.</param>
        /// <remarks>
        /// The service endpoint can be obtained from the Azure Management Portal.
        /// If you are connecting using one of the Master Keys, these can be obtained along with the endpoint from the Azure Management Portal
        /// If however you are connecting as a specific Azure Cosmos DB User, the value passed to <paramref name="authKeyOrResourceToken"/> is the ResourceToken obtained from the permission feed for the user.
        /// <para>
        /// Using Direct connectivity, wherever possible, is recommended.
        /// </para>
        /// </remarks>
        /// <seealso cref="Uri"/>
        /// <seealso cref="JsonSerializerSettings"/>
        /// <seealso cref="ConnectionPolicy"/>
        /// <seealso cref="ConsistencyLevel"/>
        public DocumentClient(Uri serviceEndpoint,
                              string authKeyOrResourceToken,
                              JsonSerializerSettings serializerSettings,
                              ConnectionPolicy connectionPolicy = null,
                              Documents.ConsistencyLevel? desiredConsistencyLevel = null)
            : this(serviceEndpoint, authKeyOrResourceToken, (HttpMessageHandler)null, connectionPolicy, desiredConsistencyLevel)
        {
            this.serializerSettings = serializerSettings;
        }

        /// <summary>
        /// Internal constructor purely for unit-testing
        /// </summary>
        internal DocumentClient(Uri serviceEndpoint, ConnectionPolicy connectionPolicy)
        {
            // do nothing 
            this.ServiceEndpoint = serviceEndpoint;
            this.ConnectionPolicy = connectionPolicy ?? new ConnectionPolicy();
        }

        internal virtual async Task<ClientCollectionCache> GetCollectionCacheAsync(ITrace trace)
        {
            using (ITrace childTrace = trace.StartChild("Get Collection Cache", TraceComponent.Routing, Tracing.TraceLevel.Info))
            {
                await this.EnsureValidClientAsync(childTrace);
                return this.collectionCache;
            }
        }

        internal virtual async Task<PartitionKeyRangeCache> GetPartitionKeyRangeCacheAsync(ITrace trace)
        {
            using (ITrace childTrace = trace.StartChild("Get Partition Key Range Cache", TraceComponent.Routing, Tracing.TraceLevel.Info))
            {
                await this.EnsureValidClientAsync(childTrace);
                return this.partitionKeyRangeCache;
            }
        }

        internal GlobalAddressResolver AddressResolver { get; private set; }

        internal GlobalEndpointManager GlobalEndpointManager { get; private set; }
        
        internal GlobalPartitionEndpointManager PartitionKeyRangeLocation { get; private set; }

        /// <summary>
        /// Open the connection to validate that the client initialization is successful in the Azure Cosmos DB service.
        /// </summary>
        /// <returns>
        /// A <see cref="System.Threading.Tasks.Task"/> object.
        /// </returns>
        /// <remarks>
        /// This method is recommended to be called, after the constructor, but before calling any other methods on the DocumentClient instance.
        /// If there are any initialization exceptions, this method will throw them (set on the task).
        /// Alternately, calling any API will throw initialization exception at the first call.
        /// </remarks>
        /// <example>
        /// <code language="c#">
        /// <![CDATA[
        /// using (IDocumentClient client = new DocumentClient(new Uri("service endpoint"), "auth key"))
        /// {
        ///     await client.OpenAsync();
        /// }
        /// ]]>
        /// </code>
        /// </example>
        public Task OpenAsync(CancellationToken cancellationToken = default)
        {
            return TaskHelper.InlineIfPossibleAsync(() => this.OpenPrivateInlineAsync(cancellationToken), null, cancellationToken);
        }

        private async Task OpenPrivateInlineAsync(CancellationToken cancellationToken)
        {
            await this.EnsureValidClientAsync(NoOpTrace.Singleton);
            await TaskHelper.InlineIfPossibleAsync(() => this.OpenPrivateAsync(cancellationToken), this.ResetSessionTokenRetryPolicy.GetRequestPolicy(), cancellationToken);
        }

        private async Task OpenPrivateAsync(CancellationToken cancellationToken)
        {
            // Initialize caches for all databases and collections
            ResourceFeedReader<Documents.Database> databaseFeedReader = this.CreateDatabaseFeedReader(
                new FeedOptions { MaxItemCount = -1 });

            try
            {
                while (databaseFeedReader.HasMoreResults)
                {
                    foreach (Documents.Database database in await databaseFeedReader.ExecuteNextAsync(cancellationToken))
                    {
                        ResourceFeedReader<DocumentCollection> collectionFeedReader = this.CreateDocumentCollectionFeedReader(
                            database.SelfLink,
                            new FeedOptions { MaxItemCount = -1 });
                        List<Task> tasks = new List<Task>();
                        while (collectionFeedReader.HasMoreResults)
                        {
                            tasks.AddRange((await collectionFeedReader.ExecuteNextAsync(cancellationToken)).Select(collection => this.InitializeCachesAsync(database.Id, collection, cancellationToken)));
                        }

                        await Task.WhenAll(tasks);
                    }
                }
            }
            catch (DocumentClientException ex)
            {
                // Clear the caches to ensure that we don't have partial results
                this.collectionCache = new ClientCollectionCache(
                    sessionContainer: this.sessionContainer, 
                    storeModel: this.GatewayStoreModel, 
                    tokenProvider: this, 
                    retryPolicy: this.retryPolicy,
                    telemetryToServiceHelper: this.telemetryToServiceHelper);
                this.partitionKeyRangeCache = new PartitionKeyRangeCache(this, this.GatewayStoreModel, this.collectionCache, this.GlobalEndpointManager);

                DefaultTrace.TraceWarning("{0} occurred while OpenAsync. Exception Message: {1}", ex.ToString(), ex.Message);
            }
        }

        internal virtual void Initialize(Uri serviceEndpoint,
            ConnectionPolicy connectionPolicy = null,
            Documents.ConsistencyLevel? desiredConsistencyLevel = null,
            HttpMessageHandler handler = null,
            ISessionContainer sessionContainer = null,
            bool? enableCpuMonitor = null,
            IStoreClientFactory storeClientFactory = null,
            TokenCredential tokenCredential = null,
            string cosmosClientId = null,
            RemoteCertificateValidationCallback remoteCertificateValidationCallback = null,
            CosmosClientTelemetryOptions cosmosClientTelemetryOptions = null)
        {
            if (serviceEndpoint == null)
            {
                throw new ArgumentNullException("serviceEndpoint");
            }

            this.clientId = cosmosClientId;
            this.remoteCertificateValidationCallback = remoteCertificateValidationCallback;
            this.cosmosClientTelemetryOptions = cosmosClientTelemetryOptions ?? new CosmosClientTelemetryOptions();

            this.queryPartitionProvider = new AsyncLazy<QueryPartitionProvider>(async () =>
            {
                await this.EnsureValidClientAsync(NoOpTrace.Singleton);
                return new QueryPartitionProvider(this.accountServiceConfiguration.QueryEngineConfiguration);
            }, CancellationToken.None);

#if !(NETSTANDARD15 || NETSTANDARD16)
#if NETSTANDARD20
            // GetEntryAssembly returns null when loaded from native netstandard2.0
            if (System.Reflection.Assembly.GetEntryAssembly() != null)
            {
#endif
                // For tests we want to allow stronger consistency during construction or per call
                string allowOverrideStrongerConsistencyConfig = System.Configuration.ConfigurationManager.AppSettings[DocumentClient.AllowOverrideStrongerConsistency];
                if (!string.IsNullOrEmpty(allowOverrideStrongerConsistencyConfig))
                {
                    if (!bool.TryParse(allowOverrideStrongerConsistencyConfig, out this.allowOverrideStrongerConsistency))
                    {
                        this.allowOverrideStrongerConsistency = false;
                    }
                }

                // We might want to override the defaults sometime
                string maxConcurrentConnectionOpenRequestsOverrideString = System.Configuration.ConfigurationManager.AppSettings[DocumentClient.MaxConcurrentConnectionOpenConfig];
                if (!string.IsNullOrEmpty(maxConcurrentConnectionOpenRequestsOverrideString))
                {
                    int maxConcurrentConnectionOpenRequestOverrideInt = 0;
                    if (Int32.TryParse(maxConcurrentConnectionOpenRequestsOverrideString, out maxConcurrentConnectionOpenRequestOverrideInt))
                    {
                        this.maxConcurrentConnectionOpenRequests = maxConcurrentConnectionOpenRequestOverrideInt;
                    }
                }

                string openConnectionTimeoutInSecondsOverrideString = System.Configuration.ConfigurationManager.AppSettings[DocumentClient.OpenConnectionTimeoutInSecondsConfig];
                if (!string.IsNullOrEmpty(openConnectionTimeoutInSecondsOverrideString))
                {
                    int openConnectionTimeoutInSecondsOverrideInt = 0;
                    if (Int32.TryParse(openConnectionTimeoutInSecondsOverrideString, out openConnectionTimeoutInSecondsOverrideInt))
                    {
                        this.openConnectionTimeoutInSeconds = openConnectionTimeoutInSecondsOverrideInt;
                    }
                }

                string idleConnectionTimeoutInSecondsOverrideString = System.Configuration.ConfigurationManager.AppSettings[DocumentClient.IdleConnectionTimeoutInSecondsConfig];
                if (!string.IsNullOrEmpty(idleConnectionTimeoutInSecondsOverrideString))
                {
                    int idleConnectionTimeoutInSecondsOverrideInt = 0;
                    if (Int32.TryParse(idleConnectionTimeoutInSecondsOverrideString, out idleConnectionTimeoutInSecondsOverrideInt))
                    {
                        this.idleConnectionTimeoutInSeconds = idleConnectionTimeoutInSecondsOverrideInt;
                    }
                }

                string transportTimerPoolGranularityInSecondsOverrideString = System.Configuration.ConfigurationManager.AppSettings[DocumentClient.TransportTimerPoolGranularityInSecondsConfig];
                if (!string.IsNullOrEmpty(transportTimerPoolGranularityInSecondsOverrideString))
                {
                    int timerPoolGranularityInSecondsOverrideInt = 0;
                    if (Int32.TryParse(transportTimerPoolGranularityInSecondsOverrideString, out timerPoolGranularityInSecondsOverrideInt))
                    {
                        // timeoutgranularity specified should be greater than min(5 seconds)
                        if (timerPoolGranularityInSecondsOverrideInt > this.timerPoolGranularityInSeconds)
                        {
                            this.timerPoolGranularityInSeconds = timerPoolGranularityInSecondsOverrideInt;
                        }
                    }
                }

                string enableRntbdChannelOverrideString = System.Configuration.ConfigurationManager.AppSettings[DocumentClient.EnableTcpChannelConfig];
                if (!string.IsNullOrEmpty(enableRntbdChannelOverrideString))
                {
                    bool enableRntbdChannel = false;
                    if (bool.TryParse(enableRntbdChannelOverrideString, out enableRntbdChannel))
                    {
                        this.enableRntbdChannel = enableRntbdChannel;
                    }
                }

                string maxRequestsPerRntbdChannelOverrideString = System.Configuration.ConfigurationManager.AppSettings[DocumentClient.MaxRequestsPerChannelConfig];
                if (!string.IsNullOrEmpty(maxRequestsPerRntbdChannelOverrideString))
                {
                    int maxRequestsPerChannel = DocumentClient.DefaultMaxRequestsPerRntbdChannel;
                    if (int.TryParse(maxRequestsPerRntbdChannelOverrideString, out maxRequestsPerChannel))
                    {
                        this.maxRequestsPerRntbdChannel = maxRequestsPerChannel;
                    }
                }

                string rntbdPartitionCountOverrideString = System.Configuration.ConfigurationManager.AppSettings[DocumentClient.TcpPartitionCount];
                if (!string.IsNullOrEmpty(rntbdPartitionCountOverrideString))
                {
                    int rntbdPartitionCount = DocumentClient.DefaultRntbdPartitionCount;
                    if (int.TryParse(rntbdPartitionCountOverrideString, out rntbdPartitionCount))
                    {
                        this.rntbdPartitionCount = rntbdPartitionCount;
                    }
                }

                string maxRntbdChannelsOverrideString = System.Configuration.ConfigurationManager.AppSettings[DocumentClient.MaxChannelsPerHostConfig];
                if (!string.IsNullOrEmpty(maxRntbdChannelsOverrideString))
                {
                    int maxRntbdChannels = DefaultMaxRntbdChannelsPerHost;
                    if (int.TryParse(maxRntbdChannelsOverrideString, out maxRntbdChannels))
                    {
                        this.maxRntbdChannels = maxRntbdChannels;
                    }
                }

                string rntbdPortReuseModeOverrideString = System.Configuration.ConfigurationManager.AppSettings[DocumentClient.RntbdPortReuseMode];
                if (!string.IsNullOrEmpty(rntbdPortReuseModeOverrideString))
                {
                    PortReuseMode portReuseMode = DefaultRntbdPortReuseMode;
                    if (Enum.TryParse<PortReuseMode>(rntbdPortReuseModeOverrideString, out portReuseMode))
                    {
                        this.rntbdPortReuseMode = portReuseMode;
                    }
                }

                string rntbdPortPoolReuseThresholdOverrideString = System.Configuration.ConfigurationManager.AppSettings[DocumentClient.RntbdPortPoolReuseThreshold];
                if (!string.IsNullOrEmpty(rntbdPortPoolReuseThresholdOverrideString))
                {
                    int rntbdPortPoolReuseThreshold = DocumentClient.DefaultRntbdPortPoolReuseThreshold;
                    if (int.TryParse(rntbdPortPoolReuseThresholdOverrideString, out rntbdPortPoolReuseThreshold))
                    {
                        this.rntbdPortPoolReuseThreshold = rntbdPortPoolReuseThreshold;
                    }
                }

                string rntbdPortPoolBindAttemptsOverrideString = System.Configuration.ConfigurationManager.AppSettings[DocumentClient.RntbdPortPoolBindAttempts];
                if (!string.IsNullOrEmpty(rntbdPortPoolBindAttemptsOverrideString))
                {
                    int rntbdPortPoolBindAttempts = DocumentClient.DefaultRntbdPortPoolBindAttempts;
                    if (int.TryParse(rntbdPortPoolBindAttemptsOverrideString, out rntbdPortPoolBindAttempts))
                    {
                        this.rntbdPortPoolBindAttempts = rntbdPortPoolBindAttempts;
                    }
                }

                string rntbdReceiveHangDetectionTimeSecondsString = System.Configuration.ConfigurationManager.AppSettings[DocumentClient.RntbdReceiveHangDetectionTimeConfig];
                if (!string.IsNullOrEmpty(rntbdReceiveHangDetectionTimeSecondsString))
                {
                    int rntbdReceiveHangDetectionTimeSeconds = DefaultRntbdReceiveHangDetectionTimeSeconds;
                    if (int.TryParse(rntbdReceiveHangDetectionTimeSecondsString, out rntbdReceiveHangDetectionTimeSeconds))
                    {
                        this.rntbdReceiveHangDetectionTimeSeconds = rntbdReceiveHangDetectionTimeSeconds;
                    }
                }

                string rntbdSendHangDetectionTimeSecondsString = System.Configuration.ConfigurationManager.AppSettings[DocumentClient.RntbdSendHangDetectionTimeConfig];
                if (!string.IsNullOrEmpty(rntbdSendHangDetectionTimeSecondsString))
                {
                    int rntbdSendHangDetectionTimeSeconds = DefaultRntbdSendHangDetectionTimeSeconds;
                    if (int.TryParse(rntbdSendHangDetectionTimeSecondsString, out rntbdSendHangDetectionTimeSeconds))
                    {
                        this.rntbdSendHangDetectionTimeSeconds = rntbdSendHangDetectionTimeSeconds;
                    }
                }

                if (enableCpuMonitor.HasValue)
                {
                    this.enableCpuMonitor = enableCpuMonitor.Value;
                }
                else
                {
                    string enableCpuMonitorString = System.Configuration.ConfigurationManager.AppSettings[DocumentClient.EnableCpuMonitorConfig];
                    if (!string.IsNullOrEmpty(enableCpuMonitorString))
                    {
                        bool enableCpuMonitorFlag = DefaultEnableCpuMonitor;
                        if (bool.TryParse(enableCpuMonitorString, out enableCpuMonitorFlag))
                        {
                            this.enableCpuMonitor = enableCpuMonitorFlag;
                        }
                    }
                }
#if NETSTANDARD20
            }
#endif
#endif

            string rntbdMaxConcurrentOpeningConnectionCountOverrideString = Environment.GetEnvironmentVariable(RntbdMaxConcurrentOpeningConnectionCountConfig);
            if (!string.IsNullOrEmpty(rntbdMaxConcurrentOpeningConnectionCountOverrideString))
            {
                if (Int32.TryParse(rntbdMaxConcurrentOpeningConnectionCountOverrideString, out int rntbdMaxConcurrentOpeningConnectionCountOverrideInt))
                {
                    if (rntbdMaxConcurrentOpeningConnectionCountOverrideInt <= 0)
                    {
                        throw new ArgumentException("RntbdMaxConcurrentOpeningConnectionCountConfig should be larger than 0");
                    }

                    this.rntbdMaxConcurrentOpeningConnectionCount = rntbdMaxConcurrentOpeningConnectionCountOverrideInt;
                }
            }

            // ConnectionPolicy always overrides appconfig
            if (connectionPolicy != null)
            {
                if (connectionPolicy.IdleTcpConnectionTimeout.HasValue)
                {
                    this.idleConnectionTimeoutInSeconds = (int)connectionPolicy.IdleTcpConnectionTimeout.Value.TotalSeconds;
                }

                if (connectionPolicy.OpenTcpConnectionTimeout.HasValue)
                {
                    this.openConnectionTimeoutInSeconds = (int)connectionPolicy.OpenTcpConnectionTimeout.Value.TotalSeconds;
                }

                if (connectionPolicy.MaxRequestsPerTcpConnection.HasValue)
                {
                    this.maxRequestsPerRntbdChannel = connectionPolicy.MaxRequestsPerTcpConnection.Value;
                }

                if (connectionPolicy.MaxTcpPartitionCount.HasValue)
                {
                    this.rntbdPartitionCount = connectionPolicy.MaxTcpPartitionCount.Value;
                }

                if (connectionPolicy.MaxTcpConnectionsPerEndpoint.HasValue)
                {
                    this.maxRntbdChannels = connectionPolicy.MaxTcpConnectionsPerEndpoint.Value;
                }

                if (connectionPolicy.PortReuseMode.HasValue)
                {
                    this.rntbdPortReuseMode = connectionPolicy.PortReuseMode.Value;
                }
            }

            this.ServiceEndpoint = serviceEndpoint.OriginalString.EndsWith("/", StringComparison.Ordinal) ? serviceEndpoint : new Uri(serviceEndpoint.OriginalString + "/");

            this.ConnectionPolicy = connectionPolicy ?? ConnectionPolicy.Default;

#if !NETSTANDARD16
            ServicePointAccessor servicePoint = ServicePointAccessor.FindServicePoint(this.ServiceEndpoint);
            servicePoint.ConnectionLimit = this.ConnectionPolicy.MaxConnectionLimit;
#endif

            this.GlobalEndpointManager = new GlobalEndpointManager(this, this.ConnectionPolicy);
            this.PartitionKeyRangeLocation = this.ConnectionPolicy.EnablePartitionLevelFailover
                ? new GlobalPartitionEndpointManagerCore(this.GlobalEndpointManager)
                : GlobalPartitionEndpointManagerNoOp.Instance;

            this.httpClient = CosmosHttpClientCore.CreateWithConnectionPolicy(
                this.ApiType,
                DocumentClientEventSource.Instance,
                this.ConnectionPolicy,
                handler,
                this.sendingRequest,
                this.receivedResponse,
                this.chaosInterceptor);

            // Loading VM Information (non blocking call and initialization won't fail if this call fails)
            VmMetadataApiHandler.TryInitialize(this.httpClient);

<<<<<<< HEAD
=======
            if (this.cosmosClientTelemetryOptions.IsClientMetricsEnabled)
            {
                CosmosDbOperationMeter.Initialize(this.cosmosClientTelemetryOptions);
                CosmosDbNetworkMeter.Initialize(this.cosmosClientTelemetryOptions);
                
                CosmosDbOperationMeter.AddInstanceCount(this.ServiceEndpoint);
            }

>>>>>>> b4a4ac0f
            // Starting ClientTelemetry Job
            this.telemetryToServiceHelper = TelemetryToServiceHelper.CreateAndInitializeClientConfigAndTelemetryJob(this.clientId,
                                                                 this.ConnectionPolicy,
                                                                 this.cosmosAuthorization,
                                                                 this.httpClient,
                                                                 this.ServiceEndpoint,
                                                                 this.GlobalEndpointManager,
                                                                 this.cancellationTokenSource);

            if (sessionContainer != null)
            {
                this.sessionContainer = sessionContainer;
            }
            else
            {
                this.sessionContainer = new SessionContainer(this.ServiceEndpoint.Host);
            }

            this.retryPolicy = new RetryPolicy(
                globalEndpointManager: this.GlobalEndpointManager,
                connectionPolicy: this.ConnectionPolicy,
                partitionKeyRangeLocationCache: this.PartitionKeyRangeLocation);

            this.ResetSessionTokenRetryPolicy = this.retryPolicy;

            this.desiredConsistencyLevel = desiredConsistencyLevel;
            // Setup the proxy to be  used based on connection mode.
            // For gateway: GatewayProxy.
            // For direct: WFStoreProxy [set in OpenAsync()].
            this.eventSource = DocumentClientEventSource.Instance;

            this.initializeTaskFactory = (_) => TaskHelper.InlineIfPossible<bool>(
                    () => this.GetInitializationTaskAsync(storeClientFactory: storeClientFactory),
                    new ResourceThrottleRetryPolicy(
                        this.ConnectionPolicy.RetryOptions.MaxRetryAttemptsOnThrottledRequests,
                        this.ConnectionPolicy.RetryOptions.MaxRetryWaitTimeInSeconds));

            // Create the task to start the initialize task
            // Task will be awaited on in the EnsureValidClientAsync
            Task initTask = this.initTaskCache.GetAsync(
                       key: DocumentClient.DefaultInitTaskKey,
                       singleValueInitFunc: this.initializeTaskFactory,
                       forceRefresh: (_) => false);

            // ContinueWith on the initialization task is needed for handling the UnobservedTaskException
            // if this task throws for some reason. Awaiting inside a constructor is not supported and
            // even if we had to await inside GetInitializationTask to catch the exception, that will
            // be a blocking call. In such cases, the recommended approach is to "handle" the
            // UnobservedTaskException by using ContinueWith method w/ TaskContinuationOptions.OnlyOnFaulted
            // and accessing the Exception property on the target task.
#pragma warning disable VSTHRD110 // Observe result of async calls
            initTask.ContinueWith(t => DefaultTrace.TraceWarning("initializeTask failed {0}", t.Exception), TaskContinuationOptions.OnlyOnFaulted);
#pragma warning restore VSTHRD110 // Observe result of async calls

            this.traceId = Interlocked.Increment(ref DocumentClient.idCounter);
            DefaultTrace.TraceInformation(string.Format(
                CultureInfo.InvariantCulture,
                "DocumentClient with id {0} initialized at endpoint: {1} with ConnectionMode: {2}, connection Protocol: {3}, and consistency level: {4}",
                this.traceId,
                serviceEndpoint.ToString(),
                this.ConnectionPolicy.ConnectionMode.ToString(),
                this.ConnectionPolicy.ConnectionProtocol.ToString(),
                desiredConsistencyLevel != null ? desiredConsistencyLevel.ToString() : "null"));

            this.QueryCompatibilityMode = QueryCompatibilityMode.Default;
        }

        // Always called from under the lock except when called from Intilialize method during construction.
        private async Task<bool> GetInitializationTaskAsync(IStoreClientFactory storeClientFactory)
        {
            await this.InitializeGatewayConfigurationReaderAsync();

            if (this.desiredConsistencyLevel.HasValue)
            {
                this.EnsureValidOverwrite(this.desiredConsistencyLevel.Value);
            }

            GatewayStoreModel gatewayStoreModel = new GatewayStoreModel(
                    this.GlobalEndpointManager,
                    this.sessionContainer,
                    (Cosmos.ConsistencyLevel)this.accountServiceConfiguration.DefaultConsistencyLevel,
                    this.eventSource,
                    this.serializerSettings,
                    this.httpClient);

            this.GatewayStoreModel = gatewayStoreModel;

            this.collectionCache = new ClientCollectionCache(
                    sessionContainer: this.sessionContainer, 
                    storeModel: this.GatewayStoreModel, 
                    tokenProvider: this, 
                    retryPolicy: this.retryPolicy,
                    telemetryToServiceHelper: this.telemetryToServiceHelper);
            this.partitionKeyRangeCache = new PartitionKeyRangeCache(this, this.GatewayStoreModel, this.collectionCache, this.GlobalEndpointManager);
            this.ResetSessionTokenRetryPolicy = new ResetSessionTokenRetryPolicyFactory(this.sessionContainer, this.collectionCache, this.retryPolicy);

            gatewayStoreModel.SetCaches(this.partitionKeyRangeCache, this.collectionCache);

            if (this.ConnectionPolicy.ConnectionMode == ConnectionMode.Gateway)
            {
                this.StoreModel = this.GatewayStoreModel;
            }
            else
            {
                this.InitializeDirectConnectivity(storeClientFactory);
            }

            return true;
        }

        private async Task InitializeCachesAsync(string databaseName, DocumentCollection collection, CancellationToken cancellationToken)
        {
            if (databaseName == null)
            {
                throw new ArgumentNullException(nameof(databaseName));
            }

            if (collection == null)
            {
                throw new ArgumentNullException(nameof(collection));
            }

            CollectionCache collectionCache = await this.GetCollectionCacheAsync(NoOpTrace.Singleton);
            using (
                DocumentServiceRequest request = DocumentServiceRequest.Create(
                    OperationType.Query,
                    ResourceType.Document,
                    collection.SelfLink,
                    AuthorizationTokenType.PrimaryMasterKey))
            {
                ContainerProperties resolvedCollection = await collectionCache.ResolveCollectionAsync(request, CancellationToken.None, NoOpTrace.Singleton);
                IReadOnlyList<PartitionKeyRange> ranges = await this.partitionKeyRangeCache.TryGetOverlappingRangesAsync(
                    resolvedCollection.ResourceId,
                    new Range<string>(
                        PartitionKeyInternal.MinimumInclusiveEffectivePartitionKey,
                        PartitionKeyInternal.MaximumExclusiveEffectivePartitionKey,
                        true,
                        false),
                    NoOpTrace.Singleton);

                // In Gateway mode, AddressCache is null
                if (this.AddressResolver != null)
                {
                    await this.AddressResolver.OpenAsync(databaseName, resolvedCollection, cancellationToken);
                }
            }
        }

        /// <summary>
        /// Gets or sets the session object used for session consistency version tracking in the Azure Cosmos DB service.
        /// </summary>
        /// <remarks>
        /// <value>
        /// The session object used for version tracking when the consistency level is set to Session.
        /// </value>
        /// The session object can be saved and shared between two DocumentClient instances within the same AppDomain.
        /// </remarks>
        public object Session
        {
            get
            {
                return this.sessionContainer;
            }

            set
            {
                SessionContainer container = value as SessionContainer;
                if (container == null)
                {
                    throw new ArgumentNullException("value");
                }

                if (!string.Equals(this.ServiceEndpoint.Host, container.HostName, StringComparison.OrdinalIgnoreCase))
                {
                    throw new ArgumentException(string.Format(
                        CultureInfo.CurrentUICulture,
                        ClientResources.BadSession,
                        container.HostName,
                        this.ServiceEndpoint.Host));
                }

                SessionContainer currentSessionContainer = this.sessionContainer as SessionContainer;
                if (currentSessionContainer == null)
                {
                    throw new ArgumentNullException(nameof(currentSessionContainer));
                }

                currentSessionContainer.ReplaceCurrrentStateWithStateOf(container);
            }
        }

        /// <summary>
        /// Gets or sets the session object used for session consistency version tracking for a specific collection in the Azure Cosmos DB service.
        /// </summary>
        /// <param name="collectionLink">Collection for which session token must be retrieved.</param>
        /// <value>
        /// The session token used for version tracking when the consistency level is set to Session.
        /// </value>
        /// <remarks>
        /// The session token can be saved and supplied to a request via <see cref="Documents.Client.RequestOptions.SessionToken"/>.
        /// </remarks>
        internal string GetSessionToken(string collectionLink)
        {
            SessionContainer sessionContainerInternal = this.sessionContainer as SessionContainer;

            if (sessionContainerInternal == null)
            {
                throw new ArgumentNullException(nameof(sessionContainerInternal));
            }

            return sessionContainerInternal.GetSessionToken(collectionLink);
        }

        /// <summary>
        /// Gets the Api type
        /// </summary>
        internal ApiType ApiType
        {
            get; private set;
        }

        internal bool UseMultipleWriteLocations { get; private set; }

        /// <summary>
        /// Gets the endpoint Uri for the service endpoint from the Azure Cosmos DB service.
        /// </summary>
        /// <value>
        /// The Uri for the service endpoint.
        /// </value>
        /// <seealso cref="System.Uri"/>
        public Uri ServiceEndpoint
        {
            get;
            private set;
        }

        /// <summary>
        /// Gets the current write endpoint chosen based on availability and preference from the Azure Cosmos DB service.
        /// </summary>
        public Uri WriteEndpoint
        {
            get
            {
                return this.GlobalEndpointManager.WriteEndpoints.FirstOrDefault();
            }
        }

        /// <summary>
        /// Gets the current read endpoint chosen based on availability and preference from the Azure Cosmos DB service.
        /// </summary>
        public Uri ReadEndpoint
        {
            get
            {
                return this.GlobalEndpointManager.ReadEndpoints.FirstOrDefault();
            }
        }

        /// <summary>
        /// Gets the Connection policy used by the client from the Azure Cosmos DB service.
        /// </summary>
        /// <value>
        /// The Connection policy used by the client.
        /// </value>
        /// <seealso cref="Microsoft.Azure.Cosmos.ConnectionPolicy"/>
        public ConnectionPolicy ConnectionPolicy { get; private set; }

        /// <summary>
        /// Gets the AuthKey used by the client from the Azure Cosmos DB service.
        /// </summary>
        /// <value>
        /// The AuthKey used by the client.
        /// </value>
        /// <seealso cref="System.Security.SecureString"/>
        public SecureString AuthKey => throw new NotSupportedException("Please use CosmosAuthorization");

        /// <summary>
        /// Gets the configured consistency level of the client from the Azure Cosmos DB service.
        /// </summary>
        /// <value>
        /// The configured <see cref="Microsoft.Azure.Cosmos.ConsistencyLevel"/> of the client.
        /// </value>
        /// <seealso cref="Microsoft.Azure.Cosmos.ConsistencyLevel"/>
        public virtual Documents.ConsistencyLevel ConsistencyLevel
        {
            get
            {
#pragma warning disable VSTHRD002 // Avoid problematic synchronous waits
                TaskHelper.InlineIfPossibleAsync(() => this.EnsureValidClientAsync(NoOpTrace.Singleton), null).Wait();
#pragma warning restore VSTHRD002 // Avoid problematic synchronous waits
                return this.desiredConsistencyLevel.HasValue ? this.desiredConsistencyLevel.Value :
                    this.accountServiceConfiguration.DefaultConsistencyLevel;
            }
        }

        /// <summary>
        /// Returns the account properties available in the service configuration if the client was initialized.
        /// </summary>
        public bool TryGetCachedAccountProperties(out AccountProperties properties)
        {
            if (this.isSuccessfullyInitialized
                && this.accountServiceConfiguration != null
                && this.accountServiceConfiguration.AccountProperties != null)
            {
                properties = this.accountServiceConfiguration.AccountProperties;
                return true;
            }

            properties = null;
            return false;
        }

        /// <summary>
        /// Disposes the client for the Azure Cosmos DB service.
        /// </summary>
        /// <example>
        /// <code language="c#">
        /// <![CDATA[
        /// IDocumentClient client = new DocumentClient(new Uri("service endpoint"), "auth key");
        /// if (client != null) client.Dispose();
        /// ]]>
        /// </code>
        /// </example>
        public void Dispose()
        {
            if (this.isDisposed)
            {
                return;
            }

            if (this.telemetryToServiceHelper != null)
            {
                this.telemetryToServiceHelper.Dispose();
                this.telemetryToServiceHelper = null;
            }

            if (!this.cancellationTokenSource.IsCancellationRequested)
            {
                this.cancellationTokenSource.Cancel();
            }

            this.cancellationTokenSource.Dispose();

            if (this.StoreModel != null)
            {
                this.StoreModel.Dispose();
                this.StoreModel = null;
            }

            if (this.storeClientFactory != null)
            {
                // Dispose only if this store client factory was created and is owned by this instance of document client, otherwise just release the reference
                if (this.isStoreClientFactoryCreatedInternally)
                {
                    this.storeClientFactory.Dispose();
                }

                this.storeClientFactory = null;
            }

            if (this.AddressResolver != null)
            {
                this.AddressResolver.Dispose();
                this.AddressResolver = null;
            }

            if (this.httpClient != null)
            {
                try
                {
                    this.httpClient.Dispose();
                }
                catch (Exception exception)
                {
                    DefaultTrace.TraceWarning("Exception {0} thrown during dispose of HttpClient, this could happen if there are inflight request during the dispose of client",
                        exception);
                }

                this.httpClient = null;
            }

            if (this.cosmosAuthorization != null)
            {
                this.cosmosAuthorization.Dispose();
            }

            if (this.GlobalEndpointManager != null)
            {
                this.GlobalEndpointManager.Dispose();
                this.GlobalEndpointManager = null;
            }

            if (this.queryPartitionProvider != null && this.queryPartitionProvider.IsValueCreated)
            {
                this.queryPartitionProvider.Value.Dispose();
            }

            if (this.initTaskCache != null)
            {
                this.initTaskCache.Dispose();
                this.initTaskCache = null;
            }

            DefaultTrace.TraceInformation("DocumentClient with id {0} disposed.", this.traceId);
            DefaultTrace.Flush();

            this.isDisposed = true;
        }

        //Compatibility mode:
        // Allows to specify compatibility mode used by client when making query requests.
        // should be removed when application/sql is no longer supported.
        internal QueryCompatibilityMode QueryCompatibilityMode { get; set; }

        /// <summary>
        /// RetryPolicy retries a request when it encounters session unavailable (see ClientRetryPolicy).
        /// Once it exhausts all write regions it clears the session container, then it uses ClientCollectionCache
        /// to resolves the request's collection name. If it differs from the session container's resource id it
        /// explains the session unavailable exception: somebody removed and recreated the collection. In this
        /// case we retry once again (with empty session token) otherwise we return the error to the client
        /// (see RenameCollectionAwareClientRetryPolicy)
        /// </summary>
        internal virtual IRetryPolicyFactory ResetSessionTokenRetryPolicy { get; private set; }

        /// <summary>
        /// Gets and sets the IStoreModel object.
        /// </summary>
        /// <remarks>
        /// Test hook to enable unit test of DocumentClient.
        /// </remarks>
        internal IStoreModelExtension StoreModel { get; set; }

        /// <summary>
        /// Gets and sets the gateway IStoreModel object.
        /// </summary>
        /// <remarks>
        /// Test hook to enable unit test of DocumentClient.
        /// </remarks>
        internal IStoreModelExtension GatewayStoreModel { get; set; }

        /// <summary>
        /// Gets and sets on execute scalar query callback
        /// </summary>
        /// <remarks>
        /// Test hook to enable unit test for scalar queries
        /// </remarks>
        internal Action<IQueryable> OnExecuteScalarQueryCallback { get; set; }

        internal virtual Task<QueryPartitionProvider> QueryPartitionProvider => this.queryPartitionProvider.Value;

        internal virtual async Task<ConsistencyLevel> GetDefaultConsistencyLevelAsync()
        {
            await this.EnsureValidClientAsync(NoOpTrace.Singleton);
            return (ConsistencyLevel)this.accountServiceConfiguration.DefaultConsistencyLevel;
        }

        internal Task<Documents.ConsistencyLevel?> GetDesiredConsistencyLevelAsync()
        {
            return Task.FromResult<Documents.ConsistencyLevel?>(this.desiredConsistencyLevel);
        }

        internal async Task<DocumentServiceResponse> ProcessRequestAsync(
            string verb,
            DocumentServiceRequest request,
            IDocumentClientRetryPolicy retryPolicyInstance,
            CancellationToken cancellationToken,
            string testAuthorization = null) // Only for unit-tests
        {
            if (request == null)
            {
                throw new ArgumentNullException(nameof(request));
            }

            if (verb == null)
            {
                throw new ArgumentNullException(nameof(verb));
            }

            (string authorization, string payload) = await this.cosmosAuthorization.GetUserAuthorizationAsync(
                request.ResourceAddress,
                PathsHelper.GetResourcePath(request.ResourceType),
                verb,
                request.Headers,
                AuthorizationTokenType.PrimaryMasterKey);

            // Unit-test hook
            if (testAuthorization != null)
            {
                payload = testAuthorization;
                authorization = testAuthorization;
            }
            request.Headers[HttpConstants.HttpHeaders.Authorization] = authorization;

            try
            {
                return await this.ProcessRequestAsync(request, retryPolicyInstance, cancellationToken);
            }
            catch (DocumentClientException dce)
            {
                this.cosmosAuthorization.TraceUnauthorized(
                    dce,
                    authorization,
                    payload);

                throw;
            }
        }

        internal Task<DocumentServiceResponse> ProcessRequestAsync(
            DocumentServiceRequest request,
            IDocumentClientRetryPolicy retryPolicyInstance,
            CancellationToken cancellationToken)
        {
            return this.ProcessRequestAsync(request, retryPolicyInstance, NoOpTrace.Singleton, cancellationToken);
        }

        internal async Task<DocumentServiceResponse> ProcessRequestAsync(
            DocumentServiceRequest request,
            IDocumentClientRetryPolicy retryPolicyInstance,
            ITrace trace,
            CancellationToken cancellationToken)
        {
            await this.EnsureValidClientAsync(trace);

            retryPolicyInstance?.OnBeforeSendRequest(request);

            using (new ActivityScope(Guid.NewGuid()))
            {
                IStoreModel storeProxy = this.GetStoreProxy(request);
                return await storeProxy.ProcessMessageAsync(request, cancellationToken);
            }
        }

        /// <summary>
        /// Establishes and Initializes the Rntbd connection to all the backend replica nodes
        /// for the given database name and container.
        /// </summary>
        /// <param name="databaseName">A string containing the cosmos database name.</param>
        /// <param name="containerLinkUri">A string containing the cosmos container link uri.</param>
        /// <param name="cancellationToken">An instance of the <see cref="CancellationToken"/>.</param>
        internal async Task OpenConnectionsToAllReplicasAsync(
            string databaseName,
            string containerLinkUri,
            CancellationToken cancellationToken)
        {
            if (string.IsNullOrEmpty(databaseName) ||
                string.IsNullOrEmpty(containerLinkUri))
            {
                string resourceName = string.IsNullOrEmpty(databaseName) ?
                    nameof(databaseName) :
                    nameof(containerLinkUri);

                throw new ArgumentNullException(resourceName);
            }

            if (this.StoreModel != null)
            {
                try
                {
                    await this.StoreModel.OpenConnectionsToAllReplicasAsync(
                        databaseName,
                        containerLinkUri,
                        cancellationToken);
                }
                catch (Exception)
                {
                    throw;
                }
            }
        }

        private static string NormalizeAuthorizationPayload(string input)
        {
            const int expansionBuffer = 12;
            StringBuilder builder = new StringBuilder(input.Length + expansionBuffer);
            for (int i = 0; i < input.Length; i++)
            {
                switch (input[i])
                {
                    case '\n':
                        builder.Append("\\n");
                        break;
                    case '/':
                        builder.Append("\\/");
                        break;
                    default:
                        builder.Append(input[i]);
                        break;
                }
            }

            return builder.ToString();
        }

        internal async Task InitilizeFaultInjectionAsync()
        {
            if (this.chaosInterceptorFactory != null && !this.isChaosInterceptorInititalized)
            {
                this.isChaosInterceptorInititalized = true;
                await this.chaosInterceptorFactory.ConfigureChaosInterceptorAsync();
            }
        }

        internal RntbdConnectionConfig RecordTcpSettings(ClientConfigurationTraceDatum clientConfigurationTraceDatum)
        {
            return new RntbdConnectionConfig(this.openConnectionTimeoutInSeconds,
                                this.idleConnectionTimeoutInSeconds,
                                this.maxRequestsPerRntbdChannel,
                                this.maxRntbdChannels,
                                this.ConnectionPolicy.EnableTcpConnectionEndpointRediscovery,
                                this.rntbdPortReuseMode);
        }

        internal virtual async Task EnsureValidClientAsync(ITrace trace)
        {
            if (this.cancellationTokenSource.IsCancellationRequested || this.isSuccessfullyInitialized)
            {
                return;
            }

            // Trace when the Initialization of client has not been completed. Usually during first call
            using (ITrace childTrace = trace.StartChild("Waiting for Initialization of client to complete", TraceComponent.Unknown, Tracing.TraceLevel.Info))
            {
                // If the initialization task failed, we should retry initialization.
                // We may end up throwing the same exception but this will ensure that we dont have a
                // client which is unusable and can resume working if it failed initialization once.
                // If we have to reinitialize the client, it needs to happen in thread safe manner so that
                // we dont re-initalize the task again for each incoming call.
                try
                {
                    this.isSuccessfullyInitialized = await this.initTaskCache.GetAsync(
                        key: DocumentClient.DefaultInitTaskKey,
                        singleValueInitFunc: this.initializeTaskFactory,
                        forceRefresh: (_) => false);
                }
                catch (DocumentClientException ex)
                {
                    throw Resource.CosmosExceptions.CosmosExceptionFactory.Create(
                         dce: ex,
                         trace: trace);
                }
                catch (Exception e)
                {
                    DefaultTrace.TraceWarning("EnsureValidClientAsync initializeTask failed {0}", e);
                    childTrace.AddDatum("initializeTask failed", e);
                    throw;
                }

<<<<<<< HEAD
                if (this.chaosInterceptorFactory != null && !this.isChaosInterceptorInititalized)
                {
                    this.isChaosInterceptorInititalized = true;
                    await this.chaosInterceptorFactory.ConfigureChaosInterceptorAsync();
                }
=======
                await this.InitilizeFaultInjectionAsync();
>>>>>>> b4a4ac0f
            }
        }

        #region Create Impl
        /// <summary>
        /// Creates a database resource as an asychronous operation in the Azure Cosmos DB service.
        /// </summary>
        /// <param name="database">The specification for the <see cref="Database"/> to create.</param>
        /// <param name="options">(Optional) The <see cref="Documents.Client.RequestOptions"/> for the request.</param>
        /// <returns>The <see cref="Database"/> that was created within a task object representing the service response for the asynchronous operation.</returns>
        /// <exception cref="ArgumentNullException">If <paramref name="database"/> is not set.</exception>
        /// <exception cref="System.AggregateException">Represents a consolidation of failures that occured during async processing. Look within InnerExceptions to find the actual exception(s).</exception>
        /// <exception cref="DocumentClientException">This exception can encapsulate many different types of errors. To determine the specific error always look at the StatusCode property. Some common codes you may get when creating a Database are:
        /// <list type="table">
        ///     <listheader>
        ///         <term>StatusCode</term><description>Reason for exception</description>
        ///     </listheader>
        ///     <item>
        ///         <term>400</term><description>BadRequest - This means something was wrong with the database object supplied. It is likely that an id was not supplied for the new Database.</description>
        ///     </item>
        ///     <item>
        ///         <term>409</term><description>Conflict - This means a <see cref="Database"/> with an id matching the id field of <paramref name="database"/> already existed.</description>
        ///     </item>
        /// </list>
        /// </exception>
        /// <example>
        /// The example below creates a new <see cref="Database"/> with an Id property of 'MyDatabase'
        /// This code snippet is intended to be used from within an asynchronous method as it uses the await keyword
        /// <code language="c#">
        /// <![CDATA[
        /// using (IDocumentClient client = new DocumentClient(new Uri("service endpoint"), "auth key"))
        /// {
        ///     Database db = await client.CreateDatabaseAsync(new Database { Id = "MyDatabase" });
        /// }
        /// ]]>
        /// </code>
        /// </example>
        /// <example>
        /// If you would like to construct a <see cref="Database"/> from within a synchronous method then you need to use the following code
        /// <code language="c#">
        /// <![CDATA[
        /// using (IDocumentClient client = new DocumentClient(new Uri("service endpoint"), "auth key"))
        /// {
        ///     Database db = client.CreateDatabaseAsync(new Database { Id = "MyDatabase" }).Result;
        /// }
        /// ]]>
        /// </code>
        /// </example>
        /// <seealso cref="Microsoft.Azure.Documents.Database"/>
        /// <seealso cref="Microsoft.Azure.Documents.Client.RequestOptions"/>
        /// <seealso cref="Microsoft.Azure.Documents.Client.ResourceResponse{T}"/>
        /// <seealso cref="System.Threading.Tasks.Task"/>
        public Task<ResourceResponse<Documents.Database>> CreateDatabaseAsync(Documents.Database database, Documents.Client.RequestOptions options = null)
        {
            IDocumentClientRetryPolicy retryPolicyInstance = this.ResetSessionTokenRetryPolicy.GetRequestPolicy();
            return TaskHelper.InlineIfPossible(() => this.CreateDatabasePrivateAsync(database, options, retryPolicyInstance), retryPolicyInstance);
        }

        private async Task<ResourceResponse<Documents.Database>> CreateDatabasePrivateAsync(Documents.Database database, Documents.Client.RequestOptions options, IDocumentClientRetryPolicy retryPolicyInstance)
        {
            await this.EnsureValidClientAsync(NoOpTrace.Singleton);

            if (database == null)
            {
                throw new ArgumentNullException("database");
            }

            this.ValidateResource(database);

            INameValueCollection headers = this.GetRequestHeaders(options, OperationType.Create, ResourceType.Database);

            using (DocumentServiceRequest request = DocumentServiceRequest.Create(
                OperationType.Create,
                Paths.Databases_Root,
                database,
                ResourceType.Database,
                AuthorizationTokenType.PrimaryMasterKey,
                headers,
                SerializationFormattingPolicy.None))
            {
                return new ResourceResponse<Documents.Database>(await this.CreateAsync(request, retryPolicyInstance));
            }
        }

        /// <summary>
        /// Creates(if doesn't exist) or gets(if already exists) a database resource as an asychronous operation in the Azure Cosmos DB service.
        /// You can check the status code from the response to determine whether the database was newly created(201) or existing database was returned(200)
        /// </summary>
        /// <param name="database">The specification for the <see cref="Database"/> to create.</param>
        /// <param name="options">(Optional) The <see cref="Documents.Client.RequestOptions"/> for the request.</param>
        /// <returns>The <see cref="Database"/> that was created within a task object representing the service response for the asynchronous operation.</returns>
        /// <exception cref="ArgumentNullException">If <paramref name="database"/> is not set.</exception>
        /// <exception cref="System.AggregateException">Represents a consolidation of failures that occured during async processing. Look within InnerExceptions to find the actual exception(s).</exception>
        /// <exception cref="DocumentClientException">This exception can encapsulate many different types of errors. To determine the specific error always look at the StatusCode property.</exception>
        /// <example>
        /// The example below creates a new <see cref="Database"/> with an Id property of 'MyDatabase'
        /// This code snippet is intended to be used from within an asynchronous method as it uses the await keyword
        /// <code language="c#">
        /// <![CDATA[
        /// using (IDocumentClient client = new DocumentClient(new Uri("service endpoint"), "auth key"))
        /// {
        ///     Database db = await client.CreateDatabaseIfNotExistsAsync(new Database { Id = "MyDatabase" });
        /// }
        /// ]]>
        /// </code>
        /// </example>
        /// <example>
        /// If you would like to construct a <see cref="Database"/> from within a synchronous method then you need to use the following code
        /// <code language="c#">
        /// <![CDATA[
        /// using (IDocumentClient client = new DocumentClient(new Uri("service endpoint"), "auth key"))
        /// {
        ///     Database db = client.CreateDatabaseIfNotExistsAsync(new Database { Id = "MyDatabase" }).Result;
        /// }
        /// ]]>
        /// </code>
        /// </example>
        /// <seealso cref="Microsoft.Azure.Documents.Database"/>
        /// <seealso cref="Microsoft.Azure.Documents.Client.RequestOptions"/>
        /// <seealso cref="Microsoft.Azure.Documents.Client.ResourceResponse{T}"/>
        /// <seealso cref="System.Threading.Tasks.Task"/>
        public Task<ResourceResponse<Documents.Database>> CreateDatabaseIfNotExistsAsync(Documents.Database database, Documents.Client.RequestOptions options = null)
        {
            return TaskHelper.InlineIfPossible(() => this.CreateDatabaseIfNotExistsPrivateAsync(database, options), null);
        }

        private async Task<ResourceResponse<Documents.Database>> CreateDatabaseIfNotExistsPrivateAsync(Documents.Database database,
            Documents.Client.RequestOptions options)
        {
            if (database == null)
            {
                throw new ArgumentNullException("database");
            }

            // Doing a Read before Create will give us better latency for existing databases
            try
            {
                return await this.ReadDatabaseAsync(UriFactory.CreateDatabaseUri(database.Id));
            }
            catch (DocumentClientException dce)
            {
                if (dce.StatusCode != HttpStatusCode.NotFound)
                {
                    throw;
                }
            }

            try
            {
                return await this.CreateDatabaseAsync(database, options);
            }
            catch (DocumentClientException ex)
            {
                if (ex.StatusCode != HttpStatusCode.Conflict)
                {
                    throw;
                }
            }

            // This second Read is to handle the race condition when 2 or more threads have Read the database and only one succeeds with Create
            // so for the remaining ones we should do a Read instead of throwing Conflict exception
            return await this.ReadDatabaseAsync(UriFactory.CreateDatabaseUri(database.Id));
        }

        /// <summary>
        /// Creates a Document as an asychronous operation in the Azure Cosmos DB service.
        /// </summary>
        /// <param name="documentsFeedOrDatabaseLink">The link of the <see cref="DocumentCollection"/> to create the document in. E.g. dbs/db_rid/colls/coll_rid/ </param>
        /// <param name="document">The document object to create.</param>
        /// <param name="options">(Optional) Any request options you wish to set. E.g. Specifying a Trigger to execute when creating the document. <see cref="Documents.Client.RequestOptions"/></param>
        /// <param name="disableAutomaticIdGeneration">(Optional) Disables the automatic id generation, If this is True the system will throw an exception if the id property is missing from the Document.</param>
        /// <param name="cancellationToken">(Optional) A <see cref="CancellationToken"/> that can be used by other objects or threads to receive notice of cancellation.</param>
        /// <returns>The <see cref="Microsoft.Azure.Documents.Document"/> that was created contained within a <see cref="System.Threading.Tasks.Task"/> object representing the service response for the asynchronous operation.</returns>
        /// <exception cref="ArgumentNullException">If either <paramref name="documentsFeedOrDatabaseLink"/> or <paramref name="document"/> is not set.</exception>
        /// <exception cref="System.AggregateException">Represents a consolidation of failures that occured during async processing. Look within InnerExceptions to find the actual exception(s)</exception>
        /// <exception cref="DocumentClientException">This exception can encapsulate many different types of errors. To determine the specific error always look at the StatusCode property. Some common codes you may get when creating a Document are:
        /// <list type="table">
        ///     <listheader>
        ///         <term>StatusCode</term><description>Reason for exception</description>
        ///     </listheader>
        ///     <item>
        ///         <term>400</term><description>BadRequest - This means something was wrong with the document supplied. It is likely that <paramref name="disableAutomaticIdGeneration"/> was true and an id was not supplied</description>
        ///     </item>
        ///     <item>
        ///         <term>403</term><description>Forbidden - This likely means the collection in to which you were trying to create the document is full.</description>
        ///     </item>
        ///     <item>
        ///         <term>409</term><description>Conflict - This means a <see cref="Document"/> with an id matching the id field of <paramref name="document"/> already existed</description>
        ///     </item>
        ///     <item>
        ///         <term>413</term><description>RequestEntityTooLarge - This means the <see cref="Document"/> exceeds the current max entity size. Consult documentation for limits and quotas.</description>
        ///     </item>
        ///     <item>
        ///         <term>429</term><description>TooManyRequests - This means you have exceeded the number of request units per second. Consult the DocumentClientException.RetryAfter value to see how long you should wait before retrying this operation.</description>
        ///     </item>
        /// </list>
        /// </exception>
        /// <example>
        /// Azure Cosmos DB supports a number of different ways to work with documents. A document can extend <see cref="Resource"/>
        /// <code language="c#">
        /// <![CDATA[
        /// public class MyObject : Resource
        /// {
        ///     public string MyProperty {get; set;}
        /// }
        ///
        /// using (IDocumentClient client = new DocumentClient(new Uri("service endpoint"), "auth key"))
        /// {
        ///     Document doc = await client.CreateDocumentAsync("dbs/db_rid/colls/coll_rid/", new MyObject { MyProperty = "A Value" });
        /// }
        /// ]]>
        /// </code>
        /// </example>
        /// <example>
        /// A document can be any POCO object that can be serialized to JSON, even if it doesn't extend from <see cref="Resource"/>
        /// <code language="c#">
        /// <![CDATA[
        /// public class MyPOCO
        /// {
        ///     public string MyProperty {get; set;}
        /// }
        ///
        /// using (IDocumentClient client = new DocumentClient(new Uri("service endpoint"), "auth key"))
        /// {
        ///     Document doc = await client.CreateDocumentAsync("dbs/db_rid/colls/coll_rid/", new MyPOCO { MyProperty = "A Value" });
        /// }
        /// ]]>
        /// </code>
        /// </example>
        /// <example>
        /// Finally, a Document can also be a dynamic object
        /// <code language="c#">
        /// <![CDATA[
        /// using (IDocumentClient client = new DocumentClient(new Uri("service endpoint"), "auth key"))
        /// {
        ///     Document doc = await client.CreateDocumentAsync("dbs/db_rid/colls/coll_rid/", new { SomeProperty = "A Value" } );
        /// }
        /// ]]>
        /// </code>
        /// </example>
        /// <example>
        /// Create a Document and execute a Pre and Post Trigger
        /// <code language="c#">
        /// <![CDATA[
        /// using (IDocumentClient client = new DocumentClient(new Uri("service endpoint"), "auth key"))
        /// {
        ///     Document doc = await client.CreateDocumentAsync(
        ///         "dbs/db_rid/colls/coll_rid/",
        ///         new { id = "DOC123213443" },
        ///         new RequestOptions
        ///         {
        ///             PreTriggerInclude = new List<string> { "MyPreTrigger" },
        ///             PostTriggerInclude = new List<string> { "MyPostTrigger" }
        ///         });
        /// }
        /// ]]>
        /// </code>
        /// </example>
        /// <seealso cref="Microsoft.Azure.Documents.Document"/>
        /// <seealso cref="Microsoft.Azure.Documents.Client.RequestOptions"/>
        /// <seealso cref="Microsoft.Azure.Documents.Client.ResourceResponse{T}"/>
        /// <seealso cref="System.Threading.Tasks.Task"/>
        public Task<ResourceResponse<Document>> CreateDocumentAsync(string documentsFeedOrDatabaseLink,
            object document, Documents.Client.RequestOptions options = null, bool disableAutomaticIdGeneration = false,
            CancellationToken cancellationToken = default)
        {
            // This call is to just run CreateDocumentInlineAsync in a SynchronizationContext aware environment
            return TaskHelper.InlineIfPossible(() => this.CreateDocumentInlineAsync(documentsFeedOrDatabaseLink, document, options, disableAutomaticIdGeneration, cancellationToken), null, cancellationToken);
        }

        private async Task<ResourceResponse<Document>> CreateDocumentInlineAsync(string documentsFeedOrDatabaseLink, object document, Documents.Client.RequestOptions options, bool disableAutomaticIdGeneration, CancellationToken cancellationToken)
        {
            IDocumentClientRetryPolicy requestRetryPolicy = this.ResetSessionTokenRetryPolicy.GetRequestPolicy();
            if (options?.PartitionKey == null)
            {
                requestRetryPolicy = new PartitionKeyMismatchRetryPolicy(
                    await this.GetCollectionCacheAsync(NoOpTrace.Singleton), 
                    requestRetryPolicy);
            }

            return await TaskHelper.InlineIfPossible(() => this.CreateDocumentPrivateAsync(
                documentsFeedOrDatabaseLink,
                document,
                options,
                disableAutomaticIdGeneration,
                requestRetryPolicy,
                cancellationToken), requestRetryPolicy);
        }

        private async Task<ResourceResponse<Document>> CreateDocumentPrivateAsync(
            string documentCollectionLink,
            object document,
            Documents.Client.RequestOptions options,
            bool disableAutomaticIdGeneration,
            IDocumentClientRetryPolicy retryPolicyInstance,
            CancellationToken cancellationToken)
        {
            await this.EnsureValidClientAsync(NoOpTrace.Singleton);

            if (string.IsNullOrEmpty(documentCollectionLink))
            {
                throw new ArgumentNullException("documentCollectionLink");
            }

            if (document == null)
            {
                throw new ArgumentNullException("document");
            }

            INameValueCollection headers = this.GetRequestHeaders(options, OperationType.Create, ResourceType.Document);
            Document typedDocument = Document.FromObject(document, this.GetSerializerSettingsForRequest(options));

            this.ValidateResource(typedDocument);

            if (string.IsNullOrEmpty(typedDocument.Id) && !disableAutomaticIdGeneration)
            {
                typedDocument.Id = Guid.NewGuid().ToString();
            }

            using (DocumentServiceRequest request = DocumentServiceRequest.Create(
                OperationType.Create,
                documentCollectionLink,
                typedDocument,
                ResourceType.Document,
                AuthorizationTokenType.PrimaryMasterKey,
                headers,
                SerializationFormattingPolicy.None,
                this.GetSerializerSettingsForRequest(options)))
            {
                await this.AddPartitionKeyInformationAsync(request, typedDocument, options);
                return new ResourceResponse<Document>(await this.CreateAsync(request, retryPolicyInstance, cancellationToken));
            }
        }

        /// <summary>
        /// Creates a collection as an asychronous operation in the Azure Cosmos DB service.
        /// </summary>
        /// <param name="databaseLink">The link of the database to create the collection in. E.g. dbs/db_rid/.</param>
        /// <param name="documentCollection">The <see cref="Microsoft.Azure.Documents.DocumentCollection"/> object.</param>
        /// <param name="options">(Optional) Any <see cref="Microsoft.Azure.Documents.Client.RequestOptions"/> you wish to provide when creating a Collection. E.g. RequestOptions.OfferThroughput = 400. </param>
        /// <returns>The <see cref="Microsoft.Azure.Documents.DocumentCollection"/> that was created contained within a <see cref="System.Threading.Tasks.Task"/> object representing the service response for the asynchronous operation.</returns>
        /// <exception cref="ArgumentNullException">If either <paramref name="databaseLink"/> or <paramref name="documentCollection"/> is not set.</exception>
        /// <exception cref="System.AggregateException">Represents a consolidation of failures that occured during async processing. Look within InnerExceptions to find the actual exception(s).</exception>
        /// <exception cref="DocumentClientException">This exception can encapsulate many different types of errors. To determine the specific error always look at the StatusCode property. Some common codes you may get when creating a collection are:
        /// <list type="table">
        ///     <listheader>
        ///         <term>StatusCode</term><description>Reason for exception</description>
        ///     </listheader>
        ///     <item>
        ///         <term>400</term><description>BadRequest - This means something was wrong with the request supplied. It is likely that an id was not supplied for the new collection.</description>
        ///     </item>
        ///     <item>
        ///         <term>403</term><description>Forbidden - This means you attempted to exceed your quota for collections. Contact support to have this quota increased.</description>
        ///     </item>
        ///     <item>
        ///         <term>409</term><description>Conflict - This means a <see cref="Microsoft.Azure.Documents.DocumentCollection"/> with an id matching the id you supplied already existed.</description>
        ///     </item>
        /// </list>
        /// </exception>
        /// <example>
        ///
        /// <code language="c#">
        /// <![CDATA[
        /// using (IDocumentClient client = new DocumentClient(new Uri("service endpoint"), "auth key"))
        /// {
        ///     //Create a new collection with an OfferThroughput set to 10000
        ///     //Not passing in RequestOptions.OfferThroughput will result in a collection with the default OfferThroughput set.
        ///     DocumentCollection coll = await client.CreateDocumentCollectionAsync(databaseLink,
        ///         new DocumentCollection { Id = "My Collection" },
        ///         new RequestOptions { OfferThroughput = 10000} );
        /// }
        /// ]]>
        /// </code>
        /// </example>
        /// <seealso cref="Microsoft.Azure.Documents.DocumentCollection"/>
        /// <seealso cref="Microsoft.Azure.Documents.OfferV2"/>
        /// <seealso cref="Microsoft.Azure.Documents.Client.RequestOptions"/>
        /// <seealso cref="Microsoft.Azure.Documents.Client.ResourceResponse{T}"/>
        /// <seealso cref="System.Threading.Tasks.Task"/>
        public Task<ResourceResponse<DocumentCollection>> CreateDocumentCollectionAsync(string databaseLink, DocumentCollection documentCollection, Documents.Client.RequestOptions options = null)
        {
            IDocumentClientRetryPolicy retryPolicyInstance = this.ResetSessionTokenRetryPolicy.GetRequestPolicy();
            return TaskHelper.InlineIfPossible(() => this.CreateDocumentCollectionPrivateAsync(databaseLink, documentCollection, options, retryPolicyInstance), retryPolicyInstance);
        }

        private async Task<ResourceResponse<DocumentCollection>> CreateDocumentCollectionPrivateAsync(
            string databaseLink,
            DocumentCollection documentCollection,
            Documents.Client.RequestOptions options,
            IDocumentClientRetryPolicy retryPolicyInstance)
        {
            await this.EnsureValidClientAsync(NoOpTrace.Singleton);

            if (string.IsNullOrEmpty(databaseLink))
            {
                throw new ArgumentNullException("databaseLink");
            }

            if (documentCollection == null)
            {
                throw new ArgumentNullException("documentCollection");
            }

            this.ValidateResource(documentCollection);
            INameValueCollection headers = this.GetRequestHeaders(options, OperationType.Create, ResourceType.Collection);
            using (DocumentServiceRequest request = DocumentServiceRequest.Create(
                OperationType.Create,
                databaseLink,
                documentCollection,
                ResourceType.Collection,
                AuthorizationTokenType.PrimaryMasterKey,
                headers,
                SerializationFormattingPolicy.None))
            {
                ResourceResponse<DocumentCollection> collection = new ResourceResponse<DocumentCollection>(
                    await this.CreateAsync(request, retryPolicyInstance));
                // set the session token
                this.sessionContainer.SetSessionToken(collection.Resource.ResourceId, collection.Resource.AltLink, collection.Headers);
                return collection;
            }
        }

        /// <summary>
        /// Creates (if doesn't exist) or gets (if already exists) a collection as an asychronous operation in the Azure Cosmos DB service.
        /// You can check the status code from the response to determine whether the collection was newly created (201) or existing collection was returned (200).
        /// </summary>
        /// <param name="databaseLink">The link of the database to create the collection in. E.g. dbs/db_rid/.</param>
        /// <param name="documentCollection">The <see cref="Microsoft.Azure.Documents.DocumentCollection"/> object.</param>
        /// <param name="options">(Optional) Any <see cref="Microsoft.Azure.Documents.Client.RequestOptions"/> you wish to provide when creating a Collection. E.g. RequestOptions.OfferThroughput = 400. </param>
        /// <returns>The <see cref="Microsoft.Azure.Documents.DocumentCollection"/> that was created contained within a <see cref="System.Threading.Tasks.Task"/> object representing the service response for the asynchronous operation.</returns>
        /// <exception cref="ArgumentNullException">If either <paramref name="databaseLink"/> or <paramref name="documentCollection"/> is not set.</exception>
        /// <exception cref="System.AggregateException">Represents a consolidation of failures that occured during async processing. Look within InnerExceptions to find the actual exception(s).</exception>
        /// <exception cref="DocumentClientException">This exception can encapsulate many different types of errors. To determine the specific error always look at the StatusCode property. Some common codes you may get when creating a DocumentCollection are:
        /// <list type="table">
        ///     <listheader>
        ///         <term>StatusCode</term><description>Reason for exception</description>
        ///     </listheader>
        ///     <item>
        ///         <term>400</term><description>BadRequest - This means something was wrong with the request supplied. It is likely that an id was not supplied for the new collection.</description>
        ///     </item>
        ///     <item>
        ///         <term>403</term><description>Forbidden - This means you attempted to exceed your quota for collections. Contact support to have this quota increased.</description>
        ///     </item>
        /// </list>
        /// </exception>
        /// <example>
        ///
        /// <code language="c#">
        /// <![CDATA[
        /// using (IDocumentClient client = new DocumentClient(new Uri("service endpoint"), "auth key"))
        /// {
        ///     //Create a new collection with an OfferThroughput set to 10000
        ///     //Not passing in RequestOptions.OfferThroughput will result in a collection with the default OfferThroughput set.
        ///     DocumentCollection coll = await client.CreateDocumentCollectionIfNotExistsAsync(databaseLink,
        ///         new DocumentCollection { Id = "My Collection" },
        ///         new RequestOptions { OfferThroughput = 10000} );
        /// }
        /// ]]>
        /// </code>
        /// </example>
        /// <seealso cref="Microsoft.Azure.Documents.DocumentCollection"/>
        /// <seealso cref="Microsoft.Azure.Documents.OfferV2"/>
        /// <seealso cref="Microsoft.Azure.Documents.Client.RequestOptions"/>
        /// <seealso cref="Microsoft.Azure.Documents.Client.ResourceResponse{T}"/>
        /// <seealso cref="System.Threading.Tasks.Task"/>
        public Task<ResourceResponse<DocumentCollection>> CreateDocumentCollectionIfNotExistsAsync(string databaseLink, DocumentCollection documentCollection, Documents.Client.RequestOptions options = null)
        {
            return TaskHelper.InlineIfPossible(() => this.CreateDocumentCollectionIfNotExistsPrivateAsync(databaseLink, documentCollection, options), null);
        }

        private async Task<ResourceResponse<DocumentCollection>> CreateDocumentCollectionIfNotExistsPrivateAsync(
            string databaseLink, DocumentCollection documentCollection, Documents.Client.RequestOptions options)
        {
            if (string.IsNullOrEmpty(databaseLink))
            {
                throw new ArgumentNullException("databaseLink");
            }

            if (documentCollection == null)
            {
                throw new ArgumentNullException("documentCollection");
            }

            // ReadDatabaseAsync call is needed to support this API that takes databaseLink as a parameter, to be consistent with CreateDocumentCollectionAsync. We need to construct the collectionLink to make
            // ReadDocumentCollectionAsync call, in case database selfLink got passed to this API. We cannot simply concat the database selfLink with /colls/{collectionId} to get the collectionLink.
            Documents.Database database = await this.ReadDatabaseAsync(databaseLink);

            // Doing a Read before Create will give us better latency for existing collections.
            // Also, in emulator case when you hit the max allowed partition count and you use this API for a collection that already exists,
            // calling Create will throw 503(max capacity reached) even though the intent of this API is to return the collection if it already exists.
            try
            {
                return await this.ReadDocumentCollectionAsync(UriFactory.CreateDocumentCollectionUri(database.Id, documentCollection.Id), null);
            }
            catch (DocumentClientException dce)
            {
                if (dce.StatusCode != HttpStatusCode.NotFound)
                {
                    throw;
                }
            }

            try
            {
                return await this.CreateDocumentCollectionAsync(databaseLink, documentCollection, options);
            }
            catch (DocumentClientException ex)
            {
                if (ex.StatusCode != HttpStatusCode.Conflict)
                {
                    throw;
                }
            }

            // This second Read is to handle the race condition when 2 or more threads have Read the collection and only one succeeds with Create
            // so for the remaining ones we should do a Read instead of throwing Conflict exception
            return await this.ReadDocumentCollectionAsync(UriFactory.CreateDocumentCollectionUri(database.Id, documentCollection.Id), null);
        }

        /// <summary>
        /// Restores a collection as an asychronous operation in the Azure Cosmos DB service.
        /// </summary>
        /// <param name="sourceDocumentCollectionLink">The link to the source <see cref="DocumentCollection"/> object.</param>
        /// <param name="targetDocumentCollection">The target <see cref="DocumentCollection"/> object.</param>
        /// <param name="restoreTime">(optional)The point in time to restore. If null, use the latest restorable time. </param>
        /// <param name="options">(Optional) The <see cref="Documents.Client.RequestOptions"/> for the request.</param>
        /// <returns>The task object representing the service response for the asynchronous operation.</returns>
        internal Task<ResourceResponse<DocumentCollection>> RestoreDocumentCollectionAsync(string sourceDocumentCollectionLink, DocumentCollection targetDocumentCollection, DateTimeOffset? restoreTime = null, Documents.Client.RequestOptions options = null)
        {
            IDocumentClientRetryPolicy retryPolicyInstance = this.ResetSessionTokenRetryPolicy.GetRequestPolicy();
            return TaskHelper.InlineIfPossible(() => this.RestoreDocumentCollectionPrivateAsync(sourceDocumentCollectionLink, targetDocumentCollection, restoreTime, options, retryPolicyInstance), retryPolicyInstance);
        }

        private async Task<ResourceResponse<DocumentCollection>> RestoreDocumentCollectionPrivateAsync(string sourceDocumentCollectionLink, DocumentCollection targetDocumentCollection, DateTimeOffset? restoreTime, Documents.Client.RequestOptions options, IDocumentClientRetryPolicy retryPolicyInstance)
        {
            await this.EnsureValidClientAsync(NoOpTrace.Singleton);

            if (string.IsNullOrEmpty(sourceDocumentCollectionLink))
            {
                throw new ArgumentNullException("sourceDocumentCollectionLink");
            }

            if (targetDocumentCollection == null)
            {
                throw new ArgumentNullException("targetDocumentCollection");
            }

            bool isFeed;
            string resourceTypeString;
            string resourceIdOrFullName;
            bool isNameBased;

            string dbsId;
            string databaseLink = PathsHelper.GetDatabasePath(sourceDocumentCollectionLink);
            if (PathsHelper.TryParsePathSegments(databaseLink, out isFeed, out resourceTypeString, out resourceIdOrFullName, out isNameBased) && isNameBased && !isFeed)
            {
                string[] segments = resourceIdOrFullName.Split(resourceIdOrFullNameSeparators, StringSplitOptions.RemoveEmptyEntries);
                dbsId = segments[segments.Length - 1];
            }
            else
            {
                throw new ArgumentNullException("sourceDocumentCollectionLink");
            }

            string sourceCollId;
            if (PathsHelper.TryParsePathSegments(sourceDocumentCollectionLink, out isFeed, out resourceTypeString, out resourceIdOrFullName, out isNameBased) && isNameBased && !isFeed)
            {
                string[] segments = resourceIdOrFullName.Split(resourceIdOrFullNameSeparators, StringSplitOptions.RemoveEmptyEntries);
                sourceCollId = segments[segments.Length - 1];
            }
            else
            {
                throw new ArgumentNullException("sourceDocumentCollectionLink");
            }

            this.ValidateResource(targetDocumentCollection);

            if (options == null)
            {
                options = new Documents.Client.RequestOptions();
            }
            if (!options.RemoteStorageType.HasValue)
            {
                options.RemoteStorageType = RemoteStorageType.Standard;
            }
            options.SourceDatabaseId = dbsId;
            options.SourceCollectionId = sourceCollId;
            if (restoreTime.HasValue)
            {
                options.RestorePointInTime = Helpers.ToUnixTime(restoreTime.Value);
            }

            INameValueCollection headers = this.GetRequestHeaders(options, OperationType.Create, ResourceType.Collection);
            using (DocumentServiceRequest request = DocumentServiceRequest.Create(
                OperationType.Create,
                databaseLink,
                targetDocumentCollection,
                ResourceType.Collection,
                AuthorizationTokenType.PrimaryMasterKey,
                headers,
                SerializationFormattingPolicy.None))
            {
                ResourceResponse<DocumentCollection> collection = new ResourceResponse<DocumentCollection>(await this.CreateAsync(request, retryPolicyInstance));
                // set the session token
                this.sessionContainer.SetSessionToken(collection.Resource.ResourceId, collection.Resource.AltLink, collection.Headers);
                return collection;
            }
        }

        /// <summary>
        /// Get the status of a collection being restored in the Azure Cosmos DB service.
        /// </summary>
        /// <param name="targetDocumentCollectionLink">The link of the document collection being restored.</param>
        /// <returns>The task object representing the service response for the asynchronous operation.</returns>
        internal Task<DocumentCollectionRestoreStatus> GetDocumentCollectionRestoreStatusAsync(string targetDocumentCollectionLink)
        {
            IDocumentClientRetryPolicy retryPolicyInstance = this.ResetSessionTokenRetryPolicy.GetRequestPolicy();
            return TaskHelper.InlineIfPossible(() => this.GetDocumentCollectionRestoreStatusPrivateAsync(targetDocumentCollectionLink, retryPolicyInstance), retryPolicyInstance);
        }

        private async Task<DocumentCollectionRestoreStatus> GetDocumentCollectionRestoreStatusPrivateAsync(string targetDocumentCollectionLink, IDocumentClientRetryPolicy retryPolicyInstance)
        {
            if (string.IsNullOrEmpty(targetDocumentCollectionLink))
            {
                throw new ArgumentNullException("targetDocumentCollectionLink");
            }

            ResourceResponse<DocumentCollection> response = await this.ReadDocumentCollectionPrivateAsync(
                targetDocumentCollectionLink,
                new Documents.Client.RequestOptions { PopulateRestoreStatus = true },
                retryPolicyInstance);
            string restoreState = response.ResponseHeaders.Get(WFConstants.BackendHeaders.RestoreState);
            if (restoreState == null)
            {
                restoreState = RestoreState.RestoreCompleted.ToString();
            }

            DocumentCollectionRestoreStatus ret = new DocumentCollectionRestoreStatus()
            {
                State = restoreState
            };

            return ret;
        }

        /// <summary>
        /// Creates a stored procedure as an asychronous operation in the Azure Cosmos DB service.
        /// </summary>
        /// <param name="collectionLink">The link of the collection to create the stored procedure in. E.g. dbs/db_rid/colls/col_rid/</param>
        /// <param name="storedProcedure">The <see cref="Microsoft.Azure.Documents.StoredProcedure"/> object to create.</param>
        /// <param name="options">(Optional) Any <see cref="Microsoft.Azure.Documents.Client.RequestOptions"/>for this request.</param>
        /// <returns>The <see cref="Microsoft.Azure.Documents.StoredProcedure"/> that was created contained within a <see cref="System.Threading.Tasks.Task"/> object representing the service response for the asynchronous operation.</returns>
        /// <exception cref="ArgumentNullException">If either <paramref name="collectionLink"/> or <paramref name="storedProcedure"/> is not set.</exception>
        /// <exception cref="System.AggregateException">Represents a consolidation of failures that occured during async processing. Look within InnerExceptions to find the actual exception(s)</exception>
        /// <exception cref="DocumentClientException">This exception can encapsulate many different types of errors. To determine the specific error always look at the StatusCode property. Some common codes you may get when creating a Document are:
        /// <list type="table">
        ///     <listheader>
        ///         <term>StatusCode</term><description>Reason for exception</description>
        ///     </listheader>
        ///     <item>
        ///         <term>400</term><description>BadRequest - This means something was wrong with the request supplied. It is likely that an Id was not supplied for the stored procedure or the Body was malformed.</description>
        ///     </item>
        ///     <item>
        ///         <term>403</term><description>Forbidden - You have reached your quota of stored procedures for the collection supplied. Contact support to have this quota increased.</description>
        ///     </item>
        ///     <item>
        ///         <term>409</term><description>Conflict - This means a <see cref="Microsoft.Azure.Documents.StoredProcedure"/> with an id matching the id you supplied already existed.</description>
        ///     </item>
        ///     <item>
        ///         <term>413</term><description>RequestEntityTooLarge - This means the body of the <see cref="Microsoft.Azure.Documents.StoredProcedure"/> you tried to create was too large.</description>
        ///     </item>
        /// </list>
        /// </exception>
        /// <example>
        ///
        /// <code language="c#">
        /// <![CDATA[
        /// //Create a new stored procedure called "HelloWorldSproc" that takes in a single param called "name".
        /// StoredProcedure sproc = await client.CreateStoredProcedureAsync(collectionLink, new StoredProcedure
        /// {
        ///    Id = "HelloWorldSproc",
        ///    Body = @"function (name){
        ///                var response = getContext().getResponse();
        ///                response.setBody('Hello ' + name);
        ///             }"
        /// });
        /// ]]>
        /// </code>
        /// </example>
        /// <seealso cref="Microsoft.Azure.Documents.StoredProcedure"/>
        /// <seealso cref="Microsoft.Azure.Documents.Client.RequestOptions"/>
        /// <seealso cref="Microsoft.Azure.Documents.Client.ResourceResponse{T}"/>
        /// <seealso cref="System.Threading.Tasks.Task"/>
        public Task<ResourceResponse<StoredProcedure>> CreateStoredProcedureAsync(string collectionLink, StoredProcedure storedProcedure, Documents.Client.RequestOptions options = null)
        {
            IDocumentClientRetryPolicy retryPolicyInstance = this.ResetSessionTokenRetryPolicy.GetRequestPolicy();
            return TaskHelper.InlineIfPossible(() => this.CreateStoredProcedurePrivateAsync(collectionLink, storedProcedure, options, retryPolicyInstance), retryPolicyInstance);
        }

        private async Task<ResourceResponse<StoredProcedure>> CreateStoredProcedurePrivateAsync(
            string collectionLink,
            StoredProcedure storedProcedure,
            Documents.Client.RequestOptions options,
            IDocumentClientRetryPolicy retryPolicyInstance)
        {
            await this.EnsureValidClientAsync(NoOpTrace.Singleton);

            if (string.IsNullOrEmpty(collectionLink))
            {
                throw new ArgumentNullException("collectionLink");
            }

            if (storedProcedure == null)
            {
                throw new ArgumentNullException("storedProcedure");
            }

            this.ValidateResource(storedProcedure);

            INameValueCollection headers = this.GetRequestHeaders(options, OperationType.Create, ResourceType.StoredProcedure);
            using (DocumentServiceRequest request = DocumentServiceRequest.Create(
                OperationType.Create,
                collectionLink,
                storedProcedure,
                ResourceType.StoredProcedure,
                AuthorizationTokenType.PrimaryMasterKey,
                headers,
                SerializationFormattingPolicy.None))
            {
                return new ResourceResponse<StoredProcedure>(await this.CreateAsync(request, retryPolicyInstance));
            }
        }

        /// <summary>
        /// Creates a trigger as an asychronous operation in the Azure Cosmos DB service.
        /// </summary>
        /// <param name="collectionLink">The link of the <see cref="Microsoft.Azure.Documents.DocumentCollection"/> to create the trigger in. E.g. dbs/db_rid/colls/col_rid/ </param>
        /// <param name="trigger">The <see cref="Microsoft.Azure.Documents.Trigger"/> object to create.</param>
        /// <param name="options">(Optional) Any <see cref="Microsoft.Azure.Documents.Client.RequestOptions"/>for this request.</param>
        /// <returns>A task object representing the service response for the asynchronous operation.</returns>
        /// <exception cref="ArgumentNullException">If either <paramref name="collectionLink"/> or <paramref name="trigger"/> is not set.</exception>
        /// <exception cref="System.AggregateException">Represents a consolidation of failures that occured during async processing. Look within InnerExceptions to find the actual exception(s)</exception>
        /// <exception cref="DocumentClientException">This exception can encapsulate many different types of errors. To determine the specific error always look at the StatusCode property. Some common codes you may get when creating a Document are:
        /// <list type="table">
        ///     <listheader>
        ///         <term>StatusCode</term><description>Reason for exception</description>
        ///     </listheader>
        ///     <item>
        ///         <term>400</term><description>BadRequest - This means something was wrong with the request supplied. It is likely that an Id was not supplied for the new trigger or that the Body was malformed.</description>
        ///     </item>
        ///     <item>
        ///         <term>403</term><description>Forbidden - You have reached your quota of triggers for the collection supplied. Contact support to have this quota increased.</description>
        ///     </item>
        ///     <item>
        ///         <term>409</term><description>Conflict - This means a <see cref="Microsoft.Azure.Documents.Trigger"/> with an id matching the id you supplied already existed.</description>
        ///     </item>
        ///     <item>
        ///         <term>413</term><description>RequestEntityTooLarge - This means the body of the <see cref="Microsoft.Azure.Documents.Trigger"/> you tried to create was too large.</description>
        ///     </item>
        /// </list>
        /// </exception>
        /// <example>
        ///
        /// <code language="c#">
        /// <![CDATA[
        /// //Create a trigger that validates the contents of a document as it is created and adds a 'timestamp' property if one was not found.
        /// Trigger trig = await client.CreateTriggerAsync(collectionLink, new Trigger
        /// {
        ///     Id = "ValidateDocuments",
        ///     Body = @"function validate() {
        ///                         var context = getContext();
        ///                         var request = context.getRequest();                                                             
        ///                         var documentToCreate = request.getBody();
        ///                         
        ///                         // validate properties
        ///                         if (!('timestamp' in documentToCreate)) {
        ///                             var ts = new Date();
        ///                             documentToCreate['timestamp'] = ts.getTime();
        ///                         }
        ///                         
        ///                         // update the document that will be created
        ///                         request.setBody(documentToCreate);
        ///                       }",
        ///     TriggerType = TriggerType.Pre,
        ///     TriggerOperation = TriggerOperation.Create
        /// });
        /// ]]>
        /// </code>
        /// </example>
        /// <seealso cref="Microsoft.Azure.Documents.Trigger"/>
        /// <seealso cref="Microsoft.Azure.Documents.Client.RequestOptions"/>
        /// <seealso cref="Microsoft.Azure.Documents.Client.ResourceResponse{T}"/>
        /// <seealso cref="System.Threading.Tasks.Task"/>
        public Task<ResourceResponse<Trigger>> CreateTriggerAsync(string collectionLink, Trigger trigger, Documents.Client.RequestOptions options = null)
        {
            IDocumentClientRetryPolicy retryPolicyInstance = this.ResetSessionTokenRetryPolicy.GetRequestPolicy();
            return TaskHelper.InlineIfPossible(() => this.CreateTriggerPrivateAsync(collectionLink, trigger, options, retryPolicyInstance), retryPolicyInstance);
        }

        private async Task<ResourceResponse<Trigger>> CreateTriggerPrivateAsync(string collectionLink, Trigger trigger, Documents.Client.RequestOptions options, IDocumentClientRetryPolicy retryPolicyInstance)
        {
            await this.EnsureValidClientAsync(NoOpTrace.Singleton);

            if (string.IsNullOrEmpty(collectionLink))
            {
                throw new ArgumentNullException("collectionLink");
            }

            if (trigger == null)
            {
                throw new ArgumentNullException("trigger");
            }

            this.ValidateResource(trigger);
            INameValueCollection headers = this.GetRequestHeaders(options, OperationType.Create, ResourceType.Trigger);
            using (DocumentServiceRequest request = DocumentServiceRequest.Create(
                OperationType.Create,
                collectionLink,
                trigger,
                ResourceType.Trigger,
                AuthorizationTokenType.PrimaryMasterKey,
                headers,
                SerializationFormattingPolicy.None))
            {
                return new ResourceResponse<Trigger>(await this.CreateAsync(request, retryPolicyInstance));
            }
        }

        /// <summary>
        /// Creates a user defined function as an asychronous operation in the Azure Cosmos DB service.
        /// </summary>
        /// <param name="collectionLink">The link of the <see cref="Microsoft.Azure.Documents.DocumentCollection"/> to create the user defined function in. E.g. dbs/db_rid/colls/col_rid/ </param>
        /// <param name="function">The <see cref="Microsoft.Azure.Documents.UserDefinedFunction"/> object to create.</param>
        /// <param name="options">(Optional) Any <see cref="Microsoft.Azure.Documents.Client.RequestOptions"/>for this request.</param>
        /// <returns>A task object representing the service response for the asynchronous operation.</returns>
        /// <exception cref="ArgumentNullException">If either <paramref name="collectionLink"/> or <paramref name="function"/> is not set.</exception>
        /// <exception cref="System.AggregateException">Represents a consolidation of failures that occured during async processing. Look within InnerExceptions to find the actual exception(s)</exception>
        /// <exception cref="DocumentClientException">This exception can encapsulate many different types of errors. To determine the specific error always look at the StatusCode property. Some common codes you may get when creating a Document are:
        /// <list type="table">
        ///     <listheader>
        ///         <term>StatusCode</term><description>Reason for exception</description>
        ///     </listheader>
        ///     <item>
        ///         <term>400</term><description>BadRequest - This means something was wrong with the request supplied. It is likely that an Id was not supplied for the new user defined function or that the Body was malformed.</description>
        ///     </item>
        ///     <item>
        ///         <term>403</term><description>Forbidden - You have reached your quota of user defined functions for the collection supplied. Contact support to have this quota increased.</description>
        ///     </item>
        ///     <item>
        ///         <term>409</term><description>Conflict - This means a <see cref="Microsoft.Azure.Documents.UserDefinedFunction"/> with an id matching the id you supplied already existed.</description>
        ///     </item>
        ///     <item>
        ///         <term>413</term><description>RequestEntityTooLarge - This means the body of the <see cref="Microsoft.Azure.Documents.UserDefinedFunction"/> you tried to create was too large.</description>
        ///     </item>
        /// </list>
        /// </exception>
        /// <example>
        ///
        /// <code language="c#">
        /// <![CDATA[
        /// //Create a user defined function that converts a string to upper case
        /// UserDefinedFunction udf = client.CreateUserDefinedFunctionAsync(collectionLink, new UserDefinedFunction
        /// {
        ///    Id = "ToUpper",
        ///    Body = @"function toUpper(input) {
        ///                        return input.toUpperCase();
        ///                     }",
        /// });
        /// ]]>
        /// </code>
        /// </example>
        /// <seealso cref="Microsoft.Azure.Documents.UserDefinedFunction"/>
        /// <seealso cref="Microsoft.Azure.Documents.Client.RequestOptions"/>
        /// <seealso cref="Microsoft.Azure.Documents.Client.ResourceResponse{T}"/>
        /// <seealso cref="System.Threading.Tasks.Task"/>
        public Task<ResourceResponse<UserDefinedFunction>> CreateUserDefinedFunctionAsync(string collectionLink, UserDefinedFunction function, Documents.Client.RequestOptions options = null)
        {
            IDocumentClientRetryPolicy retryPolicyInstance = this.ResetSessionTokenRetryPolicy.GetRequestPolicy();
            return TaskHelper.InlineIfPossible(() => this.CreateUserDefinedFunctionPrivateAsync(collectionLink, function, options, retryPolicyInstance), retryPolicyInstance);
        }

        private async Task<ResourceResponse<UserDefinedFunction>> CreateUserDefinedFunctionPrivateAsync(
            string collectionLink,
            UserDefinedFunction function,
            Documents.Client.RequestOptions options,
            IDocumentClientRetryPolicy retryPolicyInstance)
        {
            await this.EnsureValidClientAsync(NoOpTrace.Singleton);

            if (string.IsNullOrEmpty(collectionLink))
            {
                throw new ArgumentNullException("collectionLink");
            }

            if (function == null)
            {
                throw new ArgumentNullException("function");
            }

            this.ValidateResource(function);
            INameValueCollection headers = this.GetRequestHeaders(options, OperationType.Create, ResourceType.UserDefinedFunction);
            using (DocumentServiceRequest request = DocumentServiceRequest.Create(
                OperationType.Create,
                collectionLink,
                function,
                ResourceType.UserDefinedFunction,
                AuthorizationTokenType.PrimaryMasterKey,
                headers,
                SerializationFormattingPolicy.None))
            {
                return new ResourceResponse<UserDefinedFunction>(await this.CreateAsync(request, retryPolicyInstance));
            }
        }

        /// <summary>
        /// Creates a user defined type object as an asychronous operation in the Azure Cosmos DB service.
        /// </summary>
        /// <param name="databaseLink">The link of the database to create the user defined type in. E.g. dbs/db_rid/ </param>
        /// <param name="userDefinedType">The <see cref="Microsoft.Azure.Documents.UserDefinedType"/> object to create.</param>
        /// <param name="options">(Optional) The request options for the request.</param>
        /// <returns>A task object representing the service response for the asynchronous operation which contains the created <see cref="Microsoft.Azure.Documents.UserDefinedType"/> object.</returns>
        /// <exception cref="ArgumentNullException">If either <paramref name="databaseLink"/> or <paramref name="userDefinedType"/> is not set.</exception>
        /// <exception cref="System.AggregateException">Represents a consolidation of failures that occured during async processing. Look within InnerExceptions to find the actual exception(s)</exception>
        /// <exception cref="DocumentClientException">This exception can encapsulate many different types of errors. To determine the specific error always look at the StatusCode property. Some common codes you may get when creating a UserDefinedType are:
        /// <list type="table">
        ///     <listheader>
        ///         <term>StatusCode</term><description>Reason for exception</description>
        ///     </listheader>
        ///     <item>
        ///         <term>400</term><description>BadRequest - This means something was wrong with the request supplied.</description>
        ///     </item>
        ///     <item>
        ///         <term>403</term><description>Forbidden - You have reached your quota of user defined type objects for this database. Contact support to have this quota increased.</description>
        ///     </item>
        ///     <item>
        ///         <term>409</term><description>Conflict - This means a <see cref="Microsoft.Azure.Documents.UserDefinedType"/> with an id matching the id you supplied already existed.</description>
        ///     </item>
        /// </list>
        /// </exception>
        /// <example>
        ///
        /// <code language="c#">
        /// <![CDATA[
        /// //Create a new user defined type in the specified database
        /// UserDefinedType userDefinedType = await client.CreateUserDefinedTypeAsync(databaseLink, new UserDefinedType { Id = "userDefinedTypeId5" });
        /// ]]>
        /// </code>
        /// </example>
        /// <seealso cref="Microsoft.Azure.Documents.UserDefinedType"/>
        /// <seealso cref="Microsoft.Azure.Documents.Client.RequestOptions"/>
        /// <seealso cref="Microsoft.Azure.Documents.Client.ResourceResponse{T}"/>
        /// <seealso cref="System.Threading.Tasks.Task"/>
        internal Task<ResourceResponse<UserDefinedType>> CreateUserDefinedTypeAsync(string databaseLink, UserDefinedType userDefinedType, Documents.Client.RequestOptions options = null)
        {
            IDocumentClientRetryPolicy retryPolicyInstance = this.ResetSessionTokenRetryPolicy.GetRequestPolicy();
            return TaskHelper.InlineIfPossible(() => this.CreateUserDefinedTypePrivateAsync(databaseLink, userDefinedType, options, retryPolicyInstance), retryPolicyInstance);
        }

        private async Task<ResourceResponse<UserDefinedType>> CreateUserDefinedTypePrivateAsync(string databaseLink, UserDefinedType userDefinedType, Documents.Client.RequestOptions options, IDocumentClientRetryPolicy retryPolicyInstance)
        {
            await this.EnsureValidClientAsync(NoOpTrace.Singleton);

            if (string.IsNullOrEmpty(databaseLink))
            {
                throw new ArgumentNullException("databaseLink");
            }

            if (userDefinedType == null)
            {
                throw new ArgumentNullException("userDefinedType");
            }

            this.ValidateResource(userDefinedType);
            INameValueCollection headers = this.GetRequestHeaders(options, OperationType.Create, ResourceType.UserDefinedType);
            using (DocumentServiceRequest request = DocumentServiceRequest.Create(
                OperationType.Create,
                databaseLink,
                userDefinedType,
                ResourceType.UserDefinedType,
                AuthorizationTokenType.PrimaryMasterKey,
                headers,
                SerializationFormattingPolicy.None))
            {
                return new ResourceResponse<UserDefinedType>(await this.CreateAsync(request, retryPolicyInstance));
            }
        }

        /// <summary>
        /// Creates a snapshot resource as an asychronous operation in the Azure Cosmos DB service.
        /// </summary>
        /// <param name="snapshot">The specification for the <see cref="Snapshot"/> to create.</param>
        /// <param name="options">(Optional) The <see cref="Documents.Client.RequestOptions"/> for the request.</param>
        /// <returns>The <see cref="Snapshot"/> that was created within a task object representing the service response for the asynchronous operation.</returns>
        /// <exception cref="ArgumentNullException">If <paramref name="snapshot"/> is not set.</exception>
        /// <exception cref="System.AggregateException">Represents a consolidation of failures that occured during async processing. Look within InnerExceptions to find the actual exception(s).</exception>
        /// <exception cref="DocumentClientException">This exception can encapsulate many different types of errors. To determine the specific error always look at the StatusCode property. Some common codes you may get when creating a Database are:
        /// <list type="table">
        ///     <listheader>
        ///         <term>StatusCode</term><description>Reason for exception</description>
        ///     </listheader>
        ///     <item>
        ///         <term>400</term><description>BadRequest - This means something was wrong with the snapshot object supplied. It is likely that the resource link specified for the Snapshot was invalid.</description>
        ///     </item>
        ///     <item>
        ///         <term>409</term>
        ///         <description>
        ///         Conflict - This means a <see cref="Snapshot"/> with an id matching the id field of <paramref name="snapshot"/> already existed,
        ///         or there is already a pending snapshot for the specified resource link.
        ///         </description>
        ///     </item>
        /// </list>
        /// </exception>
        /// <example>
        /// The example below creates a new <see cref="Snapshot"/> with an Id property of 'MySnapshot'. The ResourceLink indicates that
        /// the snapshot should be created for the collection named "myContainer" in the database "myDatabase".
        /// This code snippet is intended to be used from within an asynchronous method as it uses the await keyword
        /// <code language="c#">
        /// <![CDATA[
        /// using (IDocumentClient client = new DocumentClient(new Uri("service endpoint"), "auth key"))
        /// {
        ///     Snapshot snapshot = await client.CreateSnapshotAsync(new Snapshot { Id = "MySnapshot", ResourceLink = ResourceLink = "dbs/myDatabase/colls/myContainer" });
        /// }
        /// ]]>
        /// </code>
        /// </example>
        /// <example>
        /// If you would like to construct a <see cref="Snapshot"/> from within a synchronous method then you need to use the following code
        /// <code language="c#">
        /// <![CDATA[
        /// using (IDocumentClient client = new DocumentClient(new Uri("service endpoint"), "auth key"))
        /// {
        ///     Snapshot snapshot = client.CreateSnapshotAsync(new Snapshot { Id = "MySnapshot", ResourceLink = ResourceLink = "dbs/myDatabase/colls/myContainer" });.Result;
        /// }
        /// ]]>
        /// </code>
        /// </example>
        /// <seealso cref="Microsoft.Azure.Documents.Snapshot"/>
        /// <seealso cref="Microsoft.Azure.Documents.Client.RequestOptions"/>
        /// <seealso cref="Microsoft.Azure.Documents.Client.ResourceResponse{T}"/>
        /// <seealso cref="System.Threading.Tasks.Task"/>
        internal Task<ResourceResponse<Snapshot>> CreateSnapshotAsync(Snapshot snapshot, Documents.Client.RequestOptions options = null)
        {
            IDocumentClientRetryPolicy retryPolicyInstance = this.ResetSessionTokenRetryPolicy.GetRequestPolicy();
            return TaskHelper.InlineIfPossible(() => this.CreateSnapshotPrivateAsync(snapshot, options, retryPolicyInstance), retryPolicyInstance);
        }

        private async Task<ResourceResponse<Snapshot>> CreateSnapshotPrivateAsync(Snapshot snapshot, Documents.Client.RequestOptions options, IDocumentClientRetryPolicy retryPolicyInstance)
        {
            await this.EnsureValidClientAsync(NoOpTrace.Singleton);

            if (snapshot == null)
            {
                throw new ArgumentNullException("snapshot");
            }

            this.ValidateResource(snapshot);

            INameValueCollection headers = this.GetRequestHeaders(options, OperationType.Create, ResourceType.Snapshot);

            using (DocumentServiceRequest request = DocumentServiceRequest.Create(
                OperationType.Create,
                Paths.Snapshots_Root,
                snapshot,
                ResourceType.Snapshot,
                AuthorizationTokenType.PrimaryMasterKey,
                headers,
                SerializationFormattingPolicy.None))
            {
                return new ResourceResponse<Snapshot>(await this.CreateAsync(request, retryPolicyInstance));
            }
        }

        #endregion

        #region Delete Impl
        /// <summary>
        /// Delete a <see cref="Microsoft.Azure.Documents.Database"/> from the Azure Cosmos DB service as an asynchronous operation.
        /// </summary>
        /// <param name="databaseLink">The link of the <see cref="Microsoft.Azure.Documents.Database"/> to delete. E.g. dbs/db_rid/ </param>
        /// <param name="options">(Optional) The request options for the request.</param>
        /// <returns>A <see cref="System.Threading.Tasks"/> containing a <see cref="Microsoft.Azure.Documents.Client.ResourceResponse{T}"/> which will contain information about the request issued.</returns>
        /// <exception cref="ArgumentNullException">If <paramref name="databaseLink"/> is not set.</exception>
        /// <exception cref="DocumentClientException">This exception can encapsulate many different types of errors. To determine the specific error always look at the StatusCode property. Some common codes you may get when creating a Document are:
        /// <list type="table">
        ///     <listheader>
        ///         <term>StatusCode</term><description>Reason for exception</description>
        ///     </listheader>
        ///     <item>
        ///         <term>404</term><description>NotFound - This means the resource you tried to delete did not exist.</description>
        ///     </item>
        /// </list>
        /// </exception>
        /// <example>
        /// <code language="c#">
        /// <![CDATA[
        /// //Delete a database using its selfLink property
        /// //To get the databaseLink you would have to query for the Database, using CreateDatabaseQuery(),  and then refer to its .SelfLink property
        /// await client.DeleteDatabaseAsync(databaseLink);
        /// ]]>
        /// </code>
        /// </example>
        /// <seealso cref="Microsoft.Azure.Documents.Database"/>
        /// <seealso cref="Microsoft.Azure.Documents.Client.RequestOptions"/>
        /// <seealso cref="Microsoft.Azure.Documents.Client.ResourceResponse{T}"/>
        /// <seealso cref="System.Threading.Tasks.Task"/>
        public Task<ResourceResponse<Documents.Database>> DeleteDatabaseAsync(string databaseLink, Documents.Client.RequestOptions options = null)
        {
            IDocumentClientRetryPolicy retryPolicyInstance = this.ResetSessionTokenRetryPolicy.GetRequestPolicy();
            return TaskHelper.InlineIfPossible(() => this.DeleteDatabasePrivateAsync(databaseLink, options, retryPolicyInstance), retryPolicyInstance);
        }

        private async Task<ResourceResponse<Documents.Database>> DeleteDatabasePrivateAsync(string databaseLink, Documents.Client.RequestOptions options, IDocumentClientRetryPolicy retryPolicyInstance)
        {
            await this.EnsureValidClientAsync(NoOpTrace.Singleton);

            if (string.IsNullOrEmpty(databaseLink))
            {
                throw new ArgumentNullException("databaseLink");
            }

            INameValueCollection headers = this.GetRequestHeaders(options, OperationType.Delete, ResourceType.Database);
            using (DocumentServiceRequest request = DocumentServiceRequest.Create(
                OperationType.Delete,
                ResourceType.Database,
                databaseLink,
                AuthorizationTokenType.PrimaryMasterKey,
                headers))
            {
                return new ResourceResponse<Documents.Database>(await this.DeleteAsync(request, retryPolicyInstance));
            }
        }

        /// <summary>
        /// Delete a <see cref="Microsoft.Azure.Documents.Document"/> from the Azure Cosmos DB service as an asynchronous operation.
        /// </summary>
        /// <param name="documentLink">The link of the <see cref="Microsoft.Azure.Documents.Document"/> to delete. E.g. dbs/db_rid/colls/col_rid/docs/doc_rid/ </param>
        /// <param name="options">(Optional) The request options for the request.</param>
        /// <param name="cancellationToken">(Optional) A <see cref="CancellationToken"/> that can be used by other objects or threads to receive notice of cancellation.</param>
        /// <returns>A <see cref="System.Threading.Tasks"/> containing a <see cref="Microsoft.Azure.Documents.Client.ResourceResponse{T}"/> which will contain information about the request issued.</returns>
        /// <exception cref="ArgumentNullException">If <paramref name="documentLink"/> is not set.</exception>
        /// <exception cref="DocumentClientException">This exception can encapsulate many different types of errors. To determine the specific error always look at the StatusCode property. Some common codes you may get when creating a Document are:
        /// <list type="table">
        ///     <listheader>
        ///         <term>StatusCode</term><description>Reason for exception</description>
        ///     </listheader>
        ///     <item>
        ///         <term>404</term><description>NotFound - This means the resource you tried to delete did not exist.</description>
        ///     </item>
        /// </list>
        /// </exception>
        /// <example>
        /// <code language="c#">
        /// <![CDATA[
        /// //Delete a document using its selfLink property
        /// //To get the documentLink you would have to query for the Document, using CreateDocumentQuery(),  and then refer to its .SelfLink property
        /// await client.DeleteDocumentAsync(documentLink);
        /// ]]>
        /// </code>
        /// </example>
        /// <seealso cref="Microsoft.Azure.Documents.Database"/>
        /// <seealso cref="Microsoft.Azure.Documents.Client.RequestOptions"/>
        /// <seealso cref="Microsoft.Azure.Documents.Client.ResourceResponse{T}"/>
        /// <seealso cref="System.Threading.Tasks.Task"/>
        public Task<ResourceResponse<Document>> DeleteDocumentAsync(string documentLink, Documents.Client.RequestOptions options = null, CancellationToken cancellationToken = default)
        {
            IDocumentClientRetryPolicy retryPolicyInstance = this.ResetSessionTokenRetryPolicy.GetRequestPolicy();
            return TaskHelper.InlineIfPossible(() => this.DeleteDocumentPrivateAsync(documentLink, options, retryPolicyInstance, cancellationToken), retryPolicyInstance, cancellationToken);
        }

        private async Task<ResourceResponse<Document>> DeleteDocumentPrivateAsync(string documentLink, Documents.Client.RequestOptions options, IDocumentClientRetryPolicy retryPolicyInstance, CancellationToken cancellationToken)
        {
            await this.EnsureValidClientAsync(NoOpTrace.Singleton);

            if (string.IsNullOrEmpty(documentLink))
            {
                throw new ArgumentNullException("documentLink");
            }

            INameValueCollection headers = this.GetRequestHeaders(options, OperationType.Delete, ResourceType.Document);
            using (DocumentServiceRequest request = DocumentServiceRequest.Create(
                OperationType.Delete,
                ResourceType.Document,
                documentLink,
                AuthorizationTokenType.PrimaryMasterKey,
                headers))
            {
                await this.AddPartitionKeyInformationAsync(request, options);
                request.SerializerSettings = this.GetSerializerSettingsForRequest(options);
                return new ResourceResponse<Document>(await this.DeleteAsync(request, retryPolicyInstance, cancellationToken));
            }
        }

        /// <summary>
        /// Delete a <see cref="Microsoft.Azure.Documents.DocumentCollection"/> from the Azure Cosmos DB service as an asynchronous operation.
        /// </summary>
        /// <param name="documentCollectionLink">The link of the <see cref="Microsoft.Azure.Documents.Document"/> to delete. E.g. dbs/db_rid/colls/col_rid/ </param>
        /// <param name="options">(Optional) The request options for the request.</param>
        /// <returns>A <see cref="System.Threading.Tasks"/> containing a <see cref="Microsoft.Azure.Documents.Client.ResourceResponse{T}"/> which will contain information about the request issued.</returns>
        /// <exception cref="ArgumentNullException">If <paramref name="documentCollectionLink"/> is not set.</exception>
        /// <exception cref="DocumentClientException">This exception can encapsulate many different types of errors. To determine the specific error always look at the StatusCode property. Some common codes you may get when creating a Document are:
        /// <list type="table">
        ///     <listheader>
        ///         <term>StatusCode</term><description>Reason for exception</description>
        ///     </listheader>
        ///     <item>
        ///         <term>404</term><description>NotFound - This means the resource you tried to delete did not exist.</description>
        ///     </item>
        /// </list>
        /// </exception>
        /// <example>
        /// <code language="c#">
        /// <![CDATA[
        /// //Delete a collection using its selfLink property
        /// //To get the collectionLink you would have to query for the Collection, using CreateDocumentCollectionQuery(),  and then refer to its .SelfLink property
        /// await client.DeleteDocumentCollectionAsync(collectionLink);
        /// ]]>
        /// </code>
        /// </example>
        /// <seealso cref="Microsoft.Azure.Documents.DocumentCollection"/>
        /// <seealso cref="Microsoft.Azure.Documents.Client.RequestOptions"/>
        /// <seealso cref="Microsoft.Azure.Documents.Client.ResourceResponse{T}"/>
        /// <seealso cref="System.Threading.Tasks.Task"/>
        public Task<ResourceResponse<DocumentCollection>> DeleteDocumentCollectionAsync(string documentCollectionLink, Documents.Client.RequestOptions options = null)
        {
            IDocumentClientRetryPolicy retryPolicyInstance = this.ResetSessionTokenRetryPolicy.GetRequestPolicy();
            return TaskHelper.InlineIfPossible(() => this.DeleteDocumentCollectionPrivateAsync(documentCollectionLink, options, retryPolicyInstance), retryPolicyInstance);
        }

        private async Task<ResourceResponse<DocumentCollection>> DeleteDocumentCollectionPrivateAsync(string documentCollectionLink, Documents.Client.RequestOptions options, IDocumentClientRetryPolicy retryPolicyInstance)
        {
            await this.EnsureValidClientAsync(NoOpTrace.Singleton);

            if (string.IsNullOrEmpty(documentCollectionLink))
            {
                throw new ArgumentNullException("documentCollectionLink");
            }

            INameValueCollection headers = this.GetRequestHeaders(options, OperationType.Delete, ResourceType.Collection);
            using (DocumentServiceRequest request = DocumentServiceRequest.Create(
                OperationType.Delete,
                ResourceType.Collection,
                documentCollectionLink,
                AuthorizationTokenType.PrimaryMasterKey,
                headers))
            {
                return new ResourceResponse<DocumentCollection>(await this.DeleteAsync(request, retryPolicyInstance));
            }
        }

        /// <summary>
        /// Delete a <see cref="Microsoft.Azure.Documents.StoredProcedure"/> from the Azure Cosmos DB service as an asynchronous operation.
        /// </summary>
        /// <param name="storedProcedureLink">The link of the <see cref="Microsoft.Azure.Documents.StoredProcedure"/> to delete. E.g. dbs/db_rid/colls/col_rid/sprocs/sproc_rid/ </param>
        /// <param name="options">(Optional) The request options for the request.</param>
        /// <returns>A <see cref="System.Threading.Tasks"/> containing a <see cref="Microsoft.Azure.Documents.Client.ResourceResponse{T}"/> which will contain information about the request issued.</returns>
        /// <exception cref="ArgumentNullException">If <paramref name="storedProcedureLink"/> is not set.</exception>
        /// <exception cref="DocumentClientException">This exception can encapsulate many different types of errors. To determine the specific error always look at the StatusCode property. Some common codes you may get when creating a Document are:
        /// <list type="table">
        ///     <listheader>
        ///         <term>StatusCode</term><description>Reason for exception</description>
        ///     </listheader>
        ///     <item>
        ///         <term>404</term><description>NotFound - This means the resource you tried to delete did not exist.</description>
        ///     </item>
        /// </list>
        /// </exception>
        /// <example>
        /// <code language="c#">
        /// <![CDATA[
        /// //Delete a stored procedure using its selfLink property.
        /// //To get the sprocLink you would have to query for the Stored Procedure, using CreateStoredProcedureQuery(),  and then refer to its .SelfLink property
        /// await client.DeleteStoredProcedureAsync(sprocLink);
        /// ]]>
        /// </code>
        /// </example>
        /// <seealso cref="Microsoft.Azure.Documents.StoredProcedure"/>
        /// <seealso cref="Microsoft.Azure.Documents.Client.RequestOptions"/>
        /// <seealso cref="Microsoft.Azure.Documents.Client.ResourceResponse{T}"/>
        /// <seealso cref="System.Threading.Tasks.Task"/>
        public Task<ResourceResponse<StoredProcedure>> DeleteStoredProcedureAsync(string storedProcedureLink, Documents.Client.RequestOptions options = null)
        {
            IDocumentClientRetryPolicy retryPolicyInstance = this.ResetSessionTokenRetryPolicy.GetRequestPolicy();
            return TaskHelper.InlineIfPossible(() => this.DeleteStoredProcedurePrivateAsync(storedProcedureLink, options, retryPolicyInstance), retryPolicyInstance);
        }

        private async Task<ResourceResponse<StoredProcedure>> DeleteStoredProcedurePrivateAsync(string storedProcedureLink, Documents.Client.RequestOptions options, IDocumentClientRetryPolicy retryPolicyInstance)
        {
            await this.EnsureValidClientAsync(NoOpTrace.Singleton);

            if (string.IsNullOrEmpty(storedProcedureLink))
            {
                throw new ArgumentNullException("storedProcedureLink");
            }

            INameValueCollection headers = this.GetRequestHeaders(options, OperationType.Delete, ResourceType.StoredProcedure);
            using (DocumentServiceRequest request = DocumentServiceRequest.Create(
                OperationType.Delete,
                ResourceType.StoredProcedure,
                storedProcedureLink,
                AuthorizationTokenType.PrimaryMasterKey,
                headers))
            {
                return new ResourceResponse<StoredProcedure>(await this.DeleteAsync(request, retryPolicyInstance));
            }
        }

        /// <summary>
        /// Delete a <see cref="Microsoft.Azure.Documents.Trigger"/> from the Azure Cosmos DB service as an asynchronous operation.
        /// </summary>
        /// <param name="triggerLink">The link of the <see cref="Microsoft.Azure.Documents.Trigger"/> to delete. E.g. dbs/db_rid/colls/col_rid/triggers/trigger_rid/ </param>
        /// <param name="options">(Optional) The request options for the request.</param>
        /// <returns>A <see cref="System.Threading.Tasks"/> containing a <see cref="Microsoft.Azure.Documents.Client.ResourceResponse{T}"/> which will contain information about the request issued.</returns>
        /// <exception cref="ArgumentNullException">If <paramref name="triggerLink"/> is not set.</exception>
        /// <exception cref="DocumentClientException">This exception can encapsulate many different types of errors. To determine the specific error always look at the StatusCode property. Some common codes you may get when creating a Document are:
        /// <list type="table">
        ///     <listheader>
        ///         <term>StatusCode</term><description>Reason for exception</description>
        ///     </listheader>
        ///     <item>
        ///         <term>404</term><description>NotFound - This means the resource you tried to delete did not exist.</description>
        ///     </item>
        /// </list>
        /// </exception>
        /// <example>
        /// <code language="c#">
        /// <![CDATA[
        /// //Delete a trigger using its selfLink property.
        /// //To get the triggerLink you would have to query for the Trigger, using CreateTriggerQuery(),  and then refer to its .SelfLink property
        /// await client.DeleteTriggerAsync(triggerLink);
        /// ]]>
        /// </code>
        /// </example>
        /// <seealso cref="Microsoft.Azure.Documents.Trigger"/>
        /// <seealso cref="Microsoft.Azure.Documents.Client.RequestOptions"/>
        /// <seealso cref="Microsoft.Azure.Documents.Client.ResourceResponse{T}"/>
        /// <seealso cref="System.Threading.Tasks.Task"/>
        public Task<ResourceResponse<Trigger>> DeleteTriggerAsync(string triggerLink, Documents.Client.RequestOptions options = null)
        {
            IDocumentClientRetryPolicy retryPolicyInstance = this.ResetSessionTokenRetryPolicy.GetRequestPolicy();
            return TaskHelper.InlineIfPossible(() => this.DeleteTriggerPrivateAsync(triggerLink, options, retryPolicyInstance), retryPolicyInstance);
        }

        private async Task<ResourceResponse<Trigger>> DeleteTriggerPrivateAsync(string triggerLink, Documents.Client.RequestOptions options, IDocumentClientRetryPolicy retryPolicyInstance)
        {
            await this.EnsureValidClientAsync(NoOpTrace.Singleton);

            if (string.IsNullOrEmpty(triggerLink))
            {
                throw new ArgumentNullException("triggerLink");
            }

            INameValueCollection headers = this.GetRequestHeaders(options, OperationType.Delete, ResourceType.Trigger);
            using (DocumentServiceRequest request = DocumentServiceRequest.Create(
                OperationType.Delete,
                ResourceType.Trigger,
                triggerLink,
                AuthorizationTokenType.PrimaryMasterKey,
                headers))
            {
                return new ResourceResponse<Trigger>(await this.DeleteAsync(request, retryPolicyInstance));
            }
        }

        /// <summary>
        /// Delete a <see cref="Microsoft.Azure.Documents.UserDefinedFunction"/> from the Azure Cosmos DB service as an asynchronous operation.
        /// </summary>
        /// <param name="functionLink">The link of the <see cref="Microsoft.Azure.Documents.UserDefinedFunction"/> to delete. E.g. dbs/db_rid/colls/col_rid/udfs/udf_rid/ </param>
        /// <param name="options">(Optional) The request options for the request.</param>
        /// <returns>A <see cref="System.Threading.Tasks"/> containing a <see cref="Microsoft.Azure.Documents.Client.ResourceResponse{T}"/> which will contain information about the request issued.</returns>
        /// <exception cref="ArgumentNullException">If <paramref name="functionLink"/> is not set.</exception>
        /// <exception cref="DocumentClientException">This exception can encapsulate many different types of errors. To determine the specific error always look at the StatusCode property. Some common codes you may get when creating a Document are:
        /// <list type="table">
        ///     <listheader>
        ///         <term>StatusCode</term><description>Reason for exception</description>
        ///     </listheader>
        ///     <item>
        ///         <term>404</term><description>NotFound - This means the resource you tried to delete did not exist.</description>
        ///     </item>
        /// </list>
        /// </exception>
        /// <example>
        /// <code language="c#">
        /// <![CDATA[
        /// //Delete a user defined function using its selfLink property.
        /// //To get the functionLink you would have to query for the User Defined Function, using CreateUserDefinedFunctionQuery(),  and then refer to its .SelfLink property
        /// await client.DeleteUserDefinedFunctionAsync(functionLink);
        /// ]]>
        /// </code>
        /// </example>
        /// <seealso cref="Microsoft.Azure.Documents.UserDefinedFunction"/>
        /// <seealso cref="Microsoft.Azure.Documents.Client.RequestOptions"/>
        /// <seealso cref="Microsoft.Azure.Documents.Client.ResourceResponse{T}"/>
        /// <seealso cref="System.Threading.Tasks.Task"/>
        public Task<ResourceResponse<UserDefinedFunction>> DeleteUserDefinedFunctionAsync(string functionLink, Documents.Client.RequestOptions options = null)
        {
            IDocumentClientRetryPolicy retryPolicyInstance = this.ResetSessionTokenRetryPolicy.GetRequestPolicy();
            return TaskHelper.InlineIfPossible(() => this.DeleteUserDefinedFunctionPrivateAsync(functionLink, options, retryPolicyInstance), retryPolicyInstance);
        }

        private async Task<ResourceResponse<UserDefinedFunction>> DeleteUserDefinedFunctionPrivateAsync(string functionLink, Documents.Client.RequestOptions options, IDocumentClientRetryPolicy retryPolicyInstance)
        {
            await this.EnsureValidClientAsync(NoOpTrace.Singleton);

            if (string.IsNullOrEmpty(functionLink))
            {
                throw new ArgumentNullException("functionLink");
            }

            INameValueCollection headers = this.GetRequestHeaders(options, OperationType.Delete, ResourceType.UserDefinedFunction);
            using (DocumentServiceRequest request = DocumentServiceRequest.Create(
                OperationType.Delete,
                ResourceType.UserDefinedFunction,
                functionLink,
                AuthorizationTokenType.PrimaryMasterKey,
                headers))
            {
                return new ResourceResponse<UserDefinedFunction>(await this.DeleteAsync(request, retryPolicyInstance));
            }
        }

        /// <summary>
        /// Delete a <see cref="Microsoft.Azure.Documents.Conflict"/> from the Azure Cosmos DB service as an asynchronous operation.
        /// </summary>
        /// <param name="conflictLink">The link of the <see cref="Microsoft.Azure.Documents.Conflict"/> to delete. E.g. dbs/db_rid/colls/coll_rid/conflicts/ </param>
        /// <param name="options">(Optional) The request options for the request.</param>
        /// <returns>A <see cref="System.Threading.Tasks"/> containing a <see cref="Microsoft.Azure.Documents.Client.ResourceResponse{T}"/> which will contain information about the request issued.</returns>
        /// <exception cref="ArgumentNullException">If <paramref name="conflictLink"/> is not set.</exception>
        /// <exception cref="DocumentClientException">This exception can encapsulate many different types of errors. To determine the specific error always look at the StatusCode property. Some common codes you may get when creating a Document are:
        /// <list type="table">
        ///     <listheader>
        ///         <term>StatusCode</term><description>Reason for exception</description>
        ///     </listheader>
        ///     <item>
        ///         <term>404</term><description>NotFound - This means the resource you tried to delete did not exist.</description>
        ///     </item>
        /// </list>
        /// </exception>
        /// <example>
        /// <code language="c#">
        /// <![CDATA[
        /// //Delete a conflict using its selfLink property.
        /// //To get the conflictLink you would have to query for the Conflict object, using CreateConflictQuery(), and then refer to its .SelfLink property
        /// await client.DeleteConflictAsync(conflictLink);
        /// ]]>
        /// </code>
        /// </example>
        /// <seealso cref="Microsoft.Azure.Documents.Conflict"/>
        /// <seealso cref="Microsoft.Azure.Documents.Client.RequestOptions"/>
        /// <seealso cref="Microsoft.Azure.Documents.Client.ResourceResponse{T}"/>
        /// <seealso cref="System.Threading.Tasks.Task"/>
        public Task<ResourceResponse<Conflict>> DeleteConflictAsync(string conflictLink, Documents.Client.RequestOptions options = null)
        {
            IDocumentClientRetryPolicy retryPolicyInstance = this.ResetSessionTokenRetryPolicy.GetRequestPolicy();
            return TaskHelper.InlineIfPossible(() => this.DeleteConflictPrivateAsync(conflictLink, options, retryPolicyInstance), retryPolicyInstance);
        }

        private async Task<ResourceResponse<Conflict>> DeleteConflictPrivateAsync(string conflictLink, Documents.Client.RequestOptions options, IDocumentClientRetryPolicy retryPolicyInstance)
        {
            await this.EnsureValidClientAsync(NoOpTrace.Singleton);

            if (string.IsNullOrEmpty(conflictLink))
            {
                throw new ArgumentNullException("conflictLink");
            }

            INameValueCollection headers = this.GetRequestHeaders(options, OperationType.Delete, ResourceType.Conflict);
            using (DocumentServiceRequest request = DocumentServiceRequest.Create(
                OperationType.Delete,
                ResourceType.Conflict,
                conflictLink,
                AuthorizationTokenType.PrimaryMasterKey,
                headers))
            {
                await this.AddPartitionKeyInformationAsync(request, options);
                return new ResourceResponse<Conflict>(await this.DeleteAsync(request, retryPolicyInstance));
            }
        }

        /// <summary>
        /// Delete a <see cref="Microsoft.Azure.Documents.Snapshot"/> from the Azure Cosmos DB service as an asynchronous operation.
        /// </summary>
        /// <param name="snapshotLink">The link of the <see cref="Microsoft.Azure.Documents.Snapshot"/> to delete. E.g. snapshots/snapshot_rid/ </param>
        /// <param name="options">(Optional) The request options for the request.</param>
        /// <returns>A <see cref="System.Threading.Tasks"/> containing a <see cref="Microsoft.Azure.Documents.Client.ResourceResponse{T}"/> which will contain information about the request issued.</returns>
        /// <exception cref="ArgumentNullException">If <paramref name="snapshotLink"/> is not set.</exception>
        /// <exception cref="DocumentClientException">This exception can encapsulate many different types of errors. To determine the specific error always look at the StatusCode property. Some common codes you may get when creating a Document are:
        /// <list type="table">
        ///     <listheader>
        ///         <term>StatusCode</term><description>Reason for exception</description>
        ///     </listheader>
        ///     <item>
        ///         <term>404</term><description>NotFound - This means the resource you tried to delete did not exist.</description>
        ///     </item>
        /// </list>
        /// </exception>
        /// <example>
        /// <code language="c#">
        /// <![CDATA[
        /// //Delete a snapshot using its selfLink property
        /// //To get the snapshot you would have to query for the Snapshot, using CreateSnapshotQuery(),  and then refer to its .SelfLink property
        /// await client.DeleteSnapshotAsync(snapshotLink);
        /// ]]>
        /// </code>
        /// </example>
        /// <seealso cref="Microsoft.Azure.Documents.Snapshot"/>
        /// <seealso cref="Microsoft.Azure.Documents.Client.RequestOptions"/>
        /// <seealso cref="Microsoft.Azure.Documents.Client.ResourceResponse{T}"/>
        /// <seealso cref="System.Threading.Tasks.Task"/>
        internal Task<ResourceResponse<Snapshot>> DeleteSnapshotAsync(string snapshotLink, Documents.Client.RequestOptions options = null)
        {
            IDocumentClientRetryPolicy retryPolicyInstance = this.ResetSessionTokenRetryPolicy.GetRequestPolicy();
            return TaskHelper.InlineIfPossible(() => this.DeleteSnapshotPrivateAsync(snapshotLink, options, retryPolicyInstance), retryPolicyInstance);
        }

        private async Task<ResourceResponse<Snapshot>> DeleteSnapshotPrivateAsync(string snapshotLink, Documents.Client.RequestOptions options, IDocumentClientRetryPolicy retryPolicyInstance)
        {
            await this.EnsureValidClientAsync(NoOpTrace.Singleton);

            if (string.IsNullOrEmpty(snapshotLink))
            {
                throw new ArgumentNullException("snapshotLink");
            }

            INameValueCollection headers = this.GetRequestHeaders(options, OperationType.Delete, ResourceType.Snapshot);
            using (DocumentServiceRequest request = DocumentServiceRequest.Create(
                OperationType.Delete,
                ResourceType.Snapshot,
                snapshotLink,
                AuthorizationTokenType.PrimaryMasterKey,
                headers))
            {
                return new ResourceResponse<Snapshot>(await this.DeleteAsync(request, retryPolicyInstance));
            }
        }

        #endregion

        #region Replace Impl
        /// <summary>
        /// Replaces a document collection in the Azure Cosmos DB service as an asynchronous operation.
        /// </summary>
        /// <param name="documentCollection">the updated document collection.</param>
        /// <param name="options">the request options for the request.</param>
        /// <returns>
        /// A <see cref="System.Threading.Tasks"/> containing a <see cref="Microsoft.Azure.Documents.Client.ResourceResponse{T}"/> which wraps a <see cref="Microsoft.Azure.Documents.DocumentCollection"/> containing the updated resource record.
        /// </returns>
        public Task<ResourceResponse<DocumentCollection>> ReplaceDocumentCollectionAsync(DocumentCollection documentCollection, Documents.Client.RequestOptions options = null)
        {
            IDocumentClientRetryPolicy retryPolicyInstance = this.ResetSessionTokenRetryPolicy.GetRequestPolicy();
            return TaskHelper.InlineIfPossible(() => this.ReplaceDocumentCollectionPrivateAsync(documentCollection, options, retryPolicyInstance), retryPolicyInstance);
        }

        private async Task<ResourceResponse<DocumentCollection>> ReplaceDocumentCollectionPrivateAsync(
            DocumentCollection documentCollection,
            Documents.Client.RequestOptions options,
            IDocumentClientRetryPolicy retryPolicyInstance,
            string altLink = null)
        {
            await this.EnsureValidClientAsync(NoOpTrace.Singleton);

            if (documentCollection == null)
            {
                throw new ArgumentNullException("documentCollection");
            }

            this.ValidateResource(documentCollection);
            INameValueCollection headers = this.GetRequestHeaders(options, OperationType.Replace, ResourceType.Collection);
            using (DocumentServiceRequest request = DocumentServiceRequest.Create(
                OperationType.Replace,
                altLink ?? this.GetLinkForRouting(documentCollection),
                documentCollection,
                ResourceType.Collection,
                AuthorizationTokenType.PrimaryMasterKey,
                headers,
                SerializationFormattingPolicy.None))
            {
                ResourceResponse<DocumentCollection> collection = new ResourceResponse<DocumentCollection>(await this.UpdateAsync(request, retryPolicyInstance));
                // set the session token
                if (collection.Resource != null)
                {
                    this.sessionContainer.SetSessionToken(collection.Resource.ResourceId, collection.Resource.AltLink, collection.Headers);
                }
                return collection;
            }
        }

        /// <summary>
        /// Replaces a <see cref="Microsoft.Azure.Documents.Document"/> in the Azure Cosmos DB service as an asynchronous operation.
        /// </summary>
        /// <param name="documentLink">The link of the document to be updated. E.g. dbs/db_rid/colls/col_rid/docs/doc_rid/ </param>
        /// <param name="document">The updated <see cref="Microsoft.Azure.Documents.Document"/> to replace the existing resource with.</param>
        /// <param name="options">(Optional) The request options for the request.</param>
        /// <param name="cancellationToken">(Optional) A <see cref="CancellationToken"/> that can be used by other objects or threads to receive notice of cancellation.</param>
        /// <returns>
        /// A <see cref="System.Threading.Tasks"/> containing a <see cref="Microsoft.Azure.Documents.Client.ResourceResponse{T}"/> which wraps a <see cref="Microsoft.Azure.Documents.Document"/> containing the updated resource record.
        /// </returns>
        /// <exception cref="ArgumentNullException">If either <paramref name="documentLink"/> or <paramref name="document"/> is not set.</exception>
        /// <exception cref="DocumentClientException">This exception can encapsulate many different types of errors. To determine the specific error always look at the StatusCode property. Some common codes you may get when creating a Document are:
        /// <list type="table">
        ///     <listheader>
        ///         <term>StatusCode</term><description>Reason for exception</description>
        ///     </listheader>
        ///     <item>
        ///         <term>404</term><description>NotFound - This means the resource you tried to delete did not exist.</description>
        ///     </item>
        /// </list>
        /// </exception>
        /// <example>
        /// In this example, instead of using a strongly typed <see cref="Document"/>, we will work with our own POCO object and not rely on the dynamic nature of the Document class.
        /// <code language="c#">
        /// <![CDATA[
        /// public class MyPoco
        /// {
        ///     public string Id {get; set;}
        ///     public string MyProperty {get; set;}
        /// }
        ///
        /// //Get the doc back as a Document so you have access to doc.SelfLink
        /// Document doc = client.CreateDocumentQuery<Document>(collectionLink)
        ///                        .Where(r => r.Id == "doc id")
        ///                        .AsEnumerable()
        ///                        .SingleOrDefault();
        ///
        /// //Now dynamically cast doc back to your MyPoco
        /// MyPoco poco = (dynamic)doc;
        ///
        /// //Update some properties of the poco object
        /// poco.MyProperty = "updated value";
        ///
        /// //Now persist these changes to the database using doc.SelLink and the update poco object
        /// Document updated = await client.ReplaceDocumentAsync(doc.SelfLink, poco);
        /// ]]>
        /// </code>
        /// </example>
        /// <seealso cref="Microsoft.Azure.Documents.Document"/>
        /// <seealso cref="Microsoft.Azure.Documents.Client.RequestOptions"/>
        /// <seealso cref="Microsoft.Azure.Documents.Client.ResourceResponse{T}"/>
        /// <seealso cref="System.Threading.Tasks.Task"/>
        public Task<ResourceResponse<Document>> ReplaceDocumentAsync(string documentLink, object document, Documents.Client.RequestOptions options = null, CancellationToken cancellationToken = default)
        {
            // This call is to just run ReplaceDocumentInlineAsync in a SynchronizationContext aware environment
            return TaskHelper.InlineIfPossible(() => this.ReplaceDocumentInlineAsync(documentLink, document, options, cancellationToken), null, cancellationToken);
        }

        private async Task<ResourceResponse<Document>> ReplaceDocumentInlineAsync(string documentLink, object document, Documents.Client.RequestOptions options, CancellationToken cancellationToken)
        {
            IDocumentClientRetryPolicy requestRetryPolicy = this.ResetSessionTokenRetryPolicy.GetRequestPolicy();
            if ((options == null) || (options.PartitionKey == null))
            {
                requestRetryPolicy = new PartitionKeyMismatchRetryPolicy(
                    await this.GetCollectionCacheAsync(NoOpTrace.Singleton), 
                    requestRetryPolicy);
            }

            return await TaskHelper.InlineIfPossible(
                () => this.ReplaceDocumentPrivateAsync(
                    documentLink, 
                    document, 
                    options, 
                    requestRetryPolicy, 
                    cancellationToken), 
                requestRetryPolicy, 
                cancellationToken);
        }

        private Task<ResourceResponse<Document>> ReplaceDocumentPrivateAsync(string documentLink, object document, Documents.Client.RequestOptions options, IDocumentClientRetryPolicy retryPolicyInstance, CancellationToken cancellationToken)
        {
            if (string.IsNullOrEmpty(documentLink))
            {
                throw new ArgumentNullException("documentLink");
            }

            if (document == null)
            {
                throw new ArgumentNullException("document");
            }

            Document typedDocument = Document.FromObject(document, this.GetSerializerSettingsForRequest(options));
            this.ValidateResource(typedDocument);
            return this.ReplaceDocumentPrivateAsync(documentLink, typedDocument, options, retryPolicyInstance, cancellationToken);
        }

        /// <summary>
        /// Replaces a <see cref="Microsoft.Azure.Documents.Document"/> in the Azure Cosmos DB service as an asynchronous operation.
        /// </summary>
        /// <param name="document">The updated <see cref="Microsoft.Azure.Documents.Document"/> to replace the existing resource with.</param>
        /// <param name="options">(Optional) The request options for the request.</param>
        /// <param name="cancellationToken">(Optional) A <see cref="CancellationToken"/> that can be used by other objects or threads to receive notice of cancellation.</param>
        /// <returns>
        /// A <see cref="System.Threading.Tasks"/> containing a <see cref="Microsoft.Azure.Documents.Client.ResourceResponse{T}"/> which wraps a <see cref="Microsoft.Azure.Documents.Document"/> containing the updated resource record.
        /// </returns>
        /// <exception cref="ArgumentNullException">If <paramref name="document"/> is not set.</exception>
        /// <exception cref="DocumentClientException">This exception can encapsulate many different types of errors. To determine the specific error always look at the StatusCode property. Some common codes you may get when creating a Document are:
        /// <list type="table">
        ///     <listheader>
        ///         <term>StatusCode</term><description>Reason for exception</description>
        ///     </listheader>
        ///     <item>
        ///         <term>404</term><description>NotFound - This means the resource you tried to delete did not exist.</description>
        ///     </item>
        /// </list>
        /// </exception>
        /// <example>
        /// This example uses <see cref="Document"/> and takes advantage of the fact that it is a dynamic object and uses SetProperty to dynamically update properties on the document
        /// <code language="c#">
        /// <![CDATA[
        /// //Fetch the Document to be updated
        /// Document doc = client.CreateDocumentQuery<Document>(collectionLink)
        ///                             .Where(r => r.Id == "doc id")
        ///                             .AsEnumerable()
        ///                             .SingleOrDefault();
        ///
        /// //Update some properties on the found resource
        /// doc.SetPropertyValue("MyProperty", "updated value");
        ///
        /// //Now persist these changes to the database by replacing the original resource
        /// Document updated = await client.ReplaceDocumentAsync(doc);
        /// ]]>
        /// </code>
        /// </example>
        /// <seealso cref="Microsoft.Azure.Documents.Document"/>
        /// <seealso cref="Microsoft.Azure.Documents.Client.RequestOptions"/>
        /// <seealso cref="Microsoft.Azure.Documents.Client.ResourceResponse{T}"/>
        /// <seealso cref="System.Threading.Tasks.Task"/>
        public Task<ResourceResponse<Document>> ReplaceDocumentAsync(Document document, Documents.Client.RequestOptions options = null, CancellationToken cancellationToken = default)
        {
            IDocumentClientRetryPolicy retryPolicyInstance = this.ResetSessionTokenRetryPolicy.GetRequestPolicy();
            return TaskHelper.InlineIfPossible(() => this.ReplaceDocumentPrivateAsync(
                this.GetLinkForRouting(document),
                document,
                options,
                retryPolicyInstance,
                cancellationToken),
                retryPolicyInstance,
                cancellationToken);
        }

        private async Task<ResourceResponse<Document>> ReplaceDocumentPrivateAsync(string documentLink, Document document, Documents.Client.RequestOptions options, IDocumentClientRetryPolicy retryPolicyInstance, CancellationToken cancellationToken)
        {
            await this.EnsureValidClientAsync(NoOpTrace.Singleton);

            if (document == null)
            {
                throw new ArgumentNullException("document");
            }

            this.ValidateResource(document);
            INameValueCollection headers = this.GetRequestHeaders(options, OperationType.Replace, ResourceType.Document);
            using (DocumentServiceRequest request = DocumentServiceRequest.Create(
                OperationType.Replace,
                documentLink,
                document,
                ResourceType.Document,
                AuthorizationTokenType.PrimaryMasterKey,
                headers,
                SerializationFormattingPolicy.None,
                this.GetSerializerSettingsForRequest(options)))
            {
                await this.AddPartitionKeyInformationAsync(request, document, options);
                return new ResourceResponse<Document>(await this.UpdateAsync(request, retryPolicyInstance, cancellationToken));
            }
        }

        /// <summary>
        /// Replaces a <see cref="Microsoft.Azure.Documents.StoredProcedure"/> in the Azure Cosmos DB service as an asynchronous operation.
        /// </summary>
        /// <param name="storedProcedure">The updated <see cref="Microsoft.Azure.Documents.StoredProcedure"/> to replace the existing resource with.</param>
        /// <param name="options">(Optional) The request options for the request.</param>
        /// <returns>
        /// A <see cref="System.Threading.Tasks"/> containing a <see cref="Microsoft.Azure.Documents.Client.ResourceResponse{T}"/> which wraps a <see cref="Microsoft.Azure.Documents.StoredProcedure"/> containing the updated resource record.
        /// </returns>
        /// <exception cref="ArgumentNullException">If <paramref name="storedProcedure"/> is not set.</exception>
        /// <exception cref="DocumentClientException">This exception can encapsulate many different types of errors. To determine the specific error always look at the StatusCode property. Some common codes you may get when creating a Document are:
        /// <list type="table">
        ///     <listheader>
        ///         <term>StatusCode</term><description>Reason for exception</description>
        ///     </listheader>
        ///     <item>
        ///         <term>404</term><description>NotFound - This means the resource you tried to delete did not exist.</description>
        ///     </item>
        /// </list>
        /// </exception>
        /// <example>
        /// <code language="c#">
        /// <![CDATA[
        /// //Fetch the resource to be updated
        /// StoredProcedure sproc = client.CreateStoredProcedureQuery(sprocsLink)
        ///                                  .Where(r => r.Id == "sproc id")
        ///                                  .AsEnumerable()
        ///                                  .SingleOrDefault();
        ///
        /// //Update some properties on the found resource
        /// sproc.Body = "function () {new javascript body for sproc}";
        ///
        /// //Now persist these changes to the database by replacing the original resource
        /// StoredProcedure updated = await client.ReplaceStoredProcedureAsync(sproc);
        /// ]]>
        /// </code>
        /// </example>
        /// <seealso cref="Microsoft.Azure.Documents.StoredProcedure"/>
        /// <seealso cref="Microsoft.Azure.Documents.Client.RequestOptions"/>
        /// <seealso cref="Microsoft.Azure.Documents.Client.ResourceResponse{T}"/>
        /// <seealso cref="System.Threading.Tasks.Task"/>
        public Task<ResourceResponse<StoredProcedure>> ReplaceStoredProcedureAsync(StoredProcedure storedProcedure, Documents.Client.RequestOptions options = null)
        {
            IDocumentClientRetryPolicy retryPolicyInstance = this.ResetSessionTokenRetryPolicy.GetRequestPolicy();
            return TaskHelper.InlineIfPossible(() => this.ReplaceStoredProcedurePrivateAsync(storedProcedure, options, retryPolicyInstance), retryPolicyInstance);
        }

        private async Task<ResourceResponse<StoredProcedure>> ReplaceStoredProcedurePrivateAsync(
            StoredProcedure storedProcedure,
            Documents.Client.RequestOptions options,
            IDocumentClientRetryPolicy retryPolicyInstance,
            string altLink = null)
        {
            await this.EnsureValidClientAsync(NoOpTrace.Singleton);

            if (storedProcedure == null)
            {
                throw new ArgumentNullException("storedProcedure");
            }

            this.ValidateResource(storedProcedure);
            INameValueCollection headers = this.GetRequestHeaders(options, OperationType.Replace, ResourceType.StoredProcedure);
            using (DocumentServiceRequest request = DocumentServiceRequest.Create(
                OperationType.Replace,
                altLink ?? this.GetLinkForRouting(storedProcedure),
                storedProcedure,
                ResourceType.StoredProcedure,
                AuthorizationTokenType.PrimaryMasterKey,
                headers,
                SerializationFormattingPolicy.None))
            {
                return new ResourceResponse<StoredProcedure>(await this.UpdateAsync(request, retryPolicyInstance));
            }
        }

        /// <summary>
        /// Replaces a <see cref="Microsoft.Azure.Documents.Trigger"/> in the Azure Cosmos DB service as an asynchronous operation.
        /// </summary>
        /// <param name="trigger">The updated <see cref="Microsoft.Azure.Documents.Trigger"/> to replace the existing resource with.</param>
        /// <param name="options">(Optional) The request options for the request.</param>
        /// <returns>
        /// A <see cref="System.Threading.Tasks"/> containing a <see cref="Microsoft.Azure.Documents.Client.ResourceResponse{T}"/> which wraps a <see cref="Microsoft.Azure.Documents.Trigger"/> containing the updated resource record.
        /// </returns>
        /// <exception cref="ArgumentNullException">If <paramref name="trigger"/> is not set.</exception>
        /// <exception cref="DocumentClientException">This exception can encapsulate many different types of errors. To determine the specific error always look at the StatusCode property. Some common codes you may get when creating a Document are:
        /// <list type="table">
        ///     <listheader>
        ///         <term>StatusCode</term><description>Reason for exception</description>
        ///     </listheader>
        ///     <item>
        ///         <term>404</term><description>NotFound - This means the resource you tried to delete did not exist.</description>
        ///     </item>
        /// </list>
        /// </exception>
        /// <example>
        /// <code language="c#">
        /// <![CDATA[
        /// //Fetch the resource to be updated
        /// Trigger trigger = client.CreateTriggerQuery(sprocsLink)
        ///                               .Where(r => r.Id == "trigger id")
        ///                               .AsEnumerable()
        ///                               .SingleOrDefault();
        ///
        /// //Update some properties on the found resource
        /// trigger.Body = "function () {new javascript body for trigger}";
        ///
        /// //Now persist these changes to the database by replacing the original resource
        /// Trigger updated = await client.ReplaceTriggerAsync(sproc);
        /// ]]>
        /// </code>
        /// </example>
        /// <seealso cref="Microsoft.Azure.Documents.Trigger"/>
        /// <seealso cref="Microsoft.Azure.Documents.Client.RequestOptions"/>
        /// <seealso cref="Microsoft.Azure.Documents.Client.ResourceResponse{T}"/>
        /// <seealso cref="System.Threading.Tasks.Task"/>
        public Task<ResourceResponse<Trigger>> ReplaceTriggerAsync(Trigger trigger, Documents.Client.RequestOptions options = null)
        {
            IDocumentClientRetryPolicy retryPolicyInstance = this.ResetSessionTokenRetryPolicy.GetRequestPolicy();
            return TaskHelper.InlineIfPossible(() => this.ReplaceTriggerPrivateAsync(trigger, options, retryPolicyInstance), retryPolicyInstance);
        }

        private async Task<ResourceResponse<Trigger>> ReplaceTriggerPrivateAsync(Trigger trigger, Documents.Client.RequestOptions options, IDocumentClientRetryPolicy retryPolicyInstance, string altLink = null)
        {
            await this.EnsureValidClientAsync(NoOpTrace.Singleton);

            if (trigger == null)
            {
                throw new ArgumentNullException("trigger");
            }

            this.ValidateResource(trigger);
            INameValueCollection headers = this.GetRequestHeaders(options, OperationType.Replace, ResourceType.Trigger);
            using (DocumentServiceRequest request = DocumentServiceRequest.Create(
                OperationType.Replace,
                altLink ?? this.GetLinkForRouting(trigger),
                trigger,
                ResourceType.Trigger,
                AuthorizationTokenType.PrimaryMasterKey,
                headers,
                SerializationFormattingPolicy.None))
            {
                return new ResourceResponse<Trigger>(await this.UpdateAsync(request, retryPolicyInstance));
            }
        }

        /// <summary>
        /// Replaces a <see cref="Microsoft.Azure.Documents.UserDefinedFunction"/> in the Azure Cosmos DB service as an asynchronous operation.
        /// </summary>
        /// <param name="function">The updated <see cref="Microsoft.Azure.Documents.UserDefinedFunction"/> to replace the existing resource with.</param>
        /// <param name="options">(Optional) The request options for the request.</param>
        /// <returns>
        /// A <see cref="System.Threading.Tasks"/> containing a <see cref="Microsoft.Azure.Documents.Client.ResourceResponse{T}"/> which wraps a <see cref="Microsoft.Azure.Documents.UserDefinedFunction"/> containing the updated resource record.
        /// </returns>
        /// <exception cref="ArgumentNullException">If <paramref name="function"/> is not set.</exception>
        /// <exception cref="DocumentClientException">This exception can encapsulate many different types of errors. To determine the specific error always look at the StatusCode property. Some common codes you may get when creating a Document are:
        /// <list type="table">
        ///     <listheader>
        ///         <term>StatusCode</term><description>Reason for exception</description>
        ///     </listheader>
        ///     <item>
        ///         <term>404</term><description>NotFound - This means the resource you tried to delete did not exist.</description>
        ///     </item>
        /// </list>
        /// </exception>
        /// <example>
        /// <code language="c#">
        /// <![CDATA[
        /// //Fetch the resource to be updated
        /// UserDefinedFunction udf = client.CreateUserDefinedFunctionQuery(functionsLink)
        ///                                     .Where(r => r.Id == "udf id")
        ///                                     .AsEnumerable()
        ///                                     .SingleOrDefault();
        ///
        /// //Update some properties on the found resource
        /// udf.Body = "function () {new javascript body for udf}";
        ///
        /// //Now persist these changes to the database by replacing the original resource
        /// UserDefinedFunction updated = await client.ReplaceUserDefinedFunctionAsync(udf);
        /// ]]>
        /// </code>
        /// </example>
        /// <seealso cref="Microsoft.Azure.Documents.UserDefinedFunction"/>
        /// <seealso cref="Microsoft.Azure.Documents.Client.RequestOptions"/>
        /// <seealso cref="Microsoft.Azure.Documents.Client.ResourceResponse{T}"/>
        /// <seealso cref="System.Threading.Tasks.Task"/>
        public Task<ResourceResponse<UserDefinedFunction>> ReplaceUserDefinedFunctionAsync(UserDefinedFunction function, Documents.Client.RequestOptions options = null)
        {
            IDocumentClientRetryPolicy retryPolicyInstance = this.ResetSessionTokenRetryPolicy.GetRequestPolicy();
            return TaskHelper.InlineIfPossible(() => this.ReplaceUserDefinedFunctionPrivateAsync(function, options, retryPolicyInstance), retryPolicyInstance);
        }

        private async Task<ResourceResponse<UserDefinedFunction>> ReplaceUserDefinedFunctionPrivateAsync(
            UserDefinedFunction function,
            Documents.Client.RequestOptions options,
            IDocumentClientRetryPolicy retryPolicyInstance,
            string altLink = null)
        {
            await this.EnsureValidClientAsync(NoOpTrace.Singleton);

            if (function == null)
            {
                throw new ArgumentNullException("function");
            }

            this.ValidateResource(function);
            INameValueCollection headers = this.GetRequestHeaders(options, OperationType.Replace, ResourceType.UserDefinedFunction);
            using (DocumentServiceRequest request = DocumentServiceRequest.Create(
                OperationType.Replace,
                altLink ?? this.GetLinkForRouting(function),
                function,
                ResourceType.UserDefinedFunction,
                AuthorizationTokenType.PrimaryMasterKey,
                headers,
                SerializationFormattingPolicy.None))
            {
                return new ResourceResponse<UserDefinedFunction>(await this.UpdateAsync(request, retryPolicyInstance));
            }
        }

        /// <summary>
        /// Replaces a <see cref="Microsoft.Azure.Documents.Offer"/> in the Azure Cosmos DB service as an asynchronous operation.
        /// </summary>
        /// <param name="offer">The updated <see cref="Microsoft.Azure.Documents.Offer"/> to replace the existing resource with.</param>
        /// <returns>
        /// A <see cref="System.Threading.Tasks"/> containing a <see cref="Microsoft.Azure.Documents.Client.ResourceResponse{T}"/> which wraps a <see cref="Microsoft.Azure.Documents.Offer"/> containing the updated resource record.
        /// </returns>
        /// <exception cref="ArgumentNullException">If <paramref name="offer"/> is not set.</exception>
        /// <exception cref="DocumentClientException">This exception can encapsulate many different types of errors. To determine the specific error always look at the StatusCode property. Some common codes you may get when creating a Document are:
        /// <list type="table">
        ///     <listheader>
        ///         <term>StatusCode</term><description>Reason for exception</description>
        ///     </listheader>
        ///     <item>
        ///         <term>404</term><description>NotFound - This means the resource you tried to delete did not exist.</description>
        ///     </item>
        ///     <item>
        ///        <term>429</term><description>TooManyRequests - The replace offer is throttled as the offer scale down operation is attempted within the idle timeout period of 4 hours. Consult the DocumentClientException.RetryAfter value to see how long you should wait before retrying this operation.</description>
        ///     </item>
        /// </list>
        /// </exception>
        /// <example>
        /// <code language="c#">
        /// <![CDATA[
        /// //Fetch the resource to be updated
        /// Offer offer = client.CreateOfferQuery()
        ///                          .Where(r => r.ResourceLink == "collection selfLink")
        ///                          .AsEnumerable()
        ///                          .SingleOrDefault();
        ///
        /// //Create a new offer with the changed throughput
        /// OfferV2 newOffer = new OfferV2(offer, 5000);
        ///
        /// //Now persist these changes to the database by replacing the original resource
        /// Offer updated = await client.ReplaceOfferAsync(newOffer);
        /// ]]>
        /// </code>
        /// </example>
        /// <seealso cref="Microsoft.Azure.Documents.Offer"/>
        /// <seealso cref="Microsoft.Azure.Documents.Client.RequestOptions"/>
        /// <seealso cref="Microsoft.Azure.Documents.Client.ResourceResponse{T}"/>
        /// <seealso cref="System.Threading.Tasks.Task"/>
        public Task<ResourceResponse<Offer>> ReplaceOfferAsync(Offer offer)
        {
            IDocumentClientRetryPolicy retryPolicyInstance = this.ResetSessionTokenRetryPolicy.GetRequestPolicy();
            return TaskHelper.InlineIfPossible(() => this.ReplaceOfferPrivateAsync(offer, retryPolicyInstance), retryPolicyInstance);
        }

        private async Task<ResourceResponse<Offer>> ReplaceOfferPrivateAsync(Offer offer, IDocumentClientRetryPolicy retryPolicyInstance)
        {
            if (offer == null)
            {
                throw new ArgumentNullException("offer");
            }

            using (DocumentServiceRequest request = DocumentServiceRequest.Create(
                OperationType.Replace,
                offer.SelfLink,
                offer,
                ResourceType.Offer,
                AuthorizationTokenType.PrimaryMasterKey))
            {
                return new ResourceResponse<Offer>(
                    await this.UpdateAsync(request, retryPolicyInstance),
                    OfferTypeResolver.ResponseOfferTypeResolver);
            }
        }

        /// <summary>
        /// Replaces a <see cref="Microsoft.Azure.Documents.UserDefinedType"/> in the Azure Cosmos DB service as an asynchronous operation.
        /// </summary>
        /// <param name="userDefinedType">The updated <see cref="Microsoft.Azure.Documents.UserDefinedType"/> to replace the existing resource with.</param>
        /// <param name="options">(Optional) The request options for the request.</param>
        /// <returns>
        /// A <see cref="System.Threading.Tasks"/> containing a <see cref="Microsoft.Azure.Documents.Client.ResourceResponse{T}"/> which wraps a <see cref="Microsoft.Azure.Documents.UserDefinedType"/> containing the updated resource record.
        /// </returns>
        /// <exception cref="ArgumentNullException">If <paramref name="userDefinedType"/> is not set.</exception>
        /// <exception cref="DocumentClientException">This exception can encapsulate many different types of errors. To determine the specific error always look at the StatusCode property. Some common codes you may get when creating a Document are:
        /// <list type="table">
        ///     <listheader>
        ///         <term>StatusCode</term><description>Reason for exception</description>
        ///     </listheader>
        ///     <item>
        ///         <term>404</term><description>NotFound - This means the resource you tried to delete did not exist.</description>
        ///     </item>
        /// </list>
        /// </exception>
        /// <example>
        /// <code language="c#">
        /// <![CDATA[
        /// //Fetch the resource to be updated
        /// UserDefinedType userDefinedType = client.CreateUserDefinedTypeQuery(userDefinedTypesLink)
        ///                          .Where(r => r.Id == "user defined type id")
        ///                          .AsEnumerable()
        ///                          .SingleOrDefault();
        ///
        /// //Now persist these changes to the database by replacing the original resource
        /// UserDefinedType updated = await client.ReplaceUserDefinedTypeAsync(userDefinedType);
        /// ]]>
        /// </code>
        /// </example>
        /// <seealso cref="Microsoft.Azure.Documents.UserDefinedType"/>
        /// <seealso cref="Microsoft.Azure.Documents.Client.RequestOptions"/>
        /// <seealso cref="Microsoft.Azure.Documents.Client.ResourceResponse{T}"/>
        /// <seealso cref="System.Threading.Tasks.Task"/>
        internal Task<ResourceResponse<UserDefinedType>> ReplaceUserDefinedTypeAsync(UserDefinedType userDefinedType, Documents.Client.RequestOptions options = null)
        {
            IDocumentClientRetryPolicy retryPolicyInstance = this.ResetSessionTokenRetryPolicy.GetRequestPolicy();
            return TaskHelper.InlineIfPossible(() => this.ReplaceUserDefinedTypePrivateAsync(userDefinedType, options, retryPolicyInstance), retryPolicyInstance);
        }

        private async Task<ResourceResponse<UserDefinedType>> ReplaceUserDefinedTypePrivateAsync(UserDefinedType userDefinedType, Documents.Client.RequestOptions options, IDocumentClientRetryPolicy retryPolicyInstance, string altLink = null)
        {
            await this.EnsureValidClientAsync(NoOpTrace.Singleton);

            if (userDefinedType == null)
            {
                throw new ArgumentNullException("userDefinedType");
            }

            this.ValidateResource(userDefinedType);
            INameValueCollection headers = this.GetRequestHeaders(options, OperationType.Replace, ResourceType.UserDefinedType);
            using (DocumentServiceRequest request = DocumentServiceRequest.Create(
                OperationType.Replace,
                altLink ?? this.GetLinkForRouting(userDefinedType),
                userDefinedType,
                ResourceType.UserDefinedType,
                AuthorizationTokenType.PrimaryMasterKey,
                headers,
                SerializationFormattingPolicy.None))
            {
                return new ResourceResponse<UserDefinedType>(await this.UpdateAsync(request, retryPolicyInstance));
            }
        }

        #endregion

        #region Read Impl
        /// <summary>
        /// Reads a <see cref="Microsoft.Azure.Documents.Database"/> from the Azure Cosmos DB service as an asynchronous operation.
        /// </summary>
        /// <param name="databaseLink">The link of the Database resource to be read.</param>
        /// <param name="options">(Optional) The request options for the request.</param>
        /// <returns>
        /// A <see cref="System.Threading.Tasks"/> containing a <see cref="Microsoft.Azure.Documents.Client.ResourceResponse{T}"/> which wraps a <see cref="Microsoft.Azure.Documents.Database"/> containing the read resource record.
        /// </returns>
        /// <exception cref="ArgumentNullException">If <paramref name="databaseLink"/> is not set.</exception>
        /// <exception cref="DocumentClientException">This exception can encapsulate many different types of errors. To determine the specific error always look at the StatusCode property. Some common codes you may get when creating a Document are:
        /// <list type="table">
        ///     <listheader>
        ///         <term>StatusCode</term><description>Reason for exception</description>
        ///     </listheader>
        ///     <item>
        ///         <term>404</term><description>NotFound - This means the resource you tried to read did not exist.</description>
        ///     </item>
        ///     <item>
        ///         <term>429</term><description>TooManyRequests - This means you have exceeded the number of request units per second. Consult the DocumentClientException.RetryAfter value to see how long you should wait before retrying this operation.</description>
        ///     </item>
        /// </list>
        /// </exception>
        /// <example>
        /// <code language="c#">
        /// <![CDATA[
        /// //Reads a Database resource where
        /// // - database_id is the ID property of the Database resource you wish to read.
        /// var dbLink = "/dbs/database_id";
        /// Database database = await client.ReadDatabaseAsync(dbLink);
        /// ]]>
        /// </code>
        /// </example>
        /// <remarks>
        /// <para>
        /// Doing a read of a resource is the most efficient way to get a resource from the Database. If you know the resource's ID, do a read instead of a query by ID.
        /// </para>
        /// <para>
        /// The example shown uses ID-based links, where the link is composed of the ID properties used when the resources were created.
        /// You can still use the <see cref="Microsoft.Azure.Documents.Resource.SelfLink"/> property of the Database if you prefer. A self-link is a URI for a resource that is made up of Resource Identifiers  (or the _rid properties).
        /// ID-based links and SelfLink will both work.
        /// The format for <paramref name="databaseLink"/> is always "/dbs/{db identifier}" only
        /// the values within the {} change depending on which method you wish to use to address the resource.
        /// </para>
        /// </remarks>
        /// <seealso cref="Microsoft.Azure.Documents.Database"/>
        /// <seealso cref="Microsoft.Azure.Documents.Client.RequestOptions"/>
        /// <seealso cref="Microsoft.Azure.Documents.Client.ResourceResponse{T}"/>
        /// <seealso cref="System.Threading.Tasks.Task"/>
        /// <seealso cref="System.Uri"/>
        public Task<ResourceResponse<Documents.Database>> ReadDatabaseAsync(string databaseLink, Documents.Client.RequestOptions options = null)
        {
            IDocumentClientRetryPolicy retryPolicyInstance = this.ResetSessionTokenRetryPolicy.GetRequestPolicy();
            return TaskHelper.InlineIfPossible(() => this.ReadDatabasePrivateAsync(databaseLink, options, retryPolicyInstance), retryPolicyInstance);
        }

        private async Task<ResourceResponse<Documents.Database>> ReadDatabasePrivateAsync(string databaseLink, Documents.Client.RequestOptions options, IDocumentClientRetryPolicy retryPolicyInstance)
        {
            await this.EnsureValidClientAsync(NoOpTrace.Singleton);

            if (string.IsNullOrEmpty(databaseLink))
            {
                throw new ArgumentNullException("databaseLink");
            }

            INameValueCollection headers = this.GetRequestHeaders(options, OperationType.Read, ResourceType.Database);
            using (DocumentServiceRequest request = DocumentServiceRequest.Create(
                OperationType.Read,
                ResourceType.Database,
                databaseLink,
                AuthorizationTokenType.PrimaryMasterKey,
                headers))
            {
                return new ResourceResponse<Documents.Database>(await this.ReadAsync(request, retryPolicyInstance));
            }
        }

        /// <summary>
        /// Reads a <see cref="Microsoft.Azure.Documents.Document"/> from the Azure Cosmos DB service as an asynchronous operation.
        /// </summary>
        /// <param name="documentLink">The link for the document to be read.</param>
        /// <param name="options">(Optional) The request options for the request.</param>
        /// <param name="cancellationToken">(Optional) A <see cref="CancellationToken"/> that can be used by other objects or threads to receive notice of cancellation.</param>
        /// <returns>
        /// A <see cref="System.Threading.Tasks"/> containing a <see cref="Microsoft.Azure.Documents.Client.ResourceResponse{T}"/> which wraps a <see cref="Microsoft.Azure.Documents.Document"/> containing the read resource record.
        /// </returns>
        /// <exception cref="ArgumentNullException">If <paramref name="documentLink"/> is not set.</exception>
        /// <exception cref="DocumentClientException">This exception can encapsulate many different types of errors. To determine the specific error always look at the StatusCode property. Some common codes you may get when creating a Document are:
        /// <list type="table">
        ///     <listheader>
        ///         <term>StatusCode</term><description>Reason for exception</description>
        ///     </listheader>
        ///     <item>
        ///         <term>404</term><description>NotFound - This means the resource you tried to read did not exist.</description>
        ///     </item>
        ///     <item>
        ///         <term>429</term><description>TooManyRequests - This means you have exceeded the number of request units per second. Consult the DocumentClientException.RetryAfter value to see how long you should wait before retrying this operation.</description>
        ///     </item>
        /// </list>
        /// </exception>
        /// <example>
        /// <code language="c#">
        /// <![CDATA[
        /// //This reads a document record from a database & collection where
        /// // - sample_database is the ID of the database
        /// // - sample_collection is the ID of the collection
        /// // - document_id is the ID of the document resource
        /// var docLink = "dbs/sample_database/colls/sample_collection/docs/document_id";
        /// Document doc = await client.ReadDocumentAsync(docLink);
        /// ]]>
        /// </code>
        /// </example>
        /// <remarks>
        /// <para>
        /// Doing a read of a resource is the most efficient way to get a resource from the Database. If you know the resource's ID, do a read instead of a query by ID.
        /// </para>
        /// <para>
        /// The example shown uses ID-based links, where the link is composed of the ID properties used when the resources were created.
        /// You can still use the <see cref="Microsoft.Azure.Documents.Resource.SelfLink"/> property of the Document if you prefer. A self-link is a URI for a resource that is made up of Resource Identifiers  (or the _rid properties).
        /// ID-based links and SelfLink will both work.
        /// The format for <paramref name="documentLink"/> is always "dbs/{db identifier}/colls/{coll identifier}/docs/{doc identifier}" only
        /// the values within the {} change depending on which method you wish to use to address the resource.
        /// </para>
        /// </remarks>
        /// <seealso cref="Microsoft.Azure.Documents.Document"/>
        /// <seealso cref="Microsoft.Azure.Documents.Client.RequestOptions"/>
        /// <seealso cref="Microsoft.Azure.Documents.Client.ResourceResponse{T}"/>
        /// <seealso cref="System.Threading.Tasks.Task"/>
        /// <seealso cref="System.Uri"/>
        public Task<ResourceResponse<Document>> ReadDocumentAsync(string documentLink, Documents.Client.RequestOptions options = null, CancellationToken cancellationToken = default)
        {
            IDocumentClientRetryPolicy retryPolicyInstance = this.ResetSessionTokenRetryPolicy.GetRequestPolicy();
            return TaskHelper.InlineIfPossible(
                () => this.ReadDocumentPrivateAsync(documentLink, options, retryPolicyInstance, cancellationToken), retryPolicyInstance, cancellationToken);
        }

        private async Task<ResourceResponse<Document>> ReadDocumentPrivateAsync(string documentLink, Documents.Client.RequestOptions options, IDocumentClientRetryPolicy retryPolicyInstance, CancellationToken cancellationToken)
        {
            await this.EnsureValidClientAsync(NoOpTrace.Singleton);

            if (string.IsNullOrEmpty(documentLink))
            {
                throw new ArgumentNullException("documentLink");
            }

            INameValueCollection headers = this.GetRequestHeaders(options, OperationType.Read, ResourceType.Document);
            using (DocumentServiceRequest request = DocumentServiceRequest.Create(
                OperationType.Read,
                ResourceType.Document,
                documentLink,
                AuthorizationTokenType.PrimaryMasterKey,
                headers))
            {
                await this.AddPartitionKeyInformationAsync(request, options);
                request.SerializerSettings = this.GetSerializerSettingsForRequest(options);
                return new ResourceResponse<Document>(await this.ReadAsync(request, retryPolicyInstance, cancellationToken));
            }
        }

        /// <summary>
        /// Reads a <see cref="Microsoft.Azure.Documents.Document"/> as a generic type T from the Azure Cosmos DB service as an asynchronous operation.
        /// </summary>
        /// <param name="documentLink">The link for the document to be read.</param>
        /// <param name="options">(Optional) The request options for the request.</param>
        /// <param name="cancellationToken">(Optional) A <see cref="CancellationToken"/> that can be used by other objects or threads to receive notice of cancellation.</param>
        /// <returns>
        /// A <see cref="System.Threading.Tasks"/> containing a <see cref="Microsoft.Azure.Documents.Client.DocumentResponse{T}"/> which wraps a <see cref="Microsoft.Azure.Documents.Document"/> containing the read resource record.
        /// </returns>
        /// <exception cref="ArgumentNullException">If <paramref name="documentLink"/> is not set.</exception>
        /// <exception cref="DocumentClientException">This exception can encapsulate many different types of errors. To determine the specific error always look at the StatusCode property. Some common codes you may get when creating a Document are:
        /// <list type="table">
        ///     <listheader>
        ///         <term>StatusCode</term><description>Reason for exception</description>
        ///     </listheader>
        ///     <item>
        ///         <term>404</term><description>NotFound - This means the resource you tried to read did not exist.</description>
        ///     </item>
        ///     <item>
        ///         <term>429</term><description>TooManyRequests - This means you have exceeded the number of request units per second. Consult the DocumentClientException.RetryAfter value to see how long you should wait before retrying this operation.</description>
        ///     </item>
        /// </list>
        /// </exception>
        /// <example>
        /// <code language="c#">
        /// <![CDATA[
        /// //This reads a document record from a database & collection where
        /// // - sample_database is the ID of the database
        /// // - sample_collection is the ID of the collection
        /// // - document_id is the ID of the document resource
        /// var docLink = "dbs/sample_database/colls/sample_collection/docs/document_id";
        /// Customer customer = await client.ReadDocumentAsync<Customer>(docLink);
        /// ]]>
        /// </code>
        /// </example>
        /// <remarks>
        /// <para>
        /// Doing a read of a resource is the most efficient way to get a resource from the Database. If you know the resource's ID, do a read instead of a query by ID.
        /// </para>
        /// <para>
        /// The example shown uses ID-based links, where the link is composed of the ID properties used when the resources were created.
        /// You can still use the <see cref="Microsoft.Azure.Documents.Resource.SelfLink"/> property of the Document if you prefer. A self-link is a URI for a resource that is made up of Resource Identifiers  (or the _rid properties).
        /// ID-based links and SelfLink will both work.
        /// The format for <paramref name="documentLink"/> is always "dbs/{db identifier}/colls/{coll identifier}/docs/{doc identifier}" only
        /// the values within the {} change depending on which method you wish to use to address the resource.
        /// </para>
        /// </remarks>
        /// <seealso cref="Microsoft.Azure.Documents.Document"/>
        /// <seealso cref="Microsoft.Azure.Documents.Client.RequestOptions"/>
        /// <seealso cref="Microsoft.Azure.Documents.Client.DocumentResponse{T}"/>
        /// <seealso cref="System.Threading.Tasks.Task"/>
        /// <seealso cref="System.Uri"/>
        public Task<DocumentResponse<T>> ReadDocumentAsync<T>(string documentLink, Documents.Client.RequestOptions options = null, CancellationToken cancellationToken = default)
        {
            IDocumentClientRetryPolicy retryPolicyInstance = this.ResetSessionTokenRetryPolicy.GetRequestPolicy();
            return TaskHelper.InlineIfPossible(
                () => this.ReadDocumentPrivateAsync<T>(documentLink, options, retryPolicyInstance, cancellationToken), retryPolicyInstance, cancellationToken);
        }

        private async Task<DocumentResponse<T>> ReadDocumentPrivateAsync<T>(string documentLink, Documents.Client.RequestOptions options, IDocumentClientRetryPolicy retryPolicyInstance, CancellationToken cancellationToken)
        {
            await this.EnsureValidClientAsync(NoOpTrace.Singleton);

            if (string.IsNullOrEmpty(documentLink))
            {
                throw new ArgumentNullException("documentLink");
            }

            INameValueCollection headers = this.GetRequestHeaders(options, OperationType.Read, ResourceType.Document);
            using (DocumentServiceRequest request = DocumentServiceRequest.Create(
                OperationType.Read,
                ResourceType.Document,
                documentLink,
                AuthorizationTokenType.PrimaryMasterKey,
                headers))
            {
                await this.AddPartitionKeyInformationAsync(request, options);
                request.SerializerSettings = this.GetSerializerSettingsForRequest(options);
                return new DocumentResponse<T>(await this.ReadAsync(request, retryPolicyInstance, cancellationToken), this.GetSerializerSettingsForRequest(options));
            }
        }

        /// <summary>
        /// Reads a <see cref="Microsoft.Azure.Documents.DocumentCollection"/> from the Azure Cosmos DB service as an asynchronous operation.
        /// </summary>
        /// <param name="documentCollectionLink">The link for the DocumentCollection to be read.</param>
        /// <param name="options">(Optional) The request options for the request.</param>
        /// <returns>
        /// A <see cref="System.Threading.Tasks"/> containing a <see cref="Microsoft.Azure.Documents.Client.ResourceResponse{T}"/> which wraps a <see cref="Microsoft.Azure.Documents.DocumentCollection"/> containing the read resource record.
        /// </returns>
        /// <exception cref="ArgumentNullException">If <paramref name="documentCollectionLink"/> is not set.</exception>
        /// <exception cref="DocumentClientException">This exception can encapsulate many different types of errors. To determine the specific error always look at the StatusCode property. Some common codes you may get when creating a Document are:
        /// <list type="table">
        ///     <listheader>
        ///         <term>StatusCode</term><description>Reason for exception</description>
        ///     </listheader>
        ///     <item>
        ///         <term>404</term><description>NotFound - This means the resource you tried to read did not exist.</description>
        ///     </item>
        ///     <item>
        ///         <term>429</term><description>TooManyRequests - This means you have exceeded the number of request units per second. Consult the DocumentClientException.RetryAfter value to see how long you should wait before retrying this operation.</description>
        ///     </item>
        /// </list>
        /// </exception>
        /// <example>
        /// <code language="c#">
        /// <![CDATA[
        /// //This reads a DocumentCollection record from a database where
        /// // - sample_database is the ID of the database
        /// // - collection_id is the ID of the collection resource to be read
        /// var collLink = "/dbs/sample_database/colls/collection_id";
        /// DocumentCollection coll = await client.ReadDocumentCollectionAsync(collLink);
        /// ]]>
        /// </code>
        /// </example>
        /// <remarks>
        /// <para>
        /// Doing a read of a resource is the most efficient way to get a resource from the Database. If you know the resource's ID, do a read instead of a query by ID.
        /// </para>
        /// <para>
        /// The example shown uses ID-based links, where the link is composed of the ID properties used when the resources were created.
        /// You can still use the <see cref="Microsoft.Azure.Documents.Resource.SelfLink"/> property of the DocumentCollection if you prefer. A self-link is a URI for a resource that is made up of Resource Identifiers  (or the _rid properties).
        /// ID-based links and SelfLink will both work.
        /// The format for <paramref name="documentCollectionLink"/> is always "/dbs/{db identifier}/colls/{coll identifier}" only
        /// the values within the {} change depending on which method you wish to use to address the resource.
        /// </para>
        /// </remarks>
        /// <seealso cref="Microsoft.Azure.Documents.DocumentCollection"/>
        /// <seealso cref="Microsoft.Azure.Documents.Client.RequestOptions"/>
        /// <seealso cref="Microsoft.Azure.Documents.Client.ResourceResponse{T}"/>
        /// <seealso cref="System.Threading.Tasks.Task"/>
        /// <seealso cref="System.Uri"/>
        public Task<ResourceResponse<DocumentCollection>> ReadDocumentCollectionAsync(string documentCollectionLink, Documents.Client.RequestOptions options = null)
        {
            IDocumentClientRetryPolicy retryPolicyInstance = this.ResetSessionTokenRetryPolicy.GetRequestPolicy();
            return TaskHelper.InlineIfPossible(
                () => this.ReadDocumentCollectionPrivateAsync(documentCollectionLink, options, retryPolicyInstance), retryPolicyInstance);
        }

        private async Task<ResourceResponse<DocumentCollection>> ReadDocumentCollectionPrivateAsync(
            string documentCollectionLink,
            Documents.Client.RequestOptions options,
            IDocumentClientRetryPolicy retryPolicyInstance)
        {
            await this.EnsureValidClientAsync(NoOpTrace.Singleton);

            if (string.IsNullOrEmpty(documentCollectionLink))
            {
                throw new ArgumentNullException("documentCollectionLink");
            }

            INameValueCollection headers = this.GetRequestHeaders(options, OperationType.Read, ResourceType.Collection);
            using (DocumentServiceRequest request = DocumentServiceRequest.Create(
                OperationType.Read,
                ResourceType.Collection,
                documentCollectionLink,
                AuthorizationTokenType.PrimaryMasterKey,
                headers))
            {
                return new ResourceResponse<DocumentCollection>(await this.ReadAsync(request, retryPolicyInstance));
            }
        }

        /// <summary>
        /// Reads a <see cref="Microsoft.Azure.Documents.StoredProcedure"/> from the Azure Cosmos DB service as an asynchronous operation.
        /// </summary>
        /// <param name="storedProcedureLink">The link of the stored procedure to be read.</param>
        /// <param name="options">(Optional) The request options for the request.</param>
        /// <returns>
        /// A <see cref="System.Threading.Tasks"/> containing a <see cref="Microsoft.Azure.Documents.Client.ResourceResponse{T}"/> which wraps a <see cref="Microsoft.Azure.Documents.StoredProcedure"/> containing the read resource record.
        /// </returns>
        /// <exception cref="ArgumentNullException">If <paramref name="storedProcedureLink"/> is not set.</exception>
        /// <exception cref="DocumentClientException">This exception can encapsulate many different types of errors. To determine the specific error always look at the StatusCode property. Some common codes you may get when creating a Document are:
        /// <list type="table">
        ///     <listheader>
        ///         <term>StatusCode</term><description>Reason for exception</description>
        ///     </listheader>
        ///     <item>
        ///         <term>404</term><description>NotFound - This means the resource you tried to read did not exist.</description>
        ///     </item>
        ///     <item>
        ///         <term>429</term><description>TooManyRequests - This means you have exceeded the number of request units per second. Consult the DocumentClientException.RetryAfter value to see how long you should wait before retrying this operation.</description>
        ///     </item>
        /// </list>
        /// </exception>
        /// <example>
        /// <code language="c#">
        /// <![CDATA[
        /// //Reads a StoredProcedure from a Database and DocumentCollection where
        /// // - sample_database is the ID of the database
        /// // - sample_collection is the ID of the collection
        /// // - sproc_id is the ID of the stored procedure to be read
        /// var sprocLink = "/dbs/sample_database/colls/sample_collection/sprocs/sproc_id";
        /// StoredProcedure sproc = await client.ReadStoredProcedureAsync(sprocLink);
        /// ]]>
        /// </code>
        /// </example>
        /// <remarks>
        /// <para>
        /// Doing a read of a resource is the most efficient way to get a resource from the Database. If you know the resource's ID, do a read instead of a query by ID.
        /// </para>
        /// <para>
        /// The example shown uses ID-based links, where the link is composed of the ID properties used when the resources were created.
        /// You can still use the <see cref="Microsoft.Azure.Documents.Resource.SelfLink"/> property of the Stored Procedure if you prefer. A self-link is a URI for a resource that is made up of Resource Identifiers  (or the _rid properties).
        /// ID-based links and SelfLink will both work.
        /// The format for <paramref name="storedProcedureLink"/> is always "/dbs/{db identifier}/colls/{coll identifier}/sprocs/{sproc identifier}"
        /// only the values within the {...} change depending on which method you wish to use to address the resource.
        /// </para>
        /// </remarks>
        /// <seealso cref="Microsoft.Azure.Documents.StoredProcedure"/>
        /// <seealso cref="Microsoft.Azure.Documents.Client.RequestOptions"/>
        /// <seealso cref="Microsoft.Azure.Documents.Client.ResourceResponse{T}"/>
        /// <seealso cref="System.Threading.Tasks.Task"/>
        /// <seealso cref="System.Uri"/>
        public Task<ResourceResponse<StoredProcedure>> ReadStoredProcedureAsync(string storedProcedureLink, Documents.Client.RequestOptions options = null)
        {
            IDocumentClientRetryPolicy retryPolicyInstance = this.ResetSessionTokenRetryPolicy.GetRequestPolicy();
            return TaskHelper.InlineIfPossible(
                () => this.ReadStoredProcedureAsync(storedProcedureLink, options, retryPolicyInstance), retryPolicyInstance);
        }

        private async Task<ResourceResponse<StoredProcedure>> ReadStoredProcedureAsync(string storedProcedureLink, Documents.Client.RequestOptions options, IDocumentClientRetryPolicy retryPolicyInstance)
        {
            await this.EnsureValidClientAsync(NoOpTrace.Singleton);

            if (string.IsNullOrEmpty(storedProcedureLink))
            {
                throw new ArgumentNullException("storedProcedureLink");
            }

            INameValueCollection headers = this.GetRequestHeaders(options, OperationType.Read, ResourceType.StoredProcedure);
            using (DocumentServiceRequest request = DocumentServiceRequest.Create(
                OperationType.Read,
                ResourceType.StoredProcedure,
                storedProcedureLink,
                AuthorizationTokenType.PrimaryMasterKey,
                headers))
            {
                return new ResourceResponse<StoredProcedure>(await this.ReadAsync(request, retryPolicyInstance));
            }
        }

        /// <summary>
        /// Reads a <see cref="Microsoft.Azure.Documents.Trigger"/> from the Azure Cosmos DB service as an asynchronous operation.
        /// </summary>
        /// <param name="triggerLink">The link to the Trigger to be read.</param>
        /// <param name="options">(Optional) The request options for the request.</param>
        /// <returns>
        /// A <see cref="System.Threading.Tasks"/> containing a <see cref="Microsoft.Azure.Documents.Client.ResourceResponse{T}"/> which wraps a <see cref="Microsoft.Azure.Documents.Trigger"/> containing the read resource record.
        /// </returns>
        /// <exception cref="ArgumentNullException">If <paramref name="triggerLink"/> is not set.</exception>
        /// <exception cref="DocumentClientException">This exception can encapsulate many different types of errors. To determine the specific error always look at the StatusCode property. Some common codes you may get when creating a Document are:
        /// <list type="table">
        ///     <listheader>
        ///         <term>StatusCode</term><description>Reason for exception</description>
        ///     </listheader>
        ///     <item>
        ///         <term>404</term><description>NotFound - This means the resource you tried to read did not exist.</description>
        ///     </item>
        ///     <item>
        ///         <term>429</term><description>TooManyRequests - This means you have exceeded the number of request units per second. Consult the DocumentClientException.RetryAfter value to see how long you should wait before retrying this operation.</description>
        ///     </item>
        /// </list>
        /// </exception>
        /// <example>
        /// <code language="c#">
        /// <![CDATA[
        /// //Reads a Trigger from a Database and DocumentCollection where
        /// // - sample_database is the ID of the database
        /// // - sample_collection is the ID of the collection
        /// // - trigger_id is the ID of the trigger to be read
        /// var triggerLink = "/dbs/sample_database/colls/sample_collection/triggers/trigger_id";
        /// Trigger trigger = await client.ReadTriggerAsync(triggerLink);
        /// ]]>
        /// </code>
        /// </example>
        /// <remarks>
        /// <para>
        /// Doing a read of a resource is the most efficient way to get a resource from the Database. If you know the resource's ID, do a read instead of a query by ID.
        /// </para>
        /// <para>
        /// The example shown uses ID-based links, where the link is composed of the ID properties used when the resources were created.
        /// You can still use the <see cref="Microsoft.Azure.Documents.Resource.SelfLink"/> property of the Trigger if you prefer. A self-link is a URI for a resource that is made up of Resource Identifiers  (or the _rid properties).
        /// ID-based links and SelfLink will both work.
        /// The format for <paramref name="triggerLink"/> is always "/dbs/{db identifier}/colls/{coll identifier}/triggers/{trigger identifier}"
        /// only the values within the {...} change depending on which method you wish to use to address the resource.
        /// </para>
        /// </remarks>
        /// <seealso cref="Microsoft.Azure.Documents.Trigger"/>
        /// <seealso cref="Microsoft.Azure.Documents.Client.RequestOptions"/>
        /// <seealso cref="Microsoft.Azure.Documents.Client.ResourceResponse{T}"/>
        /// <seealso cref="System.Threading.Tasks.Task"/>
        /// <seealso cref="System.Uri"/>
        public Task<ResourceResponse<Trigger>> ReadTriggerAsync(string triggerLink, Documents.Client.RequestOptions options = null)
        {
            IDocumentClientRetryPolicy retryPolicyInstance = this.ResetSessionTokenRetryPolicy.GetRequestPolicy();
            return TaskHelper.InlineIfPossible(
                () => this.ReadTriggerPrivateAsync(triggerLink, options, retryPolicyInstance), retryPolicyInstance);
        }

        private async Task<ResourceResponse<Trigger>> ReadTriggerPrivateAsync(string triggerLink, Documents.Client.RequestOptions options, IDocumentClientRetryPolicy retryPolicyInstance)
        {
            await this.EnsureValidClientAsync(NoOpTrace.Singleton);

            if (string.IsNullOrEmpty(triggerLink))
            {
                throw new ArgumentNullException("triggerLink");
            }

            INameValueCollection headers = this.GetRequestHeaders(options, OperationType.Read, ResourceType.Trigger);
            using (DocumentServiceRequest request = DocumentServiceRequest.Create(
                OperationType.Read,
                ResourceType.Trigger,
                triggerLink,
                AuthorizationTokenType.PrimaryMasterKey,
                headers))
            {
                return new ResourceResponse<Trigger>(await this.ReadAsync(request, retryPolicyInstance));
            }
        }

        /// <summary>
        /// Reads a <see cref="Microsoft.Azure.Documents.UserDefinedFunction"/> from the Azure Cosmos DB service as an asynchronous operation.
        /// </summary>
        /// <param name="functionLink">The link to the User Defined Function to be read.</param>
        /// <param name="options">(Optional) The request options for the request.</param>
        /// <returns>
        /// A <see cref="System.Threading.Tasks"/> containing a <see cref="Microsoft.Azure.Documents.Client.ResourceResponse{T}"/> which wraps a <see cref="Microsoft.Azure.Documents.UserDefinedFunction"/> containing the read resource record.
        /// </returns>
        /// <exception cref="ArgumentNullException">If <paramref name="functionLink"/> is not set.</exception>
        /// <exception cref="DocumentClientException">This exception can encapsulate many different types of errors. To determine the specific error always look at the StatusCode property. Some common codes you may get when creating a Document are:
        /// <list type="table">
        ///     <listheader>
        ///         <term>StatusCode</term><description>Reason for exception</description>
        ///     </listheader>
        ///     <item>
        ///         <term>404</term><description>NotFound - This means the resource you tried to read did not exist.</description>
        ///     </item>
        ///     <item>
        ///         <term>429</term><description>TooManyRequests - This means you have exceeded the number of request units per second. Consult the DocumentClientException.RetryAfter value to see how long you should wait before retrying this operation.</description>
        ///     </item>
        /// </list>
        /// </exception>
        /// <example>
        /// <code language="c#">
        /// <![CDATA[
        /// //Reads a User Defined Function from a Database and DocumentCollection where
        /// // - sample_database is the ID of the database
        /// // - sample_collection is the ID of the collection
        /// // - udf_id is the ID of the user-defined function to be read
        /// var udfLink = "/dbs/sample_database/colls/sample_collection/udfs/udf_id";
        /// UserDefinedFunction udf = await client.ReadUserDefinedFunctionAsync(udfLink);
        /// ]]>
        /// </code>
        /// </example>
        /// <remarks>
        /// <para>
        /// Doing a read of a resource is the most efficient way to get a resource from the Database. If you know the resource's ID, do a read instead of a query by ID.
        /// </para>
        /// <para>
        /// The example shown uses ID-based links, where the link is composed of the ID properties used when the resources were created.
        /// You can still use the <see cref="Microsoft.Azure.Documents.Resource.SelfLink"/> property of the User Defined Function if you prefer. A self-link is a URI for a resource that is made up of Resource Identifiers  (or the _rid properties).
        /// ID-based links and SelfLink will both work.
        /// The format for <paramref name="functionLink"/> is always "/dbs/{db identifier}/colls/{coll identifier}/udfs/{udf identifier}"
        /// only the values within the {...} change depending on which method you wish to use to address the resource.
        /// </para>
        /// </remarks>
        /// <seealso cref="Microsoft.Azure.Documents.UserDefinedFunction"/>
        /// <seealso cref="Microsoft.Azure.Documents.Client.RequestOptions"/>
        /// <seealso cref="Microsoft.Azure.Documents.Client.ResourceResponse{T}"/>
        /// <seealso cref="System.Threading.Tasks.Task"/>
        /// <seealso cref="System.Uri"/>
        public Task<ResourceResponse<UserDefinedFunction>> ReadUserDefinedFunctionAsync(string functionLink, Documents.Client.RequestOptions options = null)
        {
            IDocumentClientRetryPolicy retryPolicyInstance = this.ResetSessionTokenRetryPolicy.GetRequestPolicy();
            return TaskHelper.InlineIfPossible(
                () => this.ReadUserDefinedFunctionPrivateAsync(functionLink, options, retryPolicyInstance), retryPolicyInstance);
        }

        private async Task<ResourceResponse<UserDefinedFunction>> ReadUserDefinedFunctionPrivateAsync(string functionLink, Documents.Client.RequestOptions options, IDocumentClientRetryPolicy retryPolicyInstance)
        {
            await this.EnsureValidClientAsync(NoOpTrace.Singleton);

            if (string.IsNullOrEmpty(functionLink))
            {
                throw new ArgumentNullException("functionLink");
            }

            INameValueCollection headers = this.GetRequestHeaders(options, OperationType.Read, ResourceType.UserDefinedFunction);
            using (DocumentServiceRequest request = DocumentServiceRequest.Create(
                OperationType.Read,
                ResourceType.UserDefinedFunction,
                functionLink,
                AuthorizationTokenType.PrimaryMasterKey,
                headers))
            {
                return new ResourceResponse<UserDefinedFunction>(await this.ReadAsync(request, retryPolicyInstance));
            }
        }

        /// <summary>
        /// Reads a <see cref="Microsoft.Azure.Documents.Conflict"/> from the Azure Cosmos DB service as an asynchronous operation.
        /// </summary>
        /// <param name="conflictLink">The link to the Conflict to be read.</param>
        /// <param name="options">(Optional) The request options for the request.</param>
        /// <returns>
        /// A <see cref="System.Threading.Tasks"/> containing a <see cref="Microsoft.Azure.Documents.Client.ResourceResponse{T}"/> which wraps a <see cref="Microsoft.Azure.Documents.Conflict"/> containing the read resource record.
        /// </returns>
        /// <exception cref="ArgumentNullException">If <paramref name="conflictLink"/> is not set.</exception>
        /// <exception cref="DocumentClientException">This exception can encapsulate many different types of errors. To determine the specific error always look at the StatusCode property. Some common codes you may get when creating a Document are:
        /// <list type="table">
        ///     <listheader>
        ///         <term>StatusCode</term><description>Reason for exception</description>
        ///     </listheader>
        ///     <item>
        ///         <term>404</term><description>NotFound - This means the resource you tried to read did not exist.</description>
        ///     </item>
        ///     <item>
        ///         <term>429</term><description>TooManyRequests - This means you have exceeded the number of request units per second. Consult the DocumentClientException.RetryAfter value to see how long you should wait before retrying this operation.</description>
        ///     </item>
        /// </list>
        /// </exception>
        /// <example>
        /// <code language="c#">
        /// <![CDATA[
        /// //Reads a Conflict resource from a Database
        /// // - sample_database is the ID of the database
        /// // - sample_collection is the ID of the collection
        /// // - conflict_id is the ID of the conflict to be read
        /// var conflictLink = "/dbs/sample_database/colls/sample_collection/conflicts/conflict_id";
        /// Conflict conflict = await client.ReadConflictAsync(conflictLink);
        /// ]]>
        /// </code>
        /// </example>
        /// <remarks>
        /// <para>
        /// Doing a read of a resource is the most efficient way to get a resource from the Database. If you know the resource's ID, do a read instead of a query by ID.
        /// </para>
        /// <para>
        /// The example shown uses ID-based links, where the link is composed of the ID properties used when the resources were created.
        /// You can still use the <see cref="Microsoft.Azure.Documents.Resource.SelfLink"/> property of the Conflict if you prefer. A self-link is a URI for a resource that is made up of Resource Identifiers  (or the _rid properties).
        /// ID-based links and SelfLink will both work.
        /// The format for <paramref name="conflictLink"/> is always "/dbs/{db identifier}/colls/{collectioon identifier}/conflicts/{conflict identifier}"
        /// only the values within the {...} change depending on which method you wish to use to address the resource.
        /// </para>
        /// </remarks>
        /// <seealso cref="Microsoft.Azure.Documents.Conflict"/>
        /// <seealso cref="Microsoft.Azure.Documents.Client.RequestOptions"/>
        /// <seealso cref="Microsoft.Azure.Documents.Client.ResourceResponse{T}"/>
        /// <seealso cref="System.Threading.Tasks.Task"/>
        /// <seealso cref="System.Uri"/>
        public Task<ResourceResponse<Conflict>> ReadConflictAsync(string conflictLink, Documents.Client.RequestOptions options = null)
        {
            IDocumentClientRetryPolicy retryPolicyInstance = this.ResetSessionTokenRetryPolicy.GetRequestPolicy();
            return TaskHelper.InlineIfPossible(
                () => this.ReadConflictPrivateAsync(conflictLink, options, retryPolicyInstance), retryPolicyInstance);
        }

        private async Task<ResourceResponse<Conflict>> ReadConflictPrivateAsync(string conflictLink, Documents.Client.RequestOptions options, IDocumentClientRetryPolicy retryPolicyInstance)
        {
            await this.EnsureValidClientAsync(NoOpTrace.Singleton);

            if (string.IsNullOrEmpty(conflictLink))
            {
                throw new ArgumentNullException("conflictLink");
            }

            INameValueCollection headers = this.GetRequestHeaders(options, OperationType.Read, ResourceType.Conflict);
            using (DocumentServiceRequest request = DocumentServiceRequest.Create(
                OperationType.Read,
                ResourceType.Conflict,
                conflictLink,
                AuthorizationTokenType.PrimaryMasterKey,
                headers))
            {
                await this.AddPartitionKeyInformationAsync(request, options);
                return new ResourceResponse<Conflict>(await this.ReadAsync(request, retryPolicyInstance));
            }
        }

        /// <summary>
        /// Reads an <see cref="Microsoft.Azure.Documents.Offer"/> from the Azure Cosmos DB service as an asynchronous operation.
        /// </summary>
        /// <param name="offerLink">The link to the Offer to be read.</param>
        /// <returns>
        /// A <see cref="System.Threading.Tasks"/> containing a <see cref="Microsoft.Azure.Documents.Client.ResourceResponse{T}"/> which wraps a <see cref="Microsoft.Azure.Documents.Offer"/> containing the read resource record.
        /// </returns>
        /// <exception cref="ArgumentNullException">If <paramref name="offerLink"/> is not set.</exception>
        /// <exception cref="DocumentClientException">This exception can encapsulate many different types of errors. To determine the specific error always look at the StatusCode property. Some common codes you may get when creating a Document are:
        /// <list type="table">
        ///     <listheader>
        ///         <term>StatusCode</term><description>Reason for exception</description>
        ///     </listheader>
        ///     <item>
        ///         <term>404</term><description>NotFound - This means the resource you tried to read did not exist.</description>
        ///     </item>
        ///     <item>
        ///         <term>429</term><description>TooManyRequests - This means you have exceeded the number of request units per second. Consult the DocumentClientException.RetryAfter value to see how long you should wait before retrying this operation.</description>
        ///     </item>
        /// </list>
        /// </exception>
        /// <example>
        /// <code language="c#">
        /// <![CDATA[
        /// //Reads an Offer resource from a Database
        /// // - offer_id is the ID of the offer to be read
        /// var offerLink = "/offers/offer_id";
        /// Offer offer = await client.ReadOfferAsync(offerLink);
        /// ]]>
        /// </code>
        /// </example>
        /// <remarks>
        /// <para>
        /// Doing a read of a resource is the most efficient way to get a resource from the Database. If you know the resource's ID, do a read instead of a query by ID.
        /// </para>
        /// <para>
        /// For an Offer, id is always generated internally by the system when the linked resource is created. id and _rid are always the same for Offer.
        /// </para>
        /// <para>
        /// Refer to https://docs.microsoft.com/en-us/azure/cosmos-db/how-to-provision-container-throughput to learn more about 
        /// minimum throughput of a Cosmos container (or a database)
        /// To retrieve the minimum throughput for a collection/database, use the following sample 
        /// <code language="c#">
        /// <![CDATA[
        /// // Find the offer for the collection by SelfLink
        /// Offer offer = client.CreateOfferQuery(
        ///     string.Format("SELECT * FROM offers o WHERE o.resource = '{0}'", collectionSelfLink)).AsEnumerable().FirstOrDefault();
        /// ResourceResponse<Offer> response = await client.ReadOfferAsync(offer.SelfLink);
        /// string minimumRUsForCollection = readResponse.Headers["x-ms-cosmos-min-throughput"];
        /// ]]>
        /// </code>
        /// </para>
        /// </remarks>
        /// <seealso cref="Microsoft.Azure.Documents.Conflict"/>
        /// <seealso cref="Microsoft.Azure.Documents.Client.RequestOptions"/>
        /// <seealso cref="Microsoft.Azure.Documents.Client.ResourceResponse{T}"/>
        /// <seealso cref="System.Threading.Tasks.Task"/>
        /// <seealso cref="System.Uri"/>
        public Task<ResourceResponse<Offer>> ReadOfferAsync(string offerLink)
        {
            IDocumentClientRetryPolicy retryPolicyInstance = this.ResetSessionTokenRetryPolicy.GetRequestPolicy();
            return TaskHelper.InlineIfPossible(
                () => this.ReadOfferPrivateAsync(offerLink, retryPolicyInstance), retryPolicyInstance);
        }

        private async Task<ResourceResponse<Offer>> ReadOfferPrivateAsync(string offerLink, IDocumentClientRetryPolicy retryPolicyInstance)
        {
            await this.EnsureValidClientAsync(NoOpTrace.Singleton);

            if (string.IsNullOrEmpty(offerLink))
            {
                throw new ArgumentNullException("offerLink");
            }

            using (DocumentServiceRequest request = DocumentServiceRequest.Create(
                OperationType.Read,
                ResourceType.Offer,
                offerLink,
                null,
                AuthorizationTokenType.PrimaryMasterKey))
            {
                return new ResourceResponse<Offer>(await this.ReadAsync(request, retryPolicyInstance), OfferTypeResolver.ResponseOfferTypeResolver);
            }
        }

        /// <summary>
        /// Reads a <see cref="Microsoft.Azure.Documents.Schema"/> as an asynchronous operation.
        /// </summary>
        /// <param name="documentSchemaLink">The link for the schema to be read.</param>
        /// <param name="options">(Optional) The request options for the request.</param>
        /// <returns>
        /// A <see cref="System.Threading.Tasks"/> containing a <see cref="Microsoft.Azure.Documents.Client.ResourceResponse{T}"/> which wraps a <see cref="Microsoft.Azure.Documents.Document"/> containing the read resource record.
        /// </returns>
        /// <exception cref="ArgumentNullException">If <paramref name="documentSchemaLink"/> is not set.</exception>
        /// <exception cref="DocumentClientException">This exception can encapsulate many different types of errors. To determine the specific error always look at the StatusCode property. Some common codes you may get when reading a Schema are:
        /// <list type="table">
        ///     <listheader>
        ///         <term>StatusCode</term><description>Reason for exception</description>
        ///     </listheader>
        ///     <item>
        ///         <term>404</term><description>NotFound - This means the resource you tried to read did not exist.</description>
        ///     </item>
        ///     <item>
        ///         <term>429</term><description>TooManyRequests - This means you have exceeded the number of request units per second. Consult the DocumentClientException.RetryAfter value to see how long you should wait before retrying this operation.</description>
        ///     </item>
        /// </list>
        /// </exception>
        /// <example>
        /// <code language="c#">
        /// <![CDATA[
        /// //This reads a schema record from a database & collection where
        /// // - sample_database is the ID of the database
        /// // - sample_collection is the ID of the collection
        /// // - schema_id is the ID of the document resource
        /// var docLink = "/dbs/sample_database/colls/sample_collection/schemas/schemas_id";
        /// Schema schema = await client.ReadSchemaAsync(docLink);
        /// ]]>
        /// </code>
        /// </example>
        /// <remarks>
        /// <para>
        /// Doing a read of a resource is the most efficient way to get a resource from the Database. If you know the resource's ID, do a read instead of a query by ID.
        /// </para>
        /// <para>
        /// The example shown uses ID-based links, where the link is composed of the ID properties used when the resources were created.
        /// You can still use the <see cref="Microsoft.Azure.Documents.Resource.SelfLink"/> property of the Document if you prefer. A self-link is a URI for a resource that is made up of Resource Identifiers  (or the _rid properties).
        /// ID-based links and SelfLink will both work.
        /// The format for <paramref name="documentSchemaLink"/> is always "/dbs/{db identifier}/colls/{coll identifier}/schema/{schema identifier}" only
        /// the values within the {} change depending on which method you wish to use to address the resource.
        /// </para>
        /// </remarks>
        /// <seealso cref="Microsoft.Azure.Documents.Schema"/>
        /// <seealso cref="Microsoft.Azure.Documents.Client.RequestOptions"/>
        /// <seealso cref="Microsoft.Azure.Documents.Client.ResourceResponse{T}"/>
        /// <seealso cref="System.Threading.Tasks.Task"/>
        /// <seealso cref="System.Uri"/>
        internal Task<ResourceResponse<Schema>> ReadSchemaAsync(string documentSchemaLink, Documents.Client.RequestOptions options = null)
        {
            IDocumentClientRetryPolicy retryPolicyInstance = this.ResetSessionTokenRetryPolicy.GetRequestPolicy();
            return TaskHelper.InlineIfPossible(
                () => this.ReadSchemaPrivateAsync(documentSchemaLink, options, retryPolicyInstance), retryPolicyInstance);
        }

        private async Task<ResourceResponse<Schema>> ReadSchemaPrivateAsync(string documentSchemaLink, Documents.Client.RequestOptions options, IDocumentClientRetryPolicy retryPolicyInstance)
        {
            await this.EnsureValidClientAsync(NoOpTrace.Singleton);

            if (string.IsNullOrEmpty(documentSchemaLink))
            {
                throw new ArgumentNullException("documentSchemaLink");
            }

            INameValueCollection headers = this.GetRequestHeaders(options, OperationType.Read, ResourceType.Schema);
            using (DocumentServiceRequest request = DocumentServiceRequest.Create(
                OperationType.Read,
                ResourceType.Schema,
                documentSchemaLink,
                AuthorizationTokenType.PrimaryMasterKey,
                headers))
            {
                await this.AddPartitionKeyInformationAsync(request, options);
                request.SerializerSettings = this.GetSerializerSettingsForRequest(options);
                return new ResourceResponse<Schema>(await this.ReadAsync(request, retryPolicyInstance));
            }
        }

        /// <summary>
        /// Reads a <see cref="Microsoft.Azure.Documents.UserDefinedType"/> from the Azure Cosmos DB service as an asynchronous operation.
        /// </summary>
        /// <param name="userDefinedTypeLink">The link to the UserDefinedType resource to be read.</param>
        /// <param name="options">(Optional) The request options for the request.</param>
        /// <returns>
        /// A <see cref="System.Threading.Tasks"/> containing a <see cref="Microsoft.Azure.Documents.Client.ResourceResponse{T}"/> which wraps a <see cref="Microsoft.Azure.Documents.UserDefinedType"/> containing the read resource record.
        /// </returns>
        /// <exception cref="ArgumentNullException">If <paramref name="userDefinedTypeLink"/> is not set.</exception>
        /// <exception cref="DocumentClientException">This exception can encapsulate many different types of errors. To determine the specific error always look at the StatusCode property. Some common codes you may get when creating a UserDefinedType are:
        /// <list type="table">
        ///     <listheader>
        ///         <term>StatusCode</term><description>Reason for exception</description>
        ///     </listheader>
        ///     <item>
        ///         <term>404</term><description>NotFound - This means the resource you tried to read did not exist.</description>
        ///     </item>
        ///     <item>
        ///         <term>429</term><description>TooManyRequests - This means you have exceeded the number of request units per second. Consult the DocumentClientException.RetryAfter value to see how long you should wait before retrying this operation.</description>
        ///     </item>
        /// </list>
        /// </exception>
        /// <example>
        /// <code language="c#">
        /// <![CDATA[
        /// //Reads a User resource from a Database
        /// // - sample_database is the ID of the database
        /// // - userDefinedType_id is the ID of the user defined type to be read
        /// var userDefinedTypeLink = "/dbs/sample_database/udts/userDefinedType_id";
        /// UserDefinedType userDefinedType = await client.ReadUserDefinedTypeAsync(userDefinedTypeLink);
        /// ]]>
        /// </code>
        /// </example>
        /// <remarks>
        /// <para>
        /// Doing a read of a resource is the most efficient way to get a resource from the Database. If you know the resource's ID, do a read instead of a query by ID.
        /// </para>
        /// <para>
        /// The example shown user defined type ID-based links, where the link is composed of the ID properties used when the resources were created.
        /// You can still use the <see cref="Microsoft.Azure.Documents.Resource.SelfLink"/> property of the UserDefinedType if you prefer. A self-link is a URI for a resource that is made up of Resource Identifiers  (or the _rid properties).
        /// ID-based links and SelfLink will both work.
        /// The format for <paramref name="userDefinedTypeLink"/> is always "/dbs/{db identifier}/udts/{user defined type identifier}"
        /// only the values within the {...} change depending on which method you wish to use to address the resource.
        /// </para>
        /// </remarks>
        /// <seealso cref="Microsoft.Azure.Documents.UserDefinedType"/>
        /// <seealso cref="Microsoft.Azure.Documents.Client.RequestOptions"/>
        /// <seealso cref="Microsoft.Azure.Documents.Client.ResourceResponse{T}"/>
        /// <seealso cref="System.Threading.Tasks.Task"/>
        /// <seealso cref="System.Uri"/>
        internal Task<ResourceResponse<UserDefinedType>> ReadUserDefinedTypeAsync(string userDefinedTypeLink, Documents.Client.RequestOptions options = null)
        {
            IDocumentClientRetryPolicy retryPolicyInstance = this.ResetSessionTokenRetryPolicy.GetRequestPolicy();
            return TaskHelper.InlineIfPossible(
                () => this.ReadUserDefinedTypePrivateAsync(userDefinedTypeLink, options, retryPolicyInstance), retryPolicyInstance);
        }

        private async Task<ResourceResponse<UserDefinedType>> ReadUserDefinedTypePrivateAsync(string userDefinedTypeLink, Documents.Client.RequestOptions options, IDocumentClientRetryPolicy retryPolicyInstance)
        {
            await this.EnsureValidClientAsync(NoOpTrace.Singleton);

            if (string.IsNullOrEmpty(userDefinedTypeLink))
            {
                throw new ArgumentNullException("userDefinedTypeLink");
            }

            INameValueCollection headers = this.GetRequestHeaders(options, OperationType.Read, ResourceType.UserDefinedType);
            using (DocumentServiceRequest request = DocumentServiceRequest.Create(
                OperationType.Read,
                ResourceType.UserDefinedType,
                userDefinedTypeLink,
                AuthorizationTokenType.PrimaryMasterKey,
                headers))
            {
                return new ResourceResponse<UserDefinedType>(await this.ReadAsync(request, retryPolicyInstance));
            }
        }

        /// <summary>
        /// Reads a <see cref="Microsoft.Azure.Documents.Snapshot"/> from the Azure Cosmos DB service as an asynchronous operation.
        /// </summary>
        /// <param name="snapshotLink">The link of the Snapshot resource to be read.</param>
        /// <param name="options">(Optional) The request options for the request.</param>
        /// <returns>
        /// A <see cref="System.Threading.Tasks"/> containing a <see cref="Microsoft.Azure.Documents.Client.ResourceResponse{T}"/> which wraps a <see cref="Microsoft.Azure.Documents.Snapshot"/> containing the read resource record.
        /// </returns>
        /// <exception cref="ArgumentNullException">If <paramref name="snapshotLink"/> is not set.</exception>
        /// <exception cref="DocumentClientException">This exception can encapsulate many different types of errors. To determine the specific error always look at the StatusCode property. Some common codes you may get when reading a Snapshot are:
        /// <list type="table">
        ///     <listheader>
        ///         <term>StatusCode</term><description>Reason for exception</description>
        ///     </listheader>
        ///     <item>
        ///         <term>404</term><description>NotFound - This means the resource you tried to read did not exist.</description>
        ///     </item>
        ///     <item>
        ///         <term>429</term><description>TooManyRequests - This means you have exceeded the number of request units per second. Consult the DocumentClientException.RetryAfter value to see how long you should wait before retrying this operation.</description>
        ///     </item>
        /// </list>
        /// </exception>
        /// <example>
        /// <code language="c#">
        /// <![CDATA[
        /// //Reads a Snapshot resource where
        /// // - snapshot_id is the ID property of the Snapshot resource you wish to read.
        /// var snapshotLink = "/snapshots/snapshot_id";
        /// Snapshot snapshot= await client.ReadSnapshotAsync(snapshotLink);
        /// ]]>
        /// </code>
        /// </example>
        /// <remarks>
        /// <para>
        /// Doing a read of a resource is the most efficient way to get a resource from the Azure Cosmos DB service. If you know the resource's ID, do a read instead of a query by ID.
        /// </para>
        /// <para>
        /// The example shown uses ID-based links, where the link is composed of the ID properties used when the resources were created.
        /// You can still use the <see cref="Microsoft.Azure.Documents.Resource.SelfLink"/> property of the Snapshot if you prefer. A self-link is a URI for a resource that is made up of Resource Identifiers  (or the _rid properties).
        /// ID-based links and SelfLink will both work.
        /// The format for <paramref name="snapshotLink"/> is always "/snapshots/{snapshot identifier}" only
        /// the values within the {} change depending on which method you wish to use to address the resource.
        /// </para>
        /// </remarks>
        /// <seealso cref="Microsoft.Azure.Documents.Snapshot"/>
        /// <seealso cref="Microsoft.Azure.Documents.Client.RequestOptions"/>
        /// <seealso cref="Microsoft.Azure.Documents.Client.ResourceResponse{T}"/>
        /// <seealso cref="System.Threading.Tasks.Task"/>
        /// <seealso cref="System.Uri"/>
        internal Task<ResourceResponse<Snapshot>> ReadSnapshotAsync(string snapshotLink, Documents.Client.RequestOptions options = null)
        {
            IDocumentClientRetryPolicy retryPolicyInstance = this.ResetSessionTokenRetryPolicy.GetRequestPolicy();
            return TaskHelper.InlineIfPossible(() => this.ReadSnapshotPrivateAsync(snapshotLink, options, retryPolicyInstance), retryPolicyInstance);
        }

        private async Task<ResourceResponse<Snapshot>> ReadSnapshotPrivateAsync(string snapshotLink, Documents.Client.RequestOptions options, IDocumentClientRetryPolicy retryPolicyInstance)
        {
            await this.EnsureValidClientAsync(NoOpTrace.Singleton);

            if (string.IsNullOrEmpty(snapshotLink))
            {
                throw new ArgumentNullException("snapshotLink");
            }

            INameValueCollection headers = this.GetRequestHeaders(options, OperationType.Read, ResourceType.Snapshot);
            using (DocumentServiceRequest request = DocumentServiceRequest.Create(
                OperationType.Read,
                ResourceType.Snapshot,
                snapshotLink,
                AuthorizationTokenType.PrimaryMasterKey,
                headers))
            {
                return new ResourceResponse<Snapshot>(await this.ReadAsync(request, retryPolicyInstance));
            }
        }

        #endregion

        #region ReadFeed Impl
        /// <summary>
        /// Reads the feed (sequence) of <see cref="Microsoft.Azure.Documents.Database"/> for a database account from the Azure Cosmos DB service as an asynchronous operation.
        /// </summary>
        /// <param name="options">(Optional) The request options for the request.</param>
        /// <returns>
        /// A <see cref="System.Threading.Tasks"/> containing a <see cref="Microsoft.Azure.Documents.Client.ResourceResponse{T}"/> which wraps a <see cref="Microsoft.Azure.Documents.Database"/> containing the read resource record.
        /// </returns>
        /// <exception cref="DocumentClientException">This exception can encapsulate many different types of errors. To determine the specific error always look at the StatusCode property. Some common codes you may get when creating a Document are:
        /// <list type="table">
        ///     <listheader>
        ///         <term>StatusCode</term><description>Reason for exception</description>
        ///     </listheader>
        ///     <item>
        ///         <term>429</term><description>TooManyRequests - This means you have exceeded the number of request units per second. Consult the DocumentClientException.RetryAfter value to see how long you should wait before retrying this operation.</description>
        ///     </item>
        /// </list>
        /// </exception>
        /// <example>
        /// <code language="c#">
        /// <![CDATA[
        /// int count = 0;
        /// string continuation = string.Empty;
        /// do
        /// {
        ///     // Read the feed 10 items at a time until there are no more items to read
        ///     DoucmentFeedResponse<Database> response = await client.ReadDatabaseFeedAsync(new FeedOptions
        ///                                                                 {
        ///                                                                     MaxItemCount = 10,
        ///                                                                     RequestContinuation = continuation
        ///                                                                 });
        ///
        ///     // Append the item count
        ///     count += response.Count;
        ///
        ///     // Get the continuation so that we know when to stop.
        ///      continuation = response.ResponseContinuation;
        /// } while (!string.IsNullOrEmpty(continuation));
        /// ]]>
        /// </code>
        /// </example>
        /// <seealso cref="Microsoft.Azure.Documents.Database"/>
        /// <seealso cref="Microsoft.Azure.Documents.Client.RequestOptions"/>
        /// <seealso cref="Microsoft.Azure.Documents.Client.ResourceResponse{T}"/>
        /// <seealso cref="System.Threading.Tasks.Task"/>
        public Task<DocumentFeedResponse<Documents.Database>> ReadDatabaseFeedAsync(FeedOptions options = null)
        {
            IDocumentClientRetryPolicy retryPolicyInstance = this.ResetSessionTokenRetryPolicy.GetRequestPolicy();
            return TaskHelper.InlineIfPossible(
                () => this.ReadDatabaseFeedPrivateAsync(options, retryPolicyInstance), retryPolicyInstance);
        }

        private async Task<DocumentFeedResponse<Documents.Database>> ReadDatabaseFeedPrivateAsync(FeedOptions options, IDocumentClientRetryPolicy retryPolicyInstance)
        {
            await this.EnsureValidClientAsync(NoOpTrace.Singleton);

            return await this.CreateDatabaseFeedReader(options).ExecuteNextAsync();
        }

        /// <summary>
        /// Reads the feed (sequence) of <see cref="Microsoft.Azure.Documents.PartitionKeyRange"/> for a database account from the Azure Cosmos DB service as an asynchronous operation.
        /// </summary>
        /// <param name="partitionKeyRangesOrCollectionLink">The link of the resources to be read, or owner collection link, SelfLink or AltLink. E.g. /dbs/db_rid/colls/coll_rid/pkranges</param>
        /// <param name="options">(Optional) The request options for the request.</param>
        /// <returns>
        /// A <see cref="System.Threading.Tasks"/> containing a <see cref="Microsoft.Azure.Documents.Client.ResourceResponse{T}"/> which wraps a <see cref="Microsoft.Azure.Documents.Database"/> containing the read resource record.
        /// </returns>
        /// <exception cref="DocumentClientException">This exception can encapsulate many different types of errors. To determine the specific error always look at the StatusCode property. Some common codes you may get when creating a Document are:
        /// <list type="table">
        ///     <listheader>
        ///         <term>StatusCode</term><description>Reason for exception</description>
        ///     </listheader>
        ///     <item>
        ///         <term>429</term><description>TooManyRequests - This means you have exceeded the number of request units per second. Consult the DocumentClientException.RetryAfter value to see how long you should wait before retrying this operation.</description>
        ///     </item>
        /// </list>
        /// </exception>
        /// <example>
        /// <code language="c#">
        /// <![CDATA[
        /// DoucmentFeedResponse<PartitionKeyRange> response = null;
        /// List<string> ids = new List<string>();
        /// do
        /// {
        ///     response = await client.ReadPartitionKeyRangeFeedAsync(collection.SelfLink, new FeedOptions { MaxItemCount = 1000 });
        ///     foreach (var item in response)
        ///     {
        ///         ids.Add(item.Id);
        ///     }
        /// }
        /// while (!string.IsNullOrEmpty(response.ResponseContinuation));
        /// ]]>
        /// </code>
        /// </example>
        /// <seealso cref="Microsoft.Azure.Documents.PartitionKeyRange"/>
        /// <seealso cref="Microsoft.Azure.Cosmos.FeedOptions"/>
        /// <seealso cref="Microsoft.Azure.Cosmos.DocumentFeedResponse{T}"/>
        /// <seealso cref="System.Threading.Tasks.Task"/>
        public Task<DocumentFeedResponse<PartitionKeyRange>> ReadPartitionKeyRangeFeedAsync(string partitionKeyRangesOrCollectionLink, FeedOptions options = null)
        {
            IDocumentClientRetryPolicy retryPolicyInstance = this.ResetSessionTokenRetryPolicy.GetRequestPolicy();
            return TaskHelper.InlineIfPossible(
                () => this.ReadPartitionKeyRangeFeedPrivateAsync(partitionKeyRangesOrCollectionLink, options, retryPolicyInstance), retryPolicyInstance);
        }

        private async Task<DocumentFeedResponse<PartitionKeyRange>> ReadPartitionKeyRangeFeedPrivateAsync(string partitionKeyRangesLink, FeedOptions options, IDocumentClientRetryPolicy retryPolicyInstance)
        {
            await this.EnsureValidClientAsync(NoOpTrace.Singleton);

            if (string.IsNullOrEmpty(partitionKeyRangesLink))
            {
                throw new ArgumentNullException("partitionKeyRangesLink");
            }

            return await this.CreatePartitionKeyRangeFeedReader(partitionKeyRangesLink, options).ExecuteNextAsync();
        }

        /// <summary>
        /// Reads the feed (sequence) of <see cref="Microsoft.Azure.Documents.DocumentCollection"/> for a database from the Azure Cosmos DB service as an asynchronous operation.
        /// </summary>
        /// <param name="collectionsLink">The SelfLink of the resources to be read. E.g. /dbs/db_rid/colls/ </param>
        /// <param name="options">(Optional) The request options for the request.</param>
        /// <returns>
        /// A <see cref="System.Threading.Tasks"/> containing a <see cref="Microsoft.Azure.Documents.Client.ResourceResponse{T}"/> which wraps a <see cref="Microsoft.Azure.Documents.DocumentCollection"/> containing the read resource record.
        /// </returns>
        /// <exception cref="ArgumentNullException">If <paramref name="collectionsLink"/> is not set.</exception>
        /// <exception cref="DocumentClientException">This exception can encapsulate many different types of errors. To determine the specific error always look at the StatusCode property. Some common codes you may get when creating a Document are:
        /// <list type="table">
        ///     <listheader>
        ///         <term>StatusCode</term><description>Reason for exception</description>
        ///     </listheader>
        ///     <item>
        ///         <term>404</term><description>NotFound - This means the resource feed you tried to read did not exist. Check the parent rids are correct.</description>
        ///     </item>
        ///     <item>
        ///         <term>429</term><description>TooManyRequests - This means you have exceeded the number of request units per second. Consult the DocumentClientException.RetryAfter value to see how long you should wait before retrying this operation.</description>
        ///     </item>
        /// </list>
        /// </exception>
        /// <example>
        /// <code language="c#">
        /// <![CDATA[
        /// int count = 0;
        /// string continuation = string.Empty;
        /// do
        /// {
        ///     // Read the feed 10 items at a time until there are no more items to read
        ///     DoucmentFeedResponse<DocumentCollection> response = await client.ReadDocumentCollectionFeedAsync("/dbs/db_rid/colls/",
        ///                                                     new FeedOptions
        ///                                                     {
        ///                                                         MaxItemCount = 10,
        ///                                                         RequestContinuation = continuation
        ///                                                     });
        ///
        ///     // Append the item count
        ///     count += response.Count;
        ///
        ///     // Get the continuation so that we know when to stop.
        ///      continuation = response.ResponseContinuation;
        /// } while (!string.IsNullOrEmpty(continuation));
        /// ]]>
        /// </code>
        /// </example>
        /// <seealso cref="Microsoft.Azure.Documents.DocumentCollection"/>
        /// <seealso cref="Microsoft.Azure.Documents.Client.RequestOptions"/>
        /// <seealso cref="Microsoft.Azure.Documents.Client.ResourceResponse{T}"/>
        /// <seealso cref="System.Threading.Tasks.Task"/>
        public Task<DocumentFeedResponse<DocumentCollection>> ReadDocumentCollectionFeedAsync(string collectionsLink, FeedOptions options = null)
        {
            IDocumentClientRetryPolicy retryPolicyInstance = this.ResetSessionTokenRetryPolicy.GetRequestPolicy();
            return TaskHelper.InlineIfPossible(
                () => this.ReadDocumentCollectionFeedPrivateAsync(collectionsLink, options, retryPolicyInstance), retryPolicyInstance);
        }

        private async Task<DocumentFeedResponse<DocumentCollection>> ReadDocumentCollectionFeedPrivateAsync(string collectionsLink, FeedOptions options, IDocumentClientRetryPolicy retryPolicyInstance)
        {
            await this.EnsureValidClientAsync(NoOpTrace.Singleton);

            if (string.IsNullOrEmpty(collectionsLink))
            {
                throw new ArgumentNullException("collectionsLink");
            }

            return await this.CreateDocumentCollectionFeedReader(collectionsLink, options).ExecuteNextAsync();
        }

        /// <summary>
        /// Reads the feed (sequence) of <see cref="Microsoft.Azure.Documents.StoredProcedure"/> for a collection from the Azure Cosmos DB service as an asynchronous operation.
        /// </summary>
        /// <param name="storedProceduresLink">The SelfLink of the resources to be read. E.g. /dbs/db_rid/colls/col_rid/sprocs/ </param>
        /// <param name="options">(Optional) The request options for the request.</param>
        /// <returns>
        /// A <see cref="System.Threading.Tasks"/> containing a <see cref="Microsoft.Azure.Documents.Client.ResourceResponse{T}"/> which wraps a <see cref="Microsoft.Azure.Documents.StoredProcedure"/> containing the read resource record.
        /// </returns>
        /// <exception cref="ArgumentNullException">If <paramref name="storedProceduresLink"/> is not set.</exception>
        /// <exception cref="DocumentClientException">This exception can encapsulate many different types of errors. To determine the specific error always look at the StatusCode property. Some common codes you may get when creating a Document are:
        /// <list type="table">
        ///     <listheader>
        ///         <term>StatusCode</term><description>Reason for exception</description>
        ///     </listheader>
        ///     <item>
        ///         <term>404</term><description>NotFound - This means the resource feed you tried to read did not exist. Check the parent rids are correct.</description>
        ///     </item>
        ///     <item>
        ///         <term>429</term><description>TooManyRequests - This means you have exceeded the number of request units per second. Consult the DocumentClientException.RetryAfter value to see how long you should wait before retrying this operation.</description>
        ///     </item>
        /// </list>
        /// </exception>
        /// <example>
        /// <code language="c#">
        /// <![CDATA[
        /// int count = 0;
        /// string continuation = string.Empty;
        /// do
        /// {
        ///     // Read the feed 10 items at a time until there are no more items to read
        ///     DoucmentFeedResponse<StoredProcedure> response = await client.ReadStoredProcedureFeedAsync("/dbs/db_rid/colls/col_rid/sprocs/",
        ///                                                     new FeedOptions
        ///                                                     {
        ///                                                         MaxItemCount = 10,
        ///                                                         RequestContinuation = continuation
        ///                                                     });
        ///
        ///     // Append the item count
        ///     count += response.Count;
        ///
        ///     // Get the continuation so that we know when to stop.
        ///      continuation = response.ResponseContinuation;
        /// } while (!string.IsNullOrEmpty(continuation));
        /// ]]>
        /// </code>
        /// </example>
        /// <seealso cref="Microsoft.Azure.Documents.StoredProcedure"/>
        /// <seealso cref="Microsoft.Azure.Documents.Client.RequestOptions"/>
        /// <seealso cref="Microsoft.Azure.Documents.Client.ResourceResponse{T}"/>
        /// <seealso cref="System.Threading.Tasks.Task"/>
        public Task<DocumentFeedResponse<StoredProcedure>> ReadStoredProcedureFeedAsync(string storedProceduresLink, FeedOptions options = null)
        {
            IDocumentClientRetryPolicy retryPolicyInstance = this.ResetSessionTokenRetryPolicy.GetRequestPolicy();
            return TaskHelper.InlineIfPossible(
                () => this.ReadStoredProcedureFeedPrivateAsync(storedProceduresLink, options, retryPolicyInstance), retryPolicyInstance);
        }

        private async Task<DocumentFeedResponse<StoredProcedure>> ReadStoredProcedureFeedPrivateAsync(string storedProceduresLink, FeedOptions options, IDocumentClientRetryPolicy retryPolicyInstance)
        {
            await this.EnsureValidClientAsync(NoOpTrace.Singleton);

            if (string.IsNullOrEmpty(storedProceduresLink))
            {
                throw new ArgumentNullException("storedProceduresLink");
            }

            return await this.CreateStoredProcedureFeedReader(storedProceduresLink, options).ExecuteNextAsync();
        }

        /// <summary>
        /// Reads the feed (sequence) of <see cref="Microsoft.Azure.Documents.Trigger"/> for a collection from the Azure Cosmos DB service as an asynchronous operation.
        /// </summary>
        /// <param name="triggersLink">The SelfLink of the resources to be read. E.g. /dbs/db_rid/colls/col_rid/triggers/ </param>
        /// <param name="options">(Optional) The request options for the request.</param>
        /// <returns>
        /// A <see cref="System.Threading.Tasks"/> containing a <see cref="Microsoft.Azure.Documents.Client.ResourceResponse{T}"/> which wraps a <see cref="Microsoft.Azure.Documents.Trigger"/> containing the read resource record.
        /// </returns>
        /// <exception cref="ArgumentNullException">If <paramref name="triggersLink"/> is not set.</exception>
        /// <exception cref="DocumentClientException">This exception can encapsulate many different types of errors. To determine the specific error always look at the StatusCode property. Some common codes you may get when creating a Document are:
        /// <list type="table">
        ///     <listheader>
        ///         <term>StatusCode</term><description>Reason for exception</description>
        ///     </listheader>
        ///     <item>
        ///         <term>404</term><description>NotFound - This means the resource feed you tried to read did not exist. Check the parent rids are correct.</description>
        ///     </item>
        ///     <item>
        ///         <term>429</term><description>TooManyRequests - This means you have exceeded the number of request units per second. Consult the DocumentClientException.RetryAfter value to see how long you should wait before retrying this operation.</description>
        ///     </item>
        /// </list>
        /// </exception>
        /// <example>
        /// <code language="c#">
        /// <![CDATA[
        /// int count = 0;
        /// string continuation = string.Empty;
        /// do
        /// {
        ///     // Read the feed 10 items at a time until there are no more items to read
        ///     DoucmentFeedResponse<Trigger> response = await client.ReadTriggerFeedAsync("/dbs/db_rid/colls/col_rid/triggers/",
        ///                                                     new FeedOptions
        ///                                                     {
        ///                                                         MaxItemCount = 10,
        ///                                                         RequestContinuation = continuation
        ///                                                     });
        ///
        ///     // Append the item count
        ///     count += response.Count;
        ///
        ///     // Get the continuation so that we know when to stop.
        ///      continuation = response.ResponseContinuation;
        /// } while (!string.IsNullOrEmpty(continuation));
        /// ]]>
        /// </code>
        /// </example>
        /// <seealso cref="Microsoft.Azure.Documents.Trigger"/>
        /// <seealso cref="Microsoft.Azure.Documents.Client.RequestOptions"/>
        /// <seealso cref="Microsoft.Azure.Documents.Client.ResourceResponse{T}"/>
        /// <seealso cref="System.Threading.Tasks.Task"/>
        public Task<DocumentFeedResponse<Trigger>> ReadTriggerFeedAsync(string triggersLink, FeedOptions options = null)
        {
            IDocumentClientRetryPolicy retryPolicyInstance = this.ResetSessionTokenRetryPolicy.GetRequestPolicy();
            return TaskHelper.InlineIfPossible(
                () => this.ReadTriggerFeedPrivateAsync(triggersLink, options, retryPolicyInstance), retryPolicyInstance);
        }

        private async Task<DocumentFeedResponse<Trigger>> ReadTriggerFeedPrivateAsync(string triggersLink, FeedOptions options, IDocumentClientRetryPolicy retryPolicyInstance)
        {
            await this.EnsureValidClientAsync(NoOpTrace.Singleton);

            if (string.IsNullOrEmpty(triggersLink))
            {
                throw new ArgumentNullException("triggersLink");
            }

            return await this.CreateTriggerFeedReader(triggersLink, options).ExecuteNextAsync();
        }

        /// <summary>
        /// Reads the feed (sequence) of <see cref="Microsoft.Azure.Documents.UserDefinedFunction"/> for a collection from the Azure Cosmos DB service as an asynchronous operation.
        /// </summary>
        /// <param name="userDefinedFunctionsLink">The SelfLink of the resources to be read. E.g. /dbs/db_rid/colls/col_rid/udfs/ </param>
        /// <param name="options">(Optional) The request options for the request.</param>
        /// <returns>
        /// A <see cref="System.Threading.Tasks"/> containing a <see cref="Microsoft.Azure.Documents.Client.ResourceResponse{T}"/> which wraps a <see cref="Microsoft.Azure.Documents.UserDefinedFunction"/> containing the read resource record.
        /// </returns>
        /// <exception cref="ArgumentNullException">If <paramref name="userDefinedFunctionsLink"/> is not set.</exception>
        /// <exception cref="DocumentClientException">This exception can encapsulate many different types of errors. To determine the specific error always look at the StatusCode property. Some common codes you may get when creating a Document are:
        /// <list type="table">
        ///     <listheader>
        ///         <term>StatusCode</term><description>Reason for exception</description>
        ///     </listheader>
        ///     <item>
        ///         <term>404</term><description>NotFound - This means the resource feed you tried to read did not exist. Check the parent rids are correct.</description>
        ///     </item>
        ///     <item>
        ///         <term>429</term><description>TooManyRequests - This means you have exceeded the number of request units per second. Consult the DocumentClientException.RetryAfter value to see how long you should wait before retrying this operation.</description>
        ///     </item>
        /// </list>
        /// </exception>
        /// <example>
        /// <code language="c#">
        /// <![CDATA[
        /// int count = 0;
        /// string continuation = string.Empty;
        /// do
        /// {
        ///     // Read the feed 10 items at a time until there are no more items to read
        ///     DoucmentFeedResponse<UserDefinedFunction> response = await client.ReadUserDefinedFunctionFeedAsync("/dbs/db_rid/colls/col_rid/udfs/",
        ///                                                     new FeedOptions
        ///                                                     {
        ///                                                         MaxItemCount = 10,
        ///                                                         RequestContinuation = continuation
        ///                                                     });
        ///
        ///     // Append the item count
        ///     count += response.Count;
        ///
        ///     // Get the continuation so that we know when to stop.
        ///      continuation = response.ResponseContinuation;
        /// } while (!string.IsNullOrEmpty(continuation));
        /// ]]>
        /// </code>
        /// </example>
        /// <seealso cref="Microsoft.Azure.Documents.UserDefinedFunction"/>
        /// <seealso cref="Microsoft.Azure.Documents.Client.RequestOptions"/>
        /// <seealso cref="Microsoft.Azure.Documents.Client.ResourceResponse{T}"/>
        /// <seealso cref="System.Threading.Tasks.Task"/>
        public Task<DocumentFeedResponse<UserDefinedFunction>> ReadUserDefinedFunctionFeedAsync(string userDefinedFunctionsLink, FeedOptions options = null)
        {
            IDocumentClientRetryPolicy retryPolicyInstance = this.ResetSessionTokenRetryPolicy.GetRequestPolicy();
            return TaskHelper.InlineIfPossible(
                () => this.ReadUserDefinedFunctionFeedPrivateAsync(userDefinedFunctionsLink, options, retryPolicyInstance), retryPolicyInstance);
        }

        private async Task<DocumentFeedResponse<UserDefinedFunction>> ReadUserDefinedFunctionFeedPrivateAsync(string userDefinedFunctionsLink, FeedOptions options, IDocumentClientRetryPolicy retryPolicyInstance)
        {
            await this.EnsureValidClientAsync(NoOpTrace.Singleton);

            if (string.IsNullOrEmpty(userDefinedFunctionsLink))
            {
                throw new ArgumentNullException("userDefinedFunctionsLink");
            }

            return await this.CreateUserDefinedFunctionFeedReader(userDefinedFunctionsLink, options).ExecuteNextAsync();
        }

        /// <summary>
        /// Reads the feed (sequence) of documents for a specified collection from the Azure Cosmos DB service.
        /// This takes returns a <see cref="Microsoft.Azure.Documents.Client.ResourceResponse{T}"/> which will contain an enumerable list of dynamic objects.
        /// </summary>
        /// <param name="documentsLink">The SelfLink of the resources to be read. E.g. /dbs/db_rid/colls/coll_rid/docs/ </param>
        /// <param name="options">(Optional) The request options for the request.</param>
        /// <param name="cancellationToken">(Optional) A <see cref="CancellationToken"/> that can be used by other objects or threads to receive notice of cancellation.</param>
        /// <returns>
        /// A <see cref="System.Threading.Tasks"/> containing a <see cref="Microsoft.Azure.Documents.Client.ResourceResponse{T}"/> containing dynamic objects representing the items in the feed.
        /// </returns>
        /// <exception cref="ArgumentNullException">If <paramref name="documentsLink"/> is not set.</exception>
        /// <exception cref="DocumentClientException">This exception can encapsulate many different types of errors. To determine the specific error always look at the StatusCode property. Some common codes you may get when creating a Document are:
        /// <list type="table">
        ///     <listheader>
        ///         <term>StatusCode</term><description>Reason for exception</description>
        ///     </listheader>
        ///     <item>
        ///         <term>404</term><description>NotFound - This means the resource feed you tried to read did not exist. Check the parent rids are correct.</description>
        ///     </item>
        ///     <item>
        ///         <term>429</term><description>TooManyRequests - This means you have exceeded the number of request units per second. Consult the DocumentClientException.RetryAfter value to see how long you should wait before retrying this operation.</description>
        ///     </item>
        /// </list>
        /// </exception>
        /// <example>
        /// <code language="c#">
        /// <![CDATA[
        /// int count = 0;
        /// string continuation = string.Empty;
        /// do
        /// {
        ///     // Read the feed 10 items at a time until there are no more items to read
        ///     DoucmentFeedResponse<dynamic> response = await client.ReadDocumentFeedAsync("/dbs/db_rid/colls/coll_rid/docs/",
        ///                                                     new FeedOptions
        ///                                                     {
        ///                                                         MaxItemCount = 10,
        ///                                                         RequestContinuation = continuation
        ///                                                     });
        ///
        ///     // Append the item count
        ///     count += response.Count;
        ///
        ///     // Get the continuation so that we know when to stop.
        ///      continuation = response.ResponseContinuation;
        /// } while (!string.IsNullOrEmpty(continuation));
        /// ]]>
        /// </code>
        /// </example>
        /// <remarks>
        /// Instead of DoucmentFeedResponse{Document} this method takes advantage of dynamic objects in .NET. This way a single feed result can contain any kind of Document, or POCO object.
        /// This is important becuse a DocumentCollection can contain different kinds of documents.
        /// </remarks>
        /// <seealso cref="Microsoft.Azure.Documents.Client.RequestOptions"/>
        /// <seealso cref="Microsoft.Azure.Documents.Client.ResourceResponse{T}"/>
        /// <seealso cref="System.Threading.Tasks.Task"/>
        public Task<DocumentFeedResponse<dynamic>> ReadDocumentFeedAsync(string documentsLink, FeedOptions options = null, CancellationToken cancellationToken = default)
        {
            return TaskHelper.InlineIfPossible(() => this.ReadDocumentFeedInlineAsync(documentsLink, options, cancellationToken), null, cancellationToken);
        }

        private async Task<DocumentFeedResponse<dynamic>> ReadDocumentFeedInlineAsync(string documentsLink, FeedOptions options, CancellationToken cancellationToken)
        {
            await this.EnsureValidClientAsync(NoOpTrace.Singleton);

            if (string.IsNullOrEmpty(documentsLink))
            {
                throw new ArgumentNullException("documentsLink");
            }

            DocumentFeedResponse<Document> response = await this.CreateDocumentFeedReader(documentsLink, options).ExecuteNextAsync(cancellationToken);
            return new DocumentFeedResponse<dynamic>(
                response.Cast<dynamic>(),
                response.Count,
                response.Headers,
                response.UseETagAsContinuation,
                response.QueryMetrics,
                response.RequestStatistics,
                responseLengthBytes: response.ResponseLengthBytes);
        }

        /// <summary>
        /// Reads the feed (sequence) of <see cref="Microsoft.Azure.Documents.Conflict"/> for a collection from the Azure Cosmos DB service as an asynchronous operation.
        /// </summary>
        /// <param name="conflictsLink">The SelfLink of the resources to be read. E.g. /dbs/db_rid/colls/coll_rid/conflicts/ </param>
        /// <param name="options">(Optional) The request options for the request.</param>
        /// <returns>
        /// A <see cref="System.Threading.Tasks"/> containing a <see cref="Microsoft.Azure.Documents.Client.ResourceResponse{T}"/> which wraps a <see cref="Microsoft.Azure.Documents.Conflict"/> containing the read resource record.
        /// </returns>
        /// <exception cref="ArgumentNullException">If <paramref name="conflictsLink"/> is not set.</exception>
        /// <exception cref="DocumentClientException">This exception can encapsulate many different types of errors. To determine the specific error always look at the StatusCode property. Some common codes you may get when creating a Document are:
        /// <list type="table">
        ///     <listheader>
        ///         <term>StatusCode</term><description>Reason for exception</description>
        ///     </listheader>
        ///     <item>
        ///         <term>404</term><description>NotFound - This means the resource feed you tried to read did not exist. Check the parent rids are correct.</description>
        ///     </item>
        ///     <item>
        ///         <term>429</term><description>TooManyRequests - This means you have exceeded the number of request units per second. Consult the DocumentClientException.RetryAfter value to see how long you should wait before retrying this operation.</description>
        ///     </item>
        /// </list>
        /// </exception>
        /// <example>
        /// <code language="c#">
        /// <![CDATA[
        /// int count = 0;
        /// string continuation = string.Empty;
        /// do
        /// {
        ///     // Read the feed 10 items at a time until there are no more items to read
        ///     DoucmentFeedResponse<Conflict> response = await client.ReadConflictAsync("/dbs/db_rid/colls/coll_rid/conflicts/",
        ///                                                     new FeedOptions
        ///                                                     {
        ///                                                         MaxItemCount = 10,
        ///                                                         RequestContinuation = continuation
        ///                                                     });
        ///
        ///     // Append the item count
        ///     count += response.Count;
        ///
        ///     // Get the continuation so that we know when to stop.
        ///      continuation = response.ResponseContinuation;
        /// } while (!string.IsNullOrEmpty(continuation));
        /// ]]>
        /// </code>
        /// </example>
        /// <seealso cref="Microsoft.Azure.Documents.Conflict"/>
        /// <seealso cref="Microsoft.Azure.Documents.Client.RequestOptions"/>
        /// <seealso cref="Microsoft.Azure.Documents.Client.ResourceResponse{T}"/>
        /// <seealso cref="System.Threading.Tasks.Task"/>
        public Task<DocumentFeedResponse<Conflict>> ReadConflictFeedAsync(string conflictsLink, FeedOptions options = null)
        {
            return TaskHelper.InlineIfPossible(() => this.ReadConflictFeedInlineAsync(conflictsLink, options), null);
        }

        private async Task<DocumentFeedResponse<Conflict>> ReadConflictFeedInlineAsync(string conflictsLink, FeedOptions options)
        {
            await this.EnsureValidClientAsync(NoOpTrace.Singleton);

            if (string.IsNullOrEmpty(conflictsLink))
            {
                throw new ArgumentNullException("conflictsLink");
            }

            return await this.CreateConflictFeedReader(conflictsLink, options).ExecuteNextAsync();
        }

        /// <summary>
        /// Reads the feed (sequence) of <see cref="Microsoft.Azure.Documents.Offer"/> for a database account from the Azure Cosmos DB service
        /// as an asynchronous operation.
        /// </summary>
        /// <param name="options">(Optional) The request options for the request.</param>
        /// <returns>
        /// A <see cref="System.Threading.Tasks"/> containing a <see cref="Microsoft.Azure.Documents.Client.ResourceResponse{T}"/> which wraps a <see cref="Microsoft.Azure.Documents.Offer"/> containing the read resource record.
        /// </returns>
        /// <exception cref="DocumentClientException">This exception can encapsulate many different types of errors. To determine the specific error always look at the StatusCode property. Some common codes you may get when creating a Document are:
        /// <list type="table">
        ///     <listheader>
        ///         <term>StatusCode</term><description>Reason for exception</description>
        ///     </listheader>
        ///     <item>
        ///         <term>429</term><description>TooManyRequests - This means you have exceeded the number of request units per second. Consult the DocumentClientException.RetryAfter value to see how long you should wait before retrying this operation.</description>
        ///     </item>
        /// </list>
        /// </exception>
        /// <example>
        /// <code language="c#">
        /// <![CDATA[
        /// int count = 0;
        /// string continuation = string.Empty;
        /// do
        /// {
        ///     // Read the feed 10 items at a time until there are no more items to read
        ///     DoucmentFeedResponse<Offer> response = await client.ReadOfferAsync(new FeedOptions
        ///                                                                 {
        ///                                                                     MaxItemCount = 10,
        ///                                                                     RequestContinuation = continuation
        ///                                                                 });
        ///
        ///     // Append the item count
        ///     count += response.Count;
        ///
        ///     // Get the continuation so that we know when to stop.
        ///      continuation = response.ResponseContinuation;
        /// } while (!string.IsNullOrEmpty(continuation));
        /// ]]>
        /// </code>
        /// </example>
        /// <seealso cref="Microsoft.Azure.Documents.Offer"/>
        /// <seealso cref="Microsoft.Azure.Documents.Client.RequestOptions"/>
        /// <seealso cref="Microsoft.Azure.Documents.Client.ResourceResponse{T}"/>
        /// <seealso cref="System.Threading.Tasks.Task"/>
        public Task<DocumentFeedResponse<Offer>> ReadOffersFeedAsync(FeedOptions options = null)
        {
            IDocumentClientRetryPolicy retryPolicyInstance = this.ResetSessionTokenRetryPolicy.GetRequestPolicy();
            return TaskHelper.InlineIfPossible(
                () => this.ReadOfferFeedPrivateAsync(options, retryPolicyInstance), retryPolicyInstance);
        }

        private async Task<DocumentFeedResponse<Offer>> ReadOfferFeedPrivateAsync(FeedOptions options, IDocumentClientRetryPolicy retryPolicyInstance)
        {
            await this.EnsureValidClientAsync(NoOpTrace.Singleton);

            return await this.CreateOfferFeedReader(options).ExecuteNextAsync();
        }

        /// <summary>
        /// Reads the feed (sequence) of <see cref="Microsoft.Azure.Documents.Schema"/> for a collection as an asynchronous operation.
        /// </summary>
        /// <param name="documentCollectionSchemaLink">The SelfLink of the resources to be read. E.g. /dbs/db_rid/colls/coll_rid/schemas </param>
        /// <param name="options">(Optional) The request options for the request.</param>
        /// <returns>
        /// A <see cref="System.Threading.Tasks"/> containing a <see cref="Microsoft.Azure.Documents.Client.ResourceResponse{T}"/> which wraps a <see cref="Microsoft.Azure.Documents.Schema"/> containing the read resource record.
        /// </returns>
        /// <exception cref="DocumentClientException">This exception can encapsulate many different types of errors. To determine the specific error always look at the StatusCode property. Some common codes you may get when creating a Document are:
        /// <list type="table">
        ///     <listheader>
        ///         <term>StatusCode</term><description>Reason for exception</description>
        ///     </listheader>
        ///     <item>
        ///         <term>404</term><description>NotFound - This means the resource feed you tried to read did not exist. Check the parent rids are correct.</description>
        ///     </item>
        ///     <item>
        ///         <term>429</term><description>TooManyRequests - This means you have exceeded the number of request units per second. Consult the DocumentClientException.RetryAfter value to see how long you should wait before retrying this operation.</description>
        ///     </item>
        /// </list>
        /// </exception>
        /// <example>
        /// <code language="c#">
        /// <![CDATA[
        /// int count = 0;
        /// string continuation = string.Empty;
        /// do
        /// {
        ///     // Read the feed 10 items at a time until there are no more items to read
        ///     DoucmentFeedResponse<User> response = await client.ReadUserFeedAsync("/dbs/db_rid/colls/coll_rid/schemas",
        ///                                                     new FeedOptions
        ///                                                     {
        ///                                                         MaxItemCount = 10,
        ///                                                         RequestContinuation = continuation
        ///                                                     });
        ///
        ///     // Append the item count
        ///     count += response.Count;
        ///
        ///     // Get the continuation so that we know when to stop.
        ///      continuation = response.ResponseContinuation;
        /// } while (!string.IsNullOrEmpty(continuation));
        /// ]]>
        /// </code>
        /// </example>
        /// <seealso cref="Microsoft.Azure.Documents.Schema"/>
        /// <seealso cref="Microsoft.Azure.Documents.Client.RequestOptions"/>
        /// <seealso cref="Microsoft.Azure.Documents.Client.ResourceResponse{T}"/>
        /// <seealso cref="System.Threading.Tasks.Task"/>
        internal Task<DocumentFeedResponse<Schema>> ReadSchemaFeedAsync(string documentCollectionSchemaLink, FeedOptions options = null)
        {
            IDocumentClientRetryPolicy retryPolicyInstance = this.ResetSessionTokenRetryPolicy.GetRequestPolicy();
            return TaskHelper.InlineIfPossible(() => this.ReadSchemaFeedPrivateAsync(documentCollectionSchemaLink, options, retryPolicyInstance), retryPolicyInstance);
        }

        private async Task<DocumentFeedResponse<Schema>> ReadSchemaFeedPrivateAsync(string documentCollectionSchemaLink, FeedOptions options, IDocumentClientRetryPolicy retryPolicyInstance)
        {
            await this.EnsureValidClientAsync(NoOpTrace.Singleton);

            if (string.IsNullOrEmpty(documentCollectionSchemaLink))
            {
                throw new ArgumentNullException("documentCollectionSchemaLink");
            }

            return await this.CreateSchemaFeedReader(documentCollectionSchemaLink, options).ExecuteNextAsync();
        }

        /// <summary>
        /// Reads the feed (sequence) of <see cref="Microsoft.Azure.Documents.UserDefinedType"/> for a database from the Azure Cosmos DB service as an asynchronous operation.
        /// </summary>
        /// <param name="userDefinedTypesLink">The SelfLink of the resources to be read. E.g. /dbs/db_rid/udts/ </param>
        /// <param name="options">(Optional) The request options for the request.</param>
        /// <returns>
        /// A <see cref="System.Threading.Tasks"/> containing a <see cref="Microsoft.Azure.Documents.Client.ResourceResponse{T}"/> which wraps a <see cref="Microsoft.Azure.Documents.UserDefinedType"/> containing the read resource record.
        /// </returns>
        /// <exception cref="ArgumentNullException">If <paramref name="userDefinedTypesLink"/> is not set.</exception>
        /// <exception cref="DocumentClientException">This exception can encapsulate many different types of errors. To determine the specific error always look at the StatusCode property. Some common codes you may get when creating a UserDefinedType are:
        /// <list type="table">
        ///     <listheader>
        ///         <term>StatusCode</term><description>Reason for exception</description>
        ///     </listheader>
        ///     <item>
        ///         <term>404</term><description>NotFound - This means the resource feed you tried to read did not exist. Check the parent rids are correct.</description>
        ///     </item>
        ///     <item>
        ///         <term>429</term><description>TooManyRequests - This means you have exceeded the number of request units per second. Consult the DocumentClientException.RetryAfter value to see how long you should wait before retrying this operation.</description>
        ///     </item>
        /// </list>
        /// </exception>
        /// <example>
        /// <code language="c#">
        /// <![CDATA[
        /// int count = 0;
        /// string continuation = string.Empty;
        /// do
        /// {
        ///     // Read the feed 10 items at a time until there are no more items to read
        ///     DoucmentFeedResponse<UserDefinedType> response = await client.ReadUserDefinedTypeFeedAsync("/dbs/db_rid/udts/",
        ///                                                     new FeedOptions
        ///                                                     {
        ///                                                         MaxItemCount = 10,
        ///                                                         RequestContinuation = continuation
        ///                                                     });
        ///
        ///     // Append the item count
        ///     count += response.Count;
        ///
        ///     // Get the continuation so that we know when to stop.
        ///      continuation = response.ResponseContinuation;
        /// } while (!string.IsNullOrEmpty(continuation));
        /// ]]>
        /// </code>
        /// </example>
        /// <seealso cref="Microsoft.Azure.Documents.UserDefinedType"/>
        /// <seealso cref="Microsoft.Azure.Documents.Client.RequestOptions"/>
        /// <seealso cref="Microsoft.Azure.Documents.Client.ResourceResponse{T}"/>
        /// <seealso cref="System.Threading.Tasks.Task"/>
        internal Task<DocumentFeedResponse<UserDefinedType>> ReadUserDefinedTypeFeedAsync(string userDefinedTypesLink, FeedOptions options = null)
        {
            IDocumentClientRetryPolicy retryPolicyInstance = this.ResetSessionTokenRetryPolicy.GetRequestPolicy();
            return TaskHelper.InlineIfPossible(
                () => this.ReadUserDefinedTypeFeedPrivateAsync(userDefinedTypesLink, options, retryPolicyInstance), retryPolicyInstance);
        }

        private async Task<DocumentFeedResponse<UserDefinedType>> ReadUserDefinedTypeFeedPrivateAsync(string userDefinedTypesLink, FeedOptions options, IDocumentClientRetryPolicy retryPolicyInstance)
        {
            await this.EnsureValidClientAsync(NoOpTrace.Singleton);

            if (string.IsNullOrEmpty(userDefinedTypesLink))
            {
                throw new ArgumentNullException("userDefinedTypesLink");
            }

            return await this.CreateUserDefinedTypeFeedReader(userDefinedTypesLink, options).ExecuteNextAsync();
        }

        /// <summary>
        /// Reads the feed (sequence) of <see cref="Microsoft.Azure.Documents.Snapshot"/> for a database account from the Azure Cosmos DB service as an asynchronous operation.
        /// </summary>
        /// <param name="options">(Optional) The request options for the request.</param>
        /// <returns>
        /// A <see cref="System.Threading.Tasks"/> containing a <see cref="Microsoft.Azure.Cosmos.DocumentFeedResponse{T}"/> which wraps a set of <see cref="Microsoft.Azure.Documents.Snapshot"/> containing the read resource record.
        /// </returns>
        /// <exception cref="DocumentClientException">This exception can encapsulate many different types of errors. To determine the specific error always look at the StatusCode property. Some common codes you may get when creating a Document are:
        /// <list type="table">
        ///     <listheader>
        ///         <term>StatusCode</term><description>Reason for exception</description>
        ///     </listheader>
        ///     <item>
        ///         <term>429</term><description>TooManyRequests - This means you have exceeded the number of request units per second. Consult the DocumentClientException.RetryAfter value to see how long you should wait before retrying this operation.</description>
        ///     </item>
        /// </list>
        /// </exception>
        /// <example>
        /// <code language="c#">
        /// <![CDATA[
        /// int count = 0;
        /// string continuation = string.Empty;
        /// do
        /// {
        ///     // Read the feed 10 items at a time until there are no more items to read
        ///     DocumentFeedResponse<Snapshot> response = await client.ReadSnapshotFeedAsync(new FeedOptions
        ///                                                                 {
        ///                                                                     MaxItemCount = 10,
        ///                                                                     RequestContinuation = continuation
        ///                                                                 });
        ///
        ///     // Append the item count
        ///     count += response.Count;
        ///
        ///     // Get the continuation so that we know when to stop.
        ///      continuation = response.ResponseContinuation;
        /// } while (!string.IsNullOrEmpty(continuation));
        /// ]]>
        /// </code>
        /// </example>
        /// <seealso cref="Microsoft.Azure.Documents.Snapshot"/>
        /// <seealso cref="Microsoft.Azure.Documents.Client.RequestOptions"/>
        /// <seealso cref="Microsoft.Azure.Documents.Client.ResourceResponse{T}"/>
        /// <seealso cref="System.Threading.Tasks.Task"/>
        internal Task<DocumentFeedResponse<Snapshot>> ReadSnapshotFeedAsync(FeedOptions options = null)
        {
            IDocumentClientRetryPolicy retryPolicyInstance = this.ResetSessionTokenRetryPolicy.GetRequestPolicy();
            return TaskHelper.InlineIfPossible(
                () => this.ReadSnapshotFeedPrivateAsync(options, retryPolicyInstance), retryPolicyInstance);
        }

        private async Task<DocumentFeedResponse<Snapshot>> ReadSnapshotFeedPrivateAsync(FeedOptions options, IDocumentClientRetryPolicy retryPolicyInstance)
        {
            await this.EnsureValidClientAsync(NoOpTrace.Singleton);

            return await this.CreateSnapshotFeedReader(options).ExecuteNextAsync();
        }

        #endregion

        #region Stored procs
        /// <summary>
        /// Executes a stored procedure against a collection as an asynchronous operation in the Azure Cosmos DB service.
        /// </summary>
        /// <typeparam name="TValue">The type of the stored procedure's return value.</typeparam>
        /// <param name="storedProcedureLink">The link to the stored procedure to execute.</param>
        /// <param name="procedureParams">(Optional) An array of dynamic objects representing the parameters for the stored procedure.</param>
        /// <exception cref="ArgumentNullException">If <paramref name="storedProcedureLink"/> is not set.</exception>
        /// <returns>The task object representing the service response for the asynchronous operation which would contain any response set in the stored procedure.</returns>
        /// <example>
        /// <code language="c#">
        /// <![CDATA[
        /// //Execute a StoredProcedure with ResourceId of "sproc_rid" that takes two "Player" documents, does some stuff, and returns a bool
        /// StoredProcedureResponse<bool> sprocResponse = await client.ExecuteStoredProcedureAsync<bool>(
        ///                                                         "/dbs/db_rid/colls/col_rid/sprocs/sproc_rid/",
        ///                                                         new Player { id="1", name="joe" } ,
        ///                                                         new Player { id="2", name="john" }
        ///                                                     );
        ///
        /// if (sprocResponse.Response) Console.WriteLine("Congrats, the stored procedure did some stuff");
        /// ]]>
        /// </code>
        /// </example>
        /// <seealso cref="Microsoft.Azure.Documents.StoredProcedure"/>
        /// <seealso cref="Microsoft.Azure.Cosmos.StoredProcedureResponse{TValue}"/>
        /// <seealso cref="System.Threading.Tasks.Task"/>
        public Task<StoredProcedureResponse<TValue>> ExecuteStoredProcedureAsync<TValue>(string storedProcedureLink, params dynamic[] procedureParams)
        {
            return this.ExecuteStoredProcedureAsync<TValue>(storedProcedureLink, null, default, procedureParams);
        }

        /// <summary>
        /// Executes a stored procedure against a partitioned collection in the Azure Cosmos DB service as an asynchronous operation, specifiying a target partition.
        /// </summary>
        /// <typeparam name="TValue">The type of the stored procedure's return value.</typeparam>
        /// <param name="storedProcedureLink">The link to the stored procedure to execute.</param>
        /// <param name="options">(Optional) The request options for the request.</param>
        /// <param name="procedureParams">(Optional) An array of dynamic objects representing the parameters for the stored procedure.</param>
        /// <exception cref="ArgumentNullException">If <paramref name="storedProcedureLink"/> is not set.</exception>
        /// <returns>The task object representing the service response for the asynchronous operation which would contain any response set in the stored procedure.</returns>
        /// <example>
        /// <code language="c#">
        /// <![CDATA[
        /// //Execute a StoredProcedure with ResourceId of "sproc_rid" that takes two "Player" documents, does some stuff, and returns a bool
        /// StoredProcedureResponse<bool> sprocResponse = await client.ExecuteStoredProcedureAsync<bool>(
        ///                                                         "/dbs/db_rid/colls/col_rid/sprocs/sproc_rid/",
        ///                                                         new RequestOptions { PartitionKey = new PartitionKey(1) },
        ///                                                         new Player { id="1", name="joe" } ,
        ///                                                         new Player { id="2", name="john" }
        ///                                                     );
        ///
        /// if (sprocResponse.Response) Console.WriteLine("Congrats, the stored procedure did some stuff");
        /// ]]>
        /// </code>
        /// </example>
        /// <seealso cref="Microsoft.Azure.Documents.StoredProcedure"/>
        /// <seealso cref="Microsoft.Azure.Documents.Client.RequestOptions"/>
        /// <seealso cref="Microsoft.Azure.Cosmos.StoredProcedureResponse{TValue}"/>
        /// <seealso cref="System.Threading.Tasks.Task"/>
        public Task<StoredProcedureResponse<TValue>> ExecuteStoredProcedureAsync<TValue>(string storedProcedureLink, Documents.Client.RequestOptions options, params dynamic[] procedureParams)
        {
            IDocumentClientRetryPolicy retryPolicyInstance = this.ResetSessionTokenRetryPolicy.GetRequestPolicy();
            return TaskHelper.InlineIfPossible(
                () => this.ExecuteStoredProcedurePrivateAsync<TValue>(
                    storedProcedureLink,
                    options,
                    retryPolicyInstance,
                    default,
                    procedureParams),
                retryPolicyInstance);
        }

        /// <summary>
        /// Executes a stored procedure against a partitioned collection in the Azure Cosmos DB service as an asynchronous operation, specifiying a target partition.
        /// </summary>
        /// <typeparam name="TValue">The type of the stored procedure's return value.</typeparam>
        /// <param name="storedProcedureLink">The link to the stored procedure to execute.</param>
        /// <param name="options">(Optional) The request options for the request.</param>
        /// <param name="cancellationToken">(Optional) A <see cref="CancellationToken"/> that can be used by other objects or threads to receive notice of cancellation.</param>
        /// <param name="procedureParams">(Optional) An array of dynamic objects representing the parameters for the stored procedure.</param>
        /// <exception cref="ArgumentNullException">If <paramref name="storedProcedureLink"/> is not set.</exception>
        /// <returns>The task object representing the service response for the asynchronous operation which would contain any response set in the stored procedure.</returns>
        /// <example>
        /// <code language="c#">
        /// <![CDATA[
        /// //Execute a StoredProcedure with ResourceId of "sproc_rid" that takes two "Player" documents, does some stuff, and returns a bool
        /// StoredProcedureResponse<bool> sprocResponse = await client.ExecuteStoredProcedureAsync<bool>(
        ///                                                         "/dbs/db_rid/colls/col_rid/sprocs/sproc_rid/",
        ///                                                         new RequestOptions { PartitionKey = new PartitionKey(1) },
        ///                                                         new Player { id="1", name="joe" } ,
        ///                                                         new Player { id="2", name="john" }
        ///                                                     );
        ///
        /// if (sprocResponse.Response) Console.WriteLine("Congrats, the stored procedure did some stuff");
        /// ]]>
        /// </code>
        /// </example>
        /// <seealso cref="Microsoft.Azure.Documents.StoredProcedure"/>
        /// <seealso cref="Microsoft.Azure.Documents.Client.RequestOptions"/>
        /// <seealso cref="Microsoft.Azure.Cosmos.StoredProcedureResponse{TValue}"/>
        /// <seealso cref="System.Threading.Tasks.Task"/>
        public Task<StoredProcedureResponse<TValue>> ExecuteStoredProcedureAsync<TValue>(string storedProcedureLink, Documents.Client.RequestOptions options, CancellationToken cancellationToken, params dynamic[] procedureParams)
        {
            IDocumentClientRetryPolicy retryPolicyInstance = this.ResetSessionTokenRetryPolicy.GetRequestPolicy();
            return TaskHelper.InlineIfPossible(
                () => this.ExecuteStoredProcedurePrivateAsync<TValue>(
                    storedProcedureLink,
                    options,
                    retryPolicyInstance,
                    cancellationToken,
                    procedureParams),
                retryPolicyInstance,
                cancellationToken);
        }

        private async Task<StoredProcedureResponse<TValue>> ExecuteStoredProcedurePrivateAsync<TValue>(
            string storedProcedureLink,
            Documents.Client.RequestOptions options,
            IDocumentClientRetryPolicy retryPolicyInstance,
            CancellationToken cancellationToken,
            params dynamic[] procedureParams)
        {
            await this.EnsureValidClientAsync(NoOpTrace.Singleton);

            if (string.IsNullOrEmpty(storedProcedureLink))
            {
                throw new ArgumentNullException("storedProcedureLink");
            }

            JsonSerializerSettings serializerSettings = this.GetSerializerSettingsForRequest(options);
            string storedProcedureInput = serializerSettings == null ?
                JsonConvert.SerializeObject(procedureParams) :
                JsonConvert.SerializeObject(procedureParams, serializerSettings);
            using (MemoryStream storedProcedureInputStream = new MemoryStream())
            {
                using (StreamWriter writer = new StreamWriter(storedProcedureInputStream))
                {
                    await writer.WriteAsync(storedProcedureInput);
                    await writer.FlushAsync();
                    storedProcedureInputStream.Position = 0;

                    INameValueCollection headers = this.GetRequestHeaders(options, OperationType.ExecuteJavaScript, ResourceType.StoredProcedure);
                    using (DocumentServiceRequest request = DocumentServiceRequest.Create(
                        OperationType.ExecuteJavaScript,
                        ResourceType.StoredProcedure,
                        storedProcedureLink,
                        storedProcedureInputStream,
                        AuthorizationTokenType.PrimaryMasterKey,
                        headers))
                    {
                        request.Headers[HttpConstants.HttpHeaders.XDate] = Rfc1123DateTimeCache.UtcNow();
                        if (options?.PartitionKeyRangeId == null)
                        {
                            await this.AddPartitionKeyInformationAsync(
                                request,
                                options);
                        }

                        retryPolicyInstance?.OnBeforeSendRequest(request);

                        request.SerializerSettings = this.GetSerializerSettingsForRequest(options);
                        return new StoredProcedureResponse<TValue>(await this.ExecuteProcedureAsync(
                            request,
                            retryPolicyInstance,
                            cancellationToken),
                            this.GetSerializerSettingsForRequest(options));
                    }
                }
            }
        }

        #endregion

        #region Upsert Impl
        /// <summary>
        /// Upserts a database resource as an asychronous operation in the Azure Cosmos DB service.
        /// </summary>
        /// <param name="database">The specification for the <see cref="Database"/> to upsert.</param>
        /// <param name="options">(Optional) The <see cref="Documents.Client.RequestOptions"/> for the request.</param>
        /// <returns>The <see cref="Database"/> that was upserted within a task object representing the service response for the asynchronous operation.</returns>
        /// <exception cref="ArgumentNullException">If <paramref name="database"/> is not set</exception>
        /// <exception cref="System.AggregateException">Represents a consolidation of failures that occured during async processing. Look within InnerExceptions to find the actual exception(s)</exception>
        /// <exception cref="DocumentClientException">This exception can encapsulate many different types of errors. To determine the specific error always look at the StatusCode property. Some common codes you may get when creating a Database are:
        /// <list type="table">
        ///     <listheader>
        ///         <term>StatusCode</term><description>Reason for exception</description>
        ///     </listheader>
        ///     <item>
        ///         <term>400</term><description>BadRequest - This means something was wrong with the database object supplied. It is likely that an id was not supplied for the new Database.</description>
        ///     </item>
        ///     <item>
        ///         <term>409</term><description>Conflict - This means a <see cref="Database"/> with an id matching the id field of <paramref name="database"/> already existed</description>
        ///     </item>
        /// </list>
        /// </exception>
        /// <example>
        /// The example below upserts a new <see cref="Database"/> with an Id property of 'MyDatabase'
        /// This code snippet is intended to be used from within an Asynchronous method as it uses the await keyword
        /// <code language="c#">
        /// <![CDATA[
        /// using (IDocumentClient client = new DocumentClient(new Uri("service endpoint"), "auth key"))
        /// {
        ///     Database db = await client.UpsertDatabaseAsync(new Database { Id = "MyDatabase" });
        /// }
        /// ]]>
        /// </code>
        ///
        /// </example>
        /// <seealso cref="Microsoft.Azure.Documents.Database"/>
        /// <seealso cref="Microsoft.Azure.Documents.Client.RequestOptions"/>
        /// <seealso cref="Microsoft.Azure.Documents.Client.ResourceResponse{T}"/>
        /// <seealso cref="System.Threading.Tasks.Task"/>
        internal Task<ResourceResponse<Documents.Database>> UpsertDatabaseAsync(Documents.Database database, Documents.Client.RequestOptions options = null)
        {
            IDocumentClientRetryPolicy retryPolicyInstance = this.ResetSessionTokenRetryPolicy.GetRequestPolicy();
            return TaskHelper.InlineIfPossible(() => this.UpsertDatabasePrivateAsync(database, options, retryPolicyInstance), retryPolicyInstance);
        }

        private async Task<ResourceResponse<Documents.Database>> UpsertDatabasePrivateAsync(Documents.Database database, Documents.Client.RequestOptions options, IDocumentClientRetryPolicy retryPolicyInstance)
        {
            await this.EnsureValidClientAsync(NoOpTrace.Singleton);

            if (database == null)
            {
                throw new ArgumentNullException("database");
            }

            this.ValidateResource(database);

            INameValueCollection headers = this.GetRequestHeaders(options, OperationType.Upsert, ResourceType.Database);

            using (DocumentServiceRequest request = DocumentServiceRequest.Create(
                OperationType.Upsert,
                Paths.Databases_Root,
                database,
                ResourceType.Database,
                AuthorizationTokenType.PrimaryMasterKey,
                headers,
                SerializationFormattingPolicy.None))
            {
                return new ResourceResponse<Documents.Database>(await this.UpsertAsync(request, retryPolicyInstance));
            }
        }

        /// <summary>
        /// Upserts a Document as an asychronous operation in the Azure Cosmos DB service.
        /// </summary>
        /// <param name="documentsFeedOrDatabaseLink">The link of the <see cref="DocumentCollection"/> to upsert the document in. E.g. dbs/db_rid/colls/coll_rid/ </param>
        /// <param name="document">The document object to upsert.</param>
        /// <param name="options">(Optional) Any request options you wish to set. E.g. Specifying a Trigger to execute when creating the document. <see cref="Documents.Client.RequestOptions"/></param>
        /// <param name="disableAutomaticIdGeneration">(Optional) Disables the automatic id generation, If this is True the system will throw an exception if the id property is missing from the Document.</param>
        /// <param name="cancellationToken">(Optional) A <see cref="CancellationToken"/> that can be used by other objects or threads to receive notice of cancellation.</param>
        /// <returns>The <see cref="Document"/> that was upserted contained within a <see cref="System.Threading.Tasks.Task"/> object representing the service response for the asynchronous operation.</returns>
        /// <exception cref="ArgumentNullException">If either <paramref name="documentsFeedOrDatabaseLink"/> or <paramref name="document"/> is not set.</exception>
        /// <exception cref="System.AggregateException">Represents a consolidation of failures that occured during async processing. Look within InnerExceptions to find the actual exception(s)</exception>
        /// <exception cref="DocumentClientException">This exception can encapsulate many different types of errors. To determine the specific error always look at the StatusCode property. Some common codes you may get when creating a Document are:
        /// <list type="table">
        ///     <listheader>
        ///         <term>StatusCode</term><description>Reason for exception</description>
        ///     </listheader>
        ///     <item>
        ///         <term>400</term><description>BadRequest - This means something was wrong with the document supplied. It is likely that <paramref name="disableAutomaticIdGeneration"/> was true and an id was not supplied</description>
        ///     </item>
        ///     <item>
        ///         <term>403</term><description>Forbidden - This likely means the collection in to which you were trying to upsert the document is full.</description>
        ///     </item>
        ///     <item>
        ///         <term>409</term><description>Conflict - This means a <see cref="Document"/> with an id matching the id field of <paramref name="document"/> already existed</description>
        ///     </item>
        ///     <item>
        ///         <term>413</term><description>RequestEntityTooLarge - This means the <see cref="Document"/> exceeds the current max entity size. Consult documentation for limits and quotas.</description>
        ///     </item>
        ///     <item>
        ///         <term>429</term><description>TooManyRequests - This means you have exceeded the number of request units per second. Consult the DocumentClientException.RetryAfter value to see how long you should wait before retrying this operation.</description>
        ///     </item>
        /// </list>
        /// </exception>
        /// <example>
        /// Azure Cosmos DB supports a number of different ways to work with documents. A document can extend <see cref="Resource"/>
        /// <code language="c#">
        /// <![CDATA[
        /// public class MyObject : Resource
        /// {
        ///     public string MyProperty {get; set;}
        /// }
        ///
        /// using (IDocumentClient client = new DocumentClient(new Uri("service endpoint"), "auth key"))
        /// {
        ///     Document doc = await client.UpsertDocumentAsync("dbs/db_rid/colls/coll_rid/", new MyObject { MyProperty = "A Value" });
        /// }
        /// ]]>
        /// </code>
        /// </example>
        /// <example>
        /// A document can be any POCO object that can be serialized to JSON, even if it doesn't extend from <see cref="Resource"/>
        /// <code language="c#">
        /// <![CDATA[
        /// public class MyPOCO
        /// {
        ///     public string MyProperty {get; set;}
        /// }
        ///
        /// using (IDocumentClient client = new DocumentClient(new Uri("service endpoint"), "auth key"))
        /// {
        ///     Document doc = await client.UpsertDocumentAsync("dbs/db_rid/colls/coll_rid/", new MyPOCO { MyProperty = "A Value" });
        /// }
        /// ]]>
        /// </code>
        /// </example>
        /// <example>
        /// A Document can also be a dynamic object
        /// <code language="c#">
        /// <![CDATA[
        /// using (IDocumentClient client = new DocumentClient(new Uri("service endpoint"), "auth key"))
        /// {
        ///     Document doc = await client.UpsertDocumentAsync("dbs/db_rid/colls/coll_rid/", new { SomeProperty = "A Value" } );
        /// }
        /// ]]>
        /// </code>
        /// </example>
        /// <example>
        /// Upsert a Document and execute a Pre and Post Trigger
        /// <code language="c#">
        /// <![CDATA[
        /// using (IDocumentClient client = new DocumentClient(new Uri("service endpoint"), "auth key"))
        /// {
        ///     Document doc = await client.UpsertDocumentAsync(
        ///         "dbs/db_rid/colls/coll_rid/",
        ///         new { id = "DOC123213443" },
        ///         new RequestOptions
        ///         {
        ///             PreTriggerInclude = new List<string> { "MyPreTrigger" },
        ///             PostTriggerInclude = new List<string> { "MyPostTrigger" }
        ///         });
        /// }
        /// ]]>
        /// </code>
        /// </example>
        /// <seealso cref="Microsoft.Azure.Documents.Document"/>
        /// <seealso cref="Microsoft.Azure.Documents.Client.RequestOptions"/>
        /// <seealso cref="Microsoft.Azure.Documents.Client.ResourceResponse{T}"/>
        /// <seealso cref="System.Threading.Tasks.Task"/>
        public Task<ResourceResponse<Document>> UpsertDocumentAsync(string documentsFeedOrDatabaseLink, object document, Documents.Client.RequestOptions options = null, bool disableAutomaticIdGeneration = false, CancellationToken cancellationToken = default)
        {
            // This call is to just run UpsertDocumentInlineAsync in a SynchronizationContext aware environment
            return TaskHelper.InlineIfPossible(() => this.UpsertDocumentInlineAsync(documentsFeedOrDatabaseLink, document, options, disableAutomaticIdGeneration, cancellationToken), null, cancellationToken);
        }

        private async Task<ResourceResponse<Document>> UpsertDocumentInlineAsync(string documentsFeedOrDatabaseLink, object document, Documents.Client.RequestOptions options, bool disableAutomaticIdGeneration, CancellationToken cancellationToken)
        {
            IDocumentClientRetryPolicy requestRetryPolicy = this.ResetSessionTokenRetryPolicy.GetRequestPolicy();
            if (options?.PartitionKey == null)
            {
                requestRetryPolicy = new PartitionKeyMismatchRetryPolicy(
                    await this.GetCollectionCacheAsync(NoOpTrace.Singleton), 
                    requestRetryPolicy);
            }

            return await TaskHelper.InlineIfPossible(() => this.UpsertDocumentPrivateAsync(
                documentsFeedOrDatabaseLink,
                document,
                options,
                disableAutomaticIdGeneration,
                requestRetryPolicy,
                cancellationToken), requestRetryPolicy, cancellationToken);
        }

        private async Task<ResourceResponse<Document>> UpsertDocumentPrivateAsync(
            string documentCollectionLink,
            object document,
            Documents.Client.RequestOptions options,
            bool disableAutomaticIdGeneration,
            IDocumentClientRetryPolicy retryPolicyInstance,
            CancellationToken cancellationToken)
        {
            await this.EnsureValidClientAsync(NoOpTrace.Singleton);

            if (string.IsNullOrEmpty(documentCollectionLink))
            {
                throw new ArgumentNullException("documentCollectionLink");
            }

            if (document == null)
            {
                throw new ArgumentNullException("document");
            }

            INameValueCollection headers = this.GetRequestHeaders(options, OperationType.Upsert, ResourceType.Document);
            Document typedDocument = Document.FromObject(document, this.GetSerializerSettingsForRequest(options));
            this.ValidateResource(typedDocument);

            if (string.IsNullOrEmpty(typedDocument.Id) && !disableAutomaticIdGeneration)
            {
                typedDocument.Id = Guid.NewGuid().ToString();
            }

            using (DocumentServiceRequest request = DocumentServiceRequest.Create(
                OperationType.Upsert,
                documentCollectionLink,
                typedDocument,
                ResourceType.Document,
                AuthorizationTokenType.PrimaryMasterKey,
                headers,
                SerializationFormattingPolicy.None,
                this.GetSerializerSettingsForRequest(options)))
            {
                await this.AddPartitionKeyInformationAsync(request, typedDocument, options);

                return new ResourceResponse<Document>(await this.UpsertAsync(request, retryPolicyInstance, cancellationToken));
            }
        }

        /// <summary>
        /// Upserts a collection as an asychronous operation in the Azure Cosmos DB service.
        /// </summary>
        /// <param name="databaseLink">The link of the database to upsert the collection in. E.g. dbs/db_rid/</param>
        /// <param name="documentCollection">The <see cref="Microsoft.Azure.Documents.DocumentCollection"/> object.</param>
        /// <param name="options">(Optional) Any <see cref="Microsoft.Azure.Documents.Client.RequestOptions"/> you wish to provide when creating a Collection. E.g. RequestOptions.OfferThroughput = 400. </param>
        /// <returns>The <see cref="Microsoft.Azure.Documents.DocumentCollection"/> that was upserted contained within a <see cref="System.Threading.Tasks.Task"/> object representing the service response for the asynchronous operation.</returns>
        /// <exception cref="ArgumentNullException">If either <paramref name="databaseLink"/> or <paramref name="documentCollection"/> is not set.</exception>
        /// <exception cref="System.AggregateException">Represents a consolidation of failures that occured during async processing. Look within InnerExceptions to find the actual exception(s)</exception>
        /// <exception cref="DocumentClientException">This exception can encapsulate many different types of errors. To determine the specific error always look at the StatusCode property. Some common codes you may get when creating a Document are:
        /// <list type="table">
        ///     <listheader>
        ///         <term>StatusCode</term><description>Reason for exception</description>
        ///     </listheader>
        ///     <item>
        ///         <term>400</term><description>BadRequest - This means something was wrong with the request supplied. It is likely that an id was not supplied for the new collection.</description>
        ///     </item>
        ///     <item>
        ///         <term>403</term><description>Forbidden - This means you attempted to exceed your quota for collections. Contact support to have this quota increased.</description>
        ///     </item>
        ///     <item>
        ///         <term>409</term><description>Conflict - This means a <see cref="Microsoft.Azure.Documents.DocumentCollection"/> with an id matching the id you supplied already existed.</description>
        ///     </item>
        /// </list>
        /// </exception>
        /// <example>
        ///
        /// <code language="c#">
        /// <![CDATA[
        /// using (IDocumentClient client = new DocumentClient(new Uri("service endpoint"), "auth key"))
        /// {
        ///     //Upsert a new collection with an OfferThroughput set to 10000
        ///     //Not passing in RequestOptions.OfferThroughput will result in a collection with the default OfferThroughput set.
        ///     DocumentCollection coll = await client.UpsertDocumentCollectionAsync(databaseLink,
        ///         new DocumentCollection { Id = "My Collection" },
        ///         new RequestOptions { OfferThroughput = 10000} );
        /// }
        /// ]]>
        /// </code>
        /// </example>
        /// <seealso cref="Microsoft.Azure.Documents.DocumentCollection"/>
        /// <seealso cref="Microsoft.Azure.Documents.Offer"/>
        /// <seealso cref="Microsoft.Azure.Documents.Client.RequestOptions"/>
        /// <seealso cref="Microsoft.Azure.Documents.Client.ResourceResponse{T}"/>
        /// <seealso cref="System.Threading.Tasks.Task"/>
        internal Task<ResourceResponse<DocumentCollection>> UpsertDocumentCollectionAsync(string databaseLink, DocumentCollection documentCollection, Documents.Client.RequestOptions options = null)
        {
            // To be implemented.
            throw new NotImplementedException();
        }

        /// <summary>
        /// Upserts a stored procedure as an asychronous operation in the Azure Cosmos DB service.
        /// </summary>
        /// <param name="collectionLink">The link of the collection to upsert the stored procedure in. E.g. dbs/db_rid/colls/col_rid/</param>
        /// <param name="storedProcedure">The <see cref="Microsoft.Azure.Documents.StoredProcedure"/> object to upsert.</param>
        /// <param name="options">(Optional) Any <see cref="Microsoft.Azure.Documents.Client.RequestOptions"/>for this request.</param>
        /// <returns>The <see cref="Microsoft.Azure.Documents.StoredProcedure"/> that was upserted contained within a <see cref="System.Threading.Tasks.Task"/> object representing the service response for the asynchronous operation.</returns>
        /// <exception cref="ArgumentNullException">If either <paramref name="collectionLink"/> or <paramref name="storedProcedure"/> is not set.</exception>
        /// <exception cref="System.AggregateException">Represents a consolidation of failures that occured during async processing. Look within InnerExceptions to find the actual exception(s)</exception>
        /// <exception cref="DocumentClientException">This exception can encapsulate many different types of errors. To determine the specific error always look at the StatusCode property. Some common codes you may get when creating a Document are:
        /// <list type="table">
        ///     <listheader>
        ///         <term>StatusCode</term><description>Reason for exception</description>
        ///     </listheader>
        ///     <item>
        ///         <term>400</term><description>BadRequest - This means something was wrong with the request supplied. It is likely that an Id was not supplied for the stored procedure or the Body was malformed.</description>
        ///     </item>
        ///     <item>
        ///         <term>403</term><description>Forbidden - You have reached your quota of stored procedures for the collection supplied. Contact support to have this quota increased.</description>
        ///     </item>
        ///     <item>
        ///         <term>409</term><description>Conflict - This means a <see cref="Microsoft.Azure.Documents.StoredProcedure"/> with an id matching the id you supplied already existed.</description>
        ///     </item>
        ///     <item>
        ///         <term>413</term><description>RequestEntityTooLarge - This means the body of the <see cref="Microsoft.Azure.Documents.StoredProcedure"/> you tried to upsert was too large.</description>
        ///     </item>
        /// </list>
        /// </exception>
        /// <example>
        ///
        /// <code language="c#">
        /// <![CDATA[
        /// //Upsert a new stored procedure called "HelloWorldSproc" that takes in a single param called "name".
        /// StoredProcedure sproc = await client.UpsertStoredProcedureAsync(collectionLink, new StoredProcedure
        /// {
        ///    Id = "HelloWorldSproc",
        ///    Body = @"function (name){
        ///                var response = getContext().getResponse();
        ///                response.setBody('Hello ' + name);
        ///             }"
        /// });
        /// ]]>
        /// </code>
        /// </example>
        /// <seealso cref="Microsoft.Azure.Documents.StoredProcedure"/>
        /// <seealso cref="Microsoft.Azure.Documents.Client.RequestOptions"/>
        /// <seealso cref="Microsoft.Azure.Documents.Client.ResourceResponse{T}"/>
        /// <seealso cref="System.Threading.Tasks.Task"/>
        public Task<ResourceResponse<StoredProcedure>> UpsertStoredProcedureAsync(string collectionLink, StoredProcedure storedProcedure, Documents.Client.RequestOptions options = null)
        {
            IDocumentClientRetryPolicy retryPolicyInstance = this.ResetSessionTokenRetryPolicy.GetRequestPolicy();
            return TaskHelper.InlineIfPossible(() => this.UpsertStoredProcedurePrivateAsync(collectionLink, storedProcedure, options, retryPolicyInstance), retryPolicyInstance);
        }

        private async Task<ResourceResponse<StoredProcedure>> UpsertStoredProcedurePrivateAsync(
            string collectionLink,
            StoredProcedure storedProcedure,
            Documents.Client.RequestOptions options,
            IDocumentClientRetryPolicy retryPolicyInstance)
        {
            await this.EnsureValidClientAsync(NoOpTrace.Singleton);

            if (string.IsNullOrEmpty(collectionLink))
            {
                throw new ArgumentNullException("collectionLink");
            }

            if (storedProcedure == null)
            {
                throw new ArgumentNullException("storedProcedure");
            }

            this.ValidateResource(storedProcedure);

            INameValueCollection headers = this.GetRequestHeaders(options, OperationType.Upsert, ResourceType.StoredProcedure);
            using (DocumentServiceRequest request = DocumentServiceRequest.Create(
                OperationType.Upsert,
                collectionLink,
                storedProcedure,
                ResourceType.StoredProcedure,
                AuthorizationTokenType.PrimaryMasterKey,
                headers,
                SerializationFormattingPolicy.None))
            {
                return new ResourceResponse<StoredProcedure>(await this.UpsertAsync(request, retryPolicyInstance));
            }
        }

        /// <summary>
        /// Upserts a trigger as an asychronous operation in the Azure Cosmos DB service.
        /// </summary>
        /// <param name="collectionLink">The link of the <see cref="Microsoft.Azure.Documents.DocumentCollection"/> to upsert the trigger in. E.g. dbs/db_rid/colls/col_rid/ </param>
        /// <param name="trigger">The <see cref="Microsoft.Azure.Documents.Trigger"/> object to upsert.</param>
        /// <param name="options">(Optional) Any <see cref="Microsoft.Azure.Documents.Client.RequestOptions"/>for this request.</param>
        /// <returns>A task object representing the service response for the asynchronous operation.</returns>
        /// <exception cref="ArgumentNullException">If either <paramref name="collectionLink"/> or <paramref name="trigger"/> is not set.</exception>
        /// <exception cref="System.AggregateException">Represents a consolidation of failures that occured during async processing. Look within InnerExceptions to find the actual exception(s)</exception>
        /// <exception cref="DocumentClientException">This exception can encapsulate many different types of errors. To determine the specific error always look at the StatusCode property. Some common codes you may get when creating a Document are:
        /// <list type="table">
        ///     <listheader>
        ///         <term>StatusCode</term><description>Reason for exception</description>
        ///     </listheader>
        ///     <item>
        ///         <term>400</term><description>BadRequest - This means something was wrong with the request supplied. It is likely that an Id was not supplied for the new trigger or that the Body was malformed.</description>
        ///     </item>
        ///     <item>
        ///         <term>403</term><description>Forbidden - You have reached your quota of triggers for the collection supplied. Contact support to have this quota increased.</description>
        ///     </item>
        ///     <item>
        ///         <term>409</term><description>Conflict - This means a <see cref="Microsoft.Azure.Documents.Trigger"/> with an id matching the id you supplied already existed.</description>
        ///     </item>
        ///     <item>
        ///         <term>413</term><description>RequestEntityTooLarge - This means the body of the <see cref="Microsoft.Azure.Documents.Trigger"/> you tried to upsert was too large.</description>
        ///     </item>
        /// </list>
        /// </exception>
        /// <example>
        ///
        /// <code language="c#">
        /// <![CDATA[
        /// //Upsert a trigger that validates the contents of a document as it is created and adds a 'timestamp' property if one was not found.
        /// Trigger trig = await client.UpsertTriggerAsync(collectionLink, new Trigger
        /// {
        ///     Id = "ValidateDocuments",
        ///     Body = @"function validate() {
        ///                         var context = getContext();
        ///                         var request = context.getRequest();                                                             
        ///                         var documentToCreate = request.getBody();
        ///                         
        ///                         // validate properties
        ///                         if (!('timestamp' in documentToCreate)) {
        ///                             var ts = new Date();
        ///                             documentToCreate['timestamp'] = ts.getTime();
        ///                         }
        ///                         
        ///                         // update the document that will be created
        ///                         request.setBody(documentToCreate);
        ///                       }",
        ///     TriggerType = TriggerType.Pre,
        ///     TriggerOperation = TriggerOperation.Create
        /// });
        /// ]]>
        /// </code>
        /// </example>
        /// <seealso cref="Microsoft.Azure.Documents.Trigger"/>
        /// <seealso cref="Microsoft.Azure.Documents.Client.RequestOptions"/>
        /// <seealso cref="Microsoft.Azure.Documents.Client.ResourceResponse{T}"/>
        /// <seealso cref="System.Threading.Tasks.Task"/>
        public Task<ResourceResponse<Trigger>> UpsertTriggerAsync(string collectionLink, Trigger trigger, Documents.Client.RequestOptions options = null)
        {
            IDocumentClientRetryPolicy retryPolicyInstance = this.ResetSessionTokenRetryPolicy.GetRequestPolicy();
            return TaskHelper.InlineIfPossible(() => this.UpsertTriggerPrivateAsync(collectionLink, trigger, options, retryPolicyInstance), retryPolicyInstance);
        }

        private async Task<ResourceResponse<Trigger>> UpsertTriggerPrivateAsync(string collectionLink, Trigger trigger, Documents.Client.RequestOptions options, IDocumentClientRetryPolicy retryPolicyInstance)
        {
            await this.EnsureValidClientAsync(NoOpTrace.Singleton);

            if (string.IsNullOrEmpty(collectionLink))
            {
                throw new ArgumentNullException("collectionLink");
            }

            if (trigger == null)
            {
                throw new ArgumentNullException("trigger");
            }

            this.ValidateResource(trigger);
            INameValueCollection headers = this.GetRequestHeaders(options, OperationType.Upsert, ResourceType.Trigger);
            using (DocumentServiceRequest request = DocumentServiceRequest.Create(
                OperationType.Upsert,
                collectionLink,
                trigger,
                ResourceType.Trigger,
                AuthorizationTokenType.PrimaryMasterKey,
                headers,
                SerializationFormattingPolicy.None))
            {
                return new ResourceResponse<Trigger>(await this.UpsertAsync(request, retryPolicyInstance));
            }
        }

        /// <summary>
        /// Upserts a user defined function as an asychronous operation in the Azure Cosmos DB service.
        /// </summary>
        /// <param name="collectionLink">The link of the <see cref="Microsoft.Azure.Documents.DocumentCollection"/> to upsert the user defined function in. E.g. dbs/db_rid/colls/col_rid/ </param>
        /// <param name="function">The <see cref="Microsoft.Azure.Documents.UserDefinedFunction"/> object to upsert.</param>
        /// <param name="options">(Optional) Any <see cref="Microsoft.Azure.Documents.Client.RequestOptions"/>for this request.</param>
        /// <returns>A task object representing the service response for the asynchronous operation.</returns>
        /// <exception cref="ArgumentNullException">If either <paramref name="collectionLink"/> or <paramref name="function"/> is not set.</exception>
        /// <exception cref="System.AggregateException">Represents a consolidation of failures that occured during async processing. Look within InnerExceptions to find the actual exception(s)</exception>
        /// <exception cref="DocumentClientException">This exception can encapsulate many different types of errors. To determine the specific error always look at the StatusCode property. Some common codes you may get when creating a Document are:
        /// <list type="table">
        ///     <listheader>
        ///         <term>StatusCode</term><description>Reason for exception</description>
        ///     </listheader>
        ///     <item>
        ///         <term>400</term><description>BadRequest - This means something was wrong with the request supplied. It is likely that an Id was not supplied for the new user defined function or that the Body was malformed.</description>
        ///     </item>
        ///     <item>
        ///         <term>403</term><description>Forbidden - You have reached your quota of user defined functions for the collection supplied. Contact support to have this quota increased.</description>
        ///     </item>
        ///     <item>
        ///         <term>409</term><description>Conflict - This means a <see cref="Microsoft.Azure.Documents.UserDefinedFunction"/> with an id matching the id you supplied already existed.</description>
        ///     </item>
        ///     <item>
        ///         <term>413</term><description>RequestEntityTooLarge - This means the body of the <see cref="Microsoft.Azure.Documents.UserDefinedFunction"/> you tried to upsert was too large.</description>
        ///     </item>
        /// </list>
        /// </exception>
        /// <example>
        ///
        /// <code language="c#">
        /// <![CDATA[
        /// //Upsert a user defined function that converts a string to upper case
        /// UserDefinedFunction udf = client.UpsertUserDefinedFunctionAsync(collectionLink, new UserDefinedFunction
        /// {
        ///    Id = "ToUpper",
        ///    Body = @"function toUpper(input) {
        ///                        return input.toUpperCase();
        ///                     }",
        /// });
        /// ]]>
        /// </code>
        /// </example>
        /// <seealso cref="Microsoft.Azure.Documents.UserDefinedFunction"/>
        /// <seealso cref="Microsoft.Azure.Documents.Client.RequestOptions"/>
        /// <seealso cref="Microsoft.Azure.Documents.Client.ResourceResponse{T}"/>
        /// <seealso cref="System.Threading.Tasks.Task"/>
        public Task<ResourceResponse<UserDefinedFunction>> UpsertUserDefinedFunctionAsync(string collectionLink, UserDefinedFunction function, Documents.Client.RequestOptions options = null)
        {
            IDocumentClientRetryPolicy retryPolicyInstance = this.ResetSessionTokenRetryPolicy.GetRequestPolicy();
            return TaskHelper.InlineIfPossible(() => this.UpsertUserDefinedFunctionPrivateAsync(collectionLink, function, options, retryPolicyInstance), retryPolicyInstance);
        }

        private async Task<ResourceResponse<UserDefinedFunction>> UpsertUserDefinedFunctionPrivateAsync(
            string collectionLink,
            UserDefinedFunction function,
            Documents.Client.RequestOptions options,
            IDocumentClientRetryPolicy retryPolicyInstance)
        {
            await this.EnsureValidClientAsync(NoOpTrace.Singleton);

            if (string.IsNullOrEmpty(collectionLink))
            {
                throw new ArgumentNullException("collectionLink");
            }

            if (function == null)
            {
                throw new ArgumentNullException("function");
            }

            this.ValidateResource(function);
            INameValueCollection headers = this.GetRequestHeaders(options, OperationType.Upsert, ResourceType.UserDefinedFunction);
            using (DocumentServiceRequest request = DocumentServiceRequest.Create(
                OperationType.Upsert,
                collectionLink,
                function,
                ResourceType.UserDefinedFunction,
                AuthorizationTokenType.PrimaryMasterKey,
                headers,
                SerializationFormattingPolicy.None))
            {
                return new ResourceResponse<UserDefinedFunction>(await this.UpsertAsync(request, retryPolicyInstance));
            }
        }

        /// <summary>
        /// Upserts a user defined type object in the Azure Cosmos DB service as an asychronous operation.
        /// </summary>
        /// <param name="databaseLink">The link of the database to upsert the user defined type in. E.g. dbs/db_rid/ </param>
        /// <param name="userDefinedType">The <see cref="Microsoft.Azure.Documents.UserDefinedType"/> object to upsert.</param>
        /// <param name="options">(Optional) The request options for the request.</param>
        /// <returns>A task object representing the service response for the asynchronous operation which contains the upserted <see cref="Microsoft.Azure.Documents.UserDefinedType"/> object.</returns>
        /// <exception cref="ArgumentNullException">If either <paramref name="databaseLink"/> or <paramref name="userDefinedType"/> is not set.</exception>
        /// <exception cref="System.AggregateException">Represents a consolidation of failures that occured during async processing. Look within InnerExceptions to find the actual exception(s)</exception>
        /// <exception cref="DocumentClientException">This exception can encapsulate many different types of errors. To determine the specific error always look at the StatusCode property. Some common codes you may get when creating a Document are:
        /// <list type="table">
        ///     <listheader>
        ///         <term>StatusCode</term><description>Reason for exception</description>
        ///     </listheader>
        ///     <item>
        ///         <term>400</term><description>BadRequest - This means something was wrong with the request supplied.</description>
        ///     </item>
        ///     <item>
        ///         <term>403</term><description>Forbidden - You have reached your quota of user defined type objects for this database. Contact support to have this quota increased.</description>
        ///     </item>
        ///     <item>
        ///         <term>409</term><description>Conflict - This means a <see cref="Microsoft.Azure.Documents.UserDefinedType"/> with an id matching the id you supplied already existed.</description>
        ///     </item>
        /// </list>
        /// </exception>
        /// <example>
        ///
        /// <code language="c#">
        /// <![CDATA[
        /// //Upsert a new user defined type in the specified database
        /// UserDefinedType userDefinedType = await client.UpsertUserDefinedTypeAsync(databaseLink, new UserDefinedType { Id = "userDefinedTypeId5" });
        /// ]]>
        /// </code>
        /// </example>
        /// <seealso cref="Microsoft.Azure.Documents.UserDefinedType"/>
        /// <seealso cref="Microsoft.Azure.Documents.Client.RequestOptions"/>
        /// <seealso cref="Microsoft.Azure.Documents.Client.ResourceResponse{T}"/>
        /// <seealso cref="System.Threading.Tasks.Task"/>
        internal Task<ResourceResponse<UserDefinedType>> UpsertUserDefinedTypeAsync(string databaseLink, UserDefinedType userDefinedType, Documents.Client.RequestOptions options = null)
        {
            IDocumentClientRetryPolicy retryPolicyInstance = this.ResetSessionTokenRetryPolicy.GetRequestPolicy();
            return TaskHelper.InlineIfPossible(() => this.UpsertUserDefinedTypePrivateAsync(databaseLink, userDefinedType, options, retryPolicyInstance), retryPolicyInstance);
        }

        private async Task<ResourceResponse<UserDefinedType>> UpsertUserDefinedTypePrivateAsync(string databaseLink, UserDefinedType userDefinedType, Documents.Client.RequestOptions options, IDocumentClientRetryPolicy retryPolicyInstance)
        {
            await this.EnsureValidClientAsync(NoOpTrace.Singleton);

            if (string.IsNullOrEmpty(databaseLink))
            {
                throw new ArgumentNullException("databaseLink");
            }

            if (userDefinedType == null)
            {
                throw new ArgumentNullException("userDefinedType");
            }

            this.ValidateResource(userDefinedType);
            INameValueCollection headers = this.GetRequestHeaders(options, OperationType.Upsert, ResourceType.UserDefinedType);
            using (DocumentServiceRequest request = DocumentServiceRequest.Create(
                OperationType.Upsert,
                databaseLink,
                userDefinedType,
                ResourceType.UserDefinedType,
                AuthorizationTokenType.PrimaryMasterKey,
                headers,
                SerializationFormattingPolicy.None))
            {
                return new ResourceResponse<UserDefinedType>(await this.UpsertAsync(request, retryPolicyInstance));
            }
        }
        #endregion

        #region IAuthorizationTokenProvider

        ValueTask<(string token, string payload)> IAuthorizationTokenProvider.GetUserAuthorizationAsync(
            string resourceAddress,
            string resourceType,
            string requestVerb,
            INameValueCollection headers,
            AuthorizationTokenType tokenType)
        {
            return this.cosmosAuthorization.GetUserAuthorizationAsync(
                resourceAddress,
                resourceType,
                requestVerb,
                headers,
                tokenType);
        }

        ValueTask<string> ICosmosAuthorizationTokenProvider.GetUserAuthorizationTokenAsync(
            string resourceAddress,
            string resourceType,
            string requestVerb,
            INameValueCollection headers,
            AuthorizationTokenType tokenType,
            ITrace trace)
        {
            return this.cosmosAuthorization.GetUserAuthorizationTokenAsync(
                resourceAddress,
                resourceType,
                requestVerb,
                headers,
                tokenType,
                trace);
        }

        Task IAuthorizationTokenProvider.AddSystemAuthorizationHeaderAsync(
            DocumentServiceRequest request,
            string federationId,
            string verb,
            string resourceId)
        {
            return this.cosmosAuthorization.AddSystemAuthorizationHeaderAsync(
                request,
                federationId,
                verb,
                resourceId);
        }

        #endregion

        #region Core Implementation
        internal Task<DocumentServiceResponse> CreateAsync(
            DocumentServiceRequest request,
            IDocumentClientRetryPolicy retryPolicy,
            CancellationToken cancellationToken = default)
        {
            if (request == null)
            {
                throw new ArgumentNullException("request");
            }

            return this.ProcessRequestAsync(HttpConstants.HttpMethods.Post, request, retryPolicy, cancellationToken);
        }

        internal Task<DocumentServiceResponse> UpdateAsync(
            DocumentServiceRequest request,
            IDocumentClientRetryPolicy retryPolicy,
            CancellationToken cancellationToken = default)
        {
            if (request == null)
            {
                throw new ArgumentNullException("request");
            }

            return this.ProcessRequestAsync(HttpConstants.HttpMethods.Put, request, retryPolicy, cancellationToken);
        }

        internal Task<DocumentServiceResponse> ReadAsync(
            DocumentServiceRequest request,
            IDocumentClientRetryPolicy retryPolicy,
            CancellationToken cancellationToken = default)
        {
            if (request == null)
            {
                throw new ArgumentNullException("request");
            }

            return this.ProcessRequestAsync(HttpConstants.HttpMethods.Get, request, retryPolicy, cancellationToken);
        }

        internal Task<DocumentServiceResponse> ReadFeedAsync(
            DocumentServiceRequest request,
            IDocumentClientRetryPolicy retryPolicy,
            CancellationToken cancellationToken = default)
        {
            if (request == null)
            {
                throw new ArgumentNullException("request");
            }

            return this.ProcessRequestAsync(HttpConstants.HttpMethods.Get, request, retryPolicy, cancellationToken);
        }

        internal Task<DocumentServiceResponse> DeleteAsync(
            DocumentServiceRequest request,
            IDocumentClientRetryPolicy retryPolicy,
            CancellationToken cancellationToken = default)
        {
            if (request == null)
            {
                throw new ArgumentNullException("request");
            }

            return this.ProcessRequestAsync(HttpConstants.HttpMethods.Delete, request, retryPolicy, cancellationToken);
        }

        internal Task<DocumentServiceResponse> ExecuteProcedureAsync(
            DocumentServiceRequest request,
            IDocumentClientRetryPolicy retryPolicy,
            CancellationToken cancellationToken = default)
        {
            if (request == null)
            {
                throw new ArgumentNullException("request");
            }

            return this.ProcessRequestAsync(HttpConstants.HttpMethods.Post, request, retryPolicy, cancellationToken);
        }

        internal Task<DocumentServiceResponse> ExecuteQueryAsync(
            DocumentServiceRequest request,
            IDocumentClientRetryPolicy retryPolicy,
            CancellationToken cancellationToken = default)
        {
            if (request == null)
            {
                throw new ArgumentNullException("request");
            }

            return this.ProcessRequestAsync(HttpConstants.HttpMethods.Post, request, retryPolicy, cancellationToken);
        }

        internal Task<DocumentServiceResponse> UpsertAsync(
            DocumentServiceRequest request,
            IDocumentClientRetryPolicy retryPolicy,
            CancellationToken cancellationToken = default)
        {
            if (request == null)
            {
                throw new ArgumentNullException("request");
            }

            request.Headers[HttpConstants.HttpHeaders.IsUpsert] = bool.TrueString;
            return this.ProcessRequestAsync(HttpConstants.HttpMethods.Post, request, retryPolicy, cancellationToken);
        }
        #endregion

        /// <summary>
        /// Read the <see cref="AccountProperties"/> from the Azure Cosmos DB service as an asynchronous operation.
        /// </summary>
        /// <returns>
        /// A <see cref="AccountProperties"/> wrapped in a <see cref="System.Threading.Tasks.Task"/> object.
        /// </returns>
        public Task<AccountProperties> GetDatabaseAccountAsync()
        {
            return TaskHelper.InlineIfPossible(() => this.GetDatabaseAccountPrivateAsync(this.ReadEndpoint), this.ResetSessionTokenRetryPolicy.GetRequestPolicy());
        }

        /// <summary>
        /// Read the <see cref="AccountProperties"/> as an asynchronous operation
        /// given a specific reginal endpoint url.
        /// </summary>
        /// <param name="serviceEndpoint">The reginal url of the serice endpoint.</param>
        /// <param name="cancellationToken">The CancellationToken</param>
        /// <returns>
        /// A <see cref="AccountProperties"/> wrapped in a <see cref="System.Threading.Tasks.Task"/> object.
        /// </returns>
        Task<AccountProperties> IDocumentClientInternal.GetDatabaseAccountInternalAsync(Uri serviceEndpoint, CancellationToken cancellationToken)
        {
            return this.GetDatabaseAccountPrivateAsync(serviceEndpoint, cancellationToken);
        }

        private async Task<AccountProperties> GetDatabaseAccountPrivateAsync(Uri serviceEndpoint, CancellationToken cancellationToken = default)
        {
            await this.EnsureValidClientAsync(NoOpTrace.Singleton);
            if (this.GatewayStoreModel is GatewayStoreModel gatewayModel)
            {
                async ValueTask<HttpRequestMessage> CreateRequestMessage()
                {
                    HttpRequestMessage request = new HttpRequestMessage
                    {
                        Method = HttpMethod.Get,
                        RequestUri = serviceEndpoint
                    };

                    INameValueCollection headersCollection = new StoreResponseNameValueCollection();
                    await this.cosmosAuthorization.AddAuthorizationHeaderAsync(
                        headersCollection,
                        serviceEndpoint,
                        "GET",
                        AuthorizationTokenType.PrimaryMasterKey);

                    foreach (string key in headersCollection.AllKeys())
                    {
                        request.Headers.Add(key, headersCollection[key]);
                    }

                    return request;
                }

                AccountProperties databaseAccount = await gatewayModel.GetDatabaseAccountAsync(CreateRequestMessage,
                                                                                               clientSideRequestStatistics: null);
                this.UseMultipleWriteLocations = this.ConnectionPolicy.UseMultipleWriteLocations && databaseAccount.EnableMultipleWriteLocations;

                if (this.queryPartitionProvider.IsValueCreated)
                {
                    (await this.QueryPartitionProvider).Update(databaseAccount.QueryEngineConfiguration);
                }

                return databaseAccount;
            }

            return null;
        }

        #region Private Impl

        /// <summary>
        /// Certain requests must be routed through gateway even when the client connectivity mode is direct.
        /// For e.g., DocumentCollection creation. This method returns the <see cref="IStoreModel"/> based
        /// on the input <paramref name="request"/>.
        /// </summary>
        /// <returns>Returns <see cref="IStoreModel"/> to which the request must be sent</returns>
        internal IStoreModel GetStoreProxy(DocumentServiceRequest request)
        {
            // If a request is configured to always use Gateway mode(in some cases when targeting .NET Core)
            // we return the Gateway store model
            if (request.UseGatewayMode)
            {
                return this.GatewayStoreModel;
            }

            ResourceType resourceType = request.ResourceType;
            OperationType operationType = request.OperationType;

            if (resourceType == ResourceType.Offer ||
                (resourceType.IsScript() && operationType != OperationType.ExecuteJavaScript) ||
                resourceType == ResourceType.PartitionKeyRange ||
                resourceType == ResourceType.Snapshot ||
                resourceType == ResourceType.ClientEncryptionKey ||
                (resourceType == ResourceType.PartitionKey && operationType == OperationType.Delete))
            {
                return this.GatewayStoreModel;
            }

            if (operationType == OperationType.Create
                || operationType == OperationType.Upsert)
            {
                if (resourceType == ResourceType.Database ||
                    resourceType == ResourceType.User ||
                    resourceType == ResourceType.Collection ||
                    resourceType == ResourceType.Permission)
                {
                    return this.GatewayStoreModel;
                }
                else
                {
                    return this.StoreModel;
                }
            }
            else if (operationType == OperationType.Delete)
            {
                if (resourceType == ResourceType.Database ||
                    resourceType == ResourceType.User ||
                    resourceType == ResourceType.Collection)
                {
                    return this.GatewayStoreModel;
                }
                else
                {
                    return this.StoreModel;
                }
            }
            else if ((operationType == OperationType.Replace) || (operationType == OperationType.CollectionTruncate))
            {
                if (resourceType == ResourceType.Collection)
                {
                    return this.GatewayStoreModel;
                }
                else
                {
                    return this.StoreModel;
                }
            }
            else if (operationType == OperationType.Read)
            {
                if (resourceType == ResourceType.Collection)
                {
                    return this.GatewayStoreModel;
                }
                else
                {
                    return this.StoreModel;
                }
            }
            else
            {
                return this.StoreModel;
            }
        }

        /// <summary>
        /// The preferred link used in replace operation in SDK.
        /// </summary>
        private string GetLinkForRouting(Documents.Resource resource)
        {
            // we currently prefer the selflink
            return resource.SelfLink ?? resource.AltLink;
        }

        internal void EnsureValidOverwrite(
            Documents.ConsistencyLevel desiredConsistencyLevel,
            OperationType? operationType = null,
            ResourceType? resourceType = null)
        {
            Documents.ConsistencyLevel defaultConsistencyLevel = this.accountServiceConfiguration.DefaultConsistencyLevel;
            if (!this.IsValidConsistency(
                        defaultConsistencyLevel, 
                        desiredConsistencyLevel,
                        operationType,
                        resourceType))
            {
                throw new ArgumentException(string.Format(
                    CultureInfo.CurrentUICulture,
                    RMResources.InvalidConsistencyLevel,
                    desiredConsistencyLevel.ToString(),
                    defaultConsistencyLevel.ToString()));
            }
        }

        private bool IsValidConsistency(
            Documents.ConsistencyLevel backendConsistency, 
            Documents.ConsistencyLevel desiredConsistency,
            OperationType? operationType,
            ResourceType? resourceType)
        {
            if (this.allowOverrideStrongerConsistency)
            {
                return true;
            }

            return ValidationHelpers.IsValidConsistencyLevelOverwrite(
                backendConsistency: backendConsistency,
                desiredConsistency: desiredConsistency,
                isLocalQuorumConsistency: this.IsLocalQuorumConsistency,
                operationType: operationType,
                resourceType: resourceType);
        }

        private void InitializeDirectConnectivity(IStoreClientFactory storeClientFactory)
        {
            // Check if we have a store client factory in input and if we do, do not initialize another store client
            // The purpose is to reuse store client factory across all document clients inside compute gateway
            if (storeClientFactory != null)
            {
                this.storeClientFactory = storeClientFactory;
                this.isStoreClientFactoryCreatedInternally = false;
            }
            else
            {
                // It is decided to switch this feature off completely for external users but keep it unchanged for internal users,
                // due to the nature of information, we are collecting here. RNTBD is internal protocol and we do not expose it to the customers.
                Documents.Telemetry.DistributedTracingOptions distributedTracingOptions = new ()
                {
#if INTERNAL
                    IsDistributedTracingEnabled = !this.cosmosClientTelemetryOptions.DisableDistributedTracing
#else
                    IsDistributedTracingEnabled = false
#endif

                };

                StoreClientFactory newClientFactory = new StoreClientFactory(
                    this.ConnectionPolicy.ConnectionProtocol,
                    (int)this.ConnectionPolicy.RequestTimeout.TotalSeconds,
                    this.maxConcurrentConnectionOpenRequests,
                    this.ConnectionPolicy.UserAgentContainer,
                    this.eventSource,
                    null,
                    this.openConnectionTimeoutInSeconds,
                    this.idleConnectionTimeoutInSeconds,
                    this.timerPoolGranularityInSeconds,
                    this.maxRntbdChannels,
                    this.rntbdPartitionCount,
                    this.maxRequestsPerRntbdChannel,
                    (Documents.PortReuseMode)this.rntbdPortReuseMode,
                    this.rntbdPortPoolReuseThreshold,
                    this.rntbdPortPoolBindAttempts,
                    receiveHangDetectionTimeSeconds: this.rntbdReceiveHangDetectionTimeSeconds,
                    sendHangDetectionTimeSeconds: this.rntbdSendHangDetectionTimeSeconds,
                    retryWithConfiguration: this.ConnectionPolicy.RetryOptions?.GetRetryWithConfiguration(),
                    enableTcpConnectionEndpointRediscovery: this.ConnectionPolicy.EnableTcpConnectionEndpointRediscovery,
<<<<<<< HEAD
                    addressResolver: this.AddressResolver,
=======
>>>>>>> b4a4ac0f
                    rntbdMaxConcurrentOpeningConnectionCount: this.rntbdMaxConcurrentOpeningConnectionCount,
                    remoteCertificateValidationCallback: this.remoteCertificateValidationCallback,
                    distributedTracingOptions: distributedTracingOptions,
                    chaosInterceptor: this.chaosInterceptor);

                if (this.transportClientHandlerFactory != null)
                {
                    newClientFactory.WithTransportInterceptor(this.transportClientHandlerFactory);
                }

                this.storeClientFactory = newClientFactory;
                this.isStoreClientFactoryCreatedInternally = true;
            }

            this.AddressResolver = new GlobalAddressResolver(
                this.GlobalEndpointManager,
                this.PartitionKeyRangeLocation,
                this.ConnectionPolicy.ConnectionProtocol,
                this,
                this.collectionCache,
                this.partitionKeyRangeCache,
                this.accountServiceConfiguration,
                this.ConnectionPolicy,
                this.httpClient,
                this.storeClientFactory.GetConnectionStateListener());

            this.CreateStoreModel(subscribeRntbdStatus: true);
        }

        private void CreateStoreModel(bool subscribeRntbdStatus)
        {
            //EnableReadRequestsFallback, if not explicity set on the connection policy,
            //is false if the account's consistency is bounded staleness,
            //and true otherwise.
            StoreClient storeClient = this.storeClientFactory.CreateStoreClient(
                this.AddressResolver,
                this.sessionContainer,
                this.accountServiceConfiguration,
                this,
                true,
                this.ConnectionPolicy.EnableReadRequestsFallback ?? (this.accountServiceConfiguration.DefaultConsistencyLevel != Documents.ConsistencyLevel.BoundedStaleness),
                !this.enableRntbdChannel,
                this.UseMultipleWriteLocations && (this.accountServiceConfiguration.DefaultConsistencyLevel != Documents.ConsistencyLevel.Strong),
                true,
                enableReplicaValidation: this.isReplicaAddressValidationEnabled);

            if (subscribeRntbdStatus)
            {
                storeClient.AddDisableRntbdChannelCallback(new Action(this.DisableRntbdChannel));
            }

            storeClient.SerializerSettings = this.serializerSettings;

            this.StoreModel = new ServerStoreModel(storeClient, this.sendingRequest, this.receivedResponse);
        }

        private void DisableRntbdChannel()
        {
            Debug.Assert(this.enableRntbdChannel);
            this.enableRntbdChannel = false;
            this.CreateStoreModel(subscribeRntbdStatus: false);
        }

        private async Task InitializeGatewayConfigurationReaderAsync()
        {
            GatewayAccountReader accountReader = new GatewayAccountReader(
                    serviceEndpoint: this.ServiceEndpoint,
                    cosmosAuthorization: this.cosmosAuthorization,
                    connectionPolicy: this.ConnectionPolicy,
                    httpClient: this.httpClient,
                    cancellationToken: this.cancellationTokenSource.Token);

            this.accountServiceConfiguration = new CosmosAccountServiceConfiguration(accountReader.InitializeReaderAsync);

            await this.accountServiceConfiguration.InitializeAsync();
            AccountProperties accountProperties = this.accountServiceConfiguration.AccountProperties;
            this.UseMultipleWriteLocations = this.ConnectionPolicy.UseMultipleWriteLocations && accountProperties.EnableMultipleWriteLocations;

            this.GlobalEndpointManager.InitializeAccountPropertiesAndStartBackgroundRefresh(accountProperties);
        }

        internal void CaptureSessionToken(DocumentServiceRequest request, DocumentServiceResponse response)
        {
            this.sessionContainer.SetSessionToken(request, response.Headers);
        }

        internal DocumentServiceRequest CreateDocumentServiceRequest(
            OperationType operationType,
            string resourceLink,
            ResourceType resourceType,
            INameValueCollection headers)
        {
            if (resourceType == ResourceType.Database || resourceType == ResourceType.Offer)
            {
                return DocumentServiceRequest.Create(
                    operationType,
                    null,
                    resourceType,
                    AuthorizationTokenType.PrimaryMasterKey,
                    headers);
            }
            else
            {
                return DocumentServiceRequest.Create(
                    operationType,
                    resourceType,
                    resourceLink,
                    AuthorizationTokenType.PrimaryMasterKey,
                    headers);
            }
        }

        internal void ValidateResource(Documents.Resource resource)
        {
            this.ValidateResource(resource.Id);
        }

        internal void ValidateResource(string resourceId)
        {
            if (!string.IsNullOrEmpty(resourceId))
            {
                int match = resourceId.IndexOfAny(resourceIdSeparators);
                if (match != -1)
                {
                    throw new ArgumentException(string.Format(
                                CultureInfo.CurrentUICulture,
                                RMResources.InvalidCharacterInResourceName,
                                resourceId[match]));
                }

                if (resourceId[resourceId.Length - 1] == ' ')
                {
                    throw new ArgumentException(RMResources.InvalidSpaceEndingInResourceName);
                }
            }
        }

        private async Task AddPartitionKeyInformationAsync(DocumentServiceRequest request, Document document, Documents.Client.RequestOptions options)
        {
            CollectionCache collectionCache = await this.GetCollectionCacheAsync(NoOpTrace.Singleton);
            ContainerProperties collection = await collectionCache.ResolveCollectionAsync(request, CancellationToken.None, NoOpTrace.Singleton);
            PartitionKeyDefinition partitionKeyDefinition = collection.PartitionKey;

            PartitionKeyInternal partitionKey;
            if (options?.PartitionKey != null && options.PartitionKey.Equals(Documents.PartitionKey.None))
            {
                partitionKey = collection.GetNoneValue();
            }
            else if (options?.PartitionKey != null)
            {
                partitionKey = options.PartitionKey.InternalKey;
            }
            else
            {
                partitionKey = DocumentAnalyzer.ExtractPartitionKeyValue(document, partitionKeyDefinition);
            }

            request.Headers.Set(HttpConstants.HttpHeaders.PartitionKey, partitionKey.ToJsonString());
        }

        internal async Task AddPartitionKeyInformationAsync(DocumentServiceRequest request, Documents.Client.RequestOptions options)
        {
            CollectionCache collectionCache = await this.GetCollectionCacheAsync(NoOpTrace.Singleton);
            ContainerProperties collection = await collectionCache.ResolveCollectionAsync(request, CancellationToken.None, NoOpTrace.Singleton);
            PartitionKeyDefinition partitionKeyDefinition = collection.PartitionKey;

            // For backward compatibility, if collection doesn't have partition key defined, we assume all documents
            // have empty value for it and user doesn't need to specify it explicitly.
            PartitionKeyInternal partitionKey;
            if (options?.PartitionKey == null)
            {
                if (partitionKeyDefinition == null || partitionKeyDefinition.Paths.Count == 0)
                {
                    partitionKey = PartitionKeyInternal.Empty;
                }
                else
                {
                    throw new InvalidOperationException(RMResources.MissingPartitionKeyValue);
                }
            }
            else if (options.PartitionKey.Equals(Documents.PartitionKey.None))
            {
                partitionKey = collection.GetNoneValue();
            }
            else
            {
                partitionKey = options.PartitionKey.InternalKey;
            }

            request.Headers.Set(HttpConstants.HttpHeaders.PartitionKey, partitionKey.ToJsonString());
        }

        private JsonSerializerSettings GetSerializerSettingsForRequest(Documents.Client.RequestOptions requestOptions)
        {
            return requestOptions?.JsonSerializerSettings ?? this.serializerSettings;
        }

        private INameValueCollection GetRequestHeaders(
            Documents.Client.RequestOptions options,
            OperationType operationType,
            ResourceType resourceType)
        {
            Debug.Assert(
                this.isSuccessfullyInitialized,
                "GetRequestHeaders should be called after initialization task has been awaited to avoid blocking while accessing ConsistencyLevel property");

            RequestNameValueCollection headers = new RequestNameValueCollection();

            if (this.UseMultipleWriteLocations)
            {
                headers.Set(HttpConstants.HttpHeaders.AllowTentativeWrites, bool.TrueString);
            }

            if (this.desiredConsistencyLevel.HasValue)
            {
                // check anyways since default consistency level might have been refreshed.
                if (!this.IsValidConsistency(
                            backendConsistency: this.accountServiceConfiguration.DefaultConsistencyLevel, 
                            desiredConsistency: this.desiredConsistencyLevel.Value,
                            operationType: operationType,
                            resourceType: resourceType))
                {
                    throw new ArgumentException(string.Format(
                            CultureInfo.CurrentUICulture,
                            RMResources.InvalidConsistencyLevel,
                            options.ConsistencyLevel.Value.ToString(),
                            this.accountServiceConfiguration.DefaultConsistencyLevel));
                }

                headers.ConsistencyLevel = this.desiredConsistencyLevel.Value.ToString();
            }

            if (options == null)
            {
                return headers;
            }

            if (options.AccessCondition != null)
            {
                if (options.AccessCondition.Type == Documents.Client.AccessConditionType.IfMatch)
                {
                    headers.IfMatch = options.AccessCondition.Condition;
                }
                else
                {
                    headers.IfNoneMatch = options.AccessCondition.Condition;
                }
            }

            if (options.ConsistencyLevel.HasValue)
            {
                if (!this.IsValidConsistency(
                            backendConsistency: this.accountServiceConfiguration.DefaultConsistencyLevel,
                            desiredConsistency: options.ConsistencyLevel.Value,
                            operationType: operationType,
                            resourceType: resourceType))
                {
                    throw new ArgumentException(string.Format(
                            CultureInfo.CurrentUICulture,
                            RMResources.InvalidConsistencyLevel,
                            options.ConsistencyLevel.Value.ToString(),
                            this.accountServiceConfiguration.DefaultConsistencyLevel));
                }

                headers.Set(HttpConstants.HttpHeaders.ConsistencyLevel, options.ConsistencyLevel.ToString());
            }

            if (options.PriorityLevel.HasValue)
            {
                headers.Set(HttpConstants.HttpHeaders.PriorityLevel, options.PriorityLevel.ToString());
            }

            if (options.IndexingDirective.HasValue)
            {
                headers.Set(HttpConstants.HttpHeaders.IndexingDirective, options.IndexingDirective.ToString());
            }

            if (options.PostTriggerInclude != null && options.PostTriggerInclude.Count > 0)
            {
                string postTriggerInclude = string.Join(",", options.PostTriggerInclude.AsEnumerable());
                headers.Set(HttpConstants.HttpHeaders.PostTriggerInclude, postTriggerInclude);
            }

            if (options.PreTriggerInclude != null && options.PreTriggerInclude.Count > 0)
            {
                string preTriggerInclude = string.Join(",", options.PreTriggerInclude.AsEnumerable());
                headers.Set(HttpConstants.HttpHeaders.PreTriggerInclude, preTriggerInclude);
            }

            if (!string.IsNullOrEmpty(options.SessionToken))
            {
                headers[HttpConstants.HttpHeaders.SessionToken] = options.SessionToken;
            }

            if (options.ResourceTokenExpirySeconds.HasValue)
            {
                headers.Set(HttpConstants.HttpHeaders.ResourceTokenExpiry, options.ResourceTokenExpirySeconds.Value.ToString(CultureInfo.InvariantCulture));
            }

            if (options.OfferType != null)
            {
                headers.Set(HttpConstants.HttpHeaders.OfferType, options.OfferType);
            }

            if (options.OfferThroughput.HasValue)
            {
                headers.Set(HttpConstants.HttpHeaders.OfferThroughput, options.OfferThroughput.Value.ToString(CultureInfo.InvariantCulture));
            }

            if (options.OfferEnableRUPerMinuteThroughput)
            {
                headers.Set(HttpConstants.HttpHeaders.OfferIsRUPerMinuteThroughputEnabled, bool.TrueString);
            }

            if (options.InsertSystemPartitionKey)
            {
                headers.Set(HttpConstants.HttpHeaders.InsertSystemPartitionKey, bool.TrueString);
            }

            //if (options.OfferAutopilotTier.HasValue)
            //{
            //    headers.Set(HttpConstants.HttpHeaders.OfferAutopilotTier, options.OfferAutopilotTier.ToString());
            //}

            //if (options.OfferAutopilotAutoUpgrade.HasValue)
            //{
            //    headers.Set(HttpConstants.HttpHeaders.OfferAutopilotAutoUpgrade, options.OfferAutopilotAutoUpgrade.ToString());
            //}

            if (options.EnableScriptLogging)
            {
                headers.Set(HttpConstants.HttpHeaders.EnableLogging, bool.TrueString);
            }

            if (options.PopulateQuotaInfo)
            {
                headers.Set(HttpConstants.HttpHeaders.PopulateQuotaInfo, bool.TrueString);
            }

            if (options.PopulateRestoreStatus)
            {
                headers.Set(HttpConstants.HttpHeaders.PopulateRestoreStatus, bool.TrueString);
            }

            if (options.PopulatePartitionKeyRangeStatistics)
            {
                headers.Set(HttpConstants.HttpHeaders.PopulatePartitionStatistics, bool.TrueString);
            }

            if (options.DisableRUPerMinuteUsage)
            {
                headers.Set(HttpConstants.HttpHeaders.DisableRUPerMinuteUsage, bool.TrueString);
            }

            if (options.RemoteStorageType.HasValue)
            {
                headers.Set(WFConstants.BackendHeaders.RemoteStorageType, options.RemoteStorageType.ToString());
            }

            if (options.PartitionKeyRangeId != null)
            {
                headers.Set(WFConstants.BackendHeaders.PartitionKeyRangeId, options.PartitionKeyRangeId);
            }

            if (options.SourceDatabaseId != null)
            {
                headers.Set(HttpConstants.HttpHeaders.SourceDatabaseId, options.SourceDatabaseId);
            }

            if (options.SourceCollectionId != null)
            {
                headers.Set(HttpConstants.HttpHeaders.SourceCollectionId, options.SourceCollectionId);
            }

            if (options.RestorePointInTime.HasValue)
            {
                headers.Set(HttpConstants.HttpHeaders.RestorePointInTime, options.RestorePointInTime.Value.ToString(CultureInfo.InvariantCulture));
            }

            if (options.IsReadOnlyScript)
            {
                headers.Set(HttpConstants.HttpHeaders.IsReadOnlyScript, bool.TrueString);
            }

            if (options.IncludeSnapshotDirectories)
            {
                headers.Set(HttpConstants.HttpHeaders.IncludeSnapshotDirectories, bool.TrueString);
            }

            if (options.ExcludeSystemProperties.HasValue)
            {
                headers.Set(WFConstants.BackendHeaders.ExcludeSystemProperties, options.ExcludeSystemProperties.Value.ToString());
            }

            if (options.MergeStaticId != null)
            {
                headers.Set(HttpConstants.HttpHeaders.MergeStaticId, options.MergeStaticId);
            }

            if (options.PreserveFullContent)
            {
                headers.Set(HttpConstants.HttpHeaders.PreserveFullContent, bool.TrueString);
            }

            if (options.ThroughputBucket.HasValue)
            {
                headers.Set(HttpConstants.HttpHeaders.ThroughputBucket, options.ThroughputBucket?.ToString(CultureInfo.InvariantCulture));
            }

            return headers;
        }

        private class ResetSessionTokenRetryPolicyFactory : IRetryPolicyFactory
        {
            private readonly IRetryPolicyFactory retryPolicy;
            private readonly ISessionContainer sessionContainer;
            private readonly ClientCollectionCache collectionCache;

            public ResetSessionTokenRetryPolicyFactory(ISessionContainer sessionContainer, ClientCollectionCache collectionCache, IRetryPolicyFactory retryPolicy)
            {
                this.retryPolicy = retryPolicy;
                this.sessionContainer = sessionContainer;
                this.collectionCache = collectionCache;
            }

            public IDocumentClientRetryPolicy GetRequestPolicy()
            {
                return new RenameCollectionAwareClientRetryPolicy(this.sessionContainer, this.collectionCache, this.retryPolicy.GetRequestPolicy());
            }
        }

        private class HttpRequestMessageHandler : DelegatingHandler
        {
            private readonly EventHandler<SendingRequestEventArgs> sendingRequest;
            private readonly EventHandler<ReceivedResponseEventArgs> receivedResponse;

            public HttpRequestMessageHandler(EventHandler<SendingRequestEventArgs> sendingRequest, EventHandler<ReceivedResponseEventArgs> receivedResponse, HttpMessageHandler innerHandler)
            {
                this.sendingRequest = sendingRequest;
                this.receivedResponse = receivedResponse;

                this.InnerHandler = innerHandler ?? new HttpClientHandler();
            }

            protected override async Task<HttpResponseMessage> SendAsync(HttpRequestMessage request, CancellationToken cancellationToken)
            {
                this.sendingRequest?.Invoke(this, new SendingRequestEventArgs(request));
                HttpResponseMessage response = await base.SendAsync(request, cancellationToken);
                this.receivedResponse?.Invoke(this, new ReceivedResponseEventArgs(request, response));
                return response;
            }
        }

        #endregion
    }
}<|MERGE_RESOLUTION|>--- conflicted
+++ resolved
@@ -118,10 +118,6 @@
 
         private readonly bool IsLocalQuorumConsistency = false;
         private readonly bool isReplicaAddressValidationEnabled;
-<<<<<<< HEAD
-        private readonly AvailabilityStrategy availabilityStrategy;
-=======
->>>>>>> b4a4ac0f
 
         //Fault Injection
         private readonly IChaosInterceptorFactory chaosInterceptorFactory;
@@ -447,10 +443,6 @@
         /// <param name="cosmosClientId"></param>
         /// <param name="remoteCertificateValidationCallback">This delegate responsible for validating the third party certificate. </param>
         /// <param name="cosmosClientTelemetryOptions">This is distributed tracing flag</param>
-<<<<<<< HEAD
-        /// <param name="availabilityStrategy">This is the availability strategy for the client</param>"
-=======
->>>>>>> b4a4ac0f
         /// <param name="chaosInterceptorFactory">This is the chaos interceptor used for fault injection</param>
         /// <remarks>
         /// The service endpoint can be obtained from the Azure Management Portal.
@@ -480,10 +472,6 @@
                               string cosmosClientId = null,
                               RemoteCertificateValidationCallback remoteCertificateValidationCallback = null,
                               CosmosClientTelemetryOptions cosmosClientTelemetryOptions = null,
-<<<<<<< HEAD
-                              AvailabilityStrategy availabilityStrategy = null,
-=======
->>>>>>> b4a4ac0f
                               IChaosInterceptorFactory chaosInterceptorFactory = null)
         {
             if (sendingRequestEventArgs != null)
@@ -507,10 +495,6 @@
             this.transportClientHandlerFactory = transportClientHandlerFactory;
             this.IsLocalQuorumConsistency = isLocalQuorumConsistency;
             this.initTaskCache = new AsyncCacheNonBlocking<string, bool>(cancellationToken: this.cancellationTokenSource.Token);
-<<<<<<< HEAD
-            this.availabilityStrategy = availabilityStrategy;
-=======
->>>>>>> b4a4ac0f
             this.chaosInterceptorFactory = chaosInterceptorFactory;
             this.chaosInterceptor = chaosInterceptorFactory?.CreateInterceptor(this);
 
@@ -971,8 +955,6 @@
             // Loading VM Information (non blocking call and initialization won't fail if this call fails)
             VmMetadataApiHandler.TryInitialize(this.httpClient);
 
-<<<<<<< HEAD
-=======
             if (this.cosmosClientTelemetryOptions.IsClientMetricsEnabled)
             {
                 CosmosDbOperationMeter.Initialize(this.cosmosClientTelemetryOptions);
@@ -981,7 +963,6 @@
                 CosmosDbOperationMeter.AddInstanceCount(this.ServiceEndpoint);
             }
 
->>>>>>> b4a4ac0f
             // Starting ClientTelemetry Job
             this.telemetryToServiceHelper = TelemetryToServiceHelper.CreateAndInitializeClientConfigAndTelemetryJob(this.clientId,
                                                                  this.ConnectionPolicy,
@@ -1630,15 +1611,7 @@
                     throw;
                 }
 
-<<<<<<< HEAD
-                if (this.chaosInterceptorFactory != null && !this.isChaosInterceptorInititalized)
-                {
-                    this.isChaosInterceptorInititalized = true;
-                    await this.chaosInterceptorFactory.ConfigureChaosInterceptorAsync();
-                }
-=======
                 await this.InitilizeFaultInjectionAsync();
->>>>>>> b4a4ac0f
             }
         }
 
@@ -6720,10 +6693,6 @@
                     sendHangDetectionTimeSeconds: this.rntbdSendHangDetectionTimeSeconds,
                     retryWithConfiguration: this.ConnectionPolicy.RetryOptions?.GetRetryWithConfiguration(),
                     enableTcpConnectionEndpointRediscovery: this.ConnectionPolicy.EnableTcpConnectionEndpointRediscovery,
-<<<<<<< HEAD
-                    addressResolver: this.AddressResolver,
-=======
->>>>>>> b4a4ac0f
                     rntbdMaxConcurrentOpeningConnectionCount: this.rntbdMaxConcurrentOpeningConnectionCount,
                     remoteCertificateValidationCallback: this.remoteCertificateValidationCallback,
                     distributedTracingOptions: distributedTracingOptions,
