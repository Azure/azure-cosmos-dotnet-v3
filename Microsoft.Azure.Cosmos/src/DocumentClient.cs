--- conflicted
+++ resolved
@@ -1082,18 +1082,6 @@
 
             this.ResetSessionTokenRetryPolicy = this.retryPolicy;
 
-<<<<<<< HEAD
-            GatewayStoreModel gatewayStoreModel = new GatewayStoreModel(
-                    this.GlobalEndpointManager,
-                    this.sessionContainer,
-                    (Cosmos.ConsistencyLevel)this.accountServiceConfiguration.DefaultConsistencyLevel,
-                    this.eventSource,
-                    this.serializerSettings,
-                    this.httpClient,
-                    this.PartitionKeyRangeLocation,
-                    isPartitionLevelFailoverEnabled: this.ConnectionPolicy.EnablePartitionLevelFailover || this.ConnectionPolicy.EnablePartitionLevelCircuitBreaker,
-                    this.chaosInterceptor);
-=======
             GatewayStoreModel gatewayStoreModel = new GatewayStoreModel(
                 endpointManager: this.GlobalEndpointManager,
                 sessionContainer: this.sessionContainer,
@@ -1104,8 +1092,8 @@
                 globalPartitionEndpointManager: this.PartitionKeyRangeLocation,
                 isThinClientEnabled: this.isThinClientEnabled,
                 isPartitionLevelFailoverEnabled: this.ConnectionPolicy.EnablePartitionLevelFailover || this.ConnectionPolicy.EnablePartitionLevelCircuitBreaker,
-                userAgentContainer: this.ConnectionPolicy.UserAgentContainer);
->>>>>>> b16759ff
+                userAgentContainer: this.ConnectionPolicy.UserAgentContainer,
+                this.chaosInterceptor);
 
             this.GatewayStoreModel = gatewayStoreModel;
 
@@ -1123,32 +1111,7 @@
 
             if (this.ConnectionPolicy.ConnectionMode == ConnectionMode.Gateway)
             {
-<<<<<<< HEAD
-                if (this.isThinClientEnabled)
-                {
-                    ThinClientStoreModel thinClientStoreModel = new (
-                        endpointManager: this.GlobalEndpointManager,
-                        this.PartitionKeyRangeLocation,
-                        this.sessionContainer,
-                        (Cosmos.ConsistencyLevel)this.accountServiceConfiguration.DefaultConsistencyLevel,
-                        this.eventSource,
-                        this.serializerSettings,
-                        this.httpClient,
-                        this.ConnectionPolicy.UserAgentContainer,
-                        isPartitionLevelFailoverEnabled: this.ConnectionPolicy.EnablePartitionLevelFailover || this.ConnectionPolicy.EnablePartitionLevelCircuitBreaker,
-                        this.chaosInterceptor);
-
-                    thinClientStoreModel.SetCaches(this.partitionKeyRangeCache, this.collectionCache);
-
-                    this.StoreModel = thinClientStoreModel;
-                }
-                else
-                {
                     this.StoreModel = this.GatewayStoreModel;
-                }
-=======
-                this.StoreModel = this.GatewayStoreModel;
->>>>>>> b16759ff
             }
             else
             {
