//------------------------------------------------------------
// Copyright (c) Microsoft Corporation.  All rights reserved.
//------------------------------------------------------------

namespace Microsoft.Azure.Cosmos
{
    using System;
    using System.Collections.Generic;
    using System.Diagnostics;
    using System.Globalization;
    using System.IO;
    using System.Linq;
    using System.Net;
    using System.Net.Http;
    using System.Net.Security;
    using System.Security;
    using System.Text;
    using System.Threading;
    using System.Threading.Tasks;
    using global::Azure.Core;
    using Microsoft.Azure.Cosmos.Common;
    using Microsoft.Azure.Cosmos.Core.Trace;
    using Microsoft.Azure.Cosmos.Query;
    using Microsoft.Azure.Cosmos.Query.Core.QueryPlan;
    using Microsoft.Azure.Cosmos.Routing;
    using Microsoft.Azure.Cosmos.Telemetry;
    using Microsoft.Azure.Cosmos.Tracing;
    using Microsoft.Azure.Cosmos.Tracing.TraceData;
    using Microsoft.Azure.Documents;
    using Microsoft.Azure.Documents.Client;
    using Microsoft.Azure.Documents.Collections;
    using Microsoft.Azure.Documents.FaultInjection;
    using Microsoft.Azure.Documents.Routing;
    using Newtonsoft.Json;
    using ResourceType = Documents.ResourceType;

    /// <summary>
    /// Provides a client-side logical representation for the Azure Cosmos DB service.
    /// This client is used to configure and execute requests against the service.
    /// </summary>
    /// <threadSafety>
    /// This type is thread safe.
    /// </threadSafety>
    /// <remarks>
    /// The service client that encapsulates the endpoint and credentials and connection policy used to access the Azure Cosmos DB service.
    /// It is recommended to cache and reuse this instance within your application rather than creating a new instance for every operation.
    ///
    /// <para>
    /// When your app uses DocumentClient, you should call its IDisposable.Dispose implementation when you are finished using it.
    /// Depending on your programming technique, you can do this in one of two ways:
    /// </para>
    ///
    /// <para>
    /// 1. By using a language construct such as the using statement in C#.
    /// The using statement is actually a syntactic convenience.
    /// At compile time, the language compiler implements the intermediate language (IL) for a try/catch block.
    /// <code language="c#">
    /// <![CDATA[
    /// using (IDocumentClient client = new DocumentClient(new Uri("endpoint"), "authKey"))
    /// {
    ///     ...
    /// }
    /// ]]>
    /// </code>
    /// </para>
    ///
    /// <para>
    /// 2. By wrapping the call to the IDisposable.Dispose implementation in a try/catch block.
    /// The following example replaces the using block in the previous example with a try/catch/finally block.
    /// <code language="c#">
    /// <![CDATA[
    /// IDocumentClient client = new DocumentClient(new Uri("endpoint"), "authKey"))
    /// try{
    ///     ...
    /// }
    /// finally{
    ///     if (client != null) client.Dispose();
    /// }
    /// ]]>
    /// </code>
    /// </para>
    ///
    /// </remarks>
    internal partial class DocumentClient : IDisposable, IAuthorizationTokenProvider, ICosmosAuthorizationTokenProvider, IDocumentClient, IDocumentClientInternal
    {
        private const string AllowOverrideStrongerConsistency = "AllowOverrideStrongerConsistency";
        private const string MaxConcurrentConnectionOpenConfig = "MaxConcurrentConnectionOpenRequests";
        private const string IdleConnectionTimeoutInSecondsConfig = "IdleConnectionTimeoutInSecondsConfig";
        private const string OpenConnectionTimeoutInSecondsConfig = "OpenConnectionTimeoutInSecondsConfig";
        private const string TransportTimerPoolGranularityInSecondsConfig = "TransportTimerPoolGranularityInSecondsConfig";
        private const string EnableTcpChannelConfig = "CosmosDbEnableTcpChannel";
        private const string MaxRequestsPerChannelConfig = "CosmosDbMaxRequestsPerTcpChannel";
        private const string TcpPartitionCount = "CosmosDbTcpPartitionCount";
        private const string MaxChannelsPerHostConfig = "CosmosDbMaxTcpChannelsPerHost";
        private const string RntbdPortReuseMode = "CosmosDbTcpPortReusePolicy";
        private const string RntbdPortPoolReuseThreshold = "CosmosDbTcpPortReuseThreshold";
        private const string RntbdPortPoolBindAttempts = "CosmosDbTcpPortReuseBindAttempts";
        private const string RntbdReceiveHangDetectionTimeConfig = "CosmosDbTcpReceiveHangDetectionTimeSeconds";
        private const string RntbdSendHangDetectionTimeConfig = "CosmosDbTcpSendHangDetectionTimeSeconds";
        private const string EnableCpuMonitorConfig = "CosmosDbEnableCpuMonitor";
        // Env variable
        private const string RntbdMaxConcurrentOpeningConnectionCountConfig = "AZURE_COSMOS_TCP_MAX_CONCURRENT_OPENING_CONNECTION_COUNT";

        private const int MaxConcurrentConnectionOpenRequestsPerProcessor = 25;
        private const int DefaultMaxRequestsPerRntbdChannel = 30;
        private const int DefaultRntbdPartitionCount = 1;
        private const int DefaultMaxRntbdChannelsPerHost = ushort.MaxValue;
        private const PortReuseMode DefaultRntbdPortReuseMode = PortReuseMode.ReuseUnicastPort;
        private const int DefaultRntbdPortPoolReuseThreshold = 256;
        private const int DefaultRntbdPortPoolBindAttempts = 5;
        private const int DefaultRntbdReceiveHangDetectionTimeSeconds = 65;
        private const int DefaultRntbdSendHangDetectionTimeSeconds = 10;
        private const bool DefaultEnableCpuMonitor = true;
        private const string DefaultInitTaskKey = "InitTaskKey";

        /// <summary>
        /// Default thresholds for PPAF request hedging.
        /// </summary>
<<<<<<< HEAD
        private const int DefaultHedgingThresholdInMilliseconds = 1000;
        private const int DefaultHedgingThresholdStepInMilliseconds = 500;
=======
        internal const int DefaultHedgingThresholdInMilliseconds = 1000;
        internal const int DefaultHedgingThresholdStepInMilliseconds = 500;
>>>>>>> 9fc8b0ab

        private static readonly char[] resourceIdOrFullNameSeparators = new char[] { '/' };
        private static readonly char[] resourceIdSeparators = new char[] { '/', '\\', '?', '#' };

        private readonly bool IsLocalQuorumConsistency = false;
        private readonly bool isReplicaAddressValidationEnabled;
        private readonly bool enableAsyncCacheExceptionNoSharing;

        //Fault Injection
        private readonly IChaosInterceptorFactory chaosInterceptorFactory;
        private readonly IChaosInterceptor chaosInterceptor;

        private bool isChaosInterceptorInititalized = false;

        //Auth
        internal readonly AuthorizationTokenProvider cosmosAuthorization;

        private bool isThinClientEnabled = ConfigurationManager.IsThinClientEnabled(defaultValue: false);

        // Gateway has backoff/retry logic to hide transient errors.
        private RetryPolicy retryPolicy;
        private bool allowOverrideStrongerConsistency = false;
        private int maxConcurrentConnectionOpenRequests = Environment.ProcessorCount * MaxConcurrentConnectionOpenRequestsPerProcessor;
        private int openConnectionTimeoutInSeconds = 5;
        private int idleConnectionTimeoutInSeconds = -1;
        private int timerPoolGranularityInSeconds = 1;
        private bool enableRntbdChannel = true;
        private int maxRequestsPerRntbdChannel = DefaultMaxRequestsPerRntbdChannel;
        private int rntbdPartitionCount = DefaultRntbdPartitionCount;
        private int maxRntbdChannels = DefaultMaxRntbdChannelsPerHost;
        private PortReuseMode rntbdPortReuseMode = DefaultRntbdPortReuseMode;
        private int rntbdPortPoolReuseThreshold = DefaultRntbdPortPoolReuseThreshold;
        private int rntbdPortPoolBindAttempts = DefaultRntbdPortPoolBindAttempts;
        private int rntbdReceiveHangDetectionTimeSeconds = DefaultRntbdReceiveHangDetectionTimeSeconds;
        private int rntbdSendHangDetectionTimeSeconds = DefaultRntbdSendHangDetectionTimeSeconds;
        private bool enableCpuMonitor = DefaultEnableCpuMonitor;
        private int rntbdMaxConcurrentOpeningConnectionCount = 5;
        private string clientId;

        //Consistency
        private Documents.ConsistencyLevel? desiredConsistencyLevel;

        internal CosmosAccountServiceConfiguration accountServiceConfiguration { get; private set; }

        internal TelemetryToServiceHelper telemetryToServiceHelper { get; set; }

        private ClientCollectionCache collectionCache;

        private PartitionKeyRangeCache partitionKeyRangeCache;

        //Private state.
        private bool isSuccessfullyInitialized;
        private bool isDisposed;

        // creator of TransportClient is responsible for disposing it.
        private IStoreClientFactory storeClientFactory;
        internal CosmosHttpClient httpClient { get; private set; }

        // Flag that indicates whether store client factory must be disposed whenever client is disposed.
        // Setting this flag to false will result in store client factory not being disposed when client is disposed.
        // This flag is used to allow shared store client factory survive disposition of a document client while other clients continue using it.
        private bool isStoreClientFactoryCreatedInternally;

        //Id counter.
        private static int idCounter;
        //Trace Id.
        private int traceId;

        //RemoteCertificateValidationCallback
        internal RemoteCertificateValidationCallback remoteCertificateValidationCallback;

        //Distributed Tracing Flag
        internal CosmosClientTelemetryOptions cosmosClientTelemetryOptions;

        //SessionContainer.
        internal ISessionContainer sessionContainer;

        private readonly CancellationTokenSource cancellationTokenSource = new CancellationTokenSource();

        private AsyncLazy<QueryPartitionProvider> queryPartitionProvider;

        private DocumentClientEventSource eventSource;
        private Func<bool, Task<bool>> initializeTaskFactory;
        internal AsyncCacheNonBlocking<string, bool> initTaskCache;

        private JsonSerializerSettings serializerSettings;
        private event EventHandler<SendingRequestEventArgs> sendingRequest;
        private event EventHandler<ReceivedResponseEventArgs> receivedResponse;
        private Func<TransportClient, TransportClient> transportClientHandlerFactory;

        /// <summary>
        /// Initializes a new instance of the <see cref="DocumentClient"/> class using the
        /// specified Azure Cosmos DB service endpoint, key, and connection policy for the Azure Cosmos DB service.
        /// </summary>
        /// <param name="serviceEndpoint">
        /// The service endpoint to use to create the client.
        /// </param>
        /// <param name="authKey">
        /// The list of Permission objects to use to create the client.
        /// </param>
        /// <param name="connectionPolicy">
        /// (Optional) The connection policy for the client. If none is passed, the default is used <see cref="ConnectionPolicy"/>
        /// </param>
        /// <param name="desiredConsistencyLevel">
        /// (Optional) This can be used to weaken the database account consistency level for read operations.
        /// If this is not set the database account consistency level will be used for all requests.
        /// </param>
        /// <remarks>
        /// The service endpoint and the authorization key can be obtained from the Azure Management Portal.
        /// The authKey used here is encrypted for privacy when being used, and deleted from computer memory when no longer needed
        /// <para>
        /// Using Direct connectivity, wherever possible, is recommended
        /// </para>
        /// </remarks>
        /// <seealso cref="Uri"/>
        /// <seealso cref="SecureString"/>
        /// <seealso cref="ConnectionPolicy"/>
        /// <seealso cref="ConsistencyLevel"/>
        public DocumentClient(Uri serviceEndpoint,
                              SecureString authKey,
                              ConnectionPolicy connectionPolicy = null,
                              Documents.ConsistencyLevel? desiredConsistencyLevel = null)
        {
            if (authKey == null)
            {
                throw new ArgumentNullException("authKey");
            }

            if (authKey != null)
            {
                this.cosmosAuthorization = new AuthorizationTokenProviderMasterKey(authKey);
            }

            this.Initialize(serviceEndpoint, connectionPolicy, desiredConsistencyLevel);
            this.initTaskCache = new AsyncCacheNonBlocking<string, bool>(
                cancellationToken: this.cancellationTokenSource.Token,
                enableAsyncCacheExceptionNoSharing: this.enableAsyncCacheExceptionNoSharing);
            this.isReplicaAddressValidationEnabled = ConfigurationManager.IsReplicaAddressValidationEnabled(connectionPolicy);
        }

        /// <summary>
        /// Initializes a new instance of the <see cref="DocumentClient"/> class using the
        /// specified Azure Cosmos DB service endpoint, key, connection policy and a custom JsonSerializerSettings
        /// for the Azure Cosmos DB service.
        /// </summary>
        /// <param name="serviceEndpoint">
        /// The service endpoint to use to create the client.
        /// </param>
        /// <param name="authKey">
        /// The list of Permission objects to use to create the client.
        /// </param>
        /// <param name="connectionPolicy">
        /// The connection policy for the client.
        /// </param>
        /// <param name="desiredConsistencyLevel">
        /// This can be used to weaken the database account consistency level for read operations.
        /// If this is not set the database account consistency level will be used for all requests.
        /// </param>
        /// <param name="serializerSettings">
        /// The custom JsonSerializer settings to be used for serialization/derialization.
        /// </param>
        /// <remarks>
        /// The service endpoint and the authorization key can be obtained from the Azure Management Portal.
        /// The authKey used here is encrypted for privacy when being used, and deleted from computer memory when no longer needed
        /// <para>
        /// Using Direct connectivity, wherever possible, is recommended
        /// </para>
        /// </remarks>
        /// <seealso cref="Uri"/>
        /// <seealso cref="SecureString"/>
        /// <seealso cref="ConnectionPolicy"/>
        /// <seealso cref="ConsistencyLevel"/>
        /// <seealso cref="JsonSerializerSettings"/>
        [Obsolete("Please use the constructor that takes JsonSerializerSettings as the third parameter.")]
        public DocumentClient(Uri serviceEndpoint,
                              SecureString authKey,
                              ConnectionPolicy connectionPolicy,
                              Documents.ConsistencyLevel? desiredConsistencyLevel,
                              JsonSerializerSettings serializerSettings)
            : this(serviceEndpoint, authKey, connectionPolicy, desiredConsistencyLevel)
        {
            this.serializerSettings = serializerSettings;
        }

        /// <summary>
        /// Initializes a new instance of the <see cref="DocumentClient"/> class using the
        /// specified Azure Cosmos DB service endpoint, key, connection policy and a custom JsonSerializerSettings
        /// for the Azure Cosmos DB service.
        /// </summary>
        /// <param name="serviceEndpoint">
        /// The service endpoint to use to create the client.
        /// </param>
        /// <param name="authKey">
        /// The list of Permission objects to use to create the client.
        /// </param>
        /// <param name="serializerSettings">
        /// The custom JsonSerializer settings to be used for serialization/derialization.
        /// </param>
        /// <param name="connectionPolicy">
        /// (Optional) The connection policy for the client. If none is passed, the default is used <see cref="ConnectionPolicy"/>
        /// </param>
        /// <param name="desiredConsistencyLevel">
        /// (Optional) This can be used to weaken the database account consistency level for read operations.
        /// If this is not set the database account consistency level will be used for all requests.
        /// </param>
        /// <remarks>
        /// The service endpoint and the authorization key can be obtained from the Azure Management Portal.
        /// The authKey used here is encrypted for privacy when being used, and deleted from computer memory when no longer needed
        /// <para>
        /// Using Direct connectivity, wherever possible, is recommended
        /// </para>
        /// </remarks>
        /// <seealso cref="Uri"/>
        /// <seealso cref="SecureString"/>
        /// <seealso cref="JsonSerializerSettings"/>
        /// <seealso cref="ConnectionPolicy"/>
        /// <seealso cref="ConsistencyLevel"/>
        public DocumentClient(Uri serviceEndpoint,
                              SecureString authKey,
                              JsonSerializerSettings serializerSettings,
                              ConnectionPolicy connectionPolicy = null,
                              Documents.ConsistencyLevel? desiredConsistencyLevel = null)
            : this(serviceEndpoint, authKey, connectionPolicy, desiredConsistencyLevel)
        {
            this.serializerSettings = serializerSettings;
        }

        /// <summary>
        /// Initializes a new instance of the <see cref="DocumentClient"/> class using the
        /// specified service endpoint, an authorization key (or resource token) and a connection policy
        /// for the Azure Cosmos DB service.
        /// </summary>
        /// <param name="serviceEndpoint">The service endpoint to use to create the client.</param>
        /// <param name="authKeyOrResourceToken">The authorization key or resource token to use to create the client.</param>
        /// <param name="connectionPolicy">(Optional) The connection policy for the client.</param>
        /// <param name="desiredConsistencyLevel">(Optional) The default consistency policy for client operations.</param>
        /// <remarks>
        /// The service endpoint can be obtained from the Azure Management Portal.
        /// If you are connecting using one of the Master Keys, these can be obtained along with the endpoint from the Azure Management Portal
        /// If however you are connecting as a specific Azure Cosmos DB User, the value passed to <paramref name="authKeyOrResourceToken"/> is the ResourceToken obtained from the permission feed for the user.
        /// <para>
        /// Using Direct connectivity, wherever possible, is recommended.
        /// </para>
        /// </remarks>
        /// <seealso cref="Uri"/>
        /// <seealso cref="ConnectionPolicy"/>
        /// <seealso cref="ConsistencyLevel"/>
        public DocumentClient(Uri serviceEndpoint,
                              string authKeyOrResourceToken,
                              ConnectionPolicy connectionPolicy = null,
                              Documents.ConsistencyLevel? desiredConsistencyLevel = null)
            : this(serviceEndpoint, authKeyOrResourceToken, sendingRequestEventArgs: null, connectionPolicy: connectionPolicy, desiredConsistencyLevel: desiredConsistencyLevel)
        {
        }

        /// <summary>
        /// Initializes a new instance of the <see cref="DocumentClient"/> class using the
        /// specified service endpoint, an authorization key (or resource token) and a connection policy
        /// for the Azure Cosmos DB service.
        /// </summary>
        /// <param name="serviceEndpoint">The service endpoint to use to create the client.</param>
        /// <param name="authKeyOrResourceToken">The authorization key or resource token to use to create the client.</param>
        /// <param name="handler">The HTTP handler stack to use for sending requests (e.g., HttpClientHandler).</param>
        /// <param name="connectionPolicy">(Optional) The connection policy for the client.</param>
        /// <param name="desiredConsistencyLevel">(Optional) The default consistency policy for client operations.</param>
        /// <remarks>
        /// The service endpoint can be obtained from the Azure Management Portal.
        /// If you are connecting using one of the Master Keys, these can be obtained along with the endpoint from the Azure Management Portal
        /// If however you are connecting as a specific Azure Cosmos DB User, the value passed to <paramref name="authKeyOrResourceToken"/> is the ResourceToken obtained from the permission feed for the user.
        /// <para>
        /// Using Direct connectivity, wherever possible, is recommended.
        /// </para>
        /// </remarks>
        /// <seealso cref="Uri"/>
        /// <seealso cref="ConnectionPolicy"/>
        /// <seealso cref="ConsistencyLevel"/>
        public DocumentClient(Uri serviceEndpoint,
                              string authKeyOrResourceToken,
                              HttpMessageHandler handler,
                              ConnectionPolicy connectionPolicy = null,
                              Documents.ConsistencyLevel? desiredConsistencyLevel = null)
            : this(serviceEndpoint, authKeyOrResourceToken, sendingRequestEventArgs: null, connectionPolicy: connectionPolicy, desiredConsistencyLevel: desiredConsistencyLevel, handler: handler)
        {
        }

        internal DocumentClient(Uri serviceEndpoint,
                      string authKeyOrResourceToken,
                      EventHandler<SendingRequestEventArgs> sendingRequestEventArgs,
                      ConnectionPolicy connectionPolicy = null,
                      Documents.ConsistencyLevel? desiredConsistencyLevel = null,
                      JsonSerializerSettings serializerSettings = null,
                      ApiType apitype = ApiType.None,
                      EventHandler<ReceivedResponseEventArgs> receivedResponseEventArgs = null,
                      HttpMessageHandler handler = null,
                      ISessionContainer sessionContainer = null,
                      bool? enableCpuMonitor = null,
                      Func<TransportClient, TransportClient> transportClientHandlerFactory = null,
                      IStoreClientFactory storeClientFactory = null)
            : this(serviceEndpoint,
                AuthorizationTokenProvider.CreateWithResourceTokenOrAuthKey(authKeyOrResourceToken),
                sendingRequestEventArgs,
                connectionPolicy,
                desiredConsistencyLevel,
                serializerSettings,
                apitype,
                receivedResponseEventArgs,
                handler,
                sessionContainer,
                enableCpuMonitor,
                transportClientHandlerFactory,
                storeClientFactory)
        {
        }

        /// <summary>
        /// Initializes a new instance of the <see cref="DocumentClient"/> class using the
        /// specified service endpoint, an authorization key (or resource token) and a connection policy
        /// for the Azure Cosmos DB service.
        /// </summary>
        /// <param name="serviceEndpoint">The service endpoint to use to create the client.</param>
        /// <param name="cosmosAuthorization">The cosmos authorization for the client.</param>
        /// <param name="sendingRequestEventArgs"> The event handler to be invoked before the request is sent.</param>
        /// <param name="receivedResponseEventArgs"> The event handler to be invoked after a response has been received.</param>
        /// <param name="connectionPolicy">(Optional) The connection policy for the client.</param>
        /// <param name="desiredConsistencyLevel">(Optional) The default consistency policy for client operations.</param>
        /// <param name="serializerSettings">The custom JsonSerializer settings to be used for serialization/derialization.</param>
        /// <param name="apitype">Api type for the account</param>
        /// <param name="handler">The HTTP handler stack to use for sending requests (e.g., HttpClientHandler).</param>
        /// <param name="sessionContainer">The default session container with which DocumentClient is created.</param>
        /// <param name="enableCpuMonitor">Flag that indicates whether client-side CPU monitoring is enabled for improved troubleshooting.</param>
        /// <param name="transportClientHandlerFactory">Transport client handler factory.</param>
        /// <param name="storeClientFactory">Factory that creates store clients sharing the same transport client to optimize network resource reuse across multiple document clients in the same process.</param>
        /// <param name="isLocalQuorumConsistency">Flag to allow Quorum Read with Eventual Consistency Account</param>
        /// <param name="cosmosClientId"></param>
        /// <param name="remoteCertificateValidationCallback">This delegate responsible for validating the third party certificate. </param>
        /// <param name="cosmosClientTelemetryOptions">This is distributed tracing flag</param>
        /// <param name="chaosInterceptorFactory">This is the chaos interceptor used for fault injection</param>
        /// <param name="enableAsyncCacheExceptionNoSharing">A boolean flag indicating if stack trace optimization is enabled.</param>
        /// <remarks>
        /// The service endpoint can be obtained from the Azure Management Portal.
        /// If you are connecting using one of the Master Keys, these can be obtained along with the endpoint from the Azure Management Portal
        /// If however you are connecting as a specific Azure Cosmos DB User, the value passed to is the ResourceToken obtained from the permission feed for the user.
        /// <para>
        /// Using Direct connectivity, wherever possible, is recommended.
        /// </para>
        /// </remarks>
        /// <seealso cref="Uri"/>
        /// <seealso cref="ConnectionPolicy"/>
        /// <seealso cref="ConsistencyLevel"/>
        internal DocumentClient(Uri serviceEndpoint,
                              AuthorizationTokenProvider cosmosAuthorization,
                              EventHandler<SendingRequestEventArgs> sendingRequestEventArgs,
                              ConnectionPolicy connectionPolicy = null,
                              Documents.ConsistencyLevel? desiredConsistencyLevel = null,
                              JsonSerializerSettings serializerSettings = null,
                              ApiType apitype = ApiType.None,
                              EventHandler<ReceivedResponseEventArgs> receivedResponseEventArgs = null,
                              HttpMessageHandler handler = null,
                              ISessionContainer sessionContainer = null,
                              bool? enableCpuMonitor = null,
                              Func<TransportClient, TransportClient> transportClientHandlerFactory = null,
                              IStoreClientFactory storeClientFactory = null,
                              bool isLocalQuorumConsistency = false,
                              string cosmosClientId = null,
                              RemoteCertificateValidationCallback remoteCertificateValidationCallback = null,
                              CosmosClientTelemetryOptions cosmosClientTelemetryOptions = null,
                              IChaosInterceptorFactory chaosInterceptorFactory = null,
                              bool enableAsyncCacheExceptionNoSharing = true)
        {
            if (sendingRequestEventArgs != null)
            {
                this.sendingRequest += sendingRequestEventArgs;
            }

            if (serializerSettings != null)
            {
                this.serializerSettings = serializerSettings;
            }

            this.ApiType = apitype;

            if (receivedResponseEventArgs != null)
            {
                this.receivedResponse += receivedResponseEventArgs;
            }

            this.enableAsyncCacheExceptionNoSharing = enableAsyncCacheExceptionNoSharing;
            this.cosmosAuthorization = cosmosAuthorization ?? throw new ArgumentNullException(nameof(cosmosAuthorization));
            this.transportClientHandlerFactory = transportClientHandlerFactory;
            this.IsLocalQuorumConsistency = isLocalQuorumConsistency;
            this.initTaskCache = new AsyncCacheNonBlocking<string, bool>(
                cancellationToken: this.cancellationTokenSource.Token,
                enableAsyncCacheExceptionNoSharing: this.enableAsyncCacheExceptionNoSharing);
            this.chaosInterceptorFactory = chaosInterceptorFactory;
            this.chaosInterceptor = chaosInterceptorFactory?.CreateInterceptor(this);

            this.Initialize(
                serviceEndpoint: serviceEndpoint,
                connectionPolicy: connectionPolicy,
                desiredConsistencyLevel: desiredConsistencyLevel,
                handler: handler,
                sessionContainer: sessionContainer,
                enableCpuMonitor: enableCpuMonitor,
                storeClientFactory: storeClientFactory,
                cosmosClientId: cosmosClientId,
                remoteCertificateValidationCallback: remoteCertificateValidationCallback,
                cosmosClientTelemetryOptions: cosmosClientTelemetryOptions);
        }

        /// <summary>
        /// Initializes a new instance of the <see cref="DocumentClient"/> class using the
        /// specified service endpoint, an authorization key (or resource token), a connection policy
        /// and a custom JsonSerializerSettings for the Azure Cosmos DB service.
        /// </summary>
        /// <param name="serviceEndpoint">The service endpoint to use to create the client.</param>
        /// <param name="authKeyOrResourceToken">The authorization key or resource token to use to create the client.</param>
        /// <param name="connectionPolicy">The connection policy for the client.</param>
        /// <param name="desiredConsistencyLevel">The default consistency policy for client operations.</param>
        /// <param name="serializerSettings">The custom JsonSerializer settings to be used for serialization/derialization.</param>
        /// <remarks>
        /// The service endpoint can be obtained from the Azure Management Portal.
        /// If you are connecting using one of the Master Keys, these can be obtained along with the endpoint from the Azure Management Portal
        /// If however you are connecting as a specific Azure Cosmos DB User, the value passed to <paramref name="authKeyOrResourceToken"/> is the ResourceToken obtained from the permission feed for the user.
        /// <para>
        /// Using Direct connectivity, wherever possible, is recommended.
        /// </para>
        /// </remarks>
        /// <seealso cref="Uri"/>
        /// <seealso cref="ConnectionPolicy"/>
        /// <seealso cref="ConsistencyLevel"/>
        /// <seealso cref="JsonSerializerSettings"/>
        [Obsolete("Please use the constructor that takes JsonSerializerSettings as the third parameter.")]
        public DocumentClient(Uri serviceEndpoint,
                              string authKeyOrResourceToken,
                              ConnectionPolicy connectionPolicy,
                              Documents.ConsistencyLevel? desiredConsistencyLevel,
                              JsonSerializerSettings serializerSettings)
            : this(serviceEndpoint, authKeyOrResourceToken, (HttpMessageHandler)null, connectionPolicy, desiredConsistencyLevel)
        {
            this.serializerSettings = serializerSettings;
        }

        /// <summary>
        /// Initializes a new instance of the <see cref="DocumentClient"/> class using the
        /// specified service endpoint, an authorization key (or resource token), a connection policy
        /// and a custom JsonSerializerSettings for the Azure Cosmos DB service.
        /// </summary>
        /// <param name="serviceEndpoint">The service endpoint to use to create the client.</param>
        /// <param name="authKeyOrResourceToken">The authorization key or resource token to use to create the client.</param>
        /// <param name="serializerSettings">The custom JsonSerializer settings to be used for serialization/derialization.</param>
        /// <param name="connectionPolicy">(Optional) The connection policy for the client.</param>
        /// <param name="desiredConsistencyLevel">(Optional) The default consistency policy for client operations.</param>
        /// <remarks>
        /// The service endpoint can be obtained from the Azure Management Portal.
        /// If you are connecting using one of the Master Keys, these can be obtained along with the endpoint from the Azure Management Portal
        /// If however you are connecting as a specific Azure Cosmos DB User, the value passed to <paramref name="authKeyOrResourceToken"/> is the ResourceToken obtained from the permission feed for the user.
        /// <para>
        /// Using Direct connectivity, wherever possible, is recommended.
        /// </para>
        /// </remarks>
        /// <seealso cref="Uri"/>
        /// <seealso cref="JsonSerializerSettings"/>
        /// <seealso cref="ConnectionPolicy"/>
        /// <seealso cref="ConsistencyLevel"/>
        public DocumentClient(Uri serviceEndpoint,
                              string authKeyOrResourceToken,
                              JsonSerializerSettings serializerSettings,
                              ConnectionPolicy connectionPolicy = null,
                              Documents.ConsistencyLevel? desiredConsistencyLevel = null)
            : this(serviceEndpoint, authKeyOrResourceToken, (HttpMessageHandler)null, connectionPolicy, desiredConsistencyLevel)
        {
            this.serializerSettings = serializerSettings;
        }

        /// <summary>
        /// Internal constructor purely for unit-testing
        /// </summary>
        internal DocumentClient(Uri serviceEndpoint, ConnectionPolicy connectionPolicy)
        {
            // do nothing 
            this.ServiceEndpoint = serviceEndpoint;
            this.ConnectionPolicy = connectionPolicy ?? new ConnectionPolicy();
        }

        internal virtual async Task<ClientCollectionCache> GetCollectionCacheAsync(ITrace trace)
        {
            using (ITrace childTrace = trace.StartChild("Get Collection Cache", TraceComponent.Routing, Tracing.TraceLevel.Info))
            {
                await this.EnsureValidClientAsync(childTrace);
                return this.collectionCache;
            }
        }

        internal virtual async Task<PartitionKeyRangeCache> GetPartitionKeyRangeCacheAsync(ITrace trace)
        {
            using (ITrace childTrace = trace.StartChild("Get Partition Key Range Cache", TraceComponent.Routing, Tracing.TraceLevel.Info))
            {
                await this.EnsureValidClientAsync(childTrace);
                return this.partitionKeyRangeCache;
            }
        }

        internal GlobalAddressResolver AddressResolver { get; private set; }

        internal GlobalEndpointManager GlobalEndpointManager { get; private set; }
        
        internal GlobalPartitionEndpointManager PartitionKeyRangeLocation { get; private set; }

        /// <summary>
        /// Open the connection to validate that the client initialization is successful in the Azure Cosmos DB service.
        /// </summary>
        /// <returns>
        /// A <see cref="System.Threading.Tasks.Task"/> object.
        /// </returns>
        /// <remarks>
        /// This method is recommended to be called, after the constructor, but before calling any other methods on the DocumentClient instance.
        /// If there are any initialization exceptions, this method will throw them (set on the task).
        /// Alternately, calling any API will throw initialization exception at the first call.
        /// </remarks>
        /// <example>
        /// <code language="c#">
        /// <![CDATA[
        /// using (IDocumentClient client = new DocumentClient(new Uri("service endpoint"), "auth key"))
        /// {
        ///     await client.OpenAsync();
        /// }
        /// ]]>
        /// </code>
        /// </example>
        public Task OpenAsync(CancellationToken cancellationToken = default)
        {
            return TaskHelper.InlineIfPossibleAsync(() => this.OpenPrivateInlineAsync(cancellationToken), null, cancellationToken);
        }

        private async Task OpenPrivateInlineAsync(CancellationToken cancellationToken)
        {
            await this.EnsureValidClientAsync(NoOpTrace.Singleton);
            await TaskHelper.InlineIfPossibleAsync(() => this.OpenPrivateAsync(cancellationToken), this.ResetSessionTokenRetryPolicy.GetRequestPolicy(), cancellationToken);
        }

        private async Task OpenPrivateAsync(CancellationToken cancellationToken)
        {
            // Initialize caches for all databases and collections
            ResourceFeedReader<Documents.Database> databaseFeedReader = this.CreateDatabaseFeedReader(
                new FeedOptions { MaxItemCount = -1 });

            try
            {
                while (databaseFeedReader.HasMoreResults)
                {
                    foreach (Documents.Database database in await databaseFeedReader.ExecuteNextAsync(cancellationToken))
                    {
                        ResourceFeedReader<DocumentCollection> collectionFeedReader = this.CreateDocumentCollectionFeedReader(
                            database.SelfLink,
                            new FeedOptions { MaxItemCount = -1 });
                        List<Task> tasks = new List<Task>();
                        while (collectionFeedReader.HasMoreResults)
                        {
                            tasks.AddRange((await collectionFeedReader.ExecuteNextAsync(cancellationToken)).Select(collection => this.InitializeCachesAsync(database.Id, collection, cancellationToken)));
                        }

                        await Task.WhenAll(tasks);
                    }
                }
            }
            catch (DocumentClientException ex)
            {
                // Clear the caches to ensure that we don't have partial results
                this.collectionCache = new ClientCollectionCache(
                    sessionContainer: this.sessionContainer, 
                    storeModel: this.GatewayStoreModel, 
                    tokenProvider: this, 
                    retryPolicy: this.retryPolicy,
                    telemetryToServiceHelper: this.telemetryToServiceHelper,
                    enableAsyncCacheExceptionNoSharing: this.enableAsyncCacheExceptionNoSharing);
                this.partitionKeyRangeCache = new PartitionKeyRangeCache(this, this.GatewayStoreModel, this.collectionCache, this.GlobalEndpointManager, this.enableAsyncCacheExceptionNoSharing);

                DefaultTrace.TraceWarning("Exception occurred while OpenAsync. Exception Message: {0}", ex.Message);
            }
        }

        internal virtual void Initialize(Uri serviceEndpoint,
            ConnectionPolicy connectionPolicy = null,
            Documents.ConsistencyLevel? desiredConsistencyLevel = null,
            HttpMessageHandler handler = null,
            ISessionContainer sessionContainer = null,
            bool? enableCpuMonitor = null,
            IStoreClientFactory storeClientFactory = null,
            TokenCredential tokenCredential = null,
            string cosmosClientId = null,
            RemoteCertificateValidationCallback remoteCertificateValidationCallback = null,
            CosmosClientTelemetryOptions cosmosClientTelemetryOptions = null)
        {
            if (serviceEndpoint == null)
            {
                throw new ArgumentNullException("serviceEndpoint");
            }

            this.clientId = cosmosClientId;
            this.remoteCertificateValidationCallback = remoteCertificateValidationCallback;
            this.cosmosClientTelemetryOptions = cosmosClientTelemetryOptions ?? new CosmosClientTelemetryOptions();

            this.queryPartitionProvider = new AsyncLazy<QueryPartitionProvider>(async () =>
            {
                await this.EnsureValidClientAsync(NoOpTrace.Singleton);
                return new QueryPartitionProvider(this.accountServiceConfiguration.QueryEngineConfiguration);
            }, CancellationToken.None);

#if !(NETSTANDARD15 || NETSTANDARD16)
#if NETSTANDARD20
            // GetEntryAssembly returns null when loaded from native netstandard2.0
            if (System.Reflection.Assembly.GetEntryAssembly() != null)
            {
#endif
                // For tests we want to allow stronger consistency during construction or per call
                string allowOverrideStrongerConsistencyConfig = System.Configuration.ConfigurationManager.AppSettings[DocumentClient.AllowOverrideStrongerConsistency];
                if (!string.IsNullOrEmpty(allowOverrideStrongerConsistencyConfig))
                {
                    if (!bool.TryParse(allowOverrideStrongerConsistencyConfig, out this.allowOverrideStrongerConsistency))
                    {
                        this.allowOverrideStrongerConsistency = false;
                    }
                }

                // We might want to override the defaults sometime
                string maxConcurrentConnectionOpenRequestsOverrideString = System.Configuration.ConfigurationManager.AppSettings[DocumentClient.MaxConcurrentConnectionOpenConfig];
                if (!string.IsNullOrEmpty(maxConcurrentConnectionOpenRequestsOverrideString))
                {
                    int maxConcurrentConnectionOpenRequestOverrideInt = 0;
                    if (Int32.TryParse(maxConcurrentConnectionOpenRequestsOverrideString, out maxConcurrentConnectionOpenRequestOverrideInt))
                    {
                        this.maxConcurrentConnectionOpenRequests = maxConcurrentConnectionOpenRequestOverrideInt;
                    }
                }

                string openConnectionTimeoutInSecondsOverrideString = System.Configuration.ConfigurationManager.AppSettings[DocumentClient.OpenConnectionTimeoutInSecondsConfig];
                if (!string.IsNullOrEmpty(openConnectionTimeoutInSecondsOverrideString))
                {
                    int openConnectionTimeoutInSecondsOverrideInt = 0;
                    if (Int32.TryParse(openConnectionTimeoutInSecondsOverrideString, out openConnectionTimeoutInSecondsOverrideInt))
                    {
                        this.openConnectionTimeoutInSeconds = openConnectionTimeoutInSecondsOverrideInt;
                    }
                }

                string idleConnectionTimeoutInSecondsOverrideString = System.Configuration.ConfigurationManager.AppSettings[DocumentClient.IdleConnectionTimeoutInSecondsConfig];
                if (!string.IsNullOrEmpty(idleConnectionTimeoutInSecondsOverrideString))
                {
                    int idleConnectionTimeoutInSecondsOverrideInt = 0;
                    if (Int32.TryParse(idleConnectionTimeoutInSecondsOverrideString, out idleConnectionTimeoutInSecondsOverrideInt))
                    {
                        this.idleConnectionTimeoutInSeconds = idleConnectionTimeoutInSecondsOverrideInt;
                    }
                }

                string transportTimerPoolGranularityInSecondsOverrideString = System.Configuration.ConfigurationManager.AppSettings[DocumentClient.TransportTimerPoolGranularityInSecondsConfig];
                if (!string.IsNullOrEmpty(transportTimerPoolGranularityInSecondsOverrideString))
                {
                    int timerPoolGranularityInSecondsOverrideInt = 0;
                    if (Int32.TryParse(transportTimerPoolGranularityInSecondsOverrideString, out timerPoolGranularityInSecondsOverrideInt))
                    {
                        // timeoutgranularity specified should be greater than min(5 seconds)
                        if (timerPoolGranularityInSecondsOverrideInt > this.timerPoolGranularityInSeconds)
                        {
                            this.timerPoolGranularityInSeconds = timerPoolGranularityInSecondsOverrideInt;
                        }
                    }
                }

                string enableRntbdChannelOverrideString = System.Configuration.ConfigurationManager.AppSettings[DocumentClient.EnableTcpChannelConfig];
                if (!string.IsNullOrEmpty(enableRntbdChannelOverrideString))
                {
                    bool enableRntbdChannel = false;
                    if (bool.TryParse(enableRntbdChannelOverrideString, out enableRntbdChannel))
                    {
                        this.enableRntbdChannel = enableRntbdChannel;
                    }
                }

                string maxRequestsPerRntbdChannelOverrideString = System.Configuration.ConfigurationManager.AppSettings[DocumentClient.MaxRequestsPerChannelConfig];
                if (!string.IsNullOrEmpty(maxRequestsPerRntbdChannelOverrideString))
                {
                    int maxRequestsPerChannel = DocumentClient.DefaultMaxRequestsPerRntbdChannel;
                    if (int.TryParse(maxRequestsPerRntbdChannelOverrideString, out maxRequestsPerChannel))
                    {
                        this.maxRequestsPerRntbdChannel = maxRequestsPerChannel;
                    }
                }

                string rntbdPartitionCountOverrideString = System.Configuration.ConfigurationManager.AppSettings[DocumentClient.TcpPartitionCount];
                if (!string.IsNullOrEmpty(rntbdPartitionCountOverrideString))
                {
                    int rntbdPartitionCount = DocumentClient.DefaultRntbdPartitionCount;
                    if (int.TryParse(rntbdPartitionCountOverrideString, out rntbdPartitionCount))
                    {
                        this.rntbdPartitionCount = rntbdPartitionCount;
                    }
                }

                string maxRntbdChannelsOverrideString = System.Configuration.ConfigurationManager.AppSettings[DocumentClient.MaxChannelsPerHostConfig];
                if (!string.IsNullOrEmpty(maxRntbdChannelsOverrideString))
                {
                    int maxRntbdChannels = DefaultMaxRntbdChannelsPerHost;
                    if (int.TryParse(maxRntbdChannelsOverrideString, out maxRntbdChannels))
                    {
                        this.maxRntbdChannels = maxRntbdChannels;
                    }
                }

                string rntbdPortReuseModeOverrideString = System.Configuration.ConfigurationManager.AppSettings[DocumentClient.RntbdPortReuseMode];
                if (!string.IsNullOrEmpty(rntbdPortReuseModeOverrideString))
                {
                    PortReuseMode portReuseMode = DefaultRntbdPortReuseMode;
                    if (Enum.TryParse<PortReuseMode>(rntbdPortReuseModeOverrideString, out portReuseMode))
                    {
                        this.rntbdPortReuseMode = portReuseMode;
                    }
                }

                string rntbdPortPoolReuseThresholdOverrideString = System.Configuration.ConfigurationManager.AppSettings[DocumentClient.RntbdPortPoolReuseThreshold];
                if (!string.IsNullOrEmpty(rntbdPortPoolReuseThresholdOverrideString))
                {
                    int rntbdPortPoolReuseThreshold = DocumentClient.DefaultRntbdPortPoolReuseThreshold;
                    if (int.TryParse(rntbdPortPoolReuseThresholdOverrideString, out rntbdPortPoolReuseThreshold))
                    {
                        this.rntbdPortPoolReuseThreshold = rntbdPortPoolReuseThreshold;
                    }
                }

                string rntbdPortPoolBindAttemptsOverrideString = System.Configuration.ConfigurationManager.AppSettings[DocumentClient.RntbdPortPoolBindAttempts];
                if (!string.IsNullOrEmpty(rntbdPortPoolBindAttemptsOverrideString))
                {
                    int rntbdPortPoolBindAttempts = DocumentClient.DefaultRntbdPortPoolBindAttempts;
                    if (int.TryParse(rntbdPortPoolBindAttemptsOverrideString, out rntbdPortPoolBindAttempts))
                    {
                        this.rntbdPortPoolBindAttempts = rntbdPortPoolBindAttempts;
                    }
                }

                string rntbdReceiveHangDetectionTimeSecondsString = System.Configuration.ConfigurationManager.AppSettings[DocumentClient.RntbdReceiveHangDetectionTimeConfig];
                if (!string.IsNullOrEmpty(rntbdReceiveHangDetectionTimeSecondsString))
                {
                    int rntbdReceiveHangDetectionTimeSeconds = DefaultRntbdReceiveHangDetectionTimeSeconds;
                    if (int.TryParse(rntbdReceiveHangDetectionTimeSecondsString, out rntbdReceiveHangDetectionTimeSeconds))
                    {
                        this.rntbdReceiveHangDetectionTimeSeconds = rntbdReceiveHangDetectionTimeSeconds;
                    }
                }

                string rntbdSendHangDetectionTimeSecondsString = System.Configuration.ConfigurationManager.AppSettings[DocumentClient.RntbdSendHangDetectionTimeConfig];
                if (!string.IsNullOrEmpty(rntbdSendHangDetectionTimeSecondsString))
                {
                    int rntbdSendHangDetectionTimeSeconds = DefaultRntbdSendHangDetectionTimeSeconds;
                    if (int.TryParse(rntbdSendHangDetectionTimeSecondsString, out rntbdSendHangDetectionTimeSeconds))
                    {
                        this.rntbdSendHangDetectionTimeSeconds = rntbdSendHangDetectionTimeSeconds;
                    }
                }

                if (enableCpuMonitor.HasValue)
                {
                    this.enableCpuMonitor = enableCpuMonitor.Value;
                }
                else
                {
                    string enableCpuMonitorString = System.Configuration.ConfigurationManager.AppSettings[DocumentClient.EnableCpuMonitorConfig];
                    if (!string.IsNullOrEmpty(enableCpuMonitorString))
                    {
                        bool enableCpuMonitorFlag = DefaultEnableCpuMonitor;
                        if (bool.TryParse(enableCpuMonitorString, out enableCpuMonitorFlag))
                        {
                            this.enableCpuMonitor = enableCpuMonitorFlag;
                        }
                    }
                }
#if NETSTANDARD20
            }
#endif
#endif

            string rntbdMaxConcurrentOpeningConnectionCountOverrideString = Environment.GetEnvironmentVariable(RntbdMaxConcurrentOpeningConnectionCountConfig);
            if (!string.IsNullOrEmpty(rntbdMaxConcurrentOpeningConnectionCountOverrideString))
            {
                if (Int32.TryParse(rntbdMaxConcurrentOpeningConnectionCountOverrideString, out int rntbdMaxConcurrentOpeningConnectionCountOverrideInt))
                {
                    if (rntbdMaxConcurrentOpeningConnectionCountOverrideInt <= 0)
                    {
                        throw new ArgumentException("RntbdMaxConcurrentOpeningConnectionCountConfig should be larger than 0");
                    }

                    this.rntbdMaxConcurrentOpeningConnectionCount = rntbdMaxConcurrentOpeningConnectionCountOverrideInt;
                }
            }

            // ConnectionPolicy always overrides appconfig
            if (connectionPolicy != null)
            {
                if (connectionPolicy.IdleTcpConnectionTimeout.HasValue)
                {
                    this.idleConnectionTimeoutInSeconds = (int)connectionPolicy.IdleTcpConnectionTimeout.Value.TotalSeconds;
                }

                if (connectionPolicy.OpenTcpConnectionTimeout.HasValue)
                {
                    this.openConnectionTimeoutInSeconds = (int)connectionPolicy.OpenTcpConnectionTimeout.Value.TotalSeconds;
                }

                if (connectionPolicy.MaxRequestsPerTcpConnection.HasValue)
                {
                    this.maxRequestsPerRntbdChannel = connectionPolicy.MaxRequestsPerTcpConnection.Value;
                }

                if (connectionPolicy.MaxTcpPartitionCount.HasValue)
                {
                    this.rntbdPartitionCount = connectionPolicy.MaxTcpPartitionCount.Value;
                }

                if (connectionPolicy.MaxTcpConnectionsPerEndpoint.HasValue)
                {
                    this.maxRntbdChannels = connectionPolicy.MaxTcpConnectionsPerEndpoint.Value;
                }

                if (connectionPolicy.PortReuseMode.HasValue)
                {
                    this.rntbdPortReuseMode = connectionPolicy.PortReuseMode.Value;
                }
            }

            this.ServiceEndpoint = serviceEndpoint.OriginalString.EndsWith("/", StringComparison.Ordinal) ? serviceEndpoint : new Uri(serviceEndpoint.OriginalString + "/");

            this.ConnectionPolicy = connectionPolicy ?? ConnectionPolicy.Default;

#if !NETSTANDARD16
            if (ServicePointAccessor.IsSupported)
            {
                ServicePointAccessor servicePoint = ServicePointAccessor.FindServicePoint(this.ServiceEndpoint);
                servicePoint.ConnectionLimit = this.ConnectionPolicy.MaxConnectionLimit;
            }
#endif
            this.GlobalEndpointManager = new GlobalEndpointManager(this, this.ConnectionPolicy, this.enableAsyncCacheExceptionNoSharing);

            this.httpClient = CosmosHttpClientCore.CreateWithConnectionPolicy(
                this.ApiType,
                DocumentClientEventSource.Instance,
                this.ConnectionPolicy,
                handler,
                this.sendingRequest,
                this.receivedResponse,
                this.chaosInterceptor);

            // Loading VM Information (non blocking call and initialization won't fail if this call fails)
            VmMetadataApiHandler.TryInitialize(this.httpClient);

            if (this.cosmosClientTelemetryOptions.IsClientMetricsEnabled)
            {
                CosmosDbOperationMeter.Initialize(this.cosmosClientTelemetryOptions);
                CosmosDbNetworkMeter.Initialize(this.cosmosClientTelemetryOptions);
                
                CosmosDbOperationMeter.AddInstanceCount(this.ServiceEndpoint);
            }

            // Starting ClientTelemetry Job
            this.telemetryToServiceHelper = TelemetryToServiceHelper.CreateAndInitializeClientConfigAndTelemetryJob(this.clientId,
                                                                 this.ConnectionPolicy,
                                                                 this.cosmosAuthorization,
                                                                 this.httpClient,
                                                                 this.ServiceEndpoint,
                                                                 this.GlobalEndpointManager,
                                                                 this.cancellationTokenSource,
                                                                 this.chaosInterceptor is not null);

            if (sessionContainer != null)
            {
                this.sessionContainer = sessionContainer;
            }
            else
            {
                this.sessionContainer = new SessionContainer(this.ServiceEndpoint.Host);
            }

            this.desiredConsistencyLevel = desiredConsistencyLevel;
            // Setup the proxy to be  used based on connection mode.
            // For gateway: GatewayProxy.
            // For direct: WFStoreProxy [set in OpenAsync()].
            this.eventSource = DocumentClientEventSource.Instance;

            this.initializeTaskFactory = (_) => TaskHelper.InlineIfPossible<bool>(
                    () => this.GetInitializationTaskAsync(storeClientFactory: storeClientFactory),
                    new ResourceThrottleRetryPolicy(
                        this.ConnectionPolicy.RetryOptions.MaxRetryAttemptsOnThrottledRequests,
                        this.ConnectionPolicy.RetryOptions.MaxRetryWaitTimeInSeconds));

            // Create the task to start the initialize task
            // Task will be awaited on in the EnsureValidClientAsync
            Task initTask = this.initTaskCache.GetAsync(
                       key: DocumentClient.DefaultInitTaskKey,
                       singleValueInitFunc: this.initializeTaskFactory,
                       forceRefresh: (_) => false);

            // ContinueWith on the initialization task is needed for handling the UnobservedTaskException
            // if this task throws for some reason. Awaiting inside a constructor is not supported and
            // even if we had to await inside GetInitializationTask to catch the exception, that will
            // be a blocking call. In such cases, the recommended approach is to "handle" the
            // UnobservedTaskException by using ContinueWith method w/ TaskContinuationOptions.OnlyOnFaulted
            // and accessing the Exception property on the target task.
#pragma warning disable VSTHRD110 // Observe result of async calls
#pragma warning disable CDX1000 // DontConvertExceptionToObject
            initTask.ContinueWith(t => DefaultTrace.TraceWarning("initializeTask failed {0}", t.Exception), TaskContinuationOptions.OnlyOnFaulted);
#pragma warning restore CDX1000 // DontConvertExceptionToObject
#pragma warning restore VSTHRD110 // Observe result of async calls

            this.traceId = Interlocked.Increment(ref DocumentClient.idCounter);
            DefaultTrace.TraceInformation(string.Format(
                CultureInfo.InvariantCulture,
                "DocumentClient with id {0} initialized at endpoint: {1} with ConnectionMode: {2}, connection Protocol: {3}, and consistency level: {4}",
                this.traceId,
                serviceEndpoint.ToString(),
                this.ConnectionPolicy.ConnectionMode.ToString(),
                this.ConnectionPolicy.ConnectionProtocol.ToString(),
                desiredConsistencyLevel != null ? desiredConsistencyLevel.ToString() : "null"));

            this.QueryCompatibilityMode = QueryCompatibilityMode.Default;
        }

        // Always called from under the lock except when called from Intilialize method during construction.
        private async Task<bool> GetInitializationTaskAsync(IStoreClientFactory storeClientFactory)
        {
            await this.InitializeGatewayConfigurationReaderAsync();

            if (this.desiredConsistencyLevel.HasValue)
            {
                this.EnsureValidOverwrite(this.desiredConsistencyLevel.Value);
            }

            if (!this.ConnectionPolicy.DisablePartitionLevelFailoverClientLevelOverride
                && this.accountServiceConfiguration != null && this.accountServiceConfiguration.AccountProperties.EnablePartitionLevelFailover.HasValue)
            {
                this.ConnectionPolicy.EnablePartitionLevelFailover = this.accountServiceConfiguration.AccountProperties.EnablePartitionLevelFailover.Value;
            }

            this.isThinClientEnabled = (this.ConnectionPolicy.ConnectionMode == ConnectionMode.Gateway) &&
                (this.accountServiceConfiguration.AccountProperties?.ThinClientWritableLocationsInternal?.Count ?? 0) > 0;
            this.ConnectionPolicy.EnablePartitionLevelCircuitBreaker |= this.ConnectionPolicy.EnablePartitionLevelFailover;
            this.ConnectionPolicy.UserAgentContainer.AppendFeatures(this.GetUserAgentFeatures());
            this.InitializePartitionLevelFailoverWithDefaultHedging();

<<<<<<< HEAD
            this.PartitionKeyRangeLocation = 
                this.ConnectionPolicy.EnablePartitionLevelFailover 
                || this.ConnectionPolicy.EnablePartitionLevelCircuitBreaker
                    ? new GlobalPartitionEndpointManagerCore(
                        this.GlobalEndpointManager,
                        this.ConnectionPolicy.EnablePartitionLevelFailover,
                        this.ConnectionPolicy.EnablePartitionLevelCircuitBreaker,
                        this.isThinClientEnabled)
                    : GlobalPartitionEndpointManagerNoOp.Instance;
=======
            this.PartitionKeyRangeLocation =
                new GlobalPartitionEndpointManagerCore(
                        this.GlobalEndpointManager,
                        this.ConnectionPolicy.EnablePartitionLevelFailover,
                        this.ConnectionPolicy.EnablePartitionLevelCircuitBreaker,
                        this.isThinClientEnabled);
>>>>>>> 9fc8b0ab

            this.retryPolicy = new RetryPolicy(
                globalEndpointManager: this.GlobalEndpointManager,
                connectionPolicy: this.ConnectionPolicy,
                partitionKeyRangeLocationCache: this.PartitionKeyRangeLocation,
                isThinClientEnabled: this.isThinClientEnabled);

            this.ResetSessionTokenRetryPolicy = this.retryPolicy;

            GatewayStoreModel gatewayStoreModel = new GatewayStoreModel(
                endpointManager: this.GlobalEndpointManager,
                sessionContainer: this.sessionContainer,
                defaultConsistencyLevel: (Cosmos.ConsistencyLevel)this.accountServiceConfiguration.DefaultConsistencyLevel,
                eventSource: this.eventSource,
                serializerSettings: this.serializerSettings,
                httpClient: this.httpClient,
                globalPartitionEndpointManager: this.PartitionKeyRangeLocation,
                isThinClientEnabled: this.isThinClientEnabled,
<<<<<<< HEAD
                isPartitionLevelFailoverEnabled: this.ConnectionPolicy.EnablePartitionLevelFailover || this.ConnectionPolicy.EnablePartitionLevelCircuitBreaker,
                userAgentContainer: this.ConnectionPolicy.UserAgentContainer,
                this.chaosInterceptor);
=======
                userAgentContainer: this.ConnectionPolicy.UserAgentContainer);
>>>>>>> 9fc8b0ab

            this.GatewayStoreModel = gatewayStoreModel;

            this.collectionCache = new ClientCollectionCache(
                    sessionContainer: this.sessionContainer, 
                    storeModel: this.GatewayStoreModel, 
                    tokenProvider: this, 
                    retryPolicy: this.retryPolicy,
                    telemetryToServiceHelper: this.telemetryToServiceHelper,
                    enableAsyncCacheExceptionNoSharing: this.enableAsyncCacheExceptionNoSharing);
            this.partitionKeyRangeCache = new PartitionKeyRangeCache(this, this.GatewayStoreModel, this.collectionCache, this.GlobalEndpointManager, this.enableAsyncCacheExceptionNoSharing);
            this.ResetSessionTokenRetryPolicy = new ResetSessionTokenRetryPolicyFactory(this.sessionContainer, this.collectionCache, this.retryPolicy);

            gatewayStoreModel.SetCaches(this.partitionKeyRangeCache, this.collectionCache);

            if (this.ConnectionPolicy.ConnectionMode == ConnectionMode.Gateway)
            {
<<<<<<< HEAD
                    this.StoreModel = this.GatewayStoreModel;
=======
                this.StoreModel = this.GatewayStoreModel;
>>>>>>> 9fc8b0ab
            }
            else
            {
                this.InitializeDirectConnectivity(storeClientFactory);
            }

            return true;
        }

        private async Task InitializeCachesAsync(string databaseName, DocumentCollection collection, CancellationToken cancellationToken)
        {
            if (databaseName == null)
            {
                throw new ArgumentNullException(nameof(databaseName));
            }

            if (collection == null)
            {
                throw new ArgumentNullException(nameof(collection));
            }

            CollectionCache collectionCache = await this.GetCollectionCacheAsync(NoOpTrace.Singleton);
            using (
                DocumentServiceRequest request = DocumentServiceRequest.Create(
                    OperationType.Query,
                    ResourceType.Document,
                    collection.SelfLink,
                    AuthorizationTokenType.PrimaryMasterKey))
            {
                ContainerProperties resolvedCollection = await collectionCache.ResolveCollectionAsync(request, CancellationToken.None, NoOpTrace.Singleton);
                IReadOnlyList<PartitionKeyRange> ranges = await this.partitionKeyRangeCache.TryGetOverlappingRangesAsync(
                    resolvedCollection.ResourceId,
                    new Range<string>(
                        PartitionKeyInternal.MinimumInclusiveEffectivePartitionKey,
                        PartitionKeyInternal.MaximumExclusiveEffectivePartitionKey,
                        true,
                        false),
                    NoOpTrace.Singleton);

                // In Gateway mode, AddressCache is null
                if (this.AddressResolver != null)
                {
                    await this.AddressResolver.OpenAsync(databaseName, resolvedCollection, cancellationToken);
                }
            }
        }

        /// <summary>
        /// Gets or sets the session object used for session consistency version tracking in the Azure Cosmos DB service.
        /// </summary>
        /// <remarks>
        /// <value>
        /// The session object used for version tracking when the consistency level is set to Session.
        /// </value>
        /// The session object can be saved and shared between two DocumentClient instances within the same AppDomain.
        /// </remarks>
        public object Session
        {
            get
            {
                return this.sessionContainer;
            }

            set
            {
                SessionContainer container = value as SessionContainer;
                if (container == null)
                {
                    throw new ArgumentNullException("value");
                }

                if (!string.Equals(this.ServiceEndpoint.Host, container.HostName, StringComparison.OrdinalIgnoreCase))
                {
                    throw new ArgumentException(string.Format(
                        CultureInfo.CurrentUICulture,
                        ClientResources.BadSession,
                        container.HostName,
                        this.ServiceEndpoint.Host));
                }

                SessionContainer currentSessionContainer = this.sessionContainer as SessionContainer;
                if (currentSessionContainer == null)
                {
                    throw new ArgumentNullException(nameof(currentSessionContainer));
                }

                currentSessionContainer.ReplaceCurrrentStateWithStateOf(container);
            }
        }

        /// <summary>
        /// Gets or sets the session object used for session consistency version tracking for a specific collection in the Azure Cosmos DB service.
        /// </summary>
        /// <param name="collectionLink">Collection for which session token must be retrieved.</param>
        /// <value>
        /// The session token used for version tracking when the consistency level is set to Session.
        /// </value>
        /// <remarks>
        /// The session token can be saved and supplied to a request via <see cref="Documents.Client.RequestOptions.SessionToken"/>.
        /// </remarks>
        internal string GetSessionToken(string collectionLink)
        {
            SessionContainer sessionContainerInternal = this.sessionContainer as SessionContainer;

            if (sessionContainerInternal == null)
            {
                throw new ArgumentNullException(nameof(sessionContainerInternal));
            }

            return sessionContainerInternal.GetSessionToken(collectionLink);
        }

        /// <summary>
        /// Gets the Api type
        /// </summary>
        internal ApiType ApiType
        {
            get; private set;
        }

        internal bool UseMultipleWriteLocations { get; private set; }

        /// <summary>
        /// Gets the endpoint Uri for the service endpoint from the Azure Cosmos DB service.
        /// </summary>
        /// <value>
        /// The Uri for the service endpoint.
        /// </value>
        /// <seealso cref="System.Uri"/>
        public Uri ServiceEndpoint
        {
            get;
            private set;
        }

        /// <summary>
        /// Gets the current write endpoint chosen based on availability and preference from the Azure Cosmos DB service.
        /// </summary>
        public Uri WriteEndpoint
        {
            get
            {
                return this.GlobalEndpointManager.WriteEndpoints.FirstOrDefault();
            }
        }

        /// <summary>
        /// Gets the current read endpoint chosen based on availability and preference from the Azure Cosmos DB service.
        /// </summary>
        public Uri ReadEndpoint
        {
            get
            {
                return this.GlobalEndpointManager.ReadEndpoints.FirstOrDefault();
            }
        }

        /// <summary>
        /// Gets the Connection policy used by the client from the Azure Cosmos DB service.
        /// </summary>
        /// <value>
        /// The Connection policy used by the client.
        /// </value>
        /// <seealso cref="Microsoft.Azure.Cosmos.ConnectionPolicy"/>
        public ConnectionPolicy ConnectionPolicy { get; private set; }

        /// <summary>
        /// Gets the AuthKey used by the client from the Azure Cosmos DB service.
        /// </summary>
        /// <value>
        /// The AuthKey used by the client.
        /// </value>
        /// <seealso cref="System.Security.SecureString"/>
        public SecureString AuthKey => throw new NotSupportedException("Please use CosmosAuthorization");

        /// <summary>
        /// Gets the configured consistency level of the client from the Azure Cosmos DB service.
        /// </summary>
        /// <value>
        /// The configured <see cref="Microsoft.Azure.Cosmos.ConsistencyLevel"/> of the client.
        /// </value>
        /// <seealso cref="Microsoft.Azure.Cosmos.ConsistencyLevel"/>
        public virtual Documents.ConsistencyLevel ConsistencyLevel
        {
            get
            {
#pragma warning disable VSTHRD002 // Avoid problematic synchronous waits
                TaskHelper.InlineIfPossibleAsync(() => this.EnsureValidClientAsync(NoOpTrace.Singleton), null).Wait();
#pragma warning restore VSTHRD002 // Avoid problematic synchronous waits
                return this.desiredConsistencyLevel.HasValue ? this.desiredConsistencyLevel.Value :
                    this.accountServiceConfiguration.DefaultConsistencyLevel;
            }
        }

        /// <summary>
        /// Returns the account properties available in the service configuration if the client was initialized.
        /// </summary>
        public bool TryGetCachedAccountProperties(out AccountProperties properties)
        {
            if (this.isSuccessfullyInitialized
                && this.accountServiceConfiguration != null
                && this.accountServiceConfiguration.AccountProperties != null)
            {
                properties = this.accountServiceConfiguration.AccountProperties;
                return true;
            }

            properties = null;
            return false;
        }

        /// <summary>
        /// Disposes the client for the Azure Cosmos DB service.
        /// </summary>
        /// <example>
        /// <code language="c#">
        /// <![CDATA[
        /// IDocumentClient client = new DocumentClient(new Uri("service endpoint"), "auth key");
        /// if (client != null) client.Dispose();
        /// ]]>
        /// </code>
        /// </example>
        public void Dispose()
        {
            if (this.isDisposed)
            {
                return;
            }

            if (this.telemetryToServiceHelper != null)
            {
                this.telemetryToServiceHelper.Dispose();
                this.telemetryToServiceHelper = null;
            }

            if (!this.cancellationTokenSource.IsCancellationRequested)
            {
                this.cancellationTokenSource.Cancel();
            }

            this.cancellationTokenSource.Dispose();

            if (this.StoreModel != null)
            {
                this.StoreModel.Dispose();
                this.StoreModel = null;
            }

            if (this.storeClientFactory != null)
            {
                // Dispose only if this store client factory was created and is owned by this instance of document client, otherwise just release the reference
                if (this.isStoreClientFactoryCreatedInternally)
                {
                    this.storeClientFactory.Dispose();
                }

                this.storeClientFactory = null;
            }

            if (this.AddressResolver != null)
            {
                this.AddressResolver.Dispose();
                this.AddressResolver = null;
            }

            if (this.httpClient != null)
            {
                try
                {
                    this.httpClient.Dispose();
                }
                catch (Exception exception)
                {
                    DefaultTrace.TraceWarning("Exception {0} thrown during dispose of HttpClient, this could happen if there are inflight request during the dispose of client",
                        exception.Message);
                }

                this.httpClient = null;
            }

            if (this.cosmosAuthorization != null)
            {
                this.cosmosAuthorization.Dispose();
            }

            if (this.GlobalEndpointManager != null)
            {
                this.GlobalEndpointManager.OnEnablePartitionLevelFailoverConfigChanged -= this.UpdatePartitionLevelFailoverConfigWithAccountRefresh;
                this.GlobalEndpointManager.Dispose();
                this.GlobalEndpointManager = null;
            }

            if (this.queryPartitionProvider != null && this.queryPartitionProvider.IsValueCreated)
            {
                this.queryPartitionProvider.Value.Dispose();
            }

            if (this.initTaskCache != null)
            {
                this.initTaskCache.Dispose();
                this.initTaskCache = null;
            }

            DefaultTrace.TraceInformation("DocumentClient with id {0} disposed.", this.traceId);
            DefaultTrace.Flush();

            this.isDisposed = true;
        }

        //Compatibility mode:
        // Allows to specify compatibility mode used by client when making query requests.
        // should be removed when application/sql is no longer supported.
        internal QueryCompatibilityMode QueryCompatibilityMode { get; set; }

        /// <summary>
        /// RetryPolicy retries a request when it encounters session unavailable (see ClientRetryPolicy).
        /// Once it exhausts all write regions it clears the session container, then it uses ClientCollectionCache
        /// to resolves the request's collection name. If it differs from the session container's resource id it
        /// explains the session unavailable exception: somebody removed and recreated the collection. In this
        /// case we retry once again (with empty session token) otherwise we return the error to the client
        /// (see RenameCollectionAwareClientRetryPolicy)
        /// </summary>
        internal virtual IRetryPolicyFactory ResetSessionTokenRetryPolicy { get; private set; }

        /// <summary>
        /// Gets and sets the IStoreModel object.
        /// </summary>
        /// <remarks>
        /// Test hook to enable unit test of DocumentClient.
        /// </remarks>
        internal IStoreModelExtension StoreModel { get; set; }

        /// <summary>
        /// Gets and sets the gateway IStoreModel object.
        /// </summary>
        /// <remarks>
        /// Test hook to enable unit test of DocumentClient.
        /// </remarks>
        internal IStoreModelExtension GatewayStoreModel { get; set; }

        /// <summary>
        /// Gets and sets on execute scalar query callback
        /// </summary>
        /// <remarks>
        /// Test hook to enable unit test for scalar queries
        /// </remarks>
        internal Action<IQueryable> OnExecuteScalarQueryCallback { get; set; }

        internal virtual Task<QueryPartitionProvider> QueryPartitionProvider => this.queryPartitionProvider.Value;

        internal virtual async Task<ConsistencyLevel> GetDefaultConsistencyLevelAsync()
        {
            await this.EnsureValidClientAsync(NoOpTrace.Singleton);
            return (ConsistencyLevel)this.accountServiceConfiguration.DefaultConsistencyLevel;
        }

        internal Task<Documents.ConsistencyLevel?> GetDesiredConsistencyLevelAsync()
        {
            return Task.FromResult<Documents.ConsistencyLevel?>(this.desiredConsistencyLevel);
        }

        internal async Task<DocumentServiceResponse> ProcessRequestAsync(
            string verb,
            DocumentServiceRequest request,
            IDocumentClientRetryPolicy retryPolicyInstance,
            CancellationToken cancellationToken,
            string testAuthorization = null) // Only for unit-tests
        {
            if (request == null)
            {
                throw new ArgumentNullException(nameof(request));
            }

            if (verb == null)
            {
                throw new ArgumentNullException(nameof(verb));
            }

            (string authorization, string payload) = await this.cosmosAuthorization.GetUserAuthorizationAsync(
                request.ResourceAddress,
                PathsHelper.GetResourcePath(request.ResourceType),
                verb,
                request.Headers,
                AuthorizationTokenType.PrimaryMasterKey);

            // Unit-test hook
            if (testAuthorization != null)
            {
                payload = testAuthorization;
                authorization = testAuthorization;
            }
            request.Headers[HttpConstants.HttpHeaders.Authorization] = authorization;

            try
            {
                return await this.ProcessRequestAsync(request, retryPolicyInstance, cancellationToken);
            }
            catch (DocumentClientException dce)
            {
                this.cosmosAuthorization.TraceUnauthorized(
                    dce,
                    authorization,
                    payload);

                throw;
            }
        }

        internal Task<DocumentServiceResponse> ProcessRequestAsync(
            DocumentServiceRequest request,
            IDocumentClientRetryPolicy retryPolicyInstance,
            CancellationToken cancellationToken)
        {
            return this.ProcessRequestAsync(request, retryPolicyInstance, NoOpTrace.Singleton, cancellationToken);
        }

        internal async Task<DocumentServiceResponse> ProcessRequestAsync(
            DocumentServiceRequest request,
            IDocumentClientRetryPolicy retryPolicyInstance,
            ITrace trace,
            CancellationToken cancellationToken)
        {
            await this.EnsureValidClientAsync(trace);

            retryPolicyInstance?.OnBeforeSendRequest(request);

            using (new ActivityScope(Guid.NewGuid()))
            {
                IStoreModel storeProxy = this.GetStoreProxy(request);
                return await storeProxy.ProcessMessageAsync(request, cancellationToken);
            }
        }

        /// <summary>
        /// Establishes and Initializes the Rntbd connection to all the backend replica nodes
        /// for the given database name and container.
        /// </summary>
        /// <param name="databaseName">A string containing the cosmos database name.</param>
        /// <param name="containerLinkUri">A string containing the cosmos container link uri.</param>
        /// <param name="cancellationToken">An instance of the <see cref="CancellationToken"/>.</param>
        internal async Task OpenConnectionsToAllReplicasAsync(
            string databaseName,
            string containerLinkUri,
            CancellationToken cancellationToken)
        {
            if (string.IsNullOrEmpty(databaseName) ||
                string.IsNullOrEmpty(containerLinkUri))
            {
                string resourceName = string.IsNullOrEmpty(databaseName) ?
                    nameof(databaseName) :
                    nameof(containerLinkUri);

                throw new ArgumentNullException(resourceName);
            }

            if (this.StoreModel != null)
            {
                try
                {
                    await this.StoreModel.OpenConnectionsToAllReplicasAsync(
                        databaseName,
                        containerLinkUri,
                        cancellationToken);
                }
                catch (Exception)
                {
                    throw;
                }
            }
        }

        private static string NormalizeAuthorizationPayload(string input)
        {
            const int expansionBuffer = 12;
            StringBuilder builder = new StringBuilder(input.Length + expansionBuffer);
            for (int i = 0; i < input.Length; i++)
            {
                switch (input[i])
                {
                    case '\n':
                        builder.Append("\\n");
                        break;
                    case '/':
                        builder.Append("\\/");
                        break;
                    default:
                        builder.Append(input[i]);
                        break;
                }
            }

            return builder.ToString();
        }

        internal async Task InitilizeFaultInjectionAsync()
        {
            if (this.chaosInterceptorFactory != null && !this.isChaosInterceptorInititalized)
            {
                this.isChaosInterceptorInititalized = true;
                await this.chaosInterceptorFactory.ConfigureChaosInterceptorAsync();
            }
        }

        internal RntbdConnectionConfig RecordTcpSettings(ClientConfigurationTraceDatum clientConfigurationTraceDatum)
        {
            return new RntbdConnectionConfig(this.openConnectionTimeoutInSeconds,
                                this.idleConnectionTimeoutInSeconds,
                                this.maxRequestsPerRntbdChannel,
                                this.maxRntbdChannels,
                                this.ConnectionPolicy.EnableTcpConnectionEndpointRediscovery,
                                this.rntbdPortReuseMode);
        }

        internal virtual async Task EnsureValidClientAsync(ITrace trace)
        {
            if (this.cancellationTokenSource.IsCancellationRequested || this.isSuccessfullyInitialized)
            {
                return;
            }

            // Trace when the Initialization of client has not been completed. Usually during first call
            using (ITrace childTrace = trace.StartChild("Waiting for Initialization of client to complete", TraceComponent.Unknown, Tracing.TraceLevel.Info))
            {
                // If the initialization task failed, we should retry initialization.
                // We may end up throwing the same exception but this will ensure that we dont have a
                // client which is unusable and can resume working if it failed initialization once.
                // If we have to reinitialize the client, it needs to happen in thread safe manner so that
                // we dont re-initalize the task again for each incoming call.
                try
                {
                    this.isSuccessfullyInitialized = await this.initTaskCache.GetAsync(
                        key: DocumentClient.DefaultInitTaskKey,
                        singleValueInitFunc: this.initializeTaskFactory,
                        forceRefresh: (_) => false);
                }
                catch (DocumentClientException ex)
                {
                    throw Resource.CosmosExceptions.CosmosExceptionFactory.Create(
                         dce: ex,
                         trace: trace);
                }
                catch (Exception e)
                {
                    DefaultTrace.TraceWarning("EnsureValidClientAsync initializeTask failed {0}", e.Message);
                    childTrace.AddDatum("initializeTask failed", e.Message);
                    throw;
                }

                await this.InitilizeFaultInjectionAsync();
            }
        }

        #region Create Impl
        /// <summary>
        /// Creates a database resource as an asychronous operation in the Azure Cosmos DB service.
        /// </summary>
        /// <param name="database">The specification for the <see cref="Database"/> to create.</param>
        /// <param name="options">(Optional) The <see cref="Documents.Client.RequestOptions"/> for the request.</param>
        /// <returns>The <see cref="Database"/> that was created within a task object representing the service response for the asynchronous operation.</returns>
        /// <exception cref="ArgumentNullException">If <paramref name="database"/> is not set.</exception>
        /// <exception cref="System.AggregateException">Represents a consolidation of failures that occured during async processing. Look within InnerExceptions to find the actual exception(s).</exception>
        /// <exception cref="DocumentClientException">This exception can encapsulate many different types of errors. To determine the specific error always look at the StatusCode property. Some common codes you may get when creating a Database are:
        /// <list type="table">
        ///     <listheader>
        ///         <term>StatusCode</term><description>Reason for exception</description>
        ///     </listheader>
        ///     <item>
        ///         <term>400</term><description>BadRequest - This means something was wrong with the database object supplied. It is likely that an id was not supplied for the new Database.</description>
        ///     </item>
        ///     <item>
        ///         <term>409</term><description>Conflict - This means a <see cref="Database"/> with an id matching the id field of <paramref name="database"/> already existed.</description>
        ///     </item>
        /// </list>
        /// </exception>
        /// <example>
        /// The example below creates a new <see cref="Database"/> with an Id property of 'MyDatabase'
        /// This code snippet is intended to be used from within an asynchronous method as it uses the await keyword
        /// <code language="c#">
        /// <![CDATA[
        /// using (IDocumentClient client = new DocumentClient(new Uri("service endpoint"), "auth key"))
        /// {
        ///     Database db = await client.CreateDatabaseAsync(new Database { Id = "MyDatabase" });
        /// }
        /// ]]>
        /// </code>
        /// </example>
        /// <example>
        /// If you would like to construct a <see cref="Database"/> from within a synchronous method then you need to use the following code
        /// <code language="c#">
        /// <![CDATA[
        /// using (IDocumentClient client = new DocumentClient(new Uri("service endpoint"), "auth key"))
        /// {
        ///     Database db = client.CreateDatabaseAsync(new Database { Id = "MyDatabase" }).Result;
        /// }
        /// ]]>
        /// </code>
        /// </example>
        /// <seealso cref="Microsoft.Azure.Documents.Database"/>
        /// <seealso cref="Microsoft.Azure.Documents.Client.RequestOptions"/>
        /// <seealso cref="Microsoft.Azure.Documents.Client.ResourceResponse{T}"/>
        /// <seealso cref="System.Threading.Tasks.Task"/>
        public Task<ResourceResponse<Documents.Database>> CreateDatabaseAsync(Documents.Database database, Documents.Client.RequestOptions options = null)
        {
            IDocumentClientRetryPolicy retryPolicyInstance = this.ResetSessionTokenRetryPolicy.GetRequestPolicy();
            return TaskHelper.InlineIfPossible(() => this.CreateDatabasePrivateAsync(database, options, retryPolicyInstance), retryPolicyInstance);
        }

        private async Task<ResourceResponse<Documents.Database>> CreateDatabasePrivateAsync(Documents.Database database, Documents.Client.RequestOptions options, IDocumentClientRetryPolicy retryPolicyInstance)
        {
            await this.EnsureValidClientAsync(NoOpTrace.Singleton);

            if (database == null)
            {
                throw new ArgumentNullException("database");
            }

            this.ValidateResource(database);

            INameValueCollection headers = this.GetRequestHeaders(options, OperationType.Create, ResourceType.Database);

            using (DocumentServiceRequest request = DocumentServiceRequest.Create(
                OperationType.Create,
                Paths.Databases_Root,
                database,
                ResourceType.Database,
                AuthorizationTokenType.PrimaryMasterKey,
                headers,
                SerializationFormattingPolicy.None))
            {
                return new ResourceResponse<Documents.Database>(await this.CreateAsync(request, retryPolicyInstance));
            }
        }

        /// <summary>
        /// Creates(if doesn't exist) or gets(if already exists) a database resource as an asychronous operation in the Azure Cosmos DB service.
        /// You can check the status code from the response to determine whether the database was newly created(201) or existing database was returned(200)
        /// </summary>
        /// <param name="database">The specification for the <see cref="Database"/> to create.</param>
        /// <param name="options">(Optional) The <see cref="Documents.Client.RequestOptions"/> for the request.</param>
        /// <returns>The <see cref="Database"/> that was created within a task object representing the service response for the asynchronous operation.</returns>
        /// <exception cref="ArgumentNullException">If <paramref name="database"/> is not set.</exception>
        /// <exception cref="System.AggregateException">Represents a consolidation of failures that occured during async processing. Look within InnerExceptions to find the actual exception(s).</exception>
        /// <exception cref="DocumentClientException">This exception can encapsulate many different types of errors. To determine the specific error always look at the StatusCode property.</exception>
        /// <example>
        /// The example below creates a new <see cref="Database"/> with an Id property of 'MyDatabase'
        /// This code snippet is intended to be used from within an asynchronous method as it uses the await keyword
        /// <code language="c#">
        /// <![CDATA[
        /// using (IDocumentClient client = new DocumentClient(new Uri("service endpoint"), "auth key"))
        /// {
        ///     Database db = await client.CreateDatabaseIfNotExistsAsync(new Database { Id = "MyDatabase" });
        /// }
        /// ]]>
        /// </code>
        /// </example>
        /// <example>
        /// If you would like to construct a <see cref="Database"/> from within a synchronous method then you need to use the following code
        /// <code language="c#">
        /// <![CDATA[
        /// using (IDocumentClient client = new DocumentClient(new Uri("service endpoint"), "auth key"))
        /// {
        ///     Database db = client.CreateDatabaseIfNotExistsAsync(new Database { Id = "MyDatabase" }).Result;
        /// }
        /// ]]>
        /// </code>
        /// </example>
        /// <seealso cref="Microsoft.Azure.Documents.Database"/>
        /// <seealso cref="Microsoft.Azure.Documents.Client.RequestOptions"/>
        /// <seealso cref="Microsoft.Azure.Documents.Client.ResourceResponse{T}"/>
        /// <seealso cref="System.Threading.Tasks.Task"/>
        public Task<ResourceResponse<Documents.Database>> CreateDatabaseIfNotExistsAsync(Documents.Database database, Documents.Client.RequestOptions options = null)
        {
            return TaskHelper.InlineIfPossible(() => this.CreateDatabaseIfNotExistsPrivateAsync(database, options), null);
        }

        private async Task<ResourceResponse<Documents.Database>> CreateDatabaseIfNotExistsPrivateAsync(Documents.Database database,
            Documents.Client.RequestOptions options)
        {
            if (database == null)
            {
                throw new ArgumentNullException("database");
            }

            // Doing a Read before Create will give us better latency for existing databases
            try
            {
                return await this.ReadDatabaseAsync(UriFactory.CreateDatabaseUri(database.Id));
            }
            catch (DocumentClientException dce)
            {
                if (dce.StatusCode != HttpStatusCode.NotFound)
                {
                    throw;
                }
            }

            try
            {
                return await this.CreateDatabaseAsync(database, options);
            }
            catch (DocumentClientException ex)
            {
                if (ex.StatusCode != HttpStatusCode.Conflict)
                {
                    throw;
                }
            }

            // This second Read is to handle the race condition when 2 or more threads have Read the database and only one succeeds with Create
            // so for the remaining ones we should do a Read instead of throwing Conflict exception
            return await this.ReadDatabaseAsync(UriFactory.CreateDatabaseUri(database.Id));
        }

        /// <summary>
        /// Creates a Document as an asychronous operation in the Azure Cosmos DB service.
        /// </summary>
        /// <param name="documentsFeedOrDatabaseLink">The link of the <see cref="DocumentCollection"/> to create the document in. E.g. dbs/db_rid/colls/coll_rid/ </param>
        /// <param name="document">The document object to create.</param>
        /// <param name="options">(Optional) Any request options you wish to set. E.g. Specifying a Trigger to execute when creating the document. <see cref="Documents.Client.RequestOptions"/></param>
        /// <param name="disableAutomaticIdGeneration">(Optional) Disables the automatic id generation, If this is True the system will throw an exception if the id property is missing from the Document.</param>
        /// <param name="cancellationToken">(Optional) A <see cref="CancellationToken"/> that can be used by other objects or threads to receive notice of cancellation.</param>
        /// <returns>The <see cref="Microsoft.Azure.Documents.Document"/> that was created contained within a <see cref="System.Threading.Tasks.Task"/> object representing the service response for the asynchronous operation.</returns>
        /// <exception cref="ArgumentNullException">If either <paramref name="documentsFeedOrDatabaseLink"/> or <paramref name="document"/> is not set.</exception>
        /// <exception cref="System.AggregateException">Represents a consolidation of failures that occured during async processing. Look within InnerExceptions to find the actual exception(s)</exception>
        /// <exception cref="DocumentClientException">This exception can encapsulate many different types of errors. To determine the specific error always look at the StatusCode property. Some common codes you may get when creating a Document are:
        /// <list type="table">
        ///     <listheader>
        ///         <term>StatusCode</term><description>Reason for exception</description>
        ///     </listheader>
        ///     <item>
        ///         <term>400</term><description>BadRequest - This means something was wrong with the document supplied. It is likely that <paramref name="disableAutomaticIdGeneration"/> was true and an id was not supplied</description>
        ///     </item>
        ///     <item>
        ///         <term>403</term><description>Forbidden - This likely means the collection in to which you were trying to create the document is full.</description>
        ///     </item>
        ///     <item>
        ///         <term>409</term><description>Conflict - This means a <see cref="Document"/> with an id matching the id field of <paramref name="document"/> already existed</description>
        ///     </item>
        ///     <item>
        ///         <term>413</term><description>RequestEntityTooLarge - This means the <see cref="Document"/> exceeds the current max entity size. Consult documentation for limits and quotas.</description>
        ///     </item>
        ///     <item>
        ///         <term>429</term><description>TooManyRequests - This means you have exceeded the number of request units per second. Consult the DocumentClientException.RetryAfter value to see how long you should wait before retrying this operation.</description>
        ///     </item>
        /// </list>
        /// </exception>
        /// <example>
        /// Azure Cosmos DB supports a number of different ways to work with documents. A document can extend <see cref="Resource"/>
        /// <code language="c#">
        /// <![CDATA[
        /// public class MyObject : Resource
        /// {
        ///     public string MyProperty {get; set;}
        /// }
        ///
        /// using (IDocumentClient client = new DocumentClient(new Uri("service endpoint"), "auth key"))
        /// {
        ///     Document doc = await client.CreateDocumentAsync("dbs/db_rid/colls/coll_rid/", new MyObject { MyProperty = "A Value" });
        /// }
        /// ]]>
        /// </code>
        /// </example>
        /// <example>
        /// A document can be any POCO object that can be serialized to JSON, even if it doesn't extend from <see cref="Resource"/>
        /// <code language="c#">
        /// <![CDATA[
        /// public class MyPOCO
        /// {
        ///     public string MyProperty {get; set;}
        /// }
        ///
        /// using (IDocumentClient client = new DocumentClient(new Uri("service endpoint"), "auth key"))
        /// {
        ///     Document doc = await client.CreateDocumentAsync("dbs/db_rid/colls/coll_rid/", new MyPOCO { MyProperty = "A Value" });
        /// }
        /// ]]>
        /// </code>
        /// </example>
        /// <example>
        /// Finally, a Document can also be a dynamic object
        /// <code language="c#">
        /// <![CDATA[
        /// using (IDocumentClient client = new DocumentClient(new Uri("service endpoint"), "auth key"))
        /// {
        ///     Document doc = await client.CreateDocumentAsync("dbs/db_rid/colls/coll_rid/", new { SomeProperty = "A Value" } );
        /// }
        /// ]]>
        /// </code>
        /// </example>
        /// <example>
        /// Create a Document and execute a Pre and Post Trigger
        /// <code language="c#">
        /// <![CDATA[
        /// using (IDocumentClient client = new DocumentClient(new Uri("service endpoint"), "auth key"))
        /// {
        ///     Document doc = await client.CreateDocumentAsync(
        ///         "dbs/db_rid/colls/coll_rid/",
        ///         new { id = "DOC123213443" },
        ///         new RequestOptions
        ///         {
        ///             PreTriggerInclude = new List<string> { "MyPreTrigger" },
        ///             PostTriggerInclude = new List<string> { "MyPostTrigger" }
        ///         });
        /// }
        /// ]]>
        /// </code>
        /// </example>
        /// <seealso cref="Microsoft.Azure.Documents.Document"/>
        /// <seealso cref="Microsoft.Azure.Documents.Client.RequestOptions"/>
        /// <seealso cref="Microsoft.Azure.Documents.Client.ResourceResponse{T}"/>
        /// <seealso cref="System.Threading.Tasks.Task"/>
        public Task<ResourceResponse<Document>> CreateDocumentAsync(string documentsFeedOrDatabaseLink,
            object document, Documents.Client.RequestOptions options = null, bool disableAutomaticIdGeneration = false,
            CancellationToken cancellationToken = default)
        {
            // This call is to just run CreateDocumentInlineAsync in a SynchronizationContext aware environment
            return TaskHelper.InlineIfPossible(() => this.CreateDocumentInlineAsync(documentsFeedOrDatabaseLink, document, options, disableAutomaticIdGeneration, cancellationToken), null, cancellationToken);
        }

        private async Task<ResourceResponse<Document>> CreateDocumentInlineAsync(string documentsFeedOrDatabaseLink, object document, Documents.Client.RequestOptions options, bool disableAutomaticIdGeneration, CancellationToken cancellationToken)
        {
            IDocumentClientRetryPolicy requestRetryPolicy = this.ResetSessionTokenRetryPolicy.GetRequestPolicy();
            if (options?.PartitionKey == null)
            {
                requestRetryPolicy = new PartitionKeyMismatchRetryPolicy(
                    await this.GetCollectionCacheAsync(NoOpTrace.Singleton), 
                    requestRetryPolicy);
            }

            return await TaskHelper.InlineIfPossible(() => this.CreateDocumentPrivateAsync(
                documentsFeedOrDatabaseLink,
                document,
                options,
                disableAutomaticIdGeneration,
                requestRetryPolicy,
                cancellationToken), requestRetryPolicy);
        }

        private async Task<ResourceResponse<Document>> CreateDocumentPrivateAsync(
            string documentCollectionLink,
            object document,
            Documents.Client.RequestOptions options,
            bool disableAutomaticIdGeneration,
            IDocumentClientRetryPolicy retryPolicyInstance,
            CancellationToken cancellationToken)
        {
            await this.EnsureValidClientAsync(NoOpTrace.Singleton);

            if (string.IsNullOrEmpty(documentCollectionLink))
            {
                throw new ArgumentNullException("documentCollectionLink");
            }

            if (document == null)
            {
                throw new ArgumentNullException("document");
            }

            INameValueCollection headers = this.GetRequestHeaders(options, OperationType.Create, ResourceType.Document);
            Document typedDocument = Document.FromObject(document, this.GetSerializerSettingsForRequest(options));

            this.ValidateResource(typedDocument);

            if (string.IsNullOrEmpty(typedDocument.Id) && !disableAutomaticIdGeneration)
            {
                typedDocument.Id = Guid.NewGuid().ToString();
            }

            using (DocumentServiceRequest request = DocumentServiceRequest.Create(
                OperationType.Create,
                documentCollectionLink,
                typedDocument,
                ResourceType.Document,
                AuthorizationTokenType.PrimaryMasterKey,
                headers,
                SerializationFormattingPolicy.None,
                this.GetSerializerSettingsForRequest(options)))
            {
                await this.AddPartitionKeyInformationAsync(request, typedDocument, options);
                return new ResourceResponse<Document>(await this.CreateAsync(request, retryPolicyInstance, cancellationToken));
            }
        }

        /// <summary>
        /// Creates a collection as an asychronous operation in the Azure Cosmos DB service.
        /// </summary>
        /// <param name="databaseLink">The link of the database to create the collection in. E.g. dbs/db_rid/.</param>
        /// <param name="documentCollection">The <see cref="Microsoft.Azure.Documents.DocumentCollection"/> object.</param>
        /// <param name="options">(Optional) Any <see cref="Microsoft.Azure.Documents.Client.RequestOptions"/> you wish to provide when creating a Collection. E.g. RequestOptions.OfferThroughput = 400. </param>
        /// <returns>The <see cref="Microsoft.Azure.Documents.DocumentCollection"/> that was created contained within a <see cref="System.Threading.Tasks.Task"/> object representing the service response for the asynchronous operation.</returns>
        /// <exception cref="ArgumentNullException">If either <paramref name="databaseLink"/> or <paramref name="documentCollection"/> is not set.</exception>
        /// <exception cref="System.AggregateException">Represents a consolidation of failures that occured during async processing. Look within InnerExceptions to find the actual exception(s).</exception>
        /// <exception cref="DocumentClientException">This exception can encapsulate many different types of errors. To determine the specific error always look at the StatusCode property. Some common codes you may get when creating a collection are:
        /// <list type="table">
        ///     <listheader>
        ///         <term>StatusCode</term><description>Reason for exception</description>
        ///     </listheader>
        ///     <item>
        ///         <term>400</term><description>BadRequest - This means something was wrong with the request supplied. It is likely that an id was not supplied for the new collection.</description>
        ///     </item>
        ///     <item>
        ///         <term>403</term><description>Forbidden - This means you attempted to exceed your quota for collections. Contact support to have this quota increased.</description>
        ///     </item>
        ///     <item>
        ///         <term>409</term><description>Conflict - This means a <see cref="Microsoft.Azure.Documents.DocumentCollection"/> with an id matching the id you supplied already existed.</description>
        ///     </item>
        /// </list>
        /// </exception>
        /// <example>
        ///
        /// <code language="c#">
        /// <![CDATA[
        /// using (IDocumentClient client = new DocumentClient(new Uri("service endpoint"), "auth key"))
        /// {
        ///     //Create a new collection with an OfferThroughput set to 10000
        ///     //Not passing in RequestOptions.OfferThroughput will result in a collection with the default OfferThroughput set.
        ///     DocumentCollection coll = await client.CreateDocumentCollectionAsync(databaseLink,
        ///         new DocumentCollection { Id = "My Collection" },
        ///         new RequestOptions { OfferThroughput = 10000} );
        /// }
        /// ]]>
        /// </code>
        /// </example>
        /// <seealso cref="Microsoft.Azure.Documents.DocumentCollection"/>
        /// <seealso cref="Microsoft.Azure.Documents.OfferV2"/>
        /// <seealso cref="Microsoft.Azure.Documents.Client.RequestOptions"/>
        /// <seealso cref="Microsoft.Azure.Documents.Client.ResourceResponse{T}"/>
        /// <seealso cref="System.Threading.Tasks.Task"/>
        public Task<ResourceResponse<DocumentCollection>> CreateDocumentCollectionAsync(string databaseLink, DocumentCollection documentCollection, Documents.Client.RequestOptions options = null)
        {
            IDocumentClientRetryPolicy retryPolicyInstance = this.ResetSessionTokenRetryPolicy.GetRequestPolicy();
            return TaskHelper.InlineIfPossible(() => this.CreateDocumentCollectionPrivateAsync(databaseLink, documentCollection, options, retryPolicyInstance), retryPolicyInstance);
        }

        private async Task<ResourceResponse<DocumentCollection>> CreateDocumentCollectionPrivateAsync(
            string databaseLink,
            DocumentCollection documentCollection,
            Documents.Client.RequestOptions options,
            IDocumentClientRetryPolicy retryPolicyInstance)
        {
            await this.EnsureValidClientAsync(NoOpTrace.Singleton);

            if (string.IsNullOrEmpty(databaseLink))
            {
                throw new ArgumentNullException("databaseLink");
            }

            if (documentCollection == null)
            {
                throw new ArgumentNullException("documentCollection");
            }

            this.ValidateResource(documentCollection);
            INameValueCollection headers = this.GetRequestHeaders(options, OperationType.Create, ResourceType.Collection);
            using (DocumentServiceRequest request = DocumentServiceRequest.Create(
                OperationType.Create,
                databaseLink,
                documentCollection,
                ResourceType.Collection,
                AuthorizationTokenType.PrimaryMasterKey,
                headers,
                SerializationFormattingPolicy.None))
            {
                ResourceResponse<DocumentCollection> collection = new ResourceResponse<DocumentCollection>(
                    await this.CreateAsync(request, retryPolicyInstance));
                // set the session token
                this.sessionContainer.SetSessionToken(collection.Resource.ResourceId, collection.Resource.AltLink, collection.Headers);
                return collection;
            }
        }

        /// <summary>
        /// Creates (if doesn't exist) or gets (if already exists) a collection as an asychronous operation in the Azure Cosmos DB service.
        /// You can check the status code from the response to determine whether the collection was newly created (201) or existing collection was returned (200).
        /// </summary>
        /// <param name="databaseLink">The link of the database to create the collection in. E.g. dbs/db_rid/.</param>
        /// <param name="documentCollection">The <see cref="Microsoft.Azure.Documents.DocumentCollection"/> object.</param>
        /// <param name="options">(Optional) Any <see cref="Microsoft.Azure.Documents.Client.RequestOptions"/> you wish to provide when creating a Collection. E.g. RequestOptions.OfferThroughput = 400. </param>
        /// <returns>The <see cref="Microsoft.Azure.Documents.DocumentCollection"/> that was created contained within a <see cref="System.Threading.Tasks.Task"/> object representing the service response for the asynchronous operation.</returns>
        /// <exception cref="ArgumentNullException">If either <paramref name="databaseLink"/> or <paramref name="documentCollection"/> is not set.</exception>
        /// <exception cref="System.AggregateException">Represents a consolidation of failures that occured during async processing. Look within InnerExceptions to find the actual exception(s).</exception>
        /// <exception cref="DocumentClientException">This exception can encapsulate many different types of errors. To determine the specific error always look at the StatusCode property. Some common codes you may get when creating a DocumentCollection are:
        /// <list type="table">
        ///     <listheader>
        ///         <term>StatusCode</term><description>Reason for exception</description>
        ///     </listheader>
        ///     <item>
        ///         <term>400</term><description>BadRequest - This means something was wrong with the request supplied. It is likely that an id was not supplied for the new collection.</description>
        ///     </item>
        ///     <item>
        ///         <term>403</term><description>Forbidden - This means you attempted to exceed your quota for collections. Contact support to have this quota increased.</description>
        ///     </item>
        /// </list>
        /// </exception>
        /// <example>
        ///
        /// <code language="c#">
        /// <![CDATA[
        /// using (IDocumentClient client = new DocumentClient(new Uri("service endpoint"), "auth key"))
        /// {
        ///     //Create a new collection with an OfferThroughput set to 10000
        ///     //Not passing in RequestOptions.OfferThroughput will result in a collection with the default OfferThroughput set.
        ///     DocumentCollection coll = await client.CreateDocumentCollectionIfNotExistsAsync(databaseLink,
        ///         new DocumentCollection { Id = "My Collection" },
        ///         new RequestOptions { OfferThroughput = 10000} );
        /// }
        /// ]]>
        /// </code>
        /// </example>
        /// <seealso cref="Microsoft.Azure.Documents.DocumentCollection"/>
        /// <seealso cref="Microsoft.Azure.Documents.OfferV2"/>
        /// <seealso cref="Microsoft.Azure.Documents.Client.RequestOptions"/>
        /// <seealso cref="Microsoft.Azure.Documents.Client.ResourceResponse{T}"/>
        /// <seealso cref="System.Threading.Tasks.Task"/>
        public Task<ResourceResponse<DocumentCollection>> CreateDocumentCollectionIfNotExistsAsync(string databaseLink, DocumentCollection documentCollection, Documents.Client.RequestOptions options = null)
        {
            return TaskHelper.InlineIfPossible(() => this.CreateDocumentCollectionIfNotExistsPrivateAsync(databaseLink, documentCollection, options), null);
        }

        private async Task<ResourceResponse<DocumentCollection>> CreateDocumentCollectionIfNotExistsPrivateAsync(
            string databaseLink, DocumentCollection documentCollection, Documents.Client.RequestOptions options)
        {
            if (string.IsNullOrEmpty(databaseLink))
            {
                throw new ArgumentNullException("databaseLink");
            }

            if (documentCollection == null)
            {
                throw new ArgumentNullException("documentCollection");
            }

            // ReadDatabaseAsync call is needed to support this API that takes databaseLink as a parameter, to be consistent with CreateDocumentCollectionAsync. We need to construct the collectionLink to make
            // ReadDocumentCollectionAsync call, in case database selfLink got passed to this API. We cannot simply concat the database selfLink with /colls/{collectionId} to get the collectionLink.
            Documents.Database database = await this.ReadDatabaseAsync(databaseLink);

            // Doing a Read before Create will give us better latency for existing collections.
            // Also, in emulator case when you hit the max allowed partition count and you use this API for a collection that already exists,
            // calling Create will throw 503(max capacity reached) even though the intent of this API is to return the collection if it already exists.
            try
            {
                return await this.ReadDocumentCollectionAsync(UriFactory.CreateDocumentCollectionUri(database.Id, documentCollection.Id), null);
            }
            catch (DocumentClientException dce)
            {
                if (dce.StatusCode != HttpStatusCode.NotFound)
                {
                    throw;
                }
            }

            try
            {
                return await this.CreateDocumentCollectionAsync(databaseLink, documentCollection, options);
            }
            catch (DocumentClientException ex)
            {
                if (ex.StatusCode != HttpStatusCode.Conflict)
                {
                    throw;
                }
            }

            // This second Read is to handle the race condition when 2 or more threads have Read the collection and only one succeeds with Create
            // so for the remaining ones we should do a Read instead of throwing Conflict exception
            return await this.ReadDocumentCollectionAsync(UriFactory.CreateDocumentCollectionUri(database.Id, documentCollection.Id), null);
        }

        /// <summary>
        /// Restores a collection as an asychronous operation in the Azure Cosmos DB service.
        /// </summary>
        /// <param name="sourceDocumentCollectionLink">The link to the source <see cref="DocumentCollection"/> object.</param>
        /// <param name="targetDocumentCollection">The target <see cref="DocumentCollection"/> object.</param>
        /// <param name="restoreTime">(optional)The point in time to restore. If null, use the latest restorable time. </param>
        /// <param name="options">(Optional) The <see cref="Documents.Client.RequestOptions"/> for the request.</param>
        /// <returns>The task object representing the service response for the asynchronous operation.</returns>
        internal Task<ResourceResponse<DocumentCollection>> RestoreDocumentCollectionAsync(string sourceDocumentCollectionLink, DocumentCollection targetDocumentCollection, DateTimeOffset? restoreTime = null, Documents.Client.RequestOptions options = null)
        {
            IDocumentClientRetryPolicy retryPolicyInstance = this.ResetSessionTokenRetryPolicy.GetRequestPolicy();
            return TaskHelper.InlineIfPossible(() => this.RestoreDocumentCollectionPrivateAsync(sourceDocumentCollectionLink, targetDocumentCollection, restoreTime, options, retryPolicyInstance), retryPolicyInstance);
        }

        private async Task<ResourceResponse<DocumentCollection>> RestoreDocumentCollectionPrivateAsync(string sourceDocumentCollectionLink, DocumentCollection targetDocumentCollection, DateTimeOffset? restoreTime, Documents.Client.RequestOptions options, IDocumentClientRetryPolicy retryPolicyInstance)
        {
            await this.EnsureValidClientAsync(NoOpTrace.Singleton);

            if (string.IsNullOrEmpty(sourceDocumentCollectionLink))
            {
                throw new ArgumentNullException("sourceDocumentCollectionLink");
            }

            if (targetDocumentCollection == null)
            {
                throw new ArgumentNullException("targetDocumentCollection");
            }

            bool isFeed;
            string resourceTypeString;
            string resourceIdOrFullName;
            bool isNameBased;

            string dbsId;
            string databaseLink = PathsHelper.GetDatabasePath(sourceDocumentCollectionLink);
            if (PathsHelper.TryParsePathSegments(databaseLink, out isFeed, out resourceTypeString, out resourceIdOrFullName, out isNameBased) && isNameBased && !isFeed)
            {
                string[] segments = resourceIdOrFullName.Split(resourceIdOrFullNameSeparators, StringSplitOptions.RemoveEmptyEntries);
                dbsId = segments[segments.Length - 1];
            }
            else
            {
                throw new ArgumentNullException("sourceDocumentCollectionLink");
            }

            string sourceCollId;
            if (PathsHelper.TryParsePathSegments(sourceDocumentCollectionLink, out isFeed, out resourceTypeString, out resourceIdOrFullName, out isNameBased) && isNameBased && !isFeed)
            {
                string[] segments = resourceIdOrFullName.Split(resourceIdOrFullNameSeparators, StringSplitOptions.RemoveEmptyEntries);
                sourceCollId = segments[segments.Length - 1];
            }
            else
            {
                throw new ArgumentNullException("sourceDocumentCollectionLink");
            }

            this.ValidateResource(targetDocumentCollection);

            if (options == null)
            {
                options = new Documents.Client.RequestOptions();
            }
            if (!options.RemoteStorageType.HasValue)
            {
                options.RemoteStorageType = RemoteStorageType.Standard;
            }
            options.SourceDatabaseId = dbsId;
            options.SourceCollectionId = sourceCollId;
            if (restoreTime.HasValue)
            {
                options.RestorePointInTime = Helpers.ToUnixTime(restoreTime.Value);
            }

            INameValueCollection headers = this.GetRequestHeaders(options, OperationType.Create, ResourceType.Collection);
            using (DocumentServiceRequest request = DocumentServiceRequest.Create(
                OperationType.Create,
                databaseLink,
                targetDocumentCollection,
                ResourceType.Collection,
                AuthorizationTokenType.PrimaryMasterKey,
                headers,
                SerializationFormattingPolicy.None))
            {
                ResourceResponse<DocumentCollection> collection = new ResourceResponse<DocumentCollection>(await this.CreateAsync(request, retryPolicyInstance));
                // set the session token
                this.sessionContainer.SetSessionToken(collection.Resource.ResourceId, collection.Resource.AltLink, collection.Headers);
                return collection;
            }
        }

        /// <summary>
        /// Get the status of a collection being restored in the Azure Cosmos DB service.
        /// </summary>
        /// <param name="targetDocumentCollectionLink">The link of the document collection being restored.</param>
        /// <returns>The task object representing the service response for the asynchronous operation.</returns>
        internal Task<DocumentCollectionRestoreStatus> GetDocumentCollectionRestoreStatusAsync(string targetDocumentCollectionLink)
        {
            IDocumentClientRetryPolicy retryPolicyInstance = this.ResetSessionTokenRetryPolicy.GetRequestPolicy();
            return TaskHelper.InlineIfPossible(() => this.GetDocumentCollectionRestoreStatusPrivateAsync(targetDocumentCollectionLink, retryPolicyInstance), retryPolicyInstance);
        }

        private async Task<DocumentCollectionRestoreStatus> GetDocumentCollectionRestoreStatusPrivateAsync(string targetDocumentCollectionLink, IDocumentClientRetryPolicy retryPolicyInstance)
        {
            if (string.IsNullOrEmpty(targetDocumentCollectionLink))
            {
                throw new ArgumentNullException("targetDocumentCollectionLink");
            }

            ResourceResponse<DocumentCollection> response = await this.ReadDocumentCollectionPrivateAsync(
                targetDocumentCollectionLink,
                new Documents.Client.RequestOptions { PopulateRestoreStatus = true },
                retryPolicyInstance);
            string restoreState = response.ResponseHeaders.Get(WFConstants.BackendHeaders.RestoreState);
            if (restoreState == null)
            {
                restoreState = RestoreState.RestoreCompleted.ToString();
            }

            DocumentCollectionRestoreStatus ret = new DocumentCollectionRestoreStatus()
            {
                State = restoreState
            };

            return ret;
        }

        /// <summary>
        /// Creates a stored procedure as an asychronous operation in the Azure Cosmos DB service.
        /// </summary>
        /// <param name="collectionLink">The link of the collection to create the stored procedure in. E.g. dbs/db_rid/colls/col_rid/</param>
        /// <param name="storedProcedure">The <see cref="Microsoft.Azure.Documents.StoredProcedure"/> object to create.</param>
        /// <param name="options">(Optional) Any <see cref="Microsoft.Azure.Documents.Client.RequestOptions"/>for this request.</param>
        /// <returns>The <see cref="Microsoft.Azure.Documents.StoredProcedure"/> that was created contained within a <see cref="System.Threading.Tasks.Task"/> object representing the service response for the asynchronous operation.</returns>
        /// <exception cref="ArgumentNullException">If either <paramref name="collectionLink"/> or <paramref name="storedProcedure"/> is not set.</exception>
        /// <exception cref="System.AggregateException">Represents a consolidation of failures that occured during async processing. Look within InnerExceptions to find the actual exception(s)</exception>
        /// <exception cref="DocumentClientException">This exception can encapsulate many different types of errors. To determine the specific error always look at the StatusCode property. Some common codes you may get when creating a Document are:
        /// <list type="table">
        ///     <listheader>
        ///         <term>StatusCode</term><description>Reason for exception</description>
        ///     </listheader>
        ///     <item>
        ///         <term>400</term><description>BadRequest - This means something was wrong with the request supplied. It is likely that an Id was not supplied for the stored procedure or the Body was malformed.</description>
        ///     </item>
        ///     <item>
        ///         <term>403</term><description>Forbidden - You have reached your quota of stored procedures for the collection supplied. Contact support to have this quota increased.</description>
        ///     </item>
        ///     <item>
        ///         <term>409</term><description>Conflict - This means a <see cref="Microsoft.Azure.Documents.StoredProcedure"/> with an id matching the id you supplied already existed.</description>
        ///     </item>
        ///     <item>
        ///         <term>413</term><description>RequestEntityTooLarge - This means the body of the <see cref="Microsoft.Azure.Documents.StoredProcedure"/> you tried to create was too large.</description>
        ///     </item>
        /// </list>
        /// </exception>
        /// <example>
        ///
        /// <code language="c#">
        /// <![CDATA[
        /// //Create a new stored procedure called "HelloWorldSproc" that takes in a single param called "name".
        /// StoredProcedure sproc = await client.CreateStoredProcedureAsync(collectionLink, new StoredProcedure
        /// {
        ///    Id = "HelloWorldSproc",
        ///    Body = @"function (name){
        ///                var response = getContext().getResponse();
        ///                response.setBody('Hello ' + name);
        ///             }"
        /// });
        /// ]]>
        /// </code>
        /// </example>
        /// <seealso cref="Microsoft.Azure.Documents.StoredProcedure"/>
        /// <seealso cref="Microsoft.Azure.Documents.Client.RequestOptions"/>
        /// <seealso cref="Microsoft.Azure.Documents.Client.ResourceResponse{T}"/>
        /// <seealso cref="System.Threading.Tasks.Task"/>
        public Task<ResourceResponse<StoredProcedure>> CreateStoredProcedureAsync(string collectionLink, StoredProcedure storedProcedure, Documents.Client.RequestOptions options = null)
        {
            IDocumentClientRetryPolicy retryPolicyInstance = this.ResetSessionTokenRetryPolicy.GetRequestPolicy();
            return TaskHelper.InlineIfPossible(() => this.CreateStoredProcedurePrivateAsync(collectionLink, storedProcedure, options, retryPolicyInstance), retryPolicyInstance);
        }

        private async Task<ResourceResponse<StoredProcedure>> CreateStoredProcedurePrivateAsync(
            string collectionLink,
            StoredProcedure storedProcedure,
            Documents.Client.RequestOptions options,
            IDocumentClientRetryPolicy retryPolicyInstance)
        {
            await this.EnsureValidClientAsync(NoOpTrace.Singleton);

            if (string.IsNullOrEmpty(collectionLink))
            {
                throw new ArgumentNullException("collectionLink");
            }

            if (storedProcedure == null)
            {
                throw new ArgumentNullException("storedProcedure");
            }

            this.ValidateResource(storedProcedure);

            INameValueCollection headers = this.GetRequestHeaders(options, OperationType.Create, ResourceType.StoredProcedure);
            using (DocumentServiceRequest request = DocumentServiceRequest.Create(
                OperationType.Create,
                collectionLink,
                storedProcedure,
                ResourceType.StoredProcedure,
                AuthorizationTokenType.PrimaryMasterKey,
                headers,
                SerializationFormattingPolicy.None))
            {
                return new ResourceResponse<StoredProcedure>(await this.CreateAsync(request, retryPolicyInstance));
            }
        }

        /// <summary>
        /// Creates a trigger as an asychronous operation in the Azure Cosmos DB service.
        /// </summary>
        /// <param name="collectionLink">The link of the <see cref="Microsoft.Azure.Documents.DocumentCollection"/> to create the trigger in. E.g. dbs/db_rid/colls/col_rid/ </param>
        /// <param name="trigger">The <see cref="Microsoft.Azure.Documents.Trigger"/> object to create.</param>
        /// <param name="options">(Optional) Any <see cref="Microsoft.Azure.Documents.Client.RequestOptions"/>for this request.</param>
        /// <returns>A task object representing the service response for the asynchronous operation.</returns>
        /// <exception cref="ArgumentNullException">If either <paramref name="collectionLink"/> or <paramref name="trigger"/> is not set.</exception>
        /// <exception cref="System.AggregateException">Represents a consolidation of failures that occured during async processing. Look within InnerExceptions to find the actual exception(s)</exception>
        /// <exception cref="DocumentClientException">This exception can encapsulate many different types of errors. To determine the specific error always look at the StatusCode property. Some common codes you may get when creating a Document are:
        /// <list type="table">
        ///     <listheader>
        ///         <term>StatusCode</term><description>Reason for exception</description>
        ///     </listheader>
        ///     <item>
        ///         <term>400</term><description>BadRequest - This means something was wrong with the request supplied. It is likely that an Id was not supplied for the new trigger or that the Body was malformed.</description>
        ///     </item>
        ///     <item>
        ///         <term>403</term><description>Forbidden - You have reached your quota of triggers for the collection supplied. Contact support to have this quota increased.</description>
        ///     </item>
        ///     <item>
        ///         <term>409</term><description>Conflict - This means a <see cref="Microsoft.Azure.Documents.Trigger"/> with an id matching the id you supplied already existed.</description>
        ///     </item>
        ///     <item>
        ///         <term>413</term><description>RequestEntityTooLarge - This means the body of the <see cref="Microsoft.Azure.Documents.Trigger"/> you tried to create was too large.</description>
        ///     </item>
        /// </list>
        /// </exception>
        /// <example>
        ///
        /// <code language="c#">
        /// <![CDATA[
        /// //Create a trigger that validates the contents of a document as it is created and adds a 'timestamp' property if one was not found.
        /// Trigger trig = await client.CreateTriggerAsync(collectionLink, new Trigger
        /// {
        ///     Id = "ValidateDocuments",
        ///     Body = @"function validate() {
        ///                         var context = getContext();
        ///                         var request = context.getRequest();                                                             
        ///                         var documentToCreate = request.getBody();
        ///                         
        ///                         // validate properties
        ///                         if (!('timestamp' in documentToCreate)) {
        ///                             var ts = new Date();
        ///                             documentToCreate['timestamp'] = ts.getTime();
        ///                         }
        ///                         
        ///                         // update the document that will be created
        ///                         request.setBody(documentToCreate);
        ///                       }",
        ///     TriggerType = TriggerType.Pre,
        ///     TriggerOperation = TriggerOperation.Create
        /// });
        /// ]]>
        /// </code>
        /// </example>
        /// <seealso cref="Microsoft.Azure.Documents.Trigger"/>
        /// <seealso cref="Microsoft.Azure.Documents.Client.RequestOptions"/>
        /// <seealso cref="Microsoft.Azure.Documents.Client.ResourceResponse{T}"/>
        /// <seealso cref="System.Threading.Tasks.Task"/>
        public Task<ResourceResponse<Trigger>> CreateTriggerAsync(string collectionLink, Trigger trigger, Documents.Client.RequestOptions options = null)
        {
            IDocumentClientRetryPolicy retryPolicyInstance = this.ResetSessionTokenRetryPolicy.GetRequestPolicy();
            return TaskHelper.InlineIfPossible(() => this.CreateTriggerPrivateAsync(collectionLink, trigger, options, retryPolicyInstance), retryPolicyInstance);
        }

        private async Task<ResourceResponse<Trigger>> CreateTriggerPrivateAsync(string collectionLink, Trigger trigger, Documents.Client.RequestOptions options, IDocumentClientRetryPolicy retryPolicyInstance)
        {
            await this.EnsureValidClientAsync(NoOpTrace.Singleton);

            if (string.IsNullOrEmpty(collectionLink))
            {
                throw new ArgumentNullException("collectionLink");
            }

            if (trigger == null)
            {
                throw new ArgumentNullException("trigger");
            }

            this.ValidateResource(trigger);
            INameValueCollection headers = this.GetRequestHeaders(options, OperationType.Create, ResourceType.Trigger);
            using (DocumentServiceRequest request = DocumentServiceRequest.Create(
                OperationType.Create,
                collectionLink,
                trigger,
                ResourceType.Trigger,
                AuthorizationTokenType.PrimaryMasterKey,
                headers,
                SerializationFormattingPolicy.None))
            {
                return new ResourceResponse<Trigger>(await this.CreateAsync(request, retryPolicyInstance));
            }
        }

        /// <summary>
        /// Creates a user defined function as an asychronous operation in the Azure Cosmos DB service.
        /// </summary>
        /// <param name="collectionLink">The link of the <see cref="Microsoft.Azure.Documents.DocumentCollection"/> to create the user defined function in. E.g. dbs/db_rid/colls/col_rid/ </param>
        /// <param name="function">The <see cref="Microsoft.Azure.Documents.UserDefinedFunction"/> object to create.</param>
        /// <param name="options">(Optional) Any <see cref="Microsoft.Azure.Documents.Client.RequestOptions"/>for this request.</param>
        /// <returns>A task object representing the service response for the asynchronous operation.</returns>
        /// <exception cref="ArgumentNullException">If either <paramref name="collectionLink"/> or <paramref name="function"/> is not set.</exception>
        /// <exception cref="System.AggregateException">Represents a consolidation of failures that occured during async processing. Look within InnerExceptions to find the actual exception(s)</exception>
        /// <exception cref="DocumentClientException">This exception can encapsulate many different types of errors. To determine the specific error always look at the StatusCode property. Some common codes you may get when creating a Document are:
        /// <list type="table">
        ///     <listheader>
        ///         <term>StatusCode</term><description>Reason for exception</description>
        ///     </listheader>
        ///     <item>
        ///         <term>400</term><description>BadRequest - This means something was wrong with the request supplied. It is likely that an Id was not supplied for the new user defined function or that the Body was malformed.</description>
        ///     </item>
        ///     <item>
        ///         <term>403</term><description>Forbidden - You have reached your quota of user defined functions for the collection supplied. Contact support to have this quota increased.</description>
        ///     </item>
        ///     <item>
        ///         <term>409</term><description>Conflict - This means a <see cref="Microsoft.Azure.Documents.UserDefinedFunction"/> with an id matching the id you supplied already existed.</description>
        ///     </item>
        ///     <item>
        ///         <term>413</term><description>RequestEntityTooLarge - This means the body of the <see cref="Microsoft.Azure.Documents.UserDefinedFunction"/> you tried to create was too large.</description>
        ///     </item>
        /// </list>
        /// </exception>
        /// <example>
        ///
        /// <code language="c#">
        /// <![CDATA[
        /// //Create a user defined function that converts a string to upper case
        /// UserDefinedFunction udf = client.CreateUserDefinedFunctionAsync(collectionLink, new UserDefinedFunction
        /// {
        ///    Id = "ToUpper",
        ///    Body = @"function toUpper(input) {
        ///                        return input.toUpperCase();
        ///                     }",
        /// });
        /// ]]>
        /// </code>
        /// </example>
        /// <seealso cref="Microsoft.Azure.Documents.UserDefinedFunction"/>
        /// <seealso cref="Microsoft.Azure.Documents.Client.RequestOptions"/>
        /// <seealso cref="Microsoft.Azure.Documents.Client.ResourceResponse{T}"/>
        /// <seealso cref="System.Threading.Tasks.Task"/>
        public Task<ResourceResponse<UserDefinedFunction>> CreateUserDefinedFunctionAsync(string collectionLink, UserDefinedFunction function, Documents.Client.RequestOptions options = null)
        {
            IDocumentClientRetryPolicy retryPolicyInstance = this.ResetSessionTokenRetryPolicy.GetRequestPolicy();
            return TaskHelper.InlineIfPossible(() => this.CreateUserDefinedFunctionPrivateAsync(collectionLink, function, options, retryPolicyInstance), retryPolicyInstance);
        }

        private async Task<ResourceResponse<UserDefinedFunction>> CreateUserDefinedFunctionPrivateAsync(
            string collectionLink,
            UserDefinedFunction function,
            Documents.Client.RequestOptions options,
            IDocumentClientRetryPolicy retryPolicyInstance)
        {
            await this.EnsureValidClientAsync(NoOpTrace.Singleton);

            if (string.IsNullOrEmpty(collectionLink))
            {
                throw new ArgumentNullException("collectionLink");
            }

            if (function == null)
            {
                throw new ArgumentNullException("function");
            }

            this.ValidateResource(function);
            INameValueCollection headers = this.GetRequestHeaders(options, OperationType.Create, ResourceType.UserDefinedFunction);
            using (DocumentServiceRequest request = DocumentServiceRequest.Create(
                OperationType.Create,
                collectionLink,
                function,
                ResourceType.UserDefinedFunction,
                AuthorizationTokenType.PrimaryMasterKey,
                headers,
                SerializationFormattingPolicy.None))
            {
                return new ResourceResponse<UserDefinedFunction>(await this.CreateAsync(request, retryPolicyInstance));
            }
        }

        /// <summary>
        /// Creates a user defined type object as an asychronous operation in the Azure Cosmos DB service.
        /// </summary>
        /// <param name="databaseLink">The link of the database to create the user defined type in. E.g. dbs/db_rid/ </param>
        /// <param name="userDefinedType">The <see cref="Microsoft.Azure.Documents.UserDefinedType"/> object to create.</param>
        /// <param name="options">(Optional) The request options for the request.</param>
        /// <returns>A task object representing the service response for the asynchronous operation which contains the created <see cref="Microsoft.Azure.Documents.UserDefinedType"/> object.</returns>
        /// <exception cref="ArgumentNullException">If either <paramref name="databaseLink"/> or <paramref name="userDefinedType"/> is not set.</exception>
        /// <exception cref="System.AggregateException">Represents a consolidation of failures that occured during async processing. Look within InnerExceptions to find the actual exception(s)</exception>
        /// <exception cref="DocumentClientException">This exception can encapsulate many different types of errors. To determine the specific error always look at the StatusCode property. Some common codes you may get when creating a UserDefinedType are:
        /// <list type="table">
        ///     <listheader>
        ///         <term>StatusCode</term><description>Reason for exception</description>
        ///     </listheader>
        ///     <item>
        ///         <term>400</term><description>BadRequest - This means something was wrong with the request supplied.</description>
        ///     </item>
        ///     <item>
        ///         <term>403</term><description>Forbidden - You have reached your quota of user defined type objects for this database. Contact support to have this quota increased.</description>
        ///     </item>
        ///     <item>
        ///         <term>409</term><description>Conflict - This means a <see cref="Microsoft.Azure.Documents.UserDefinedType"/> with an id matching the id you supplied already existed.</description>
        ///     </item>
        /// </list>
        /// </exception>
        /// <example>
        ///
        /// <code language="c#">
        /// <![CDATA[
        /// //Create a new user defined type in the specified database
        /// UserDefinedType userDefinedType = await client.CreateUserDefinedTypeAsync(databaseLink, new UserDefinedType { Id = "userDefinedTypeId5" });
        /// ]]>
        /// </code>
        /// </example>
        /// <seealso cref="Microsoft.Azure.Documents.UserDefinedType"/>
        /// <seealso cref="Microsoft.Azure.Documents.Client.RequestOptions"/>
        /// <seealso cref="Microsoft.Azure.Documents.Client.ResourceResponse{T}"/>
        /// <seealso cref="System.Threading.Tasks.Task"/>
        internal Task<ResourceResponse<UserDefinedType>> CreateUserDefinedTypeAsync(string databaseLink, UserDefinedType userDefinedType, Documents.Client.RequestOptions options = null)
        {
            IDocumentClientRetryPolicy retryPolicyInstance = this.ResetSessionTokenRetryPolicy.GetRequestPolicy();
            return TaskHelper.InlineIfPossible(() => this.CreateUserDefinedTypePrivateAsync(databaseLink, userDefinedType, options, retryPolicyInstance), retryPolicyInstance);
        }

        private async Task<ResourceResponse<UserDefinedType>> CreateUserDefinedTypePrivateAsync(string databaseLink, UserDefinedType userDefinedType, Documents.Client.RequestOptions options, IDocumentClientRetryPolicy retryPolicyInstance)
        {
            await this.EnsureValidClientAsync(NoOpTrace.Singleton);

            if (string.IsNullOrEmpty(databaseLink))
            {
                throw new ArgumentNullException("databaseLink");
            }

            if (userDefinedType == null)
            {
                throw new ArgumentNullException("userDefinedType");
            }

            this.ValidateResource(userDefinedType);
            INameValueCollection headers = this.GetRequestHeaders(options, OperationType.Create, ResourceType.UserDefinedType);
            using (DocumentServiceRequest request = DocumentServiceRequest.Create(
                OperationType.Create,
                databaseLink,
                userDefinedType,
                ResourceType.UserDefinedType,
                AuthorizationTokenType.PrimaryMasterKey,
                headers,
                SerializationFormattingPolicy.None))
            {
                return new ResourceResponse<UserDefinedType>(await this.CreateAsync(request, retryPolicyInstance));
            }
        }

        /// <summary>
        /// Creates a snapshot resource as an asychronous operation in the Azure Cosmos DB service.
        /// </summary>
        /// <param name="snapshot">The specification for the <see cref="Snapshot"/> to create.</param>
        /// <param name="options">(Optional) The <see cref="Documents.Client.RequestOptions"/> for the request.</param>
        /// <returns>The <see cref="Snapshot"/> that was created within a task object representing the service response for the asynchronous operation.</returns>
        /// <exception cref="ArgumentNullException">If <paramref name="snapshot"/> is not set.</exception>
        /// <exception cref="System.AggregateException">Represents a consolidation of failures that occured during async processing. Look within InnerExceptions to find the actual exception(s).</exception>
        /// <exception cref="DocumentClientException">This exception can encapsulate many different types of errors. To determine the specific error always look at the StatusCode property. Some common codes you may get when creating a Database are:
        /// <list type="table">
        ///     <listheader>
        ///         <term>StatusCode</term><description>Reason for exception</description>
        ///     </listheader>
        ///     <item>
        ///         <term>400</term><description>BadRequest - This means something was wrong with the snapshot object supplied. It is likely that the resource link specified for the Snapshot was invalid.</description>
        ///     </item>
        ///     <item>
        ///         <term>409</term>
        ///         <description>
        ///         Conflict - This means a <see cref="Snapshot"/> with an id matching the id field of <paramref name="snapshot"/> already existed,
        ///         or there is already a pending snapshot for the specified resource link.
        ///         </description>
        ///     </item>
        /// </list>
        /// </exception>
        /// <example>
        /// The example below creates a new <see cref="Snapshot"/> with an Id property of 'MySnapshot'. The ResourceLink indicates that
        /// the snapshot should be created for the collection named "myContainer" in the database "myDatabase".
        /// This code snippet is intended to be used from within an asynchronous method as it uses the await keyword
        /// <code language="c#">
        /// <![CDATA[
        /// using (IDocumentClient client = new DocumentClient(new Uri("service endpoint"), "auth key"))
        /// {
        ///     Snapshot snapshot = await client.CreateSnapshotAsync(new Snapshot { Id = "MySnapshot", ResourceLink = ResourceLink = "dbs/myDatabase/colls/myContainer" });
        /// }
        /// ]]>
        /// </code>
        /// </example>
        /// <example>
        /// If you would like to construct a <see cref="Snapshot"/> from within a synchronous method then you need to use the following code
        /// <code language="c#">
        /// <![CDATA[
        /// using (IDocumentClient client = new DocumentClient(new Uri("service endpoint"), "auth key"))
        /// {
        ///     Snapshot snapshot = client.CreateSnapshotAsync(new Snapshot { Id = "MySnapshot", ResourceLink = ResourceLink = "dbs/myDatabase/colls/myContainer" });.Result;
        /// }
        /// ]]>
        /// </code>
        /// </example>
        /// <seealso cref="Microsoft.Azure.Documents.Snapshot"/>
        /// <seealso cref="Microsoft.Azure.Documents.Client.RequestOptions"/>
        /// <seealso cref="Microsoft.Azure.Documents.Client.ResourceResponse{T}"/>
        /// <seealso cref="System.Threading.Tasks.Task"/>
        internal Task<ResourceResponse<Snapshot>> CreateSnapshotAsync(Snapshot snapshot, Documents.Client.RequestOptions options = null)
        {
            IDocumentClientRetryPolicy retryPolicyInstance = this.ResetSessionTokenRetryPolicy.GetRequestPolicy();
            return TaskHelper.InlineIfPossible(() => this.CreateSnapshotPrivateAsync(snapshot, options, retryPolicyInstance), retryPolicyInstance);
        }

        private async Task<ResourceResponse<Snapshot>> CreateSnapshotPrivateAsync(Snapshot snapshot, Documents.Client.RequestOptions options, IDocumentClientRetryPolicy retryPolicyInstance)
        {
            await this.EnsureValidClientAsync(NoOpTrace.Singleton);

            if (snapshot == null)
            {
                throw new ArgumentNullException("snapshot");
            }

            this.ValidateResource(snapshot);

            INameValueCollection headers = this.GetRequestHeaders(options, OperationType.Create, ResourceType.Snapshot);

            using (DocumentServiceRequest request = DocumentServiceRequest.Create(
                OperationType.Create,
                Paths.Snapshots_Root,
                snapshot,
                ResourceType.Snapshot,
                AuthorizationTokenType.PrimaryMasterKey,
                headers,
                SerializationFormattingPolicy.None))
            {
                return new ResourceResponse<Snapshot>(await this.CreateAsync(request, retryPolicyInstance));
            }
        }

        #endregion

        #region Delete Impl
        /// <summary>
        /// Delete a <see cref="Microsoft.Azure.Documents.Database"/> from the Azure Cosmos DB service as an asynchronous operation.
        /// </summary>
        /// <param name="databaseLink">The link of the <see cref="Microsoft.Azure.Documents.Database"/> to delete. E.g. dbs/db_rid/ </param>
        /// <param name="options">(Optional) The request options for the request.</param>
        /// <returns>A <see cref="System.Threading.Tasks"/> containing a <see cref="Microsoft.Azure.Documents.Client.ResourceResponse{T}"/> which will contain information about the request issued.</returns>
        /// <exception cref="ArgumentNullException">If <paramref name="databaseLink"/> is not set.</exception>
        /// <exception cref="DocumentClientException">This exception can encapsulate many different types of errors. To determine the specific error always look at the StatusCode property. Some common codes you may get when creating a Document are:
        /// <list type="table">
        ///     <listheader>
        ///         <term>StatusCode</term><description>Reason for exception</description>
        ///     </listheader>
        ///     <item>
        ///         <term>404</term><description>NotFound - This means the resource you tried to delete did not exist.</description>
        ///     </item>
        /// </list>
        /// </exception>
        /// <example>
        /// <code language="c#">
        /// <![CDATA[
        /// //Delete a database using its selfLink property
        /// //To get the databaseLink you would have to query for the Database, using CreateDatabaseQuery(),  and then refer to its .SelfLink property
        /// await client.DeleteDatabaseAsync(databaseLink);
        /// ]]>
        /// </code>
        /// </example>
        /// <seealso cref="Microsoft.Azure.Documents.Database"/>
        /// <seealso cref="Microsoft.Azure.Documents.Client.RequestOptions"/>
        /// <seealso cref="Microsoft.Azure.Documents.Client.ResourceResponse{T}"/>
        /// <seealso cref="System.Threading.Tasks.Task"/>
        public Task<ResourceResponse<Documents.Database>> DeleteDatabaseAsync(string databaseLink, Documents.Client.RequestOptions options = null)
        {
            IDocumentClientRetryPolicy retryPolicyInstance = this.ResetSessionTokenRetryPolicy.GetRequestPolicy();
            return TaskHelper.InlineIfPossible(() => this.DeleteDatabasePrivateAsync(databaseLink, options, retryPolicyInstance), retryPolicyInstance);
        }

        private async Task<ResourceResponse<Documents.Database>> DeleteDatabasePrivateAsync(string databaseLink, Documents.Client.RequestOptions options, IDocumentClientRetryPolicy retryPolicyInstance)
        {
            await this.EnsureValidClientAsync(NoOpTrace.Singleton);

            if (string.IsNullOrEmpty(databaseLink))
            {
                throw new ArgumentNullException("databaseLink");
            }

            INameValueCollection headers = this.GetRequestHeaders(options, OperationType.Delete, ResourceType.Database);
            using (DocumentServiceRequest request = DocumentServiceRequest.Create(
                OperationType.Delete,
                ResourceType.Database,
                databaseLink,
                AuthorizationTokenType.PrimaryMasterKey,
                headers))
            {
                return new ResourceResponse<Documents.Database>(await this.DeleteAsync(request, retryPolicyInstance));
            }
        }

        /// <summary>
        /// Delete a <see cref="Microsoft.Azure.Documents.Document"/> from the Azure Cosmos DB service as an asynchronous operation.
        /// </summary>
        /// <param name="documentLink">The link of the <see cref="Microsoft.Azure.Documents.Document"/> to delete. E.g. dbs/db_rid/colls/col_rid/docs/doc_rid/ </param>
        /// <param name="options">(Optional) The request options for the request.</param>
        /// <param name="cancellationToken">(Optional) A <see cref="CancellationToken"/> that can be used by other objects or threads to receive notice of cancellation.</param>
        /// <returns>A <see cref="System.Threading.Tasks"/> containing a <see cref="Microsoft.Azure.Documents.Client.ResourceResponse{T}"/> which will contain information about the request issued.</returns>
        /// <exception cref="ArgumentNullException">If <paramref name="documentLink"/> is not set.</exception>
        /// <exception cref="DocumentClientException">This exception can encapsulate many different types of errors. To determine the specific error always look at the StatusCode property. Some common codes you may get when creating a Document are:
        /// <list type="table">
        ///     <listheader>
        ///         <term>StatusCode</term><description>Reason for exception</description>
        ///     </listheader>
        ///     <item>
        ///         <term>404</term><description>NotFound - This means the resource you tried to delete did not exist.</description>
        ///     </item>
        /// </list>
        /// </exception>
        /// <example>
        /// <code language="c#">
        /// <![CDATA[
        /// //Delete a document using its selfLink property
        /// //To get the documentLink you would have to query for the Document, using CreateDocumentQuery(),  and then refer to its .SelfLink property
        /// await client.DeleteDocumentAsync(documentLink);
        /// ]]>
        /// </code>
        /// </example>
        /// <seealso cref="Microsoft.Azure.Documents.Database"/>
        /// <seealso cref="Microsoft.Azure.Documents.Client.RequestOptions"/>
        /// <seealso cref="Microsoft.Azure.Documents.Client.ResourceResponse{T}"/>
        /// <seealso cref="System.Threading.Tasks.Task"/>
        public Task<ResourceResponse<Document>> DeleteDocumentAsync(string documentLink, Documents.Client.RequestOptions options = null, CancellationToken cancellationToken = default)
        {
            IDocumentClientRetryPolicy retryPolicyInstance = this.ResetSessionTokenRetryPolicy.GetRequestPolicy();
            return TaskHelper.InlineIfPossible(() => this.DeleteDocumentPrivateAsync(documentLink, options, retryPolicyInstance, cancellationToken), retryPolicyInstance, cancellationToken);
        }

        private async Task<ResourceResponse<Document>> DeleteDocumentPrivateAsync(string documentLink, Documents.Client.RequestOptions options, IDocumentClientRetryPolicy retryPolicyInstance, CancellationToken cancellationToken)
        {
            await this.EnsureValidClientAsync(NoOpTrace.Singleton);

            if (string.IsNullOrEmpty(documentLink))
            {
                throw new ArgumentNullException("documentLink");
            }

            INameValueCollection headers = this.GetRequestHeaders(options, OperationType.Delete, ResourceType.Document);
            using (DocumentServiceRequest request = DocumentServiceRequest.Create(
                OperationType.Delete,
                ResourceType.Document,
                documentLink,
                AuthorizationTokenType.PrimaryMasterKey,
                headers))
            {
                await this.AddPartitionKeyInformationAsync(request, options);
                request.SerializerSettings = this.GetSerializerSettingsForRequest(options);
                return new ResourceResponse<Document>(await this.DeleteAsync(request, retryPolicyInstance, cancellationToken));
            }
        }

        /// <summary>
        /// Delete a <see cref="Microsoft.Azure.Documents.DocumentCollection"/> from the Azure Cosmos DB service as an asynchronous operation.
        /// </summary>
        /// <param name="documentCollectionLink">The link of the <see cref="Microsoft.Azure.Documents.Document"/> to delete. E.g. dbs/db_rid/colls/col_rid/ </param>
        /// <param name="options">(Optional) The request options for the request.</param>
        /// <returns>A <see cref="System.Threading.Tasks"/> containing a <see cref="Microsoft.Azure.Documents.Client.ResourceResponse{T}"/> which will contain information about the request issued.</returns>
        /// <exception cref="ArgumentNullException">If <paramref name="documentCollectionLink"/> is not set.</exception>
        /// <exception cref="DocumentClientException">This exception can encapsulate many different types of errors. To determine the specific error always look at the StatusCode property. Some common codes you may get when creating a Document are:
        /// <list type="table">
        ///     <listheader>
        ///         <term>StatusCode</term><description>Reason for exception</description>
        ///     </listheader>
        ///     <item>
        ///         <term>404</term><description>NotFound - This means the resource you tried to delete did not exist.</description>
        ///     </item>
        /// </list>
        /// </exception>
        /// <example>
        /// <code language="c#">
        /// <![CDATA[
        /// //Delete a collection using its selfLink property
        /// //To get the collectionLink you would have to query for the Collection, using CreateDocumentCollectionQuery(),  and then refer to its .SelfLink property
        /// await client.DeleteDocumentCollectionAsync(collectionLink);
        /// ]]>
        /// </code>
        /// </example>
        /// <seealso cref="Microsoft.Azure.Documents.DocumentCollection"/>
        /// <seealso cref="Microsoft.Azure.Documents.Client.RequestOptions"/>
        /// <seealso cref="Microsoft.Azure.Documents.Client.ResourceResponse{T}"/>
        /// <seealso cref="System.Threading.Tasks.Task"/>
        public Task<ResourceResponse<DocumentCollection>> DeleteDocumentCollectionAsync(string documentCollectionLink, Documents.Client.RequestOptions options = null)
        {
            IDocumentClientRetryPolicy retryPolicyInstance = this.ResetSessionTokenRetryPolicy.GetRequestPolicy();
            return TaskHelper.InlineIfPossible(() => this.DeleteDocumentCollectionPrivateAsync(documentCollectionLink, options, retryPolicyInstance), retryPolicyInstance);
        }

        private async Task<ResourceResponse<DocumentCollection>> DeleteDocumentCollectionPrivateAsync(string documentCollectionLink, Documents.Client.RequestOptions options, IDocumentClientRetryPolicy retryPolicyInstance)
        {
            await this.EnsureValidClientAsync(NoOpTrace.Singleton);

            if (string.IsNullOrEmpty(documentCollectionLink))
            {
                throw new ArgumentNullException("documentCollectionLink");
            }

            INameValueCollection headers = this.GetRequestHeaders(options, OperationType.Delete, ResourceType.Collection);
            using (DocumentServiceRequest request = DocumentServiceRequest.Create(
                OperationType.Delete,
                ResourceType.Collection,
                documentCollectionLink,
                AuthorizationTokenType.PrimaryMasterKey,
                headers))
            {
                return new ResourceResponse<DocumentCollection>(await this.DeleteAsync(request, retryPolicyInstance));
            }
        }

        /// <summary>
        /// Delete a <see cref="Microsoft.Azure.Documents.StoredProcedure"/> from the Azure Cosmos DB service as an asynchronous operation.
        /// </summary>
        /// <param name="storedProcedureLink">The link of the <see cref="Microsoft.Azure.Documents.StoredProcedure"/> to delete. E.g. dbs/db_rid/colls/col_rid/sprocs/sproc_rid/ </param>
        /// <param name="options">(Optional) The request options for the request.</param>
        /// <returns>A <see cref="System.Threading.Tasks"/> containing a <see cref="Microsoft.Azure.Documents.Client.ResourceResponse{T}"/> which will contain information about the request issued.</returns>
        /// <exception cref="ArgumentNullException">If <paramref name="storedProcedureLink"/> is not set.</exception>
        /// <exception cref="DocumentClientException">This exception can encapsulate many different types of errors. To determine the specific error always look at the StatusCode property. Some common codes you may get when creating a Document are:
        /// <list type="table">
        ///     <listheader>
        ///         <term>StatusCode</term><description>Reason for exception</description>
        ///     </listheader>
        ///     <item>
        ///         <term>404</term><description>NotFound - This means the resource you tried to delete did not exist.</description>
        ///     </item>
        /// </list>
        /// </exception>
        /// <example>
        /// <code language="c#">
        /// <![CDATA[
        /// //Delete a stored procedure using its selfLink property.
        /// //To get the sprocLink you would have to query for the Stored Procedure, using CreateStoredProcedureQuery(),  and then refer to its .SelfLink property
        /// await client.DeleteStoredProcedureAsync(sprocLink);
        /// ]]>
        /// </code>
        /// </example>
        /// <seealso cref="Microsoft.Azure.Documents.StoredProcedure"/>
        /// <seealso cref="Microsoft.Azure.Documents.Client.RequestOptions"/>
        /// <seealso cref="Microsoft.Azure.Documents.Client.ResourceResponse{T}"/>
        /// <seealso cref="System.Threading.Tasks.Task"/>
        public Task<ResourceResponse<StoredProcedure>> DeleteStoredProcedureAsync(string storedProcedureLink, Documents.Client.RequestOptions options = null)
        {
            IDocumentClientRetryPolicy retryPolicyInstance = this.ResetSessionTokenRetryPolicy.GetRequestPolicy();
            return TaskHelper.InlineIfPossible(() => this.DeleteStoredProcedurePrivateAsync(storedProcedureLink, options, retryPolicyInstance), retryPolicyInstance);
        }

        private async Task<ResourceResponse<StoredProcedure>> DeleteStoredProcedurePrivateAsync(string storedProcedureLink, Documents.Client.RequestOptions options, IDocumentClientRetryPolicy retryPolicyInstance)
        {
            await this.EnsureValidClientAsync(NoOpTrace.Singleton);

            if (string.IsNullOrEmpty(storedProcedureLink))
            {
                throw new ArgumentNullException("storedProcedureLink");
            }

            INameValueCollection headers = this.GetRequestHeaders(options, OperationType.Delete, ResourceType.StoredProcedure);
            using (DocumentServiceRequest request = DocumentServiceRequest.Create(
                OperationType.Delete,
                ResourceType.StoredProcedure,
                storedProcedureLink,
                AuthorizationTokenType.PrimaryMasterKey,
                headers))
            {
                return new ResourceResponse<StoredProcedure>(await this.DeleteAsync(request, retryPolicyInstance));
            }
        }

        /// <summary>
        /// Delete a <see cref="Microsoft.Azure.Documents.Trigger"/> from the Azure Cosmos DB service as an asynchronous operation.
        /// </summary>
        /// <param name="triggerLink">The link of the <see cref="Microsoft.Azure.Documents.Trigger"/> to delete. E.g. dbs/db_rid/colls/col_rid/triggers/trigger_rid/ </param>
        /// <param name="options">(Optional) The request options for the request.</param>
        /// <returns>A <see cref="System.Threading.Tasks"/> containing a <see cref="Microsoft.Azure.Documents.Client.ResourceResponse{T}"/> which will contain information about the request issued.</returns>
        /// <exception cref="ArgumentNullException">If <paramref name="triggerLink"/> is not set.</exception>
        /// <exception cref="DocumentClientException">This exception can encapsulate many different types of errors. To determine the specific error always look at the StatusCode property. Some common codes you may get when creating a Document are:
        /// <list type="table">
        ///     <listheader>
        ///         <term>StatusCode</term><description>Reason for exception</description>
        ///     </listheader>
        ///     <item>
        ///         <term>404</term><description>NotFound - This means the resource you tried to delete did not exist.</description>
        ///     </item>
        /// </list>
        /// </exception>
        /// <example>
        /// <code language="c#">
        /// <![CDATA[
        /// //Delete a trigger using its selfLink property.
        /// //To get the triggerLink you would have to query for the Trigger, using CreateTriggerQuery(),  and then refer to its .SelfLink property
        /// await client.DeleteTriggerAsync(triggerLink);
        /// ]]>
        /// </code>
        /// </example>
        /// <seealso cref="Microsoft.Azure.Documents.Trigger"/>
        /// <seealso cref="Microsoft.Azure.Documents.Client.RequestOptions"/>
        /// <seealso cref="Microsoft.Azure.Documents.Client.ResourceResponse{T}"/>
        /// <seealso cref="System.Threading.Tasks.Task"/>
        public Task<ResourceResponse<Trigger>> DeleteTriggerAsync(string triggerLink, Documents.Client.RequestOptions options = null)
        {
            IDocumentClientRetryPolicy retryPolicyInstance = this.ResetSessionTokenRetryPolicy.GetRequestPolicy();
            return TaskHelper.InlineIfPossible(() => this.DeleteTriggerPrivateAsync(triggerLink, options, retryPolicyInstance), retryPolicyInstance);
        }

        private async Task<ResourceResponse<Trigger>> DeleteTriggerPrivateAsync(string triggerLink, Documents.Client.RequestOptions options, IDocumentClientRetryPolicy retryPolicyInstance)
        {
            await this.EnsureValidClientAsync(NoOpTrace.Singleton);

            if (string.IsNullOrEmpty(triggerLink))
            {
                throw new ArgumentNullException("triggerLink");
            }

            INameValueCollection headers = this.GetRequestHeaders(options, OperationType.Delete, ResourceType.Trigger);
            using (DocumentServiceRequest request = DocumentServiceRequest.Create(
                OperationType.Delete,
                ResourceType.Trigger,
                triggerLink,
                AuthorizationTokenType.PrimaryMasterKey,
                headers))
            {
                return new ResourceResponse<Trigger>(await this.DeleteAsync(request, retryPolicyInstance));
            }
        }

        /// <summary>
        /// Delete a <see cref="Microsoft.Azure.Documents.UserDefinedFunction"/> from the Azure Cosmos DB service as an asynchronous operation.
        /// </summary>
        /// <param name="functionLink">The link of the <see cref="Microsoft.Azure.Documents.UserDefinedFunction"/> to delete. E.g. dbs/db_rid/colls/col_rid/udfs/udf_rid/ </param>
        /// <param name="options">(Optional) The request options for the request.</param>
        /// <returns>A <see cref="System.Threading.Tasks"/> containing a <see cref="Microsoft.Azure.Documents.Client.ResourceResponse{T}"/> which will contain information about the request issued.</returns>
        /// <exception cref="ArgumentNullException">If <paramref name="functionLink"/> is not set.</exception>
        /// <exception cref="DocumentClientException">This exception can encapsulate many different types of errors. To determine the specific error always look at the StatusCode property. Some common codes you may get when creating a Document are:
        /// <list type="table">
        ///     <listheader>
        ///         <term>StatusCode</term><description>Reason for exception</description>
        ///     </listheader>
        ///     <item>
        ///         <term>404</term><description>NotFound - This means the resource you tried to delete did not exist.</description>
        ///     </item>
        /// </list>
        /// </exception>
        /// <example>
        /// <code language="c#">
        /// <![CDATA[
        /// //Delete a user defined function using its selfLink property.
        /// //To get the functionLink you would have to query for the User Defined Function, using CreateUserDefinedFunctionQuery(),  and then refer to its .SelfLink property
        /// await client.DeleteUserDefinedFunctionAsync(functionLink);
        /// ]]>
        /// </code>
        /// </example>
        /// <seealso cref="Microsoft.Azure.Documents.UserDefinedFunction"/>
        /// <seealso cref="Microsoft.Azure.Documents.Client.RequestOptions"/>
        /// <seealso cref="Microsoft.Azure.Documents.Client.ResourceResponse{T}"/>
        /// <seealso cref="System.Threading.Tasks.Task"/>
        public Task<ResourceResponse<UserDefinedFunction>> DeleteUserDefinedFunctionAsync(string functionLink, Documents.Client.RequestOptions options = null)
        {
            IDocumentClientRetryPolicy retryPolicyInstance = this.ResetSessionTokenRetryPolicy.GetRequestPolicy();
            return TaskHelper.InlineIfPossible(() => this.DeleteUserDefinedFunctionPrivateAsync(functionLink, options, retryPolicyInstance), retryPolicyInstance);
        }

        private async Task<ResourceResponse<UserDefinedFunction>> DeleteUserDefinedFunctionPrivateAsync(string functionLink, Documents.Client.RequestOptions options, IDocumentClientRetryPolicy retryPolicyInstance)
        {
            await this.EnsureValidClientAsync(NoOpTrace.Singleton);

            if (string.IsNullOrEmpty(functionLink))
            {
                throw new ArgumentNullException("functionLink");
            }

            INameValueCollection headers = this.GetRequestHeaders(options, OperationType.Delete, ResourceType.UserDefinedFunction);
            using (DocumentServiceRequest request = DocumentServiceRequest.Create(
                OperationType.Delete,
                ResourceType.UserDefinedFunction,
                functionLink,
                AuthorizationTokenType.PrimaryMasterKey,
                headers))
            {
                return new ResourceResponse<UserDefinedFunction>(await this.DeleteAsync(request, retryPolicyInstance));
            }
        }

        /// <summary>
        /// Delete a <see cref="Microsoft.Azure.Documents.Conflict"/> from the Azure Cosmos DB service as an asynchronous operation.
        /// </summary>
        /// <param name="conflictLink">The link of the <see cref="Microsoft.Azure.Documents.Conflict"/> to delete. E.g. dbs/db_rid/colls/coll_rid/conflicts/ </param>
        /// <param name="options">(Optional) The request options for the request.</param>
        /// <returns>A <see cref="System.Threading.Tasks"/> containing a <see cref="Microsoft.Azure.Documents.Client.ResourceResponse{T}"/> which will contain information about the request issued.</returns>
        /// <exception cref="ArgumentNullException">If <paramref name="conflictLink"/> is not set.</exception>
        /// <exception cref="DocumentClientException">This exception can encapsulate many different types of errors. To determine the specific error always look at the StatusCode property. Some common codes you may get when creating a Document are:
        /// <list type="table">
        ///     <listheader>
        ///         <term>StatusCode</term><description>Reason for exception</description>
        ///     </listheader>
        ///     <item>
        ///         <term>404</term><description>NotFound - This means the resource you tried to delete did not exist.</description>
        ///     </item>
        /// </list>
        /// </exception>
        /// <example>
        /// <code language="c#">
        /// <![CDATA[
        /// //Delete a conflict using its selfLink property.
        /// //To get the conflictLink you would have to query for the Conflict object, using CreateConflictQuery(), and then refer to its .SelfLink property
        /// await client.DeleteConflictAsync(conflictLink);
        /// ]]>
        /// </code>
        /// </example>
        /// <seealso cref="Microsoft.Azure.Documents.Conflict"/>
        /// <seealso cref="Microsoft.Azure.Documents.Client.RequestOptions"/>
        /// <seealso cref="Microsoft.Azure.Documents.Client.ResourceResponse{T}"/>
        /// <seealso cref="System.Threading.Tasks.Task"/>
        public Task<ResourceResponse<Conflict>> DeleteConflictAsync(string conflictLink, Documents.Client.RequestOptions options = null)
        {
            IDocumentClientRetryPolicy retryPolicyInstance = this.ResetSessionTokenRetryPolicy.GetRequestPolicy();
            return TaskHelper.InlineIfPossible(() => this.DeleteConflictPrivateAsync(conflictLink, options, retryPolicyInstance), retryPolicyInstance);
        }

        private async Task<ResourceResponse<Conflict>> DeleteConflictPrivateAsync(string conflictLink, Documents.Client.RequestOptions options, IDocumentClientRetryPolicy retryPolicyInstance)
        {
            await this.EnsureValidClientAsync(NoOpTrace.Singleton);

            if (string.IsNullOrEmpty(conflictLink))
            {
                throw new ArgumentNullException("conflictLink");
            }

            INameValueCollection headers = this.GetRequestHeaders(options, OperationType.Delete, ResourceType.Conflict);
            using (DocumentServiceRequest request = DocumentServiceRequest.Create(
                OperationType.Delete,
                ResourceType.Conflict,
                conflictLink,
                AuthorizationTokenType.PrimaryMasterKey,
                headers))
            {
                await this.AddPartitionKeyInformationAsync(request, options);
                return new ResourceResponse<Conflict>(await this.DeleteAsync(request, retryPolicyInstance));
            }
        }

        /// <summary>
        /// Delete a <see cref="Microsoft.Azure.Documents.Snapshot"/> from the Azure Cosmos DB service as an asynchronous operation.
        /// </summary>
        /// <param name="snapshotLink">The link of the <see cref="Microsoft.Azure.Documents.Snapshot"/> to delete. E.g. snapshots/snapshot_rid/ </param>
        /// <param name="options">(Optional) The request options for the request.</param>
        /// <returns>A <see cref="System.Threading.Tasks"/> containing a <see cref="Microsoft.Azure.Documents.Client.ResourceResponse{T}"/> which will contain information about the request issued.</returns>
        /// <exception cref="ArgumentNullException">If <paramref name="snapshotLink"/> is not set.</exception>
        /// <exception cref="DocumentClientException">This exception can encapsulate many different types of errors. To determine the specific error always look at the StatusCode property. Some common codes you may get when creating a Document are:
        /// <list type="table">
        ///     <listheader>
        ///         <term>StatusCode</term><description>Reason for exception</description>
        ///     </listheader>
        ///     <item>
        ///         <term>404</term><description>NotFound - This means the resource you tried to delete did not exist.</description>
        ///     </item>
        /// </list>
        /// </exception>
        /// <example>
        /// <code language="c#">
        /// <![CDATA[
        /// //Delete a snapshot using its selfLink property
        /// //To get the snapshot you would have to query for the Snapshot, using CreateSnapshotQuery(),  and then refer to its .SelfLink property
        /// await client.DeleteSnapshotAsync(snapshotLink);
        /// ]]>
        /// </code>
        /// </example>
        /// <seealso cref="Microsoft.Azure.Documents.Snapshot"/>
        /// <seealso cref="Microsoft.Azure.Documents.Client.RequestOptions"/>
        /// <seealso cref="Microsoft.Azure.Documents.Client.ResourceResponse{T}"/>
        /// <seealso cref="System.Threading.Tasks.Task"/>
        internal Task<ResourceResponse<Snapshot>> DeleteSnapshotAsync(string snapshotLink, Documents.Client.RequestOptions options = null)
        {
            IDocumentClientRetryPolicy retryPolicyInstance = this.ResetSessionTokenRetryPolicy.GetRequestPolicy();
            return TaskHelper.InlineIfPossible(() => this.DeleteSnapshotPrivateAsync(snapshotLink, options, retryPolicyInstance), retryPolicyInstance);
        }

        private async Task<ResourceResponse<Snapshot>> DeleteSnapshotPrivateAsync(string snapshotLink, Documents.Client.RequestOptions options, IDocumentClientRetryPolicy retryPolicyInstance)
        {
            await this.EnsureValidClientAsync(NoOpTrace.Singleton);

            if (string.IsNullOrEmpty(snapshotLink))
            {
                throw new ArgumentNullException("snapshotLink");
            }

            INameValueCollection headers = this.GetRequestHeaders(options, OperationType.Delete, ResourceType.Snapshot);
            using (DocumentServiceRequest request = DocumentServiceRequest.Create(
                OperationType.Delete,
                ResourceType.Snapshot,
                snapshotLink,
                AuthorizationTokenType.PrimaryMasterKey,
                headers))
            {
                return new ResourceResponse<Snapshot>(await this.DeleteAsync(request, retryPolicyInstance));
            }
        }

        #endregion

        #region Replace Impl
        /// <summary>
        /// Replaces a document collection in the Azure Cosmos DB service as an asynchronous operation.
        /// </summary>
        /// <param name="documentCollection">the updated document collection.</param>
        /// <param name="options">the request options for the request.</param>
        /// <returns>
        /// A <see cref="System.Threading.Tasks"/> containing a <see cref="Microsoft.Azure.Documents.Client.ResourceResponse{T}"/> which wraps a <see cref="Microsoft.Azure.Documents.DocumentCollection"/> containing the updated resource record.
        /// </returns>
        public Task<ResourceResponse<DocumentCollection>> ReplaceDocumentCollectionAsync(DocumentCollection documentCollection, Documents.Client.RequestOptions options = null)
        {
            IDocumentClientRetryPolicy retryPolicyInstance = this.ResetSessionTokenRetryPolicy.GetRequestPolicy();
            return TaskHelper.InlineIfPossible(() => this.ReplaceDocumentCollectionPrivateAsync(documentCollection, options, retryPolicyInstance), retryPolicyInstance);
        }

        private async Task<ResourceResponse<DocumentCollection>> ReplaceDocumentCollectionPrivateAsync(
            DocumentCollection documentCollection,
            Documents.Client.RequestOptions options,
            IDocumentClientRetryPolicy retryPolicyInstance,
            string altLink = null)
        {
            await this.EnsureValidClientAsync(NoOpTrace.Singleton);

            if (documentCollection == null)
            {
                throw new ArgumentNullException("documentCollection");
            }

            this.ValidateResource(documentCollection);
            INameValueCollection headers = this.GetRequestHeaders(options, OperationType.Replace, ResourceType.Collection);
            using (DocumentServiceRequest request = DocumentServiceRequest.Create(
                OperationType.Replace,
                altLink ?? this.GetLinkForRouting(documentCollection),
                documentCollection,
                ResourceType.Collection,
                AuthorizationTokenType.PrimaryMasterKey,
                headers,
                SerializationFormattingPolicy.None))
            {
                ResourceResponse<DocumentCollection> collection = new ResourceResponse<DocumentCollection>(await this.UpdateAsync(request, retryPolicyInstance));
                // set the session token
                if (collection.Resource != null)
                {
                    this.sessionContainer.SetSessionToken(collection.Resource.ResourceId, collection.Resource.AltLink, collection.Headers);
                }
                return collection;
            }
        }

        /// <summary>
        /// Replaces a <see cref="Microsoft.Azure.Documents.Document"/> in the Azure Cosmos DB service as an asynchronous operation.
        /// </summary>
        /// <param name="documentLink">The link of the document to be updated. E.g. dbs/db_rid/colls/col_rid/docs/doc_rid/ </param>
        /// <param name="document">The updated <see cref="Microsoft.Azure.Documents.Document"/> to replace the existing resource with.</param>
        /// <param name="options">(Optional) The request options for the request.</param>
        /// <param name="cancellationToken">(Optional) A <see cref="CancellationToken"/> that can be used by other objects or threads to receive notice of cancellation.</param>
        /// <returns>
        /// A <see cref="System.Threading.Tasks"/> containing a <see cref="Microsoft.Azure.Documents.Client.ResourceResponse{T}"/> which wraps a <see cref="Microsoft.Azure.Documents.Document"/> containing the updated resource record.
        /// </returns>
        /// <exception cref="ArgumentNullException">If either <paramref name="documentLink"/> or <paramref name="document"/> is not set.</exception>
        /// <exception cref="DocumentClientException">This exception can encapsulate many different types of errors. To determine the specific error always look at the StatusCode property. Some common codes you may get when creating a Document are:
        /// <list type="table">
        ///     <listheader>
        ///         <term>StatusCode</term><description>Reason for exception</description>
        ///     </listheader>
        ///     <item>
        ///         <term>404</term><description>NotFound - This means the resource you tried to delete did not exist.</description>
        ///     </item>
        /// </list>
        /// </exception>
        /// <example>
        /// In this example, instead of using a strongly typed <see cref="Document"/>, we will work with our own POCO object and not rely on the dynamic nature of the Document class.
        /// <code language="c#">
        /// <![CDATA[
        /// public class MyPoco
        /// {
        ///     public string Id {get; set;}
        ///     public string MyProperty {get; set;}
        /// }
        ///
        /// //Get the doc back as a Document so you have access to doc.SelfLink
        /// Document doc = client.CreateDocumentQuery<Document>(collectionLink)
        ///                        .Where(r => r.Id == "doc id")
        ///                        .AsEnumerable()
        ///                        .SingleOrDefault();
        ///
        /// //Now dynamically cast doc back to your MyPoco
        /// MyPoco poco = (dynamic)doc;
        ///
        /// //Update some properties of the poco object
        /// poco.MyProperty = "updated value";
        ///
        /// //Now persist these changes to the database using doc.SelLink and the update poco object
        /// Document updated = await client.ReplaceDocumentAsync(doc.SelfLink, poco);
        /// ]]>
        /// </code>
        /// </example>
        /// <seealso cref="Microsoft.Azure.Documents.Document"/>
        /// <seealso cref="Microsoft.Azure.Documents.Client.RequestOptions"/>
        /// <seealso cref="Microsoft.Azure.Documents.Client.ResourceResponse{T}"/>
        /// <seealso cref="System.Threading.Tasks.Task"/>
        public Task<ResourceResponse<Document>> ReplaceDocumentAsync(string documentLink, object document, Documents.Client.RequestOptions options = null, CancellationToken cancellationToken = default)
        {
            // This call is to just run ReplaceDocumentInlineAsync in a SynchronizationContext aware environment
            return TaskHelper.InlineIfPossible(() => this.ReplaceDocumentInlineAsync(documentLink, document, options, cancellationToken), null, cancellationToken);
        }

        private async Task<ResourceResponse<Document>> ReplaceDocumentInlineAsync(string documentLink, object document, Documents.Client.RequestOptions options, CancellationToken cancellationToken)
        {
            IDocumentClientRetryPolicy requestRetryPolicy = this.ResetSessionTokenRetryPolicy.GetRequestPolicy();
            if ((options == null) || (options.PartitionKey == null))
            {
                requestRetryPolicy = new PartitionKeyMismatchRetryPolicy(
                    await this.GetCollectionCacheAsync(NoOpTrace.Singleton), 
                    requestRetryPolicy);
            }

            return await TaskHelper.InlineIfPossible(
                () => this.ReplaceDocumentPrivateAsync(
                    documentLink, 
                    document, 
                    options, 
                    requestRetryPolicy, 
                    cancellationToken), 
                requestRetryPolicy, 
                cancellationToken);
        }

        private Task<ResourceResponse<Document>> ReplaceDocumentPrivateAsync(string documentLink, object document, Documents.Client.RequestOptions options, IDocumentClientRetryPolicy retryPolicyInstance, CancellationToken cancellationToken)
        {
            if (string.IsNullOrEmpty(documentLink))
            {
                throw new ArgumentNullException("documentLink");
            }

            if (document == null)
            {
                throw new ArgumentNullException("document");
            }

            Document typedDocument = Document.FromObject(document, this.GetSerializerSettingsForRequest(options));
            this.ValidateResource(typedDocument);
            return this.ReplaceDocumentPrivateAsync(documentLink, typedDocument, options, retryPolicyInstance, cancellationToken);
        }

        /// <summary>
        /// Replaces a <see cref="Microsoft.Azure.Documents.Document"/> in the Azure Cosmos DB service as an asynchronous operation.
        /// </summary>
        /// <param name="document">The updated <see cref="Microsoft.Azure.Documents.Document"/> to replace the existing resource with.</param>
        /// <param name="options">(Optional) The request options for the request.</param>
        /// <param name="cancellationToken">(Optional) A <see cref="CancellationToken"/> that can be used by other objects or threads to receive notice of cancellation.</param>
        /// <returns>
        /// A <see cref="System.Threading.Tasks"/> containing a <see cref="Microsoft.Azure.Documents.Client.ResourceResponse{T}"/> which wraps a <see cref="Microsoft.Azure.Documents.Document"/> containing the updated resource record.
        /// </returns>
        /// <exception cref="ArgumentNullException">If <paramref name="document"/> is not set.</exception>
        /// <exception cref="DocumentClientException">This exception can encapsulate many different types of errors. To determine the specific error always look at the StatusCode property. Some common codes you may get when creating a Document are:
        /// <list type="table">
        ///     <listheader>
        ///         <term>StatusCode</term><description>Reason for exception</description>
        ///     </listheader>
        ///     <item>
        ///         <term>404</term><description>NotFound - This means the resource you tried to delete did not exist.</description>
        ///     </item>
        /// </list>
        /// </exception>
        /// <example>
        /// This example uses <see cref="Document"/> and takes advantage of the fact that it is a dynamic object and uses SetProperty to dynamically update properties on the document
        /// <code language="c#">
        /// <![CDATA[
        /// //Fetch the Document to be updated
        /// Document doc = client.CreateDocumentQuery<Document>(collectionLink)
        ///                             .Where(r => r.Id == "doc id")
        ///                             .AsEnumerable()
        ///                             .SingleOrDefault();
        ///
        /// //Update some properties on the found resource
        /// doc.SetPropertyValue("MyProperty", "updated value");
        ///
        /// //Now persist these changes to the database by replacing the original resource
        /// Document updated = await client.ReplaceDocumentAsync(doc);
        /// ]]>
        /// </code>
        /// </example>
        /// <seealso cref="Microsoft.Azure.Documents.Document"/>
        /// <seealso cref="Microsoft.Azure.Documents.Client.RequestOptions"/>
        /// <seealso cref="Microsoft.Azure.Documents.Client.ResourceResponse{T}"/>
        /// <seealso cref="System.Threading.Tasks.Task"/>
        public Task<ResourceResponse<Document>> ReplaceDocumentAsync(Document document, Documents.Client.RequestOptions options = null, CancellationToken cancellationToken = default)
        {
            IDocumentClientRetryPolicy retryPolicyInstance = this.ResetSessionTokenRetryPolicy.GetRequestPolicy();
            return TaskHelper.InlineIfPossible(() => this.ReplaceDocumentPrivateAsync(
                this.GetLinkForRouting(document),
                document,
                options,
                retryPolicyInstance,
                cancellationToken),
                retryPolicyInstance,
                cancellationToken);
        }

        private async Task<ResourceResponse<Document>> ReplaceDocumentPrivateAsync(string documentLink, Document document, Documents.Client.RequestOptions options, IDocumentClientRetryPolicy retryPolicyInstance, CancellationToken cancellationToken)
        {
            await this.EnsureValidClientAsync(NoOpTrace.Singleton);

            if (document == null)
            {
                throw new ArgumentNullException("document");
            }

            this.ValidateResource(document);
            INameValueCollection headers = this.GetRequestHeaders(options, OperationType.Replace, ResourceType.Document);
            using (DocumentServiceRequest request = DocumentServiceRequest.Create(
                OperationType.Replace,
                documentLink,
                document,
                ResourceType.Document,
                AuthorizationTokenType.PrimaryMasterKey,
                headers,
                SerializationFormattingPolicy.None,
                this.GetSerializerSettingsForRequest(options)))
            {
                await this.AddPartitionKeyInformationAsync(request, document, options);
                return new ResourceResponse<Document>(await this.UpdateAsync(request, retryPolicyInstance, cancellationToken));
            }
        }

        /// <summary>
        /// Replaces a <see cref="Microsoft.Azure.Documents.StoredProcedure"/> in the Azure Cosmos DB service as an asynchronous operation.
        /// </summary>
        /// <param name="storedProcedure">The updated <see cref="Microsoft.Azure.Documents.StoredProcedure"/> to replace the existing resource with.</param>
        /// <param name="options">(Optional) The request options for the request.</param>
        /// <returns>
        /// A <see cref="System.Threading.Tasks"/> containing a <see cref="Microsoft.Azure.Documents.Client.ResourceResponse{T}"/> which wraps a <see cref="Microsoft.Azure.Documents.StoredProcedure"/> containing the updated resource record.
        /// </returns>
        /// <exception cref="ArgumentNullException">If <paramref name="storedProcedure"/> is not set.</exception>
        /// <exception cref="DocumentClientException">This exception can encapsulate many different types of errors. To determine the specific error always look at the StatusCode property. Some common codes you may get when creating a Document are:
        /// <list type="table">
        ///     <listheader>
        ///         <term>StatusCode</term><description>Reason for exception</description>
        ///     </listheader>
        ///     <item>
        ///         <term>404</term><description>NotFound - This means the resource you tried to delete did not exist.</description>
        ///     </item>
        /// </list>
        /// </exception>
        /// <example>
        /// <code language="c#">
        /// <![CDATA[
        /// //Fetch the resource to be updated
        /// StoredProcedure sproc = client.CreateStoredProcedureQuery(sprocsLink)
        ///                                  .Where(r => r.Id == "sproc id")
        ///                                  .AsEnumerable()
        ///                                  .SingleOrDefault();
        ///
        /// //Update some properties on the found resource
        /// sproc.Body = "function () {new javascript body for sproc}";
        ///
        /// //Now persist these changes to the database by replacing the original resource
        /// StoredProcedure updated = await client.ReplaceStoredProcedureAsync(sproc);
        /// ]]>
        /// </code>
        /// </example>
        /// <seealso cref="Microsoft.Azure.Documents.StoredProcedure"/>
        /// <seealso cref="Microsoft.Azure.Documents.Client.RequestOptions"/>
        /// <seealso cref="Microsoft.Azure.Documents.Client.ResourceResponse{T}"/>
        /// <seealso cref="System.Threading.Tasks.Task"/>
        public Task<ResourceResponse<StoredProcedure>> ReplaceStoredProcedureAsync(StoredProcedure storedProcedure, Documents.Client.RequestOptions options = null)
        {
            IDocumentClientRetryPolicy retryPolicyInstance = this.ResetSessionTokenRetryPolicy.GetRequestPolicy();
            return TaskHelper.InlineIfPossible(() => this.ReplaceStoredProcedurePrivateAsync(storedProcedure, options, retryPolicyInstance), retryPolicyInstance);
        }

        private async Task<ResourceResponse<StoredProcedure>> ReplaceStoredProcedurePrivateAsync(
            StoredProcedure storedProcedure,
            Documents.Client.RequestOptions options,
            IDocumentClientRetryPolicy retryPolicyInstance,
            string altLink = null)
        {
            await this.EnsureValidClientAsync(NoOpTrace.Singleton);

            if (storedProcedure == null)
            {
                throw new ArgumentNullException("storedProcedure");
            }

            this.ValidateResource(storedProcedure);
            INameValueCollection headers = this.GetRequestHeaders(options, OperationType.Replace, ResourceType.StoredProcedure);
            using (DocumentServiceRequest request = DocumentServiceRequest.Create(
                OperationType.Replace,
                altLink ?? this.GetLinkForRouting(storedProcedure),
                storedProcedure,
                ResourceType.StoredProcedure,
                AuthorizationTokenType.PrimaryMasterKey,
                headers,
                SerializationFormattingPolicy.None))
            {
                return new ResourceResponse<StoredProcedure>(await this.UpdateAsync(request, retryPolicyInstance));
            }
        }

        /// <summary>
        /// Replaces a <see cref="Microsoft.Azure.Documents.Trigger"/> in the Azure Cosmos DB service as an asynchronous operation.
        /// </summary>
        /// <param name="trigger">The updated <see cref="Microsoft.Azure.Documents.Trigger"/> to replace the existing resource with.</param>
        /// <param name="options">(Optional) The request options for the request.</param>
        /// <returns>
        /// A <see cref="System.Threading.Tasks"/> containing a <see cref="Microsoft.Azure.Documents.Client.ResourceResponse{T}"/> which wraps a <see cref="Microsoft.Azure.Documents.Trigger"/> containing the updated resource record.
        /// </returns>
        /// <exception cref="ArgumentNullException">If <paramref name="trigger"/> is not set.</exception>
        /// <exception cref="DocumentClientException">This exception can encapsulate many different types of errors. To determine the specific error always look at the StatusCode property. Some common codes you may get when creating a Document are:
        /// <list type="table">
        ///     <listheader>
        ///         <term>StatusCode</term><description>Reason for exception</description>
        ///     </listheader>
        ///     <item>
        ///         <term>404</term><description>NotFound - This means the resource you tried to delete did not exist.</description>
        ///     </item>
        /// </list>
        /// </exception>
        /// <example>
        /// <code language="c#">
        /// <![CDATA[
        /// //Fetch the resource to be updated
        /// Trigger trigger = client.CreateTriggerQuery(sprocsLink)
        ///                               .Where(r => r.Id == "trigger id")
        ///                               .AsEnumerable()
        ///                               .SingleOrDefault();
        ///
        /// //Update some properties on the found resource
        /// trigger.Body = "function () {new javascript body for trigger}";
        ///
        /// //Now persist these changes to the database by replacing the original resource
        /// Trigger updated = await client.ReplaceTriggerAsync(sproc);
        /// ]]>
        /// </code>
        /// </example>
        /// <seealso cref="Microsoft.Azure.Documents.Trigger"/>
        /// <seealso cref="Microsoft.Azure.Documents.Client.RequestOptions"/>
        /// <seealso cref="Microsoft.Azure.Documents.Client.ResourceResponse{T}"/>
        /// <seealso cref="System.Threading.Tasks.Task"/>
        public Task<ResourceResponse<Trigger>> ReplaceTriggerAsync(Trigger trigger, Documents.Client.RequestOptions options = null)
        {
            IDocumentClientRetryPolicy retryPolicyInstance = this.ResetSessionTokenRetryPolicy.GetRequestPolicy();
            return TaskHelper.InlineIfPossible(() => this.ReplaceTriggerPrivateAsync(trigger, options, retryPolicyInstance), retryPolicyInstance);
        }

        private async Task<ResourceResponse<Trigger>> ReplaceTriggerPrivateAsync(Trigger trigger, Documents.Client.RequestOptions options, IDocumentClientRetryPolicy retryPolicyInstance, string altLink = null)
        {
            await this.EnsureValidClientAsync(NoOpTrace.Singleton);

            if (trigger == null)
            {
                throw new ArgumentNullException("trigger");
            }

            this.ValidateResource(trigger);
            INameValueCollection headers = this.GetRequestHeaders(options, OperationType.Replace, ResourceType.Trigger);
            using (DocumentServiceRequest request = DocumentServiceRequest.Create(
                OperationType.Replace,
                altLink ?? this.GetLinkForRouting(trigger),
                trigger,
                ResourceType.Trigger,
                AuthorizationTokenType.PrimaryMasterKey,
                headers,
                SerializationFormattingPolicy.None))
            {
                return new ResourceResponse<Trigger>(await this.UpdateAsync(request, retryPolicyInstance));
            }
        }

        /// <summary>
        /// Replaces a <see cref="Microsoft.Azure.Documents.UserDefinedFunction"/> in the Azure Cosmos DB service as an asynchronous operation.
        /// </summary>
        /// <param name="function">The updated <see cref="Microsoft.Azure.Documents.UserDefinedFunction"/> to replace the existing resource with.</param>
        /// <param name="options">(Optional) The request options for the request.</param>
        /// <returns>
        /// A <see cref="System.Threading.Tasks"/> containing a <see cref="Microsoft.Azure.Documents.Client.ResourceResponse{T}"/> which wraps a <see cref="Microsoft.Azure.Documents.UserDefinedFunction"/> containing the updated resource record.
        /// </returns>
        /// <exception cref="ArgumentNullException">If <paramref name="function"/> is not set.</exception>
        /// <exception cref="DocumentClientException">This exception can encapsulate many different types of errors. To determine the specific error always look at the StatusCode property. Some common codes you may get when creating a Document are:
        /// <list type="table">
        ///     <listheader>
        ///         <term>StatusCode</term><description>Reason for exception</description>
        ///     </listheader>
        ///     <item>
        ///         <term>404</term><description>NotFound - This means the resource you tried to delete did not exist.</description>
        ///     </item>
        /// </list>
        /// </exception>
        /// <example>
        /// <code language="c#">
        /// <![CDATA[
        /// //Fetch the resource to be updated
        /// UserDefinedFunction udf = client.CreateUserDefinedFunctionQuery(functionsLink)
        ///                                     .Where(r => r.Id == "udf id")
        ///                                     .AsEnumerable()
        ///                                     .SingleOrDefault();
        ///
        /// //Update some properties on the found resource
        /// udf.Body = "function () {new javascript body for udf}";
        ///
        /// //Now persist these changes to the database by replacing the original resource
        /// UserDefinedFunction updated = await client.ReplaceUserDefinedFunctionAsync(udf);
        /// ]]>
        /// </code>
        /// </example>
        /// <seealso cref="Microsoft.Azure.Documents.UserDefinedFunction"/>
        /// <seealso cref="Microsoft.Azure.Documents.Client.RequestOptions"/>
        /// <seealso cref="Microsoft.Azure.Documents.Client.ResourceResponse{T}"/>
        /// <seealso cref="System.Threading.Tasks.Task"/>
        public Task<ResourceResponse<UserDefinedFunction>> ReplaceUserDefinedFunctionAsync(UserDefinedFunction function, Documents.Client.RequestOptions options = null)
        {
            IDocumentClientRetryPolicy retryPolicyInstance = this.ResetSessionTokenRetryPolicy.GetRequestPolicy();
            return TaskHelper.InlineIfPossible(() => this.ReplaceUserDefinedFunctionPrivateAsync(function, options, retryPolicyInstance), retryPolicyInstance);
        }

        private async Task<ResourceResponse<UserDefinedFunction>> ReplaceUserDefinedFunctionPrivateAsync(
            UserDefinedFunction function,
            Documents.Client.RequestOptions options,
            IDocumentClientRetryPolicy retryPolicyInstance,
            string altLink = null)
        {
            await this.EnsureValidClientAsync(NoOpTrace.Singleton);

            if (function == null)
            {
                throw new ArgumentNullException("function");
            }

            this.ValidateResource(function);
            INameValueCollection headers = this.GetRequestHeaders(options, OperationType.Replace, ResourceType.UserDefinedFunction);
            using (DocumentServiceRequest request = DocumentServiceRequest.Create(
                OperationType.Replace,
                altLink ?? this.GetLinkForRouting(function),
                function,
                ResourceType.UserDefinedFunction,
                AuthorizationTokenType.PrimaryMasterKey,
                headers,
                SerializationFormattingPolicy.None))
            {
                return new ResourceResponse<UserDefinedFunction>(await this.UpdateAsync(request, retryPolicyInstance));
            }
        }

        /// <summary>
        /// Replaces a <see cref="Microsoft.Azure.Documents.Offer"/> in the Azure Cosmos DB service as an asynchronous operation.
        /// </summary>
        /// <param name="offer">The updated <see cref="Microsoft.Azure.Documents.Offer"/> to replace the existing resource with.</param>
        /// <returns>
        /// A <see cref="System.Threading.Tasks"/> containing a <see cref="Microsoft.Azure.Documents.Client.ResourceResponse{T}"/> which wraps a <see cref="Microsoft.Azure.Documents.Offer"/> containing the updated resource record.
        /// </returns>
        /// <exception cref="ArgumentNullException">If <paramref name="offer"/> is not set.</exception>
        /// <exception cref="DocumentClientException">This exception can encapsulate many different types of errors. To determine the specific error always look at the StatusCode property. Some common codes you may get when creating a Document are:
        /// <list type="table">
        ///     <listheader>
        ///         <term>StatusCode</term><description>Reason for exception</description>
        ///     </listheader>
        ///     <item>
        ///         <term>404</term><description>NotFound - This means the resource you tried to delete did not exist.</description>
        ///     </item>
        ///     <item>
        ///        <term>429</term><description>TooManyRequests - The replace offer is throttled as the offer scale down operation is attempted within the idle timeout period of 4 hours. Consult the DocumentClientException.RetryAfter value to see how long you should wait before retrying this operation.</description>
        ///     </item>
        /// </list>
        /// </exception>
        /// <example>
        /// <code language="c#">
        /// <![CDATA[
        /// //Fetch the resource to be updated
        /// Offer offer = client.CreateOfferQuery()
        ///                          .Where(r => r.ResourceLink == "collection selfLink")
        ///                          .AsEnumerable()
        ///                          .SingleOrDefault();
        ///
        /// //Create a new offer with the changed throughput
        /// OfferV2 newOffer = new OfferV2(offer, 5000);
        ///
        /// //Now persist these changes to the database by replacing the original resource
        /// Offer updated = await client.ReplaceOfferAsync(newOffer);
        /// ]]>
        /// </code>
        /// </example>
        /// <seealso cref="Microsoft.Azure.Documents.Offer"/>
        /// <seealso cref="Microsoft.Azure.Documents.Client.RequestOptions"/>
        /// <seealso cref="Microsoft.Azure.Documents.Client.ResourceResponse{T}"/>
        /// <seealso cref="System.Threading.Tasks.Task"/>
        public Task<ResourceResponse<Offer>> ReplaceOfferAsync(Offer offer)
        {
            IDocumentClientRetryPolicy retryPolicyInstance = this.ResetSessionTokenRetryPolicy.GetRequestPolicy();
            return TaskHelper.InlineIfPossible(() => this.ReplaceOfferPrivateAsync(offer, retryPolicyInstance), retryPolicyInstance);
        }

        private async Task<ResourceResponse<Offer>> ReplaceOfferPrivateAsync(Offer offer, IDocumentClientRetryPolicy retryPolicyInstance)
        {
            if (offer == null)
            {
                throw new ArgumentNullException("offer");
            }

            using (DocumentServiceRequest request = DocumentServiceRequest.Create(
                OperationType.Replace,
                offer.SelfLink,
                offer,
                ResourceType.Offer,
                AuthorizationTokenType.PrimaryMasterKey))
            {
                return new ResourceResponse<Offer>(
                    await this.UpdateAsync(request, retryPolicyInstance),
                    OfferTypeResolver.ResponseOfferTypeResolver);
            }
        }

        /// <summary>
        /// Replaces a <see cref="Microsoft.Azure.Documents.UserDefinedType"/> in the Azure Cosmos DB service as an asynchronous operation.
        /// </summary>
        /// <param name="userDefinedType">The updated <see cref="Microsoft.Azure.Documents.UserDefinedType"/> to replace the existing resource with.</param>
        /// <param name="options">(Optional) The request options for the request.</param>
        /// <returns>
        /// A <see cref="System.Threading.Tasks"/> containing a <see cref="Microsoft.Azure.Documents.Client.ResourceResponse{T}"/> which wraps a <see cref="Microsoft.Azure.Documents.UserDefinedType"/> containing the updated resource record.
        /// </returns>
        /// <exception cref="ArgumentNullException">If <paramref name="userDefinedType"/> is not set.</exception>
        /// <exception cref="DocumentClientException">This exception can encapsulate many different types of errors. To determine the specific error always look at the StatusCode property. Some common codes you may get when creating a Document are:
        /// <list type="table">
        ///     <listheader>
        ///         <term>StatusCode</term><description>Reason for exception</description>
        ///     </listheader>
        ///     <item>
        ///         <term>404</term><description>NotFound - This means the resource you tried to delete did not exist.</description>
        ///     </item>
        /// </list>
        /// </exception>
        /// <example>
        /// <code language="c#">
        /// <![CDATA[
        /// //Fetch the resource to be updated
        /// UserDefinedType userDefinedType = client.CreateUserDefinedTypeQuery(userDefinedTypesLink)
        ///                          .Where(r => r.Id == "user defined type id")
        ///                          .AsEnumerable()
        ///                          .SingleOrDefault();
        ///
        /// //Now persist these changes to the database by replacing the original resource
        /// UserDefinedType updated = await client.ReplaceUserDefinedTypeAsync(userDefinedType);
        /// ]]>
        /// </code>
        /// </example>
        /// <seealso cref="Microsoft.Azure.Documents.UserDefinedType"/>
        /// <seealso cref="Microsoft.Azure.Documents.Client.RequestOptions"/>
        /// <seealso cref="Microsoft.Azure.Documents.Client.ResourceResponse{T}"/>
        /// <seealso cref="System.Threading.Tasks.Task"/>
        internal Task<ResourceResponse<UserDefinedType>> ReplaceUserDefinedTypeAsync(UserDefinedType userDefinedType, Documents.Client.RequestOptions options = null)
        {
            IDocumentClientRetryPolicy retryPolicyInstance = this.ResetSessionTokenRetryPolicy.GetRequestPolicy();
            return TaskHelper.InlineIfPossible(() => this.ReplaceUserDefinedTypePrivateAsync(userDefinedType, options, retryPolicyInstance), retryPolicyInstance);
        }

        private async Task<ResourceResponse<UserDefinedType>> ReplaceUserDefinedTypePrivateAsync(UserDefinedType userDefinedType, Documents.Client.RequestOptions options, IDocumentClientRetryPolicy retryPolicyInstance, string altLink = null)
        {
            await this.EnsureValidClientAsync(NoOpTrace.Singleton);

            if (userDefinedType == null)
            {
                throw new ArgumentNullException("userDefinedType");
            }

            this.ValidateResource(userDefinedType);
            INameValueCollection headers = this.GetRequestHeaders(options, OperationType.Replace, ResourceType.UserDefinedType);
            using (DocumentServiceRequest request = DocumentServiceRequest.Create(
                OperationType.Replace,
                altLink ?? this.GetLinkForRouting(userDefinedType),
                userDefinedType,
                ResourceType.UserDefinedType,
                AuthorizationTokenType.PrimaryMasterKey,
                headers,
                SerializationFormattingPolicy.None))
            {
                return new ResourceResponse<UserDefinedType>(await this.UpdateAsync(request, retryPolicyInstance));
            }
        }

        #endregion

        #region Read Impl
        /// <summary>
        /// Reads a <see cref="Microsoft.Azure.Documents.Database"/> from the Azure Cosmos DB service as an asynchronous operation.
        /// </summary>
        /// <param name="databaseLink">The link of the Database resource to be read.</param>
        /// <param name="options">(Optional) The request options for the request.</param>
        /// <returns>
        /// A <see cref="System.Threading.Tasks"/> containing a <see cref="Microsoft.Azure.Documents.Client.ResourceResponse{T}"/> which wraps a <see cref="Microsoft.Azure.Documents.Database"/> containing the read resource record.
        /// </returns>
        /// <exception cref="ArgumentNullException">If <paramref name="databaseLink"/> is not set.</exception>
        /// <exception cref="DocumentClientException">This exception can encapsulate many different types of errors. To determine the specific error always look at the StatusCode property. Some common codes you may get when creating a Document are:
        /// <list type="table">
        ///     <listheader>
        ///         <term>StatusCode</term><description>Reason for exception</description>
        ///     </listheader>
        ///     <item>
        ///         <term>404</term><description>NotFound - This means the resource you tried to read did not exist.</description>
        ///     </item>
        ///     <item>
        ///         <term>429</term><description>TooManyRequests - This means you have exceeded the number of request units per second. Consult the DocumentClientException.RetryAfter value to see how long you should wait before retrying this operation.</description>
        ///     </item>
        /// </list>
        /// </exception>
        /// <example>
        /// <code language="c#">
        /// <![CDATA[
        /// //Reads a Database resource where
        /// // - database_id is the ID property of the Database resource you wish to read.
        /// var dbLink = "/dbs/database_id";
        /// Database database = await client.ReadDatabaseAsync(dbLink);
        /// ]]>
        /// </code>
        /// </example>
        /// <remarks>
        /// <para>
        /// Doing a read of a resource is the most efficient way to get a resource from the Database. If you know the resource's ID, do a read instead of a query by ID.
        /// </para>
        /// <para>
        /// The example shown uses ID-based links, where the link is composed of the ID properties used when the resources were created.
        /// You can still use the <see cref="Microsoft.Azure.Documents.Resource.SelfLink"/> property of the Database if you prefer. A self-link is a URI for a resource that is made up of Resource Identifiers  (or the _rid properties).
        /// ID-based links and SelfLink will both work.
        /// The format for <paramref name="databaseLink"/> is always "/dbs/{db identifier}" only
        /// the values within the {} change depending on which method you wish to use to address the resource.
        /// </para>
        /// </remarks>
        /// <seealso cref="Microsoft.Azure.Documents.Database"/>
        /// <seealso cref="Microsoft.Azure.Documents.Client.RequestOptions"/>
        /// <seealso cref="Microsoft.Azure.Documents.Client.ResourceResponse{T}"/>
        /// <seealso cref="System.Threading.Tasks.Task"/>
        /// <seealso cref="System.Uri"/>
        public Task<ResourceResponse<Documents.Database>> ReadDatabaseAsync(string databaseLink, Documents.Client.RequestOptions options = null)
        {
            IDocumentClientRetryPolicy retryPolicyInstance = this.ResetSessionTokenRetryPolicy.GetRequestPolicy();
            return TaskHelper.InlineIfPossible(() => this.ReadDatabasePrivateAsync(databaseLink, options, retryPolicyInstance), retryPolicyInstance);
        }

        private async Task<ResourceResponse<Documents.Database>> ReadDatabasePrivateAsync(string databaseLink, Documents.Client.RequestOptions options, IDocumentClientRetryPolicy retryPolicyInstance)
        {
            await this.EnsureValidClientAsync(NoOpTrace.Singleton);

            if (string.IsNullOrEmpty(databaseLink))
            {
                throw new ArgumentNullException("databaseLink");
            }

            INameValueCollection headers = this.GetRequestHeaders(options, OperationType.Read, ResourceType.Database);
            using (DocumentServiceRequest request = DocumentServiceRequest.Create(
                OperationType.Read,
                ResourceType.Database,
                databaseLink,
                AuthorizationTokenType.PrimaryMasterKey,
                headers))
            {
                return new ResourceResponse<Documents.Database>(await this.ReadAsync(request, retryPolicyInstance));
            }
        }

        /// <summary>
        /// Reads a <see cref="Microsoft.Azure.Documents.Document"/> from the Azure Cosmos DB service as an asynchronous operation.
        /// </summary>
        /// <param name="documentLink">The link for the document to be read.</param>
        /// <param name="options">(Optional) The request options for the request.</param>
        /// <param name="cancellationToken">(Optional) A <see cref="CancellationToken"/> that can be used by other objects or threads to receive notice of cancellation.</param>
        /// <returns>
        /// A <see cref="System.Threading.Tasks"/> containing a <see cref="Microsoft.Azure.Documents.Client.ResourceResponse{T}"/> which wraps a <see cref="Microsoft.Azure.Documents.Document"/> containing the read resource record.
        /// </returns>
        /// <exception cref="ArgumentNullException">If <paramref name="documentLink"/> is not set.</exception>
        /// <exception cref="DocumentClientException">This exception can encapsulate many different types of errors. To determine the specific error always look at the StatusCode property. Some common codes you may get when creating a Document are:
        /// <list type="table">
        ///     <listheader>
        ///         <term>StatusCode</term><description>Reason for exception</description>
        ///     </listheader>
        ///     <item>
        ///         <term>404</term><description>NotFound - This means the resource you tried to read did not exist.</description>
        ///     </item>
        ///     <item>
        ///         <term>429</term><description>TooManyRequests - This means you have exceeded the number of request units per second. Consult the DocumentClientException.RetryAfter value to see how long you should wait before retrying this operation.</description>
        ///     </item>
        /// </list>
        /// </exception>
        /// <example>
        /// <code language="c#">
        /// <![CDATA[
        /// //This reads a document record from a database & collection where
        /// // - sample_database is the ID of the database
        /// // - sample_collection is the ID of the collection
        /// // - document_id is the ID of the document resource
        /// var docLink = "dbs/sample_database/colls/sample_collection/docs/document_id";
        /// Document doc = await client.ReadDocumentAsync(docLink);
        /// ]]>
        /// </code>
        /// </example>
        /// <remarks>
        /// <para>
        /// Doing a read of a resource is the most efficient way to get a resource from the Database. If you know the resource's ID, do a read instead of a query by ID.
        /// </para>
        /// <para>
        /// The example shown uses ID-based links, where the link is composed of the ID properties used when the resources were created.
        /// You can still use the <see cref="Microsoft.Azure.Documents.Resource.SelfLink"/> property of the Document if you prefer. A self-link is a URI for a resource that is made up of Resource Identifiers  (or the _rid properties).
        /// ID-based links and SelfLink will both work.
        /// The format for <paramref name="documentLink"/> is always "dbs/{db identifier}/colls/{coll identifier}/docs/{doc identifier}" only
        /// the values within the {} change depending on which method you wish to use to address the resource.
        /// </para>
        /// </remarks>
        /// <seealso cref="Microsoft.Azure.Documents.Document"/>
        /// <seealso cref="Microsoft.Azure.Documents.Client.RequestOptions"/>
        /// <seealso cref="Microsoft.Azure.Documents.Client.ResourceResponse{T}"/>
        /// <seealso cref="System.Threading.Tasks.Task"/>
        /// <seealso cref="System.Uri"/>
        public Task<ResourceResponse<Document>> ReadDocumentAsync(string documentLink, Documents.Client.RequestOptions options = null, CancellationToken cancellationToken = default)
        {
            IDocumentClientRetryPolicy retryPolicyInstance = this.ResetSessionTokenRetryPolicy.GetRequestPolicy();
            return TaskHelper.InlineIfPossible(
                () => this.ReadDocumentPrivateAsync(documentLink, options, retryPolicyInstance, cancellationToken), retryPolicyInstance, cancellationToken);
        }

        private async Task<ResourceResponse<Document>> ReadDocumentPrivateAsync(string documentLink, Documents.Client.RequestOptions options, IDocumentClientRetryPolicy retryPolicyInstance, CancellationToken cancellationToken)
        {
            await this.EnsureValidClientAsync(NoOpTrace.Singleton);

            if (string.IsNullOrEmpty(documentLink))
            {
                throw new ArgumentNullException("documentLink");
            }

            INameValueCollection headers = this.GetRequestHeaders(options, OperationType.Read, ResourceType.Document);
            using (DocumentServiceRequest request = DocumentServiceRequest.Create(
                OperationType.Read,
                ResourceType.Document,
                documentLink,
                AuthorizationTokenType.PrimaryMasterKey,
                headers))
            {
                await this.AddPartitionKeyInformationAsync(request, options);
                request.SerializerSettings = this.GetSerializerSettingsForRequest(options);
                return new ResourceResponse<Document>(await this.ReadAsync(request, retryPolicyInstance, cancellationToken));
            }
        }

        /// <summary>
        /// Reads a <see cref="Microsoft.Azure.Documents.Document"/> as a generic type T from the Azure Cosmos DB service as an asynchronous operation.
        /// </summary>
        /// <param name="documentLink">The link for the document to be read.</param>
        /// <param name="options">(Optional) The request options for the request.</param>
        /// <param name="cancellationToken">(Optional) A <see cref="CancellationToken"/> that can be used by other objects or threads to receive notice of cancellation.</param>
        /// <returns>
        /// A <see cref="System.Threading.Tasks"/> containing a <see cref="Microsoft.Azure.Documents.Client.DocumentResponse{T}"/> which wraps a <see cref="Microsoft.Azure.Documents.Document"/> containing the read resource record.
        /// </returns>
        /// <exception cref="ArgumentNullException">If <paramref name="documentLink"/> is not set.</exception>
        /// <exception cref="DocumentClientException">This exception can encapsulate many different types of errors. To determine the specific error always look at the StatusCode property. Some common codes you may get when creating a Document are:
        /// <list type="table">
        ///     <listheader>
        ///         <term>StatusCode</term><description>Reason for exception</description>
        ///     </listheader>
        ///     <item>
        ///         <term>404</term><description>NotFound - This means the resource you tried to read did not exist.</description>
        ///     </item>
        ///     <item>
        ///         <term>429</term><description>TooManyRequests - This means you have exceeded the number of request units per second. Consult the DocumentClientException.RetryAfter value to see how long you should wait before retrying this operation.</description>
        ///     </item>
        /// </list>
        /// </exception>
        /// <example>
        /// <code language="c#">
        /// <![CDATA[
        /// //This reads a document record from a database & collection where
        /// // - sample_database is the ID of the database
        /// // - sample_collection is the ID of the collection
        /// // - document_id is the ID of the document resource
        /// var docLink = "dbs/sample_database/colls/sample_collection/docs/document_id";
        /// Customer customer = await client.ReadDocumentAsync<Customer>(docLink);
        /// ]]>
        /// </code>
        /// </example>
        /// <remarks>
        /// <para>
        /// Doing a read of a resource is the most efficient way to get a resource from the Database. If you know the resource's ID, do a read instead of a query by ID.
        /// </para>
        /// <para>
        /// The example shown uses ID-based links, where the link is composed of the ID properties used when the resources were created.
        /// You can still use the <see cref="Microsoft.Azure.Documents.Resource.SelfLink"/> property of the Document if you prefer. A self-link is a URI for a resource that is made up of Resource Identifiers  (or the _rid properties).
        /// ID-based links and SelfLink will both work.
        /// The format for <paramref name="documentLink"/> is always "dbs/{db identifier}/colls/{coll identifier}/docs/{doc identifier}" only
        /// the values within the {} change depending on which method you wish to use to address the resource.
        /// </para>
        /// </remarks>
        /// <seealso cref="Microsoft.Azure.Documents.Document"/>
        /// <seealso cref="Microsoft.Azure.Documents.Client.RequestOptions"/>
        /// <seealso cref="Microsoft.Azure.Documents.Client.DocumentResponse{T}"/>
        /// <seealso cref="System.Threading.Tasks.Task"/>
        /// <seealso cref="System.Uri"/>
        public Task<DocumentResponse<T>> ReadDocumentAsync<T>(string documentLink, Documents.Client.RequestOptions options = null, CancellationToken cancellationToken = default)
        {
            IDocumentClientRetryPolicy retryPolicyInstance = this.ResetSessionTokenRetryPolicy.GetRequestPolicy();
            return TaskHelper.InlineIfPossible(
                () => this.ReadDocumentPrivateAsync<T>(documentLink, options, retryPolicyInstance, cancellationToken), retryPolicyInstance, cancellationToken);
        }

        private async Task<DocumentResponse<T>> ReadDocumentPrivateAsync<T>(string documentLink, Documents.Client.RequestOptions options, IDocumentClientRetryPolicy retryPolicyInstance, CancellationToken cancellationToken)
        {
            await this.EnsureValidClientAsync(NoOpTrace.Singleton);

            if (string.IsNullOrEmpty(documentLink))
            {
                throw new ArgumentNullException("documentLink");
            }

            INameValueCollection headers = this.GetRequestHeaders(options, OperationType.Read, ResourceType.Document);
            using (DocumentServiceRequest request = DocumentServiceRequest.Create(
                OperationType.Read,
                ResourceType.Document,
                documentLink,
                AuthorizationTokenType.PrimaryMasterKey,
                headers))
            {
                await this.AddPartitionKeyInformationAsync(request, options);
                request.SerializerSettings = this.GetSerializerSettingsForRequest(options);
                return new DocumentResponse<T>(await this.ReadAsync(request, retryPolicyInstance, cancellationToken), this.GetSerializerSettingsForRequest(options));
            }
        }

        /// <summary>
        /// Reads a <see cref="Microsoft.Azure.Documents.DocumentCollection"/> from the Azure Cosmos DB service as an asynchronous operation.
        /// </summary>
        /// <param name="documentCollectionLink">The link for the DocumentCollection to be read.</param>
        /// <param name="options">(Optional) The request options for the request.</param>
        /// <returns>
        /// A <see cref="System.Threading.Tasks"/> containing a <see cref="Microsoft.Azure.Documents.Client.ResourceResponse{T}"/> which wraps a <see cref="Microsoft.Azure.Documents.DocumentCollection"/> containing the read resource record.
        /// </returns>
        /// <exception cref="ArgumentNullException">If <paramref name="documentCollectionLink"/> is not set.</exception>
        /// <exception cref="DocumentClientException">This exception can encapsulate many different types of errors. To determine the specific error always look at the StatusCode property. Some common codes you may get when creating a Document are:
        /// <list type="table">
        ///     <listheader>
        ///         <term>StatusCode</term><description>Reason for exception</description>
        ///     </listheader>
        ///     <item>
        ///         <term>404</term><description>NotFound - This means the resource you tried to read did not exist.</description>
        ///     </item>
        ///     <item>
        ///         <term>429</term><description>TooManyRequests - This means you have exceeded the number of request units per second. Consult the DocumentClientException.RetryAfter value to see how long you should wait before retrying this operation.</description>
        ///     </item>
        /// </list>
        /// </exception>
        /// <example>
        /// <code language="c#">
        /// <![CDATA[
        /// //This reads a DocumentCollection record from a database where
        /// // - sample_database is the ID of the database
        /// // - collection_id is the ID of the collection resource to be read
        /// var collLink = "/dbs/sample_database/colls/collection_id";
        /// DocumentCollection coll = await client.ReadDocumentCollectionAsync(collLink);
        /// ]]>
        /// </code>
        /// </example>
        /// <remarks>
        /// <para>
        /// Doing a read of a resource is the most efficient way to get a resource from the Database. If you know the resource's ID, do a read instead of a query by ID.
        /// </para>
        /// <para>
        /// The example shown uses ID-based links, where the link is composed of the ID properties used when the resources were created.
        /// You can still use the <see cref="Microsoft.Azure.Documents.Resource.SelfLink"/> property of the DocumentCollection if you prefer. A self-link is a URI for a resource that is made up of Resource Identifiers  (or the _rid properties).
        /// ID-based links and SelfLink will both work.
        /// The format for <paramref name="documentCollectionLink"/> is always "/dbs/{db identifier}/colls/{coll identifier}" only
        /// the values within the {} change depending on which method you wish to use to address the resource.
        /// </para>
        /// </remarks>
        /// <seealso cref="Microsoft.Azure.Documents.DocumentCollection"/>
        /// <seealso cref="Microsoft.Azure.Documents.Client.RequestOptions"/>
        /// <seealso cref="Microsoft.Azure.Documents.Client.ResourceResponse{T}"/>
        /// <seealso cref="System.Threading.Tasks.Task"/>
        /// <seealso cref="System.Uri"/>
        public Task<ResourceResponse<DocumentCollection>> ReadDocumentCollectionAsync(string documentCollectionLink, Documents.Client.RequestOptions options = null)
        {
            IDocumentClientRetryPolicy retryPolicyInstance = this.ResetSessionTokenRetryPolicy.GetRequestPolicy();
            return TaskHelper.InlineIfPossible(
                () => this.ReadDocumentCollectionPrivateAsync(documentCollectionLink, options, retryPolicyInstance), retryPolicyInstance);
        }

        private async Task<ResourceResponse<DocumentCollection>> ReadDocumentCollectionPrivateAsync(
            string documentCollectionLink,
            Documents.Client.RequestOptions options,
            IDocumentClientRetryPolicy retryPolicyInstance)
        {
            await this.EnsureValidClientAsync(NoOpTrace.Singleton);

            if (string.IsNullOrEmpty(documentCollectionLink))
            {
                throw new ArgumentNullException("documentCollectionLink");
            }

            INameValueCollection headers = this.GetRequestHeaders(options, OperationType.Read, ResourceType.Collection);
            using (DocumentServiceRequest request = DocumentServiceRequest.Create(
                OperationType.Read,
                ResourceType.Collection,
                documentCollectionLink,
                AuthorizationTokenType.PrimaryMasterKey,
                headers))
            {
                return new ResourceResponse<DocumentCollection>(await this.ReadAsync(request, retryPolicyInstance));
            }
        }

        /// <summary>
        /// Reads a <see cref="Microsoft.Azure.Documents.StoredProcedure"/> from the Azure Cosmos DB service as an asynchronous operation.
        /// </summary>
        /// <param name="storedProcedureLink">The link of the stored procedure to be read.</param>
        /// <param name="options">(Optional) The request options for the request.</param>
        /// <returns>
        /// A <see cref="System.Threading.Tasks"/> containing a <see cref="Microsoft.Azure.Documents.Client.ResourceResponse{T}"/> which wraps a <see cref="Microsoft.Azure.Documents.StoredProcedure"/> containing the read resource record.
        /// </returns>
        /// <exception cref="ArgumentNullException">If <paramref name="storedProcedureLink"/> is not set.</exception>
        /// <exception cref="DocumentClientException">This exception can encapsulate many different types of errors. To determine the specific error always look at the StatusCode property. Some common codes you may get when creating a Document are:
        /// <list type="table">
        ///     <listheader>
        ///         <term>StatusCode</term><description>Reason for exception</description>
        ///     </listheader>
        ///     <item>
        ///         <term>404</term><description>NotFound - This means the resource you tried to read did not exist.</description>
        ///     </item>
        ///     <item>
        ///         <term>429</term><description>TooManyRequests - This means you have exceeded the number of request units per second. Consult the DocumentClientException.RetryAfter value to see how long you should wait before retrying this operation.</description>
        ///     </item>
        /// </list>
        /// </exception>
        /// <example>
        /// <code language="c#">
        /// <![CDATA[
        /// //Reads a StoredProcedure from a Database and DocumentCollection where
        /// // - sample_database is the ID of the database
        /// // - sample_collection is the ID of the collection
        /// // - sproc_id is the ID of the stored procedure to be read
        /// var sprocLink = "/dbs/sample_database/colls/sample_collection/sprocs/sproc_id";
        /// StoredProcedure sproc = await client.ReadStoredProcedureAsync(sprocLink);
        /// ]]>
        /// </code>
        /// </example>
        /// <remarks>
        /// <para>
        /// Doing a read of a resource is the most efficient way to get a resource from the Database. If you know the resource's ID, do a read instead of a query by ID.
        /// </para>
        /// <para>
        /// The example shown uses ID-based links, where the link is composed of the ID properties used when the resources were created.
        /// You can still use the <see cref="Microsoft.Azure.Documents.Resource.SelfLink"/> property of the Stored Procedure if you prefer. A self-link is a URI for a resource that is made up of Resource Identifiers  (or the _rid properties).
        /// ID-based links and SelfLink will both work.
        /// The format for <paramref name="storedProcedureLink"/> is always "/dbs/{db identifier}/colls/{coll identifier}/sprocs/{sproc identifier}"
        /// only the values within the {...} change depending on which method you wish to use to address the resource.
        /// </para>
        /// </remarks>
        /// <seealso cref="Microsoft.Azure.Documents.StoredProcedure"/>
        /// <seealso cref="Microsoft.Azure.Documents.Client.RequestOptions"/>
        /// <seealso cref="Microsoft.Azure.Documents.Client.ResourceResponse{T}"/>
        /// <seealso cref="System.Threading.Tasks.Task"/>
        /// <seealso cref="System.Uri"/>
        public Task<ResourceResponse<StoredProcedure>> ReadStoredProcedureAsync(string storedProcedureLink, Documents.Client.RequestOptions options = null)
        {
            IDocumentClientRetryPolicy retryPolicyInstance = this.ResetSessionTokenRetryPolicy.GetRequestPolicy();
            return TaskHelper.InlineIfPossible(
                () => this.ReadStoredProcedureAsync(storedProcedureLink, options, retryPolicyInstance), retryPolicyInstance);
        }

        private async Task<ResourceResponse<StoredProcedure>> ReadStoredProcedureAsync(string storedProcedureLink, Documents.Client.RequestOptions options, IDocumentClientRetryPolicy retryPolicyInstance)
        {
            await this.EnsureValidClientAsync(NoOpTrace.Singleton);

            if (string.IsNullOrEmpty(storedProcedureLink))
            {
                throw new ArgumentNullException("storedProcedureLink");
            }

            INameValueCollection headers = this.GetRequestHeaders(options, OperationType.Read, ResourceType.StoredProcedure);
            using (DocumentServiceRequest request = DocumentServiceRequest.Create(
                OperationType.Read,
                ResourceType.StoredProcedure,
                storedProcedureLink,
                AuthorizationTokenType.PrimaryMasterKey,
                headers))
            {
                return new ResourceResponse<StoredProcedure>(await this.ReadAsync(request, retryPolicyInstance));
            }
        }

        /// <summary>
        /// Reads a <see cref="Microsoft.Azure.Documents.Trigger"/> from the Azure Cosmos DB service as an asynchronous operation.
        /// </summary>
        /// <param name="triggerLink">The link to the Trigger to be read.</param>
        /// <param name="options">(Optional) The request options for the request.</param>
        /// <returns>
        /// A <see cref="System.Threading.Tasks"/> containing a <see cref="Microsoft.Azure.Documents.Client.ResourceResponse{T}"/> which wraps a <see cref="Microsoft.Azure.Documents.Trigger"/> containing the read resource record.
        /// </returns>
        /// <exception cref="ArgumentNullException">If <paramref name="triggerLink"/> is not set.</exception>
        /// <exception cref="DocumentClientException">This exception can encapsulate many different types of errors. To determine the specific error always look at the StatusCode property. Some common codes you may get when creating a Document are:
        /// <list type="table">
        ///     <listheader>
        ///         <term>StatusCode</term><description>Reason for exception</description>
        ///     </listheader>
        ///     <item>
        ///         <term>404</term><description>NotFound - This means the resource you tried to read did not exist.</description>
        ///     </item>
        ///     <item>
        ///         <term>429</term><description>TooManyRequests - This means you have exceeded the number of request units per second. Consult the DocumentClientException.RetryAfter value to see how long you should wait before retrying this operation.</description>
        ///     </item>
        /// </list>
        /// </exception>
        /// <example>
        /// <code language="c#">
        /// <![CDATA[
        /// //Reads a Trigger from a Database and DocumentCollection where
        /// // - sample_database is the ID of the database
        /// // - sample_collection is the ID of the collection
        /// // - trigger_id is the ID of the trigger to be read
        /// var triggerLink = "/dbs/sample_database/colls/sample_collection/triggers/trigger_id";
        /// Trigger trigger = await client.ReadTriggerAsync(triggerLink);
        /// ]]>
        /// </code>
        /// </example>
        /// <remarks>
        /// <para>
        /// Doing a read of a resource is the most efficient way to get a resource from the Database. If you know the resource's ID, do a read instead of a query by ID.
        /// </para>
        /// <para>
        /// The example shown uses ID-based links, where the link is composed of the ID properties used when the resources were created.
        /// You can still use the <see cref="Microsoft.Azure.Documents.Resource.SelfLink"/> property of the Trigger if you prefer. A self-link is a URI for a resource that is made up of Resource Identifiers  (or the _rid properties).
        /// ID-based links and SelfLink will both work.
        /// The format for <paramref name="triggerLink"/> is always "/dbs/{db identifier}/colls/{coll identifier}/triggers/{trigger identifier}"
        /// only the values within the {...} change depending on which method you wish to use to address the resource.
        /// </para>
        /// </remarks>
        /// <seealso cref="Microsoft.Azure.Documents.Trigger"/>
        /// <seealso cref="Microsoft.Azure.Documents.Client.RequestOptions"/>
        /// <seealso cref="Microsoft.Azure.Documents.Client.ResourceResponse{T}"/>
        /// <seealso cref="System.Threading.Tasks.Task"/>
        /// <seealso cref="System.Uri"/>
        public Task<ResourceResponse<Trigger>> ReadTriggerAsync(string triggerLink, Documents.Client.RequestOptions options = null)
        {
            IDocumentClientRetryPolicy retryPolicyInstance = this.ResetSessionTokenRetryPolicy.GetRequestPolicy();
            return TaskHelper.InlineIfPossible(
                () => this.ReadTriggerPrivateAsync(triggerLink, options, retryPolicyInstance), retryPolicyInstance);
        }

        private async Task<ResourceResponse<Trigger>> ReadTriggerPrivateAsync(string triggerLink, Documents.Client.RequestOptions options, IDocumentClientRetryPolicy retryPolicyInstance)
        {
            await this.EnsureValidClientAsync(NoOpTrace.Singleton);

            if (string.IsNullOrEmpty(triggerLink))
            {
                throw new ArgumentNullException("triggerLink");
            }

            INameValueCollection headers = this.GetRequestHeaders(options, OperationType.Read, ResourceType.Trigger);
            using (DocumentServiceRequest request = DocumentServiceRequest.Create(
                OperationType.Read,
                ResourceType.Trigger,
                triggerLink,
                AuthorizationTokenType.PrimaryMasterKey,
                headers))
            {
                return new ResourceResponse<Trigger>(await this.ReadAsync(request, retryPolicyInstance));
            }
        }

        /// <summary>
        /// Reads a <see cref="Microsoft.Azure.Documents.UserDefinedFunction"/> from the Azure Cosmos DB service as an asynchronous operation.
        /// </summary>
        /// <param name="functionLink">The link to the User Defined Function to be read.</param>
        /// <param name="options">(Optional) The request options for the request.</param>
        /// <returns>
        /// A <see cref="System.Threading.Tasks"/> containing a <see cref="Microsoft.Azure.Documents.Client.ResourceResponse{T}"/> which wraps a <see cref="Microsoft.Azure.Documents.UserDefinedFunction"/> containing the read resource record.
        /// </returns>
        /// <exception cref="ArgumentNullException">If <paramref name="functionLink"/> is not set.</exception>
        /// <exception cref="DocumentClientException">This exception can encapsulate many different types of errors. To determine the specific error always look at the StatusCode property. Some common codes you may get when creating a Document are:
        /// <list type="table">
        ///     <listheader>
        ///         <term>StatusCode</term><description>Reason for exception</description>
        ///     </listheader>
        ///     <item>
        ///         <term>404</term><description>NotFound - This means the resource you tried to read did not exist.</description>
        ///     </item>
        ///     <item>
        ///         <term>429</term><description>TooManyRequests - This means you have exceeded the number of request units per second. Consult the DocumentClientException.RetryAfter value to see how long you should wait before retrying this operation.</description>
        ///     </item>
        /// </list>
        /// </exception>
        /// <example>
        /// <code language="c#">
        /// <![CDATA[
        /// //Reads a User Defined Function from a Database and DocumentCollection where
        /// // - sample_database is the ID of the database
        /// // - sample_collection is the ID of the collection
        /// // - udf_id is the ID of the user-defined function to be read
        /// var udfLink = "/dbs/sample_database/colls/sample_collection/udfs/udf_id";
        /// UserDefinedFunction udf = await client.ReadUserDefinedFunctionAsync(udfLink);
        /// ]]>
        /// </code>
        /// </example>
        /// <remarks>
        /// <para>
        /// Doing a read of a resource is the most efficient way to get a resource from the Database. If you know the resource's ID, do a read instead of a query by ID.
        /// </para>
        /// <para>
        /// The example shown uses ID-based links, where the link is composed of the ID properties used when the resources were created.
        /// You can still use the <see cref="Microsoft.Azure.Documents.Resource.SelfLink"/> property of the User Defined Function if you prefer. A self-link is a URI for a resource that is made up of Resource Identifiers  (or the _rid properties).
        /// ID-based links and SelfLink will both work.
        /// The format for <paramref name="functionLink"/> is always "/dbs/{db identifier}/colls/{coll identifier}/udfs/{udf identifier}"
        /// only the values within the {...} change depending on which method you wish to use to address the resource.
        /// </para>
        /// </remarks>
        /// <seealso cref="Microsoft.Azure.Documents.UserDefinedFunction"/>
        /// <seealso cref="Microsoft.Azure.Documents.Client.RequestOptions"/>
        /// <seealso cref="Microsoft.Azure.Documents.Client.ResourceResponse{T}"/>
        /// <seealso cref="System.Threading.Tasks.Task"/>
        /// <seealso cref="System.Uri"/>
        public Task<ResourceResponse<UserDefinedFunction>> ReadUserDefinedFunctionAsync(string functionLink, Documents.Client.RequestOptions options = null)
        {
            IDocumentClientRetryPolicy retryPolicyInstance = this.ResetSessionTokenRetryPolicy.GetRequestPolicy();
            return TaskHelper.InlineIfPossible(
                () => this.ReadUserDefinedFunctionPrivateAsync(functionLink, options, retryPolicyInstance), retryPolicyInstance);
        }

        private async Task<ResourceResponse<UserDefinedFunction>> ReadUserDefinedFunctionPrivateAsync(string functionLink, Documents.Client.RequestOptions options, IDocumentClientRetryPolicy retryPolicyInstance)
        {
            await this.EnsureValidClientAsync(NoOpTrace.Singleton);

            if (string.IsNullOrEmpty(functionLink))
            {
                throw new ArgumentNullException("functionLink");
            }

            INameValueCollection headers = this.GetRequestHeaders(options, OperationType.Read, ResourceType.UserDefinedFunction);
            using (DocumentServiceRequest request = DocumentServiceRequest.Create(
                OperationType.Read,
                ResourceType.UserDefinedFunction,
                functionLink,
                AuthorizationTokenType.PrimaryMasterKey,
                headers))
            {
                return new ResourceResponse<UserDefinedFunction>(await this.ReadAsync(request, retryPolicyInstance));
            }
        }

        /// <summary>
        /// Reads a <see cref="Microsoft.Azure.Documents.Conflict"/> from the Azure Cosmos DB service as an asynchronous operation.
        /// </summary>
        /// <param name="conflictLink">The link to the Conflict to be read.</param>
        /// <param name="options">(Optional) The request options for the request.</param>
        /// <returns>
        /// A <see cref="System.Threading.Tasks"/> containing a <see cref="Microsoft.Azure.Documents.Client.ResourceResponse{T}"/> which wraps a <see cref="Microsoft.Azure.Documents.Conflict"/> containing the read resource record.
        /// </returns>
        /// <exception cref="ArgumentNullException">If <paramref name="conflictLink"/> is not set.</exception>
        /// <exception cref="DocumentClientException">This exception can encapsulate many different types of errors. To determine the specific error always look at the StatusCode property. Some common codes you may get when creating a Document are:
        /// <list type="table">
        ///     <listheader>
        ///         <term>StatusCode</term><description>Reason for exception</description>
        ///     </listheader>
        ///     <item>
        ///         <term>404</term><description>NotFound - This means the resource you tried to read did not exist.</description>
        ///     </item>
        ///     <item>
        ///         <term>429</term><description>TooManyRequests - This means you have exceeded the number of request units per second. Consult the DocumentClientException.RetryAfter value to see how long you should wait before retrying this operation.</description>
        ///     </item>
        /// </list>
        /// </exception>
        /// <example>
        /// <code language="c#">
        /// <![CDATA[
        /// //Reads a Conflict resource from a Database
        /// // - sample_database is the ID of the database
        /// // - sample_collection is the ID of the collection
        /// // - conflict_id is the ID of the conflict to be read
        /// var conflictLink = "/dbs/sample_database/colls/sample_collection/conflicts/conflict_id";
        /// Conflict conflict = await client.ReadConflictAsync(conflictLink);
        /// ]]>
        /// </code>
        /// </example>
        /// <remarks>
        /// <para>
        /// Doing a read of a resource is the most efficient way to get a resource from the Database. If you know the resource's ID, do a read instead of a query by ID.
        /// </para>
        /// <para>
        /// The example shown uses ID-based links, where the link is composed of the ID properties used when the resources were created.
        /// You can still use the <see cref="Microsoft.Azure.Documents.Resource.SelfLink"/> property of the Conflict if you prefer. A self-link is a URI for a resource that is made up of Resource Identifiers  (or the _rid properties).
        /// ID-based links and SelfLink will both work.
        /// The format for <paramref name="conflictLink"/> is always "/dbs/{db identifier}/colls/{collectioon identifier}/conflicts/{conflict identifier}"
        /// only the values within the {...} change depending on which method you wish to use to address the resource.
        /// </para>
        /// </remarks>
        /// <seealso cref="Microsoft.Azure.Documents.Conflict"/>
        /// <seealso cref="Microsoft.Azure.Documents.Client.RequestOptions"/>
        /// <seealso cref="Microsoft.Azure.Documents.Client.ResourceResponse{T}"/>
        /// <seealso cref="System.Threading.Tasks.Task"/>
        /// <seealso cref="System.Uri"/>
        public Task<ResourceResponse<Conflict>> ReadConflictAsync(string conflictLink, Documents.Client.RequestOptions options = null)
        {
            IDocumentClientRetryPolicy retryPolicyInstance = this.ResetSessionTokenRetryPolicy.GetRequestPolicy();
            return TaskHelper.InlineIfPossible(
                () => this.ReadConflictPrivateAsync(conflictLink, options, retryPolicyInstance), retryPolicyInstance);
        }

        private async Task<ResourceResponse<Conflict>> ReadConflictPrivateAsync(string conflictLink, Documents.Client.RequestOptions options, IDocumentClientRetryPolicy retryPolicyInstance)
        {
            await this.EnsureValidClientAsync(NoOpTrace.Singleton);

            if (string.IsNullOrEmpty(conflictLink))
            {
                throw new ArgumentNullException("conflictLink");
            }

            INameValueCollection headers = this.GetRequestHeaders(options, OperationType.Read, ResourceType.Conflict);
            using (DocumentServiceRequest request = DocumentServiceRequest.Create(
                OperationType.Read,
                ResourceType.Conflict,
                conflictLink,
                AuthorizationTokenType.PrimaryMasterKey,
                headers))
            {
                await this.AddPartitionKeyInformationAsync(request, options);
                return new ResourceResponse<Conflict>(await this.ReadAsync(request, retryPolicyInstance));
            }
        }

        /// <summary>
        /// Reads an <see cref="Microsoft.Azure.Documents.Offer"/> from the Azure Cosmos DB service as an asynchronous operation.
        /// </summary>
        /// <param name="offerLink">The link to the Offer to be read.</param>
        /// <returns>
        /// A <see cref="System.Threading.Tasks"/> containing a <see cref="Microsoft.Azure.Documents.Client.ResourceResponse{T}"/> which wraps a <see cref="Microsoft.Azure.Documents.Offer"/> containing the read resource record.
        /// </returns>
        /// <exception cref="ArgumentNullException">If <paramref name="offerLink"/> is not set.</exception>
        /// <exception cref="DocumentClientException">This exception can encapsulate many different types of errors. To determine the specific error always look at the StatusCode property. Some common codes you may get when creating a Document are:
        /// <list type="table">
        ///     <listheader>
        ///         <term>StatusCode</term><description>Reason for exception</description>
        ///     </listheader>
        ///     <item>
        ///         <term>404</term><description>NotFound - This means the resource you tried to read did not exist.</description>
        ///     </item>
        ///     <item>
        ///         <term>429</term><description>TooManyRequests - This means you have exceeded the number of request units per second. Consult the DocumentClientException.RetryAfter value to see how long you should wait before retrying this operation.</description>
        ///     </item>
        /// </list>
        /// </exception>
        /// <example>
        /// <code language="c#">
        /// <![CDATA[
        /// //Reads an Offer resource from a Database
        /// // - offer_id is the ID of the offer to be read
        /// var offerLink = "/offers/offer_id";
        /// Offer offer = await client.ReadOfferAsync(offerLink);
        /// ]]>
        /// </code>
        /// </example>
        /// <remarks>
        /// <para>
        /// Doing a read of a resource is the most efficient way to get a resource from the Database. If you know the resource's ID, do a read instead of a query by ID.
        /// </para>
        /// <para>
        /// For an Offer, id is always generated internally by the system when the linked resource is created. id and _rid are always the same for Offer.
        /// </para>
        /// <para>
        /// Refer to https://docs.microsoft.com/en-us/azure/cosmos-db/how-to-provision-container-throughput to learn more about 
        /// minimum throughput of a Cosmos container (or a database)
        /// To retrieve the minimum throughput for a collection/database, use the following sample 
        /// <code language="c#">
        /// <![CDATA[
        /// // Find the offer for the collection by SelfLink
        /// Offer offer = client.CreateOfferQuery(
        ///     string.Format("SELECT * FROM offers o WHERE o.resource = '{0}'", collectionSelfLink)).AsEnumerable().FirstOrDefault();
        /// ResourceResponse<Offer> response = await client.ReadOfferAsync(offer.SelfLink);
        /// string minimumRUsForCollection = readResponse.Headers["x-ms-cosmos-min-throughput"];
        /// ]]>
        /// </code>
        /// </para>
        /// </remarks>
        /// <seealso cref="Microsoft.Azure.Documents.Conflict"/>
        /// <seealso cref="Microsoft.Azure.Documents.Client.RequestOptions"/>
        /// <seealso cref="Microsoft.Azure.Documents.Client.ResourceResponse{T}"/>
        /// <seealso cref="System.Threading.Tasks.Task"/>
        /// <seealso cref="System.Uri"/>
        public Task<ResourceResponse<Offer>> ReadOfferAsync(string offerLink)
        {
            IDocumentClientRetryPolicy retryPolicyInstance = this.ResetSessionTokenRetryPolicy.GetRequestPolicy();
            return TaskHelper.InlineIfPossible(
                () => this.ReadOfferPrivateAsync(offerLink, retryPolicyInstance), retryPolicyInstance);
        }

        private async Task<ResourceResponse<Offer>> ReadOfferPrivateAsync(string offerLink, IDocumentClientRetryPolicy retryPolicyInstance)
        {
            await this.EnsureValidClientAsync(NoOpTrace.Singleton);

            if (string.IsNullOrEmpty(offerLink))
            {
                throw new ArgumentNullException("offerLink");
            }

            using (DocumentServiceRequest request = DocumentServiceRequest.Create(
                OperationType.Read,
                ResourceType.Offer,
                offerLink,
                null,
                AuthorizationTokenType.PrimaryMasterKey))
            {
                return new ResourceResponse<Offer>(await this.ReadAsync(request, retryPolicyInstance), OfferTypeResolver.ResponseOfferTypeResolver);
            }
        }

        /// <summary>
        /// Reads a <see cref="Microsoft.Azure.Documents.Schema"/> as an asynchronous operation.
        /// </summary>
        /// <param name="documentSchemaLink">The link for the schema to be read.</param>
        /// <param name="options">(Optional) The request options for the request.</param>
        /// <returns>
        /// A <see cref="System.Threading.Tasks"/> containing a <see cref="Microsoft.Azure.Documents.Client.ResourceResponse{T}"/> which wraps a <see cref="Microsoft.Azure.Documents.Document"/> containing the read resource record.
        /// </returns>
        /// <exception cref="ArgumentNullException">If <paramref name="documentSchemaLink"/> is not set.</exception>
        /// <exception cref="DocumentClientException">This exception can encapsulate many different types of errors. To determine the specific error always look at the StatusCode property. Some common codes you may get when reading a Schema are:
        /// <list type="table">
        ///     <listheader>
        ///         <term>StatusCode</term><description>Reason for exception</description>
        ///     </listheader>
        ///     <item>
        ///         <term>404</term><description>NotFound - This means the resource you tried to read did not exist.</description>
        ///     </item>
        ///     <item>
        ///         <term>429</term><description>TooManyRequests - This means you have exceeded the number of request units per second. Consult the DocumentClientException.RetryAfter value to see how long you should wait before retrying this operation.</description>
        ///     </item>
        /// </list>
        /// </exception>
        /// <example>
        /// <code language="c#">
        /// <![CDATA[
        /// //This reads a schema record from a database & collection where
        /// // - sample_database is the ID of the database
        /// // - sample_collection is the ID of the collection
        /// // - schema_id is the ID of the document resource
        /// var docLink = "/dbs/sample_database/colls/sample_collection/schemas/schemas_id";
        /// Schema schema = await client.ReadSchemaAsync(docLink);
        /// ]]>
        /// </code>
        /// </example>
        /// <remarks>
        /// <para>
        /// Doing a read of a resource is the most efficient way to get a resource from the Database. If you know the resource's ID, do a read instead of a query by ID.
        /// </para>
        /// <para>
        /// The example shown uses ID-based links, where the link is composed of the ID properties used when the resources were created.
        /// You can still use the <see cref="Microsoft.Azure.Documents.Resource.SelfLink"/> property of the Document if you prefer. A self-link is a URI for a resource that is made up of Resource Identifiers  (or the _rid properties).
        /// ID-based links and SelfLink will both work.
        /// The format for <paramref name="documentSchemaLink"/> is always "/dbs/{db identifier}/colls/{coll identifier}/schema/{schema identifier}" only
        /// the values within the {} change depending on which method you wish to use to address the resource.
        /// </para>
        /// </remarks>
        /// <seealso cref="Microsoft.Azure.Documents.Schema"/>
        /// <seealso cref="Microsoft.Azure.Documents.Client.RequestOptions"/>
        /// <seealso cref="Microsoft.Azure.Documents.Client.ResourceResponse{T}"/>
        /// <seealso cref="System.Threading.Tasks.Task"/>
        /// <seealso cref="System.Uri"/>
        internal Task<ResourceResponse<Schema>> ReadSchemaAsync(string documentSchemaLink, Documents.Client.RequestOptions options = null)
        {
            IDocumentClientRetryPolicy retryPolicyInstance = this.ResetSessionTokenRetryPolicy.GetRequestPolicy();
            return TaskHelper.InlineIfPossible(
                () => this.ReadSchemaPrivateAsync(documentSchemaLink, options, retryPolicyInstance), retryPolicyInstance);
        }

        private async Task<ResourceResponse<Schema>> ReadSchemaPrivateAsync(string documentSchemaLink, Documents.Client.RequestOptions options, IDocumentClientRetryPolicy retryPolicyInstance)
        {
            await this.EnsureValidClientAsync(NoOpTrace.Singleton);

            if (string.IsNullOrEmpty(documentSchemaLink))
            {
                throw new ArgumentNullException("documentSchemaLink");
            }

            INameValueCollection headers = this.GetRequestHeaders(options, OperationType.Read, ResourceType.Schema);
            using (DocumentServiceRequest request = DocumentServiceRequest.Create(
                OperationType.Read,
                ResourceType.Schema,
                documentSchemaLink,
                AuthorizationTokenType.PrimaryMasterKey,
                headers))
            {
                await this.AddPartitionKeyInformationAsync(request, options);
                request.SerializerSettings = this.GetSerializerSettingsForRequest(options);
                return new ResourceResponse<Schema>(await this.ReadAsync(request, retryPolicyInstance));
            }
        }

        /// <summary>
        /// Reads a <see cref="Microsoft.Azure.Documents.UserDefinedType"/> from the Azure Cosmos DB service as an asynchronous operation.
        /// </summary>
        /// <param name="userDefinedTypeLink">The link to the UserDefinedType resource to be read.</param>
        /// <param name="options">(Optional) The request options for the request.</param>
        /// <returns>
        /// A <see cref="System.Threading.Tasks"/> containing a <see cref="Microsoft.Azure.Documents.Client.ResourceResponse{T}"/> which wraps a <see cref="Microsoft.Azure.Documents.UserDefinedType"/> containing the read resource record.
        /// </returns>
        /// <exception cref="ArgumentNullException">If <paramref name="userDefinedTypeLink"/> is not set.</exception>
        /// <exception cref="DocumentClientException">This exception can encapsulate many different types of errors. To determine the specific error always look at the StatusCode property. Some common codes you may get when creating a UserDefinedType are:
        /// <list type="table">
        ///     <listheader>
        ///         <term>StatusCode</term><description>Reason for exception</description>
        ///     </listheader>
        ///     <item>
        ///         <term>404</term><description>NotFound - This means the resource you tried to read did not exist.</description>
        ///     </item>
        ///     <item>
        ///         <term>429</term><description>TooManyRequests - This means you have exceeded the number of request units per second. Consult the DocumentClientException.RetryAfter value to see how long you should wait before retrying this operation.</description>
        ///     </item>
        /// </list>
        /// </exception>
        /// <example>
        /// <code language="c#">
        /// <![CDATA[
        /// //Reads a User resource from a Database
        /// // - sample_database is the ID of the database
        /// // - userDefinedType_id is the ID of the user defined type to be read
        /// var userDefinedTypeLink = "/dbs/sample_database/udts/userDefinedType_id";
        /// UserDefinedType userDefinedType = await client.ReadUserDefinedTypeAsync(userDefinedTypeLink);
        /// ]]>
        /// </code>
        /// </example>
        /// <remarks>
        /// <para>
        /// Doing a read of a resource is the most efficient way to get a resource from the Database. If you know the resource's ID, do a read instead of a query by ID.
        /// </para>
        /// <para>
        /// The example shown user defined type ID-based links, where the link is composed of the ID properties used when the resources were created.
        /// You can still use the <see cref="Microsoft.Azure.Documents.Resource.SelfLink"/> property of the UserDefinedType if you prefer. A self-link is a URI for a resource that is made up of Resource Identifiers  (or the _rid properties).
        /// ID-based links and SelfLink will both work.
        /// The format for <paramref name="userDefinedTypeLink"/> is always "/dbs/{db identifier}/udts/{user defined type identifier}"
        /// only the values within the {...} change depending on which method you wish to use to address the resource.
        /// </para>
        /// </remarks>
        /// <seealso cref="Microsoft.Azure.Documents.UserDefinedType"/>
        /// <seealso cref="Microsoft.Azure.Documents.Client.RequestOptions"/>
        /// <seealso cref="Microsoft.Azure.Documents.Client.ResourceResponse{T}"/>
        /// <seealso cref="System.Threading.Tasks.Task"/>
        /// <seealso cref="System.Uri"/>
        internal Task<ResourceResponse<UserDefinedType>> ReadUserDefinedTypeAsync(string userDefinedTypeLink, Documents.Client.RequestOptions options = null)
        {
            IDocumentClientRetryPolicy retryPolicyInstance = this.ResetSessionTokenRetryPolicy.GetRequestPolicy();
            return TaskHelper.InlineIfPossible(
                () => this.ReadUserDefinedTypePrivateAsync(userDefinedTypeLink, options, retryPolicyInstance), retryPolicyInstance);
        }

        private async Task<ResourceResponse<UserDefinedType>> ReadUserDefinedTypePrivateAsync(string userDefinedTypeLink, Documents.Client.RequestOptions options, IDocumentClientRetryPolicy retryPolicyInstance)
        {
            await this.EnsureValidClientAsync(NoOpTrace.Singleton);

            if (string.IsNullOrEmpty(userDefinedTypeLink))
            {
                throw new ArgumentNullException("userDefinedTypeLink");
            }

            INameValueCollection headers = this.GetRequestHeaders(options, OperationType.Read, ResourceType.UserDefinedType);
            using (DocumentServiceRequest request = DocumentServiceRequest.Create(
                OperationType.Read,
                ResourceType.UserDefinedType,
                userDefinedTypeLink,
                AuthorizationTokenType.PrimaryMasterKey,
                headers))
            {
                return new ResourceResponse<UserDefinedType>(await this.ReadAsync(request, retryPolicyInstance));
            }
        }

        /// <summary>
        /// Reads a <see cref="Microsoft.Azure.Documents.Snapshot"/> from the Azure Cosmos DB service as an asynchronous operation.
        /// </summary>
        /// <param name="snapshotLink">The link of the Snapshot resource to be read.</param>
        /// <param name="options">(Optional) The request options for the request.</param>
        /// <returns>
        /// A <see cref="System.Threading.Tasks"/> containing a <see cref="Microsoft.Azure.Documents.Client.ResourceResponse{T}"/> which wraps a <see cref="Microsoft.Azure.Documents.Snapshot"/> containing the read resource record.
        /// </returns>
        /// <exception cref="ArgumentNullException">If <paramref name="snapshotLink"/> is not set.</exception>
        /// <exception cref="DocumentClientException">This exception can encapsulate many different types of errors. To determine the specific error always look at the StatusCode property. Some common codes you may get when reading a Snapshot are:
        /// <list type="table">
        ///     <listheader>
        ///         <term>StatusCode</term><description>Reason for exception</description>
        ///     </listheader>
        ///     <item>
        ///         <term>404</term><description>NotFound - This means the resource you tried to read did not exist.</description>
        ///     </item>
        ///     <item>
        ///         <term>429</term><description>TooManyRequests - This means you have exceeded the number of request units per second. Consult the DocumentClientException.RetryAfter value to see how long you should wait before retrying this operation.</description>
        ///     </item>
        /// </list>
        /// </exception>
        /// <example>
        /// <code language="c#">
        /// <![CDATA[
        /// //Reads a Snapshot resource where
        /// // - snapshot_id is the ID property of the Snapshot resource you wish to read.
        /// var snapshotLink = "/snapshots/snapshot_id";
        /// Snapshot snapshot= await client.ReadSnapshotAsync(snapshotLink);
        /// ]]>
        /// </code>
        /// </example>
        /// <remarks>
        /// <para>
        /// Doing a read of a resource is the most efficient way to get a resource from the Azure Cosmos DB service. If you know the resource's ID, do a read instead of a query by ID.
        /// </para>
        /// <para>
        /// The example shown uses ID-based links, where the link is composed of the ID properties used when the resources were created.
        /// You can still use the <see cref="Microsoft.Azure.Documents.Resource.SelfLink"/> property of the Snapshot if you prefer. A self-link is a URI for a resource that is made up of Resource Identifiers  (or the _rid properties).
        /// ID-based links and SelfLink will both work.
        /// The format for <paramref name="snapshotLink"/> is always "/snapshots/{snapshot identifier}" only
        /// the values within the {} change depending on which method you wish to use to address the resource.
        /// </para>
        /// </remarks>
        /// <seealso cref="Microsoft.Azure.Documents.Snapshot"/>
        /// <seealso cref="Microsoft.Azure.Documents.Client.RequestOptions"/>
        /// <seealso cref="Microsoft.Azure.Documents.Client.ResourceResponse{T}"/>
        /// <seealso cref="System.Threading.Tasks.Task"/>
        /// <seealso cref="System.Uri"/>
        internal Task<ResourceResponse<Snapshot>> ReadSnapshotAsync(string snapshotLink, Documents.Client.RequestOptions options = null)
        {
            IDocumentClientRetryPolicy retryPolicyInstance = this.ResetSessionTokenRetryPolicy.GetRequestPolicy();
            return TaskHelper.InlineIfPossible(() => this.ReadSnapshotPrivateAsync(snapshotLink, options, retryPolicyInstance), retryPolicyInstance);
        }

        private async Task<ResourceResponse<Snapshot>> ReadSnapshotPrivateAsync(string snapshotLink, Documents.Client.RequestOptions options, IDocumentClientRetryPolicy retryPolicyInstance)
        {
            await this.EnsureValidClientAsync(NoOpTrace.Singleton);

            if (string.IsNullOrEmpty(snapshotLink))
            {
                throw new ArgumentNullException("snapshotLink");
            }

            INameValueCollection headers = this.GetRequestHeaders(options, OperationType.Read, ResourceType.Snapshot);
            using (DocumentServiceRequest request = DocumentServiceRequest.Create(
                OperationType.Read,
                ResourceType.Snapshot,
                snapshotLink,
                AuthorizationTokenType.PrimaryMasterKey,
                headers))
            {
                return new ResourceResponse<Snapshot>(await this.ReadAsync(request, retryPolicyInstance));
            }
        }

        #endregion

        #region ReadFeed Impl
        /// <summary>
        /// Reads the feed (sequence) of <see cref="Microsoft.Azure.Documents.Database"/> for a database account from the Azure Cosmos DB service as an asynchronous operation.
        /// </summary>
        /// <param name="options">(Optional) The request options for the request.</param>
        /// <returns>
        /// A <see cref="System.Threading.Tasks"/> containing a <see cref="Microsoft.Azure.Documents.Client.ResourceResponse{T}"/> which wraps a <see cref="Microsoft.Azure.Documents.Database"/> containing the read resource record.
        /// </returns>
        /// <exception cref="DocumentClientException">This exception can encapsulate many different types of errors. To determine the specific error always look at the StatusCode property. Some common codes you may get when creating a Document are:
        /// <list type="table">
        ///     <listheader>
        ///         <term>StatusCode</term><description>Reason for exception</description>
        ///     </listheader>
        ///     <item>
        ///         <term>429</term><description>TooManyRequests - This means you have exceeded the number of request units per second. Consult the DocumentClientException.RetryAfter value to see how long you should wait before retrying this operation.</description>
        ///     </item>
        /// </list>
        /// </exception>
        /// <example>
        /// <code language="c#">
        /// <![CDATA[
        /// int count = 0;
        /// string continuation = string.Empty;
        /// do
        /// {
        ///     // Read the feed 10 items at a time until there are no more items to read
        ///     DoucmentFeedResponse<Database> response = await client.ReadDatabaseFeedAsync(new FeedOptions
        ///                                                                 {
        ///                                                                     MaxItemCount = 10,
        ///                                                                     RequestContinuation = continuation
        ///                                                                 });
        ///
        ///     // Append the item count
        ///     count += response.Count;
        ///
        ///     // Get the continuation so that we know when to stop.
        ///      continuation = response.ResponseContinuation;
        /// } while (!string.IsNullOrEmpty(continuation));
        /// ]]>
        /// </code>
        /// </example>
        /// <seealso cref="Microsoft.Azure.Documents.Database"/>
        /// <seealso cref="Microsoft.Azure.Documents.Client.RequestOptions"/>
        /// <seealso cref="Microsoft.Azure.Documents.Client.ResourceResponse{T}"/>
        /// <seealso cref="System.Threading.Tasks.Task"/>
        public Task<DocumentFeedResponse<Documents.Database>> ReadDatabaseFeedAsync(FeedOptions options = null)
        {
            IDocumentClientRetryPolicy retryPolicyInstance = this.ResetSessionTokenRetryPolicy.GetRequestPolicy();
            return TaskHelper.InlineIfPossible(
                () => this.ReadDatabaseFeedPrivateAsync(options, retryPolicyInstance), retryPolicyInstance);
        }

        private async Task<DocumentFeedResponse<Documents.Database>> ReadDatabaseFeedPrivateAsync(FeedOptions options, IDocumentClientRetryPolicy retryPolicyInstance)
        {
            await this.EnsureValidClientAsync(NoOpTrace.Singleton);

            return await this.CreateDatabaseFeedReader(options).ExecuteNextAsync();
        }

        /// <summary>
        /// Reads the feed (sequence) of <see cref="Microsoft.Azure.Documents.PartitionKeyRange"/> for a database account from the Azure Cosmos DB service as an asynchronous operation.
        /// </summary>
        /// <param name="partitionKeyRangesOrCollectionLink">The link of the resources to be read, or owner collection link, SelfLink or AltLink. E.g. /dbs/db_rid/colls/coll_rid/pkranges</param>
        /// <param name="options">(Optional) The request options for the request.</param>
        /// <returns>
        /// A <see cref="System.Threading.Tasks"/> containing a <see cref="Microsoft.Azure.Documents.Client.ResourceResponse{T}"/> which wraps a <see cref="Microsoft.Azure.Documents.Database"/> containing the read resource record.
        /// </returns>
        /// <exception cref="DocumentClientException">This exception can encapsulate many different types of errors. To determine the specific error always look at the StatusCode property. Some common codes you may get when creating a Document are:
        /// <list type="table">
        ///     <listheader>
        ///         <term>StatusCode</term><description>Reason for exception</description>
        ///     </listheader>
        ///     <item>
        ///         <term>429</term><description>TooManyRequests - This means you have exceeded the number of request units per second. Consult the DocumentClientException.RetryAfter value to see how long you should wait before retrying this operation.</description>
        ///     </item>
        /// </list>
        /// </exception>
        /// <example>
        /// <code language="c#">
        /// <![CDATA[
        /// DoucmentFeedResponse<PartitionKeyRange> response = null;
        /// List<string> ids = new List<string>();
        /// do
        /// {
        ///     response = await client.ReadPartitionKeyRangeFeedAsync(collection.SelfLink, new FeedOptions { MaxItemCount = 1000 });
        ///     foreach (var item in response)
        ///     {
        ///         ids.Add(item.Id);
        ///     }
        /// }
        /// while (!string.IsNullOrEmpty(response.ResponseContinuation));
        /// ]]>
        /// </code>
        /// </example>
        /// <seealso cref="Microsoft.Azure.Documents.PartitionKeyRange"/>
        /// <seealso cref="Microsoft.Azure.Cosmos.FeedOptions"/>
        /// <seealso cref="Microsoft.Azure.Cosmos.DocumentFeedResponse{T}"/>
        /// <seealso cref="System.Threading.Tasks.Task"/>
        public Task<DocumentFeedResponse<PartitionKeyRange>> ReadPartitionKeyRangeFeedAsync(string partitionKeyRangesOrCollectionLink, FeedOptions options = null)
        {
            IDocumentClientRetryPolicy retryPolicyInstance = this.ResetSessionTokenRetryPolicy.GetRequestPolicy();
            return TaskHelper.InlineIfPossible(
                () => this.ReadPartitionKeyRangeFeedPrivateAsync(partitionKeyRangesOrCollectionLink, options, retryPolicyInstance), retryPolicyInstance);
        }

        private async Task<DocumentFeedResponse<PartitionKeyRange>> ReadPartitionKeyRangeFeedPrivateAsync(string partitionKeyRangesLink, FeedOptions options, IDocumentClientRetryPolicy retryPolicyInstance)
        {
            await this.EnsureValidClientAsync(NoOpTrace.Singleton);

            if (string.IsNullOrEmpty(partitionKeyRangesLink))
            {
                throw new ArgumentNullException("partitionKeyRangesLink");
            }

            return await this.CreatePartitionKeyRangeFeedReader(partitionKeyRangesLink, options).ExecuteNextAsync();
        }

        /// <summary>
        /// Reads the feed (sequence) of <see cref="Microsoft.Azure.Documents.DocumentCollection"/> for a database from the Azure Cosmos DB service as an asynchronous operation.
        /// </summary>
        /// <param name="collectionsLink">The SelfLink of the resources to be read. E.g. /dbs/db_rid/colls/ </param>
        /// <param name="options">(Optional) The request options for the request.</param>
        /// <returns>
        /// A <see cref="System.Threading.Tasks"/> containing a <see cref="Microsoft.Azure.Documents.Client.ResourceResponse{T}"/> which wraps a <see cref="Microsoft.Azure.Documents.DocumentCollection"/> containing the read resource record.
        /// </returns>
        /// <exception cref="ArgumentNullException">If <paramref name="collectionsLink"/> is not set.</exception>
        /// <exception cref="DocumentClientException">This exception can encapsulate many different types of errors. To determine the specific error always look at the StatusCode property. Some common codes you may get when creating a Document are:
        /// <list type="table">
        ///     <listheader>
        ///         <term>StatusCode</term><description>Reason for exception</description>
        ///     </listheader>
        ///     <item>
        ///         <term>404</term><description>NotFound - This means the resource feed you tried to read did not exist. Check the parent rids are correct.</description>
        ///     </item>
        ///     <item>
        ///         <term>429</term><description>TooManyRequests - This means you have exceeded the number of request units per second. Consult the DocumentClientException.RetryAfter value to see how long you should wait before retrying this operation.</description>
        ///     </item>
        /// </list>
        /// </exception>
        /// <example>
        /// <code language="c#">
        /// <![CDATA[
        /// int count = 0;
        /// string continuation = string.Empty;
        /// do
        /// {
        ///     // Read the feed 10 items at a time until there are no more items to read
        ///     DoucmentFeedResponse<DocumentCollection> response = await client.ReadDocumentCollectionFeedAsync("/dbs/db_rid/colls/",
        ///                                                     new FeedOptions
        ///                                                     {
        ///                                                         MaxItemCount = 10,
        ///                                                         RequestContinuation = continuation
        ///                                                     });
        ///
        ///     // Append the item count
        ///     count += response.Count;
        ///
        ///     // Get the continuation so that we know when to stop.
        ///      continuation = response.ResponseContinuation;
        /// } while (!string.IsNullOrEmpty(continuation));
        /// ]]>
        /// </code>
        /// </example>
        /// <seealso cref="Microsoft.Azure.Documents.DocumentCollection"/>
        /// <seealso cref="Microsoft.Azure.Documents.Client.RequestOptions"/>
        /// <seealso cref="Microsoft.Azure.Documents.Client.ResourceResponse{T}"/>
        /// <seealso cref="System.Threading.Tasks.Task"/>
        public Task<DocumentFeedResponse<DocumentCollection>> ReadDocumentCollectionFeedAsync(string collectionsLink, FeedOptions options = null)
        {
            IDocumentClientRetryPolicy retryPolicyInstance = this.ResetSessionTokenRetryPolicy.GetRequestPolicy();
            return TaskHelper.InlineIfPossible(
                () => this.ReadDocumentCollectionFeedPrivateAsync(collectionsLink, options, retryPolicyInstance), retryPolicyInstance);
        }

        private async Task<DocumentFeedResponse<DocumentCollection>> ReadDocumentCollectionFeedPrivateAsync(string collectionsLink, FeedOptions options, IDocumentClientRetryPolicy retryPolicyInstance)
        {
            await this.EnsureValidClientAsync(NoOpTrace.Singleton);

            if (string.IsNullOrEmpty(collectionsLink))
            {
                throw new ArgumentNullException("collectionsLink");
            }

            return await this.CreateDocumentCollectionFeedReader(collectionsLink, options).ExecuteNextAsync();
        }

        /// <summary>
        /// Reads the feed (sequence) of <see cref="Microsoft.Azure.Documents.StoredProcedure"/> for a collection from the Azure Cosmos DB service as an asynchronous operation.
        /// </summary>
        /// <param name="storedProceduresLink">The SelfLink of the resources to be read. E.g. /dbs/db_rid/colls/col_rid/sprocs/ </param>
        /// <param name="options">(Optional) The request options for the request.</param>
        /// <returns>
        /// A <see cref="System.Threading.Tasks"/> containing a <see cref="Microsoft.Azure.Documents.Client.ResourceResponse{T}"/> which wraps a <see cref="Microsoft.Azure.Documents.StoredProcedure"/> containing the read resource record.
        /// </returns>
        /// <exception cref="ArgumentNullException">If <paramref name="storedProceduresLink"/> is not set.</exception>
        /// <exception cref="DocumentClientException">This exception can encapsulate many different types of errors. To determine the specific error always look at the StatusCode property. Some common codes you may get when creating a Document are:
        /// <list type="table">
        ///     <listheader>
        ///         <term>StatusCode</term><description>Reason for exception</description>
        ///     </listheader>
        ///     <item>
        ///         <term>404</term><description>NotFound - This means the resource feed you tried to read did not exist. Check the parent rids are correct.</description>
        ///     </item>
        ///     <item>
        ///         <term>429</term><description>TooManyRequests - This means you have exceeded the number of request units per second. Consult the DocumentClientException.RetryAfter value to see how long you should wait before retrying this operation.</description>
        ///     </item>
        /// </list>
        /// </exception>
        /// <example>
        /// <code language="c#">
        /// <![CDATA[
        /// int count = 0;
        /// string continuation = string.Empty;
        /// do
        /// {
        ///     // Read the feed 10 items at a time until there are no more items to read
        ///     DoucmentFeedResponse<StoredProcedure> response = await client.ReadStoredProcedureFeedAsync("/dbs/db_rid/colls/col_rid/sprocs/",
        ///                                                     new FeedOptions
        ///                                                     {
        ///                                                         MaxItemCount = 10,
        ///                                                         RequestContinuation = continuation
        ///                                                     });
        ///
        ///     // Append the item count
        ///     count += response.Count;
        ///
        ///     // Get the continuation so that we know when to stop.
        ///      continuation = response.ResponseContinuation;
        /// } while (!string.IsNullOrEmpty(continuation));
        /// ]]>
        /// </code>
        /// </example>
        /// <seealso cref="Microsoft.Azure.Documents.StoredProcedure"/>
        /// <seealso cref="Microsoft.Azure.Documents.Client.RequestOptions"/>
        /// <seealso cref="Microsoft.Azure.Documents.Client.ResourceResponse{T}"/>
        /// <seealso cref="System.Threading.Tasks.Task"/>
        public Task<DocumentFeedResponse<StoredProcedure>> ReadStoredProcedureFeedAsync(string storedProceduresLink, FeedOptions options = null)
        {
            IDocumentClientRetryPolicy retryPolicyInstance = this.ResetSessionTokenRetryPolicy.GetRequestPolicy();
            return TaskHelper.InlineIfPossible(
                () => this.ReadStoredProcedureFeedPrivateAsync(storedProceduresLink, options, retryPolicyInstance), retryPolicyInstance);
        }

        private async Task<DocumentFeedResponse<StoredProcedure>> ReadStoredProcedureFeedPrivateAsync(string storedProceduresLink, FeedOptions options, IDocumentClientRetryPolicy retryPolicyInstance)
        {
            await this.EnsureValidClientAsync(NoOpTrace.Singleton);

            if (string.IsNullOrEmpty(storedProceduresLink))
            {
                throw new ArgumentNullException("storedProceduresLink");
            }

            return await this.CreateStoredProcedureFeedReader(storedProceduresLink, options).ExecuteNextAsync();
        }

        /// <summary>
        /// Reads the feed (sequence) of <see cref="Microsoft.Azure.Documents.Trigger"/> for a collection from the Azure Cosmos DB service as an asynchronous operation.
        /// </summary>
        /// <param name="triggersLink">The SelfLink of the resources to be read. E.g. /dbs/db_rid/colls/col_rid/triggers/ </param>
        /// <param name="options">(Optional) The request options for the request.</param>
        /// <returns>
        /// A <see cref="System.Threading.Tasks"/> containing a <see cref="Microsoft.Azure.Documents.Client.ResourceResponse{T}"/> which wraps a <see cref="Microsoft.Azure.Documents.Trigger"/> containing the read resource record.
        /// </returns>
        /// <exception cref="ArgumentNullException">If <paramref name="triggersLink"/> is not set.</exception>
        /// <exception cref="DocumentClientException">This exception can encapsulate many different types of errors. To determine the specific error always look at the StatusCode property. Some common codes you may get when creating a Document are:
        /// <list type="table">
        ///     <listheader>
        ///         <term>StatusCode</term><description>Reason for exception</description>
        ///     </listheader>
        ///     <item>
        ///         <term>404</term><description>NotFound - This means the resource feed you tried to read did not exist. Check the parent rids are correct.</description>
        ///     </item>
        ///     <item>
        ///         <term>429</term><description>TooManyRequests - This means you have exceeded the number of request units per second. Consult the DocumentClientException.RetryAfter value to see how long you should wait before retrying this operation.</description>
        ///     </item>
        /// </list>
        /// </exception>
        /// <example>
        /// <code language="c#">
        /// <![CDATA[
        /// int count = 0;
        /// string continuation = string.Empty;
        /// do
        /// {
        ///     // Read the feed 10 items at a time until there are no more items to read
        ///     DoucmentFeedResponse<Trigger> response = await client.ReadTriggerFeedAsync("/dbs/db_rid/colls/col_rid/triggers/",
        ///                                                     new FeedOptions
        ///                                                     {
        ///                                                         MaxItemCount = 10,
        ///                                                         RequestContinuation = continuation
        ///                                                     });
        ///
        ///     // Append the item count
        ///     count += response.Count;
        ///
        ///     // Get the continuation so that we know when to stop.
        ///      continuation = response.ResponseContinuation;
        /// } while (!string.IsNullOrEmpty(continuation));
        /// ]]>
        /// </code>
        /// </example>
        /// <seealso cref="Microsoft.Azure.Documents.Trigger"/>
        /// <seealso cref="Microsoft.Azure.Documents.Client.RequestOptions"/>
        /// <seealso cref="Microsoft.Azure.Documents.Client.ResourceResponse{T}"/>
        /// <seealso cref="System.Threading.Tasks.Task"/>
        public Task<DocumentFeedResponse<Trigger>> ReadTriggerFeedAsync(string triggersLink, FeedOptions options = null)
        {
            IDocumentClientRetryPolicy retryPolicyInstance = this.ResetSessionTokenRetryPolicy.GetRequestPolicy();
            return TaskHelper.InlineIfPossible(
                () => this.ReadTriggerFeedPrivateAsync(triggersLink, options, retryPolicyInstance), retryPolicyInstance);
        }

        private async Task<DocumentFeedResponse<Trigger>> ReadTriggerFeedPrivateAsync(string triggersLink, FeedOptions options, IDocumentClientRetryPolicy retryPolicyInstance)
        {
            await this.EnsureValidClientAsync(NoOpTrace.Singleton);

            if (string.IsNullOrEmpty(triggersLink))
            {
                throw new ArgumentNullException("triggersLink");
            }

            return await this.CreateTriggerFeedReader(triggersLink, options).ExecuteNextAsync();
        }

        /// <summary>
        /// Reads the feed (sequence) of <see cref="Microsoft.Azure.Documents.UserDefinedFunction"/> for a collection from the Azure Cosmos DB service as an asynchronous operation.
        /// </summary>
        /// <param name="userDefinedFunctionsLink">The SelfLink of the resources to be read. E.g. /dbs/db_rid/colls/col_rid/udfs/ </param>
        /// <param name="options">(Optional) The request options for the request.</param>
        /// <returns>
        /// A <see cref="System.Threading.Tasks"/> containing a <see cref="Microsoft.Azure.Documents.Client.ResourceResponse{T}"/> which wraps a <see cref="Microsoft.Azure.Documents.UserDefinedFunction"/> containing the read resource record.
        /// </returns>
        /// <exception cref="ArgumentNullException">If <paramref name="userDefinedFunctionsLink"/> is not set.</exception>
        /// <exception cref="DocumentClientException">This exception can encapsulate many different types of errors. To determine the specific error always look at the StatusCode property. Some common codes you may get when creating a Document are:
        /// <list type="table">
        ///     <listheader>
        ///         <term>StatusCode</term><description>Reason for exception</description>
        ///     </listheader>
        ///     <item>
        ///         <term>404</term><description>NotFound - This means the resource feed you tried to read did not exist. Check the parent rids are correct.</description>
        ///     </item>
        ///     <item>
        ///         <term>429</term><description>TooManyRequests - This means you have exceeded the number of request units per second. Consult the DocumentClientException.RetryAfter value to see how long you should wait before retrying this operation.</description>
        ///     </item>
        /// </list>
        /// </exception>
        /// <example>
        /// <code language="c#">
        /// <![CDATA[
        /// int count = 0;
        /// string continuation = string.Empty;
        /// do
        /// {
        ///     // Read the feed 10 items at a time until there are no more items to read
        ///     DoucmentFeedResponse<UserDefinedFunction> response = await client.ReadUserDefinedFunctionFeedAsync("/dbs/db_rid/colls/col_rid/udfs/",
        ///                                                     new FeedOptions
        ///                                                     {
        ///                                                         MaxItemCount = 10,
        ///                                                         RequestContinuation = continuation
        ///                                                     });
        ///
        ///     // Append the item count
        ///     count += response.Count;
        ///
        ///     // Get the continuation so that we know when to stop.
        ///      continuation = response.ResponseContinuation;
        /// } while (!string.IsNullOrEmpty(continuation));
        /// ]]>
        /// </code>
        /// </example>
        /// <seealso cref="Microsoft.Azure.Documents.UserDefinedFunction"/>
        /// <seealso cref="Microsoft.Azure.Documents.Client.RequestOptions"/>
        /// <seealso cref="Microsoft.Azure.Documents.Client.ResourceResponse{T}"/>
        /// <seealso cref="System.Threading.Tasks.Task"/>
        public Task<DocumentFeedResponse<UserDefinedFunction>> ReadUserDefinedFunctionFeedAsync(string userDefinedFunctionsLink, FeedOptions options = null)
        {
            IDocumentClientRetryPolicy retryPolicyInstance = this.ResetSessionTokenRetryPolicy.GetRequestPolicy();
            return TaskHelper.InlineIfPossible(
                () => this.ReadUserDefinedFunctionFeedPrivateAsync(userDefinedFunctionsLink, options, retryPolicyInstance), retryPolicyInstance);
        }

        private async Task<DocumentFeedResponse<UserDefinedFunction>> ReadUserDefinedFunctionFeedPrivateAsync(string userDefinedFunctionsLink, FeedOptions options, IDocumentClientRetryPolicy retryPolicyInstance)
        {
            await this.EnsureValidClientAsync(NoOpTrace.Singleton);

            if (string.IsNullOrEmpty(userDefinedFunctionsLink))
            {
                throw new ArgumentNullException("userDefinedFunctionsLink");
            }

            return await this.CreateUserDefinedFunctionFeedReader(userDefinedFunctionsLink, options).ExecuteNextAsync();
        }

        /// <summary>
        /// Reads the feed (sequence) of documents for a specified collection from the Azure Cosmos DB service.
        /// This takes returns a <see cref="Microsoft.Azure.Documents.Client.ResourceResponse{T}"/> which will contain an enumerable list of dynamic objects.
        /// </summary>
        /// <param name="documentsLink">The SelfLink of the resources to be read. E.g. /dbs/db_rid/colls/coll_rid/docs/ </param>
        /// <param name="options">(Optional) The request options for the request.</param>
        /// <param name="cancellationToken">(Optional) A <see cref="CancellationToken"/> that can be used by other objects or threads to receive notice of cancellation.</param>
        /// <returns>
        /// A <see cref="System.Threading.Tasks"/> containing a <see cref="Microsoft.Azure.Documents.Client.ResourceResponse{T}"/> containing dynamic objects representing the items in the feed.
        /// </returns>
        /// <exception cref="ArgumentNullException">If <paramref name="documentsLink"/> is not set.</exception>
        /// <exception cref="DocumentClientException">This exception can encapsulate many different types of errors. To determine the specific error always look at the StatusCode property. Some common codes you may get when creating a Document are:
        /// <list type="table">
        ///     <listheader>
        ///         <term>StatusCode</term><description>Reason for exception</description>
        ///     </listheader>
        ///     <item>
        ///         <term>404</term><description>NotFound - This means the resource feed you tried to read did not exist. Check the parent rids are correct.</description>
        ///     </item>
        ///     <item>
        ///         <term>429</term><description>TooManyRequests - This means you have exceeded the number of request units per second. Consult the DocumentClientException.RetryAfter value to see how long you should wait before retrying this operation.</description>
        ///     </item>
        /// </list>
        /// </exception>
        /// <example>
        /// <code language="c#">
        /// <![CDATA[
        /// int count = 0;
        /// string continuation = string.Empty;
        /// do
        /// {
        ///     // Read the feed 10 items at a time until there are no more items to read
        ///     DoucmentFeedResponse<dynamic> response = await client.ReadDocumentFeedAsync("/dbs/db_rid/colls/coll_rid/docs/",
        ///                                                     new FeedOptions
        ///                                                     {
        ///                                                         MaxItemCount = 10,
        ///                                                         RequestContinuation = continuation
        ///                                                     });
        ///
        ///     // Append the item count
        ///     count += response.Count;
        ///
        ///     // Get the continuation so that we know when to stop.
        ///      continuation = response.ResponseContinuation;
        /// } while (!string.IsNullOrEmpty(continuation));
        /// ]]>
        /// </code>
        /// </example>
        /// <remarks>
        /// Instead of DoucmentFeedResponse{Document} this method takes advantage of dynamic objects in .NET. This way a single feed result can contain any kind of Document, or POCO object.
        /// This is important becuse a DocumentCollection can contain different kinds of documents.
        /// </remarks>
        /// <seealso cref="Microsoft.Azure.Documents.Client.RequestOptions"/>
        /// <seealso cref="Microsoft.Azure.Documents.Client.ResourceResponse{T}"/>
        /// <seealso cref="System.Threading.Tasks.Task"/>
        public Task<DocumentFeedResponse<dynamic>> ReadDocumentFeedAsync(string documentsLink, FeedOptions options = null, CancellationToken cancellationToken = default)
        {
            return TaskHelper.InlineIfPossible(() => this.ReadDocumentFeedInlineAsync(documentsLink, options, cancellationToken), null, cancellationToken);
        }

        private async Task<DocumentFeedResponse<dynamic>> ReadDocumentFeedInlineAsync(string documentsLink, FeedOptions options, CancellationToken cancellationToken)
        {
            await this.EnsureValidClientAsync(NoOpTrace.Singleton);

            if (string.IsNullOrEmpty(documentsLink))
            {
                throw new ArgumentNullException("documentsLink");
            }

            DocumentFeedResponse<Document> response = await this.CreateDocumentFeedReader(documentsLink, options).ExecuteNextAsync(cancellationToken);
            return new DocumentFeedResponse<dynamic>(
                response.Cast<dynamic>(),
                response.Count,
                response.Headers,
                response.UseETagAsContinuation,
                response.QueryMetrics,
                response.RequestStatistics,
                responseLengthBytes: response.ResponseLengthBytes);
        }

        /// <summary>
        /// Reads the feed (sequence) of <see cref="Microsoft.Azure.Documents.Conflict"/> for a collection from the Azure Cosmos DB service as an asynchronous operation.
        /// </summary>
        /// <param name="conflictsLink">The SelfLink of the resources to be read. E.g. /dbs/db_rid/colls/coll_rid/conflicts/ </param>
        /// <param name="options">(Optional) The request options for the request.</param>
        /// <returns>
        /// A <see cref="System.Threading.Tasks"/> containing a <see cref="Microsoft.Azure.Documents.Client.ResourceResponse{T}"/> which wraps a <see cref="Microsoft.Azure.Documents.Conflict"/> containing the read resource record.
        /// </returns>
        /// <exception cref="ArgumentNullException">If <paramref name="conflictsLink"/> is not set.</exception>
        /// <exception cref="DocumentClientException">This exception can encapsulate many different types of errors. To determine the specific error always look at the StatusCode property. Some common codes you may get when creating a Document are:
        /// <list type="table">
        ///     <listheader>
        ///         <term>StatusCode</term><description>Reason for exception</description>
        ///     </listheader>
        ///     <item>
        ///         <term>404</term><description>NotFound - This means the resource feed you tried to read did not exist. Check the parent rids are correct.</description>
        ///     </item>
        ///     <item>
        ///         <term>429</term><description>TooManyRequests - This means you have exceeded the number of request units per second. Consult the DocumentClientException.RetryAfter value to see how long you should wait before retrying this operation.</description>
        ///     </item>
        /// </list>
        /// </exception>
        /// <example>
        /// <code language="c#">
        /// <![CDATA[
        /// int count = 0;
        /// string continuation = string.Empty;
        /// do
        /// {
        ///     // Read the feed 10 items at a time until there are no more items to read
        ///     DoucmentFeedResponse<Conflict> response = await client.ReadConflictAsync("/dbs/db_rid/colls/coll_rid/conflicts/",
        ///                                                     new FeedOptions
        ///                                                     {
        ///                                                         MaxItemCount = 10,
        ///                                                         RequestContinuation = continuation
        ///                                                     });
        ///
        ///     // Append the item count
        ///     count += response.Count;
        ///
        ///     // Get the continuation so that we know when to stop.
        ///      continuation = response.ResponseContinuation;
        /// } while (!string.IsNullOrEmpty(continuation));
        /// ]]>
        /// </code>
        /// </example>
        /// <seealso cref="Microsoft.Azure.Documents.Conflict"/>
        /// <seealso cref="Microsoft.Azure.Documents.Client.RequestOptions"/>
        /// <seealso cref="Microsoft.Azure.Documents.Client.ResourceResponse{T}"/>
        /// <seealso cref="System.Threading.Tasks.Task"/>
        public Task<DocumentFeedResponse<Conflict>> ReadConflictFeedAsync(string conflictsLink, FeedOptions options = null)
        {
            return TaskHelper.InlineIfPossible(() => this.ReadConflictFeedInlineAsync(conflictsLink, options), null);
        }

        private async Task<DocumentFeedResponse<Conflict>> ReadConflictFeedInlineAsync(string conflictsLink, FeedOptions options)
        {
            await this.EnsureValidClientAsync(NoOpTrace.Singleton);

            if (string.IsNullOrEmpty(conflictsLink))
            {
                throw new ArgumentNullException("conflictsLink");
            }

            return await this.CreateConflictFeedReader(conflictsLink, options).ExecuteNextAsync();
        }

        /// <summary>
        /// Reads the feed (sequence) of <see cref="Microsoft.Azure.Documents.Offer"/> for a database account from the Azure Cosmos DB service
        /// as an asynchronous operation.
        /// </summary>
        /// <param name="options">(Optional) The request options for the request.</param>
        /// <returns>
        /// A <see cref="System.Threading.Tasks"/> containing a <see cref="Microsoft.Azure.Documents.Client.ResourceResponse{T}"/> which wraps a <see cref="Microsoft.Azure.Documents.Offer"/> containing the read resource record.
        /// </returns>
        /// <exception cref="DocumentClientException">This exception can encapsulate many different types of errors. To determine the specific error always look at the StatusCode property. Some common codes you may get when creating a Document are:
        /// <list type="table">
        ///     <listheader>
        ///         <term>StatusCode</term><description>Reason for exception</description>
        ///     </listheader>
        ///     <item>
        ///         <term>429</term><description>TooManyRequests - This means you have exceeded the number of request units per second. Consult the DocumentClientException.RetryAfter value to see how long you should wait before retrying this operation.</description>
        ///     </item>
        /// </list>
        /// </exception>
        /// <example>
        /// <code language="c#">
        /// <![CDATA[
        /// int count = 0;
        /// string continuation = string.Empty;
        /// do
        /// {
        ///     // Read the feed 10 items at a time until there are no more items to read
        ///     DoucmentFeedResponse<Offer> response = await client.ReadOfferAsync(new FeedOptions
        ///                                                                 {
        ///                                                                     MaxItemCount = 10,
        ///                                                                     RequestContinuation = continuation
        ///                                                                 });
        ///
        ///     // Append the item count
        ///     count += response.Count;
        ///
        ///     // Get the continuation so that we know when to stop.
        ///      continuation = response.ResponseContinuation;
        /// } while (!string.IsNullOrEmpty(continuation));
        /// ]]>
        /// </code>
        /// </example>
        /// <seealso cref="Microsoft.Azure.Documents.Offer"/>
        /// <seealso cref="Microsoft.Azure.Documents.Client.RequestOptions"/>
        /// <seealso cref="Microsoft.Azure.Documents.Client.ResourceResponse{T}"/>
        /// <seealso cref="System.Threading.Tasks.Task"/>
        public Task<DocumentFeedResponse<Offer>> ReadOffersFeedAsync(FeedOptions options = null)
        {
            IDocumentClientRetryPolicy retryPolicyInstance = this.ResetSessionTokenRetryPolicy.GetRequestPolicy();
            return TaskHelper.InlineIfPossible(
                () => this.ReadOfferFeedPrivateAsync(options, retryPolicyInstance), retryPolicyInstance);
        }

        private async Task<DocumentFeedResponse<Offer>> ReadOfferFeedPrivateAsync(FeedOptions options, IDocumentClientRetryPolicy retryPolicyInstance)
        {
            await this.EnsureValidClientAsync(NoOpTrace.Singleton);

            return await this.CreateOfferFeedReader(options).ExecuteNextAsync();
        }

        /// <summary>
        /// Reads the feed (sequence) of <see cref="Microsoft.Azure.Documents.Schema"/> for a collection as an asynchronous operation.
        /// </summary>
        /// <param name="documentCollectionSchemaLink">The SelfLink of the resources to be read. E.g. /dbs/db_rid/colls/coll_rid/schemas </param>
        /// <param name="options">(Optional) The request options for the request.</param>
        /// <returns>
        /// A <see cref="System.Threading.Tasks"/> containing a <see cref="Microsoft.Azure.Documents.Client.ResourceResponse{T}"/> which wraps a <see cref="Microsoft.Azure.Documents.Schema"/> containing the read resource record.
        /// </returns>
        /// <exception cref="DocumentClientException">This exception can encapsulate many different types of errors. To determine the specific error always look at the StatusCode property. Some common codes you may get when creating a Document are:
        /// <list type="table">
        ///     <listheader>
        ///         <term>StatusCode</term><description>Reason for exception</description>
        ///     </listheader>
        ///     <item>
        ///         <term>404</term><description>NotFound - This means the resource feed you tried to read did not exist. Check the parent rids are correct.</description>
        ///     </item>
        ///     <item>
        ///         <term>429</term><description>TooManyRequests - This means you have exceeded the number of request units per second. Consult the DocumentClientException.RetryAfter value to see how long you should wait before retrying this operation.</description>
        ///     </item>
        /// </list>
        /// </exception>
        /// <example>
        /// <code language="c#">
        /// <![CDATA[
        /// int count = 0;
        /// string continuation = string.Empty;
        /// do
        /// {
        ///     // Read the feed 10 items at a time until there are no more items to read
        ///     DoucmentFeedResponse<User> response = await client.ReadUserFeedAsync("/dbs/db_rid/colls/coll_rid/schemas",
        ///                                                     new FeedOptions
        ///                                                     {
        ///                                                         MaxItemCount = 10,
        ///                                                         RequestContinuation = continuation
        ///                                                     });
        ///
        ///     // Append the item count
        ///     count += response.Count;
        ///
        ///     // Get the continuation so that we know when to stop.
        ///      continuation = response.ResponseContinuation;
        /// } while (!string.IsNullOrEmpty(continuation));
        /// ]]>
        /// </code>
        /// </example>
        /// <seealso cref="Microsoft.Azure.Documents.Schema"/>
        /// <seealso cref="Microsoft.Azure.Documents.Client.RequestOptions"/>
        /// <seealso cref="Microsoft.Azure.Documents.Client.ResourceResponse{T}"/>
        /// <seealso cref="System.Threading.Tasks.Task"/>
        internal Task<DocumentFeedResponse<Schema>> ReadSchemaFeedAsync(string documentCollectionSchemaLink, FeedOptions options = null)
        {
            IDocumentClientRetryPolicy retryPolicyInstance = this.ResetSessionTokenRetryPolicy.GetRequestPolicy();
            return TaskHelper.InlineIfPossible(() => this.ReadSchemaFeedPrivateAsync(documentCollectionSchemaLink, options, retryPolicyInstance), retryPolicyInstance);
        }

        private async Task<DocumentFeedResponse<Schema>> ReadSchemaFeedPrivateAsync(string documentCollectionSchemaLink, FeedOptions options, IDocumentClientRetryPolicy retryPolicyInstance)
        {
            await this.EnsureValidClientAsync(NoOpTrace.Singleton);

            if (string.IsNullOrEmpty(documentCollectionSchemaLink))
            {
                throw new ArgumentNullException("documentCollectionSchemaLink");
            }

            return await this.CreateSchemaFeedReader(documentCollectionSchemaLink, options).ExecuteNextAsync();
        }

        /// <summary>
        /// Reads the feed (sequence) of <see cref="Microsoft.Azure.Documents.UserDefinedType"/> for a database from the Azure Cosmos DB service as an asynchronous operation.
        /// </summary>
        /// <param name="userDefinedTypesLink">The SelfLink of the resources to be read. E.g. /dbs/db_rid/udts/ </param>
        /// <param name="options">(Optional) The request options for the request.</param>
        /// <returns>
        /// A <see cref="System.Threading.Tasks"/> containing a <see cref="Microsoft.Azure.Documents.Client.ResourceResponse{T}"/> which wraps a <see cref="Microsoft.Azure.Documents.UserDefinedType"/> containing the read resource record.
        /// </returns>
        /// <exception cref="ArgumentNullException">If <paramref name="userDefinedTypesLink"/> is not set.</exception>
        /// <exception cref="DocumentClientException">This exception can encapsulate many different types of errors. To determine the specific error always look at the StatusCode property. Some common codes you may get when creating a UserDefinedType are:
        /// <list type="table">
        ///     <listheader>
        ///         <term>StatusCode</term><description>Reason for exception</description>
        ///     </listheader>
        ///     <item>
        ///         <term>404</term><description>NotFound - This means the resource feed you tried to read did not exist. Check the parent rids are correct.</description>
        ///     </item>
        ///     <item>
        ///         <term>429</term><description>TooManyRequests - This means you have exceeded the number of request units per second. Consult the DocumentClientException.RetryAfter value to see how long you should wait before retrying this operation.</description>
        ///     </item>
        /// </list>
        /// </exception>
        /// <example>
        /// <code language="c#">
        /// <![CDATA[
        /// int count = 0;
        /// string continuation = string.Empty;
        /// do
        /// {
        ///     // Read the feed 10 items at a time until there are no more items to read
        ///     DoucmentFeedResponse<UserDefinedType> response = await client.ReadUserDefinedTypeFeedAsync("/dbs/db_rid/udts/",
        ///                                                     new FeedOptions
        ///                                                     {
        ///                                                         MaxItemCount = 10,
        ///                                                         RequestContinuation = continuation
        ///                                                     });
        ///
        ///     // Append the item count
        ///     count += response.Count;
        ///
        ///     // Get the continuation so that we know when to stop.
        ///      continuation = response.ResponseContinuation;
        /// } while (!string.IsNullOrEmpty(continuation));
        /// ]]>
        /// </code>
        /// </example>
        /// <seealso cref="Microsoft.Azure.Documents.UserDefinedType"/>
        /// <seealso cref="Microsoft.Azure.Documents.Client.RequestOptions"/>
        /// <seealso cref="Microsoft.Azure.Documents.Client.ResourceResponse{T}"/>
        /// <seealso cref="System.Threading.Tasks.Task"/>
        internal Task<DocumentFeedResponse<UserDefinedType>> ReadUserDefinedTypeFeedAsync(string userDefinedTypesLink, FeedOptions options = null)
        {
            IDocumentClientRetryPolicy retryPolicyInstance = this.ResetSessionTokenRetryPolicy.GetRequestPolicy();
            return TaskHelper.InlineIfPossible(
                () => this.ReadUserDefinedTypeFeedPrivateAsync(userDefinedTypesLink, options, retryPolicyInstance), retryPolicyInstance);
        }

        private async Task<DocumentFeedResponse<UserDefinedType>> ReadUserDefinedTypeFeedPrivateAsync(string userDefinedTypesLink, FeedOptions options, IDocumentClientRetryPolicy retryPolicyInstance)
        {
            await this.EnsureValidClientAsync(NoOpTrace.Singleton);

            if (string.IsNullOrEmpty(userDefinedTypesLink))
            {
                throw new ArgumentNullException("userDefinedTypesLink");
            }

            return await this.CreateUserDefinedTypeFeedReader(userDefinedTypesLink, options).ExecuteNextAsync();
        }

        /// <summary>
        /// Reads the feed (sequence) of <see cref="Microsoft.Azure.Documents.Snapshot"/> for a database account from the Azure Cosmos DB service as an asynchronous operation.
        /// </summary>
        /// <param name="options">(Optional) The request options for the request.</param>
        /// <returns>
        /// A <see cref="System.Threading.Tasks"/> containing a <see cref="Microsoft.Azure.Cosmos.DocumentFeedResponse{T}"/> which wraps a set of <see cref="Microsoft.Azure.Documents.Snapshot"/> containing the read resource record.
        /// </returns>
        /// <exception cref="DocumentClientException">This exception can encapsulate many different types of errors. To determine the specific error always look at the StatusCode property. Some common codes you may get when creating a Document are:
        /// <list type="table">
        ///     <listheader>
        ///         <term>StatusCode</term><description>Reason for exception</description>
        ///     </listheader>
        ///     <item>
        ///         <term>429</term><description>TooManyRequests - This means you have exceeded the number of request units per second. Consult the DocumentClientException.RetryAfter value to see how long you should wait before retrying this operation.</description>
        ///     </item>
        /// </list>
        /// </exception>
        /// <example>
        /// <code language="c#">
        /// <![CDATA[
        /// int count = 0;
        /// string continuation = string.Empty;
        /// do
        /// {
        ///     // Read the feed 10 items at a time until there are no more items to read
        ///     DocumentFeedResponse<Snapshot> response = await client.ReadSnapshotFeedAsync(new FeedOptions
        ///                                                                 {
        ///                                                                     MaxItemCount = 10,
        ///                                                                     RequestContinuation = continuation
        ///                                                                 });
        ///
        ///     // Append the item count
        ///     count += response.Count;
        ///
        ///     // Get the continuation so that we know when to stop.
        ///      continuation = response.ResponseContinuation;
        /// } while (!string.IsNullOrEmpty(continuation));
        /// ]]>
        /// </code>
        /// </example>
        /// <seealso cref="Microsoft.Azure.Documents.Snapshot"/>
        /// <seealso cref="Microsoft.Azure.Documents.Client.RequestOptions"/>
        /// <seealso cref="Microsoft.Azure.Documents.Client.ResourceResponse{T}"/>
        /// <seealso cref="System.Threading.Tasks.Task"/>
        internal Task<DocumentFeedResponse<Snapshot>> ReadSnapshotFeedAsync(FeedOptions options = null)
        {
            IDocumentClientRetryPolicy retryPolicyInstance = this.ResetSessionTokenRetryPolicy.GetRequestPolicy();
            return TaskHelper.InlineIfPossible(
                () => this.ReadSnapshotFeedPrivateAsync(options, retryPolicyInstance), retryPolicyInstance);
        }

        private async Task<DocumentFeedResponse<Snapshot>> ReadSnapshotFeedPrivateAsync(FeedOptions options, IDocumentClientRetryPolicy retryPolicyInstance)
        {
            await this.EnsureValidClientAsync(NoOpTrace.Singleton);

            return await this.CreateSnapshotFeedReader(options).ExecuteNextAsync();
        }

        #endregion

        #region Stored procs
        /// <summary>
        /// Executes a stored procedure against a collection as an asynchronous operation in the Azure Cosmos DB service.
        /// </summary>
        /// <typeparam name="TValue">The type of the stored procedure's return value.</typeparam>
        /// <param name="storedProcedureLink">The link to the stored procedure to execute.</param>
        /// <param name="procedureParams">(Optional) An array of dynamic objects representing the parameters for the stored procedure.</param>
        /// <exception cref="ArgumentNullException">If <paramref name="storedProcedureLink"/> is not set.</exception>
        /// <returns>The task object representing the service response for the asynchronous operation which would contain any response set in the stored procedure.</returns>
        /// <example>
        /// <code language="c#">
        /// <![CDATA[
        /// //Execute a StoredProcedure with ResourceId of "sproc_rid" that takes two "Player" documents, does some stuff, and returns a bool
        /// StoredProcedureResponse<bool> sprocResponse = await client.ExecuteStoredProcedureAsync<bool>(
        ///                                                         "/dbs/db_rid/colls/col_rid/sprocs/sproc_rid/",
        ///                                                         new Player { id="1", name="joe" } ,
        ///                                                         new Player { id="2", name="john" }
        ///                                                     );
        ///
        /// if (sprocResponse.Response) Console.WriteLine("Congrats, the stored procedure did some stuff");
        /// ]]>
        /// </code>
        /// </example>
        /// <seealso cref="Microsoft.Azure.Documents.StoredProcedure"/>
        /// <seealso cref="Microsoft.Azure.Cosmos.StoredProcedureResponse{TValue}"/>
        /// <seealso cref="System.Threading.Tasks.Task"/>
        public Task<StoredProcedureResponse<TValue>> ExecuteStoredProcedureAsync<TValue>(string storedProcedureLink, params dynamic[] procedureParams)
        {
            return this.ExecuteStoredProcedureAsync<TValue>(storedProcedureLink, null, default, procedureParams);
        }

        /// <summary>
        /// Executes a stored procedure against a partitioned collection in the Azure Cosmos DB service as an asynchronous operation, specifiying a target partition.
        /// </summary>
        /// <typeparam name="TValue">The type of the stored procedure's return value.</typeparam>
        /// <param name="storedProcedureLink">The link to the stored procedure to execute.</param>
        /// <param name="options">(Optional) The request options for the request.</param>
        /// <param name="procedureParams">(Optional) An array of dynamic objects representing the parameters for the stored procedure.</param>
        /// <exception cref="ArgumentNullException">If <paramref name="storedProcedureLink"/> is not set.</exception>
        /// <returns>The task object representing the service response for the asynchronous operation which would contain any response set in the stored procedure.</returns>
        /// <example>
        /// <code language="c#">
        /// <![CDATA[
        /// //Execute a StoredProcedure with ResourceId of "sproc_rid" that takes two "Player" documents, does some stuff, and returns a bool
        /// StoredProcedureResponse<bool> sprocResponse = await client.ExecuteStoredProcedureAsync<bool>(
        ///                                                         "/dbs/db_rid/colls/col_rid/sprocs/sproc_rid/",
        ///                                                         new RequestOptions { PartitionKey = new PartitionKey(1) },
        ///                                                         new Player { id="1", name="joe" } ,
        ///                                                         new Player { id="2", name="john" }
        ///                                                     );
        ///
        /// if (sprocResponse.Response) Console.WriteLine("Congrats, the stored procedure did some stuff");
        /// ]]>
        /// </code>
        /// </example>
        /// <seealso cref="Microsoft.Azure.Documents.StoredProcedure"/>
        /// <seealso cref="Microsoft.Azure.Documents.Client.RequestOptions"/>
        /// <seealso cref="Microsoft.Azure.Cosmos.StoredProcedureResponse{TValue}"/>
        /// <seealso cref="System.Threading.Tasks.Task"/>
        public Task<StoredProcedureResponse<TValue>> ExecuteStoredProcedureAsync<TValue>(string storedProcedureLink, Documents.Client.RequestOptions options, params dynamic[] procedureParams)
        {
            IDocumentClientRetryPolicy retryPolicyInstance = this.ResetSessionTokenRetryPolicy.GetRequestPolicy();
            return TaskHelper.InlineIfPossible(
                () => this.ExecuteStoredProcedurePrivateAsync<TValue>(
                    storedProcedureLink,
                    options,
                    retryPolicyInstance,
                    default,
                    procedureParams),
                retryPolicyInstance);
        }

        /// <summary>
        /// Executes a stored procedure against a partitioned collection in the Azure Cosmos DB service as an asynchronous operation, specifiying a target partition.
        /// </summary>
        /// <typeparam name="TValue">The type of the stored procedure's return value.</typeparam>
        /// <param name="storedProcedureLink">The link to the stored procedure to execute.</param>
        /// <param name="options">(Optional) The request options for the request.</param>
        /// <param name="cancellationToken">(Optional) A <see cref="CancellationToken"/> that can be used by other objects or threads to receive notice of cancellation.</param>
        /// <param name="procedureParams">(Optional) An array of dynamic objects representing the parameters for the stored procedure.</param>
        /// <exception cref="ArgumentNullException">If <paramref name="storedProcedureLink"/> is not set.</exception>
        /// <returns>The task object representing the service response for the asynchronous operation which would contain any response set in the stored procedure.</returns>
        /// <example>
        /// <code language="c#">
        /// <![CDATA[
        /// //Execute a StoredProcedure with ResourceId of "sproc_rid" that takes two "Player" documents, does some stuff, and returns a bool
        /// StoredProcedureResponse<bool> sprocResponse = await client.ExecuteStoredProcedureAsync<bool>(
        ///                                                         "/dbs/db_rid/colls/col_rid/sprocs/sproc_rid/",
        ///                                                         new RequestOptions { PartitionKey = new PartitionKey(1) },
        ///                                                         new Player { id="1", name="joe" } ,
        ///                                                         new Player { id="2", name="john" }
        ///                                                     );
        ///
        /// if (sprocResponse.Response) Console.WriteLine("Congrats, the stored procedure did some stuff");
        /// ]]>
        /// </code>
        /// </example>
        /// <seealso cref="Microsoft.Azure.Documents.StoredProcedure"/>
        /// <seealso cref="Microsoft.Azure.Documents.Client.RequestOptions"/>
        /// <seealso cref="Microsoft.Azure.Cosmos.StoredProcedureResponse{TValue}"/>
        /// <seealso cref="System.Threading.Tasks.Task"/>
        public Task<StoredProcedureResponse<TValue>> ExecuteStoredProcedureAsync<TValue>(string storedProcedureLink, Documents.Client.RequestOptions options, CancellationToken cancellationToken, params dynamic[] procedureParams)
        {
            IDocumentClientRetryPolicy retryPolicyInstance = this.ResetSessionTokenRetryPolicy.GetRequestPolicy();
            return TaskHelper.InlineIfPossible(
                () => this.ExecuteStoredProcedurePrivateAsync<TValue>(
                    storedProcedureLink,
                    options,
                    retryPolicyInstance,
                    cancellationToken,
                    procedureParams),
                retryPolicyInstance,
                cancellationToken);
        }

        private async Task<StoredProcedureResponse<TValue>> ExecuteStoredProcedurePrivateAsync<TValue>(
            string storedProcedureLink,
            Documents.Client.RequestOptions options,
            IDocumentClientRetryPolicy retryPolicyInstance,
            CancellationToken cancellationToken,
            params dynamic[] procedureParams)
        {
            await this.EnsureValidClientAsync(NoOpTrace.Singleton);

            if (string.IsNullOrEmpty(storedProcedureLink))
            {
                throw new ArgumentNullException("storedProcedureLink");
            }

            JsonSerializerSettings serializerSettings = this.GetSerializerSettingsForRequest(options);
            string storedProcedureInput = serializerSettings == null ?
                JsonConvert.SerializeObject(procedureParams) :
                JsonConvert.SerializeObject(procedureParams, serializerSettings);
            using (MemoryStream storedProcedureInputStream = new MemoryStream())
            {
                using (StreamWriter writer = new StreamWriter(storedProcedureInputStream))
                {
                    await writer.WriteAsync(storedProcedureInput);
                    await writer.FlushAsync();
                    storedProcedureInputStream.Position = 0;

                    INameValueCollection headers = this.GetRequestHeaders(options, OperationType.ExecuteJavaScript, ResourceType.StoredProcedure);
                    using (DocumentServiceRequest request = DocumentServiceRequest.Create(
                        OperationType.ExecuteJavaScript,
                        ResourceType.StoredProcedure,
                        storedProcedureLink,
                        storedProcedureInputStream,
                        AuthorizationTokenType.PrimaryMasterKey,
                        headers))
                    {
                        request.Headers[HttpConstants.HttpHeaders.XDate] = Rfc1123DateTimeCache.UtcNow();
                        if (options?.PartitionKeyRangeId == null)
                        {
                            await this.AddPartitionKeyInformationAsync(
                                request,
                                options);
                        }

                        retryPolicyInstance?.OnBeforeSendRequest(request);

                        request.SerializerSettings = this.GetSerializerSettingsForRequest(options);
                        return new StoredProcedureResponse<TValue>(await this.ExecuteProcedureAsync(
                            request,
                            retryPolicyInstance,
                            cancellationToken),
                            this.GetSerializerSettingsForRequest(options));
                    }
                }
            }
        }

        #endregion

        #region Upsert Impl
        /// <summary>
        /// Upserts a database resource as an asychronous operation in the Azure Cosmos DB service.
        /// </summary>
        /// <param name="database">The specification for the <see cref="Database"/> to upsert.</param>
        /// <param name="options">(Optional) The <see cref="Documents.Client.RequestOptions"/> for the request.</param>
        /// <returns>The <see cref="Database"/> that was upserted within a task object representing the service response for the asynchronous operation.</returns>
        /// <exception cref="ArgumentNullException">If <paramref name="database"/> is not set</exception>
        /// <exception cref="System.AggregateException">Represents a consolidation of failures that occured during async processing. Look within InnerExceptions to find the actual exception(s)</exception>
        /// <exception cref="DocumentClientException">This exception can encapsulate many different types of errors. To determine the specific error always look at the StatusCode property. Some common codes you may get when creating a Database are:
        /// <list type="table">
        ///     <listheader>
        ///         <term>StatusCode</term><description>Reason for exception</description>
        ///     </listheader>
        ///     <item>
        ///         <term>400</term><description>BadRequest - This means something was wrong with the database object supplied. It is likely that an id was not supplied for the new Database.</description>
        ///     </item>
        ///     <item>
        ///         <term>409</term><description>Conflict - This means a <see cref="Database"/> with an id matching the id field of <paramref name="database"/> already existed</description>
        ///     </item>
        /// </list>
        /// </exception>
        /// <example>
        /// The example below upserts a new <see cref="Database"/> with an Id property of 'MyDatabase'
        /// This code snippet is intended to be used from within an Asynchronous method as it uses the await keyword
        /// <code language="c#">
        /// <![CDATA[
        /// using (IDocumentClient client = new DocumentClient(new Uri("service endpoint"), "auth key"))
        /// {
        ///     Database db = await client.UpsertDatabaseAsync(new Database { Id = "MyDatabase" });
        /// }
        /// ]]>
        /// </code>
        ///
        /// </example>
        /// <seealso cref="Microsoft.Azure.Documents.Database"/>
        /// <seealso cref="Microsoft.Azure.Documents.Client.RequestOptions"/>
        /// <seealso cref="Microsoft.Azure.Documents.Client.ResourceResponse{T}"/>
        /// <seealso cref="System.Threading.Tasks.Task"/>
        internal Task<ResourceResponse<Documents.Database>> UpsertDatabaseAsync(Documents.Database database, Documents.Client.RequestOptions options = null)
        {
            IDocumentClientRetryPolicy retryPolicyInstance = this.ResetSessionTokenRetryPolicy.GetRequestPolicy();
            return TaskHelper.InlineIfPossible(() => this.UpsertDatabasePrivateAsync(database, options, retryPolicyInstance), retryPolicyInstance);
        }

        private async Task<ResourceResponse<Documents.Database>> UpsertDatabasePrivateAsync(Documents.Database database, Documents.Client.RequestOptions options, IDocumentClientRetryPolicy retryPolicyInstance)
        {
            await this.EnsureValidClientAsync(NoOpTrace.Singleton);

            if (database == null)
            {
                throw new ArgumentNullException("database");
            }

            this.ValidateResource(database);

            INameValueCollection headers = this.GetRequestHeaders(options, OperationType.Upsert, ResourceType.Database);

            using (DocumentServiceRequest request = DocumentServiceRequest.Create(
                OperationType.Upsert,
                Paths.Databases_Root,
                database,
                ResourceType.Database,
                AuthorizationTokenType.PrimaryMasterKey,
                headers,
                SerializationFormattingPolicy.None))
            {
                return new ResourceResponse<Documents.Database>(await this.UpsertAsync(request, retryPolicyInstance));
            }
        }

        /// <summary>
        /// Upserts a Document as an asychronous operation in the Azure Cosmos DB service.
        /// </summary>
        /// <param name="documentsFeedOrDatabaseLink">The link of the <see cref="DocumentCollection"/> to upsert the document in. E.g. dbs/db_rid/colls/coll_rid/ </param>
        /// <param name="document">The document object to upsert.</param>
        /// <param name="options">(Optional) Any request options you wish to set. E.g. Specifying a Trigger to execute when creating the document. <see cref="Documents.Client.RequestOptions"/></param>
        /// <param name="disableAutomaticIdGeneration">(Optional) Disables the automatic id generation, If this is True the system will throw an exception if the id property is missing from the Document.</param>
        /// <param name="cancellationToken">(Optional) A <see cref="CancellationToken"/> that can be used by other objects or threads to receive notice of cancellation.</param>
        /// <returns>The <see cref="Document"/> that was upserted contained within a <see cref="System.Threading.Tasks.Task"/> object representing the service response for the asynchronous operation.</returns>
        /// <exception cref="ArgumentNullException">If either <paramref name="documentsFeedOrDatabaseLink"/> or <paramref name="document"/> is not set.</exception>
        /// <exception cref="System.AggregateException">Represents a consolidation of failures that occured during async processing. Look within InnerExceptions to find the actual exception(s)</exception>
        /// <exception cref="DocumentClientException">This exception can encapsulate many different types of errors. To determine the specific error always look at the StatusCode property. Some common codes you may get when creating a Document are:
        /// <list type="table">
        ///     <listheader>
        ///         <term>StatusCode</term><description>Reason for exception</description>
        ///     </listheader>
        ///     <item>
        ///         <term>400</term><description>BadRequest - This means something was wrong with the document supplied. It is likely that <paramref name="disableAutomaticIdGeneration"/> was true and an id was not supplied</description>
        ///     </item>
        ///     <item>
        ///         <term>403</term><description>Forbidden - This likely means the collection in to which you were trying to upsert the document is full.</description>
        ///     </item>
        ///     <item>
        ///         <term>409</term><description>Conflict - This means a <see cref="Document"/> with an id matching the id field of <paramref name="document"/> already existed</description>
        ///     </item>
        ///     <item>
        ///         <term>413</term><description>RequestEntityTooLarge - This means the <see cref="Document"/> exceeds the current max entity size. Consult documentation for limits and quotas.</description>
        ///     </item>
        ///     <item>
        ///         <term>429</term><description>TooManyRequests - This means you have exceeded the number of request units per second. Consult the DocumentClientException.RetryAfter value to see how long you should wait before retrying this operation.</description>
        ///     </item>
        /// </list>
        /// </exception>
        /// <example>
        /// Azure Cosmos DB supports a number of different ways to work with documents. A document can extend <see cref="Resource"/>
        /// <code language="c#">
        /// <![CDATA[
        /// public class MyObject : Resource
        /// {
        ///     public string MyProperty {get; set;}
        /// }
        ///
        /// using (IDocumentClient client = new DocumentClient(new Uri("service endpoint"), "auth key"))
        /// {
        ///     Document doc = await client.UpsertDocumentAsync("dbs/db_rid/colls/coll_rid/", new MyObject { MyProperty = "A Value" });
        /// }
        /// ]]>
        /// </code>
        /// </example>
        /// <example>
        /// A document can be any POCO object that can be serialized to JSON, even if it doesn't extend from <see cref="Resource"/>
        /// <code language="c#">
        /// <![CDATA[
        /// public class MyPOCO
        /// {
        ///     public string MyProperty {get; set;}
        /// }
        ///
        /// using (IDocumentClient client = new DocumentClient(new Uri("service endpoint"), "auth key"))
        /// {
        ///     Document doc = await client.UpsertDocumentAsync("dbs/db_rid/colls/coll_rid/", new MyPOCO { MyProperty = "A Value" });
        /// }
        /// ]]>
        /// </code>
        /// </example>
        /// <example>
        /// A Document can also be a dynamic object
        /// <code language="c#">
        /// <![CDATA[
        /// using (IDocumentClient client = new DocumentClient(new Uri("service endpoint"), "auth key"))
        /// {
        ///     Document doc = await client.UpsertDocumentAsync("dbs/db_rid/colls/coll_rid/", new { SomeProperty = "A Value" } );
        /// }
        /// ]]>
        /// </code>
        /// </example>
        /// <example>
        /// Upsert a Document and execute a Pre and Post Trigger
        /// <code language="c#">
        /// <![CDATA[
        /// using (IDocumentClient client = new DocumentClient(new Uri("service endpoint"), "auth key"))
        /// {
        ///     Document doc = await client.UpsertDocumentAsync(
        ///         "dbs/db_rid/colls/coll_rid/",
        ///         new { id = "DOC123213443" },
        ///         new RequestOptions
        ///         {
        ///             PreTriggerInclude = new List<string> { "MyPreTrigger" },
        ///             PostTriggerInclude = new List<string> { "MyPostTrigger" }
        ///         });
        /// }
        /// ]]>
        /// </code>
        /// </example>
        /// <seealso cref="Microsoft.Azure.Documents.Document"/>
        /// <seealso cref="Microsoft.Azure.Documents.Client.RequestOptions"/>
        /// <seealso cref="Microsoft.Azure.Documents.Client.ResourceResponse{T}"/>
        /// <seealso cref="System.Threading.Tasks.Task"/>
        public Task<ResourceResponse<Document>> UpsertDocumentAsync(string documentsFeedOrDatabaseLink, object document, Documents.Client.RequestOptions options = null, bool disableAutomaticIdGeneration = false, CancellationToken cancellationToken = default)
        {
            // This call is to just run UpsertDocumentInlineAsync in a SynchronizationContext aware environment
            return TaskHelper.InlineIfPossible(() => this.UpsertDocumentInlineAsync(documentsFeedOrDatabaseLink, document, options, disableAutomaticIdGeneration, cancellationToken), null, cancellationToken);
        }

        private async Task<ResourceResponse<Document>> UpsertDocumentInlineAsync(string documentsFeedOrDatabaseLink, object document, Documents.Client.RequestOptions options, bool disableAutomaticIdGeneration, CancellationToken cancellationToken)
        {
            IDocumentClientRetryPolicy requestRetryPolicy = this.ResetSessionTokenRetryPolicy.GetRequestPolicy();
            if (options?.PartitionKey == null)
            {
                requestRetryPolicy = new PartitionKeyMismatchRetryPolicy(
                    await this.GetCollectionCacheAsync(NoOpTrace.Singleton), 
                    requestRetryPolicy);
            }

            return await TaskHelper.InlineIfPossible(() => this.UpsertDocumentPrivateAsync(
                documentsFeedOrDatabaseLink,
                document,
                options,
                disableAutomaticIdGeneration,
                requestRetryPolicy,
                cancellationToken), requestRetryPolicy, cancellationToken);
        }

        private async Task<ResourceResponse<Document>> UpsertDocumentPrivateAsync(
            string documentCollectionLink,
            object document,
            Documents.Client.RequestOptions options,
            bool disableAutomaticIdGeneration,
            IDocumentClientRetryPolicy retryPolicyInstance,
            CancellationToken cancellationToken)
        {
            await this.EnsureValidClientAsync(NoOpTrace.Singleton);

            if (string.IsNullOrEmpty(documentCollectionLink))
            {
                throw new ArgumentNullException("documentCollectionLink");
            }

            if (document == null)
            {
                throw new ArgumentNullException("document");
            }

            INameValueCollection headers = this.GetRequestHeaders(options, OperationType.Upsert, ResourceType.Document);
            Document typedDocument = Document.FromObject(document, this.GetSerializerSettingsForRequest(options));
            this.ValidateResource(typedDocument);

            if (string.IsNullOrEmpty(typedDocument.Id) && !disableAutomaticIdGeneration)
            {
                typedDocument.Id = Guid.NewGuid().ToString();
            }

            using (DocumentServiceRequest request = DocumentServiceRequest.Create(
                OperationType.Upsert,
                documentCollectionLink,
                typedDocument,
                ResourceType.Document,
                AuthorizationTokenType.PrimaryMasterKey,
                headers,
                SerializationFormattingPolicy.None,
                this.GetSerializerSettingsForRequest(options)))
            {
                await this.AddPartitionKeyInformationAsync(request, typedDocument, options);

                return new ResourceResponse<Document>(await this.UpsertAsync(request, retryPolicyInstance, cancellationToken));
            }
        }

        /// <summary>
        /// Upserts a collection as an asychronous operation in the Azure Cosmos DB service.
        /// </summary>
        /// <param name="databaseLink">The link of the database to upsert the collection in. E.g. dbs/db_rid/</param>
        /// <param name="documentCollection">The <see cref="Microsoft.Azure.Documents.DocumentCollection"/> object.</param>
        /// <param name="options">(Optional) Any <see cref="Microsoft.Azure.Documents.Client.RequestOptions"/> you wish to provide when creating a Collection. E.g. RequestOptions.OfferThroughput = 400. </param>
        /// <returns>The <see cref="Microsoft.Azure.Documents.DocumentCollection"/> that was upserted contained within a <see cref="System.Threading.Tasks.Task"/> object representing the service response for the asynchronous operation.</returns>
        /// <exception cref="ArgumentNullException">If either <paramref name="databaseLink"/> or <paramref name="documentCollection"/> is not set.</exception>
        /// <exception cref="System.AggregateException">Represents a consolidation of failures that occured during async processing. Look within InnerExceptions to find the actual exception(s)</exception>
        /// <exception cref="DocumentClientException">This exception can encapsulate many different types of errors. To determine the specific error always look at the StatusCode property. Some common codes you may get when creating a Document are:
        /// <list type="table">
        ///     <listheader>
        ///         <term>StatusCode</term><description>Reason for exception</description>
        ///     </listheader>
        ///     <item>
        ///         <term>400</term><description>BadRequest - This means something was wrong with the request supplied. It is likely that an id was not supplied for the new collection.</description>
        ///     </item>
        ///     <item>
        ///         <term>403</term><description>Forbidden - This means you attempted to exceed your quota for collections. Contact support to have this quota increased.</description>
        ///     </item>
        ///     <item>
        ///         <term>409</term><description>Conflict - This means a <see cref="Microsoft.Azure.Documents.DocumentCollection"/> with an id matching the id you supplied already existed.</description>
        ///     </item>
        /// </list>
        /// </exception>
        /// <example>
        ///
        /// <code language="c#">
        /// <![CDATA[
        /// using (IDocumentClient client = new DocumentClient(new Uri("service endpoint"), "auth key"))
        /// {
        ///     //Upsert a new collection with an OfferThroughput set to 10000
        ///     //Not passing in RequestOptions.OfferThroughput will result in a collection with the default OfferThroughput set.
        ///     DocumentCollection coll = await client.UpsertDocumentCollectionAsync(databaseLink,
        ///         new DocumentCollection { Id = "My Collection" },
        ///         new RequestOptions { OfferThroughput = 10000} );
        /// }
        /// ]]>
        /// </code>
        /// </example>
        /// <seealso cref="Microsoft.Azure.Documents.DocumentCollection"/>
        /// <seealso cref="Microsoft.Azure.Documents.Offer"/>
        /// <seealso cref="Microsoft.Azure.Documents.Client.RequestOptions"/>
        /// <seealso cref="Microsoft.Azure.Documents.Client.ResourceResponse{T}"/>
        /// <seealso cref="System.Threading.Tasks.Task"/>
        internal Task<ResourceResponse<DocumentCollection>> UpsertDocumentCollectionAsync(string databaseLink, DocumentCollection documentCollection, Documents.Client.RequestOptions options = null)
        {
            // To be implemented.
            throw new NotImplementedException();
        }

        /// <summary>
        /// Upserts a stored procedure as an asychronous operation in the Azure Cosmos DB service.
        /// </summary>
        /// <param name="collectionLink">The link of the collection to upsert the stored procedure in. E.g. dbs/db_rid/colls/col_rid/</param>
        /// <param name="storedProcedure">The <see cref="Microsoft.Azure.Documents.StoredProcedure"/> object to upsert.</param>
        /// <param name="options">(Optional) Any <see cref="Microsoft.Azure.Documents.Client.RequestOptions"/>for this request.</param>
        /// <returns>The <see cref="Microsoft.Azure.Documents.StoredProcedure"/> that was upserted contained within a <see cref="System.Threading.Tasks.Task"/> object representing the service response for the asynchronous operation.</returns>
        /// <exception cref="ArgumentNullException">If either <paramref name="collectionLink"/> or <paramref name="storedProcedure"/> is not set.</exception>
        /// <exception cref="System.AggregateException">Represents a consolidation of failures that occured during async processing. Look within InnerExceptions to find the actual exception(s)</exception>
        /// <exception cref="DocumentClientException">This exception can encapsulate many different types of errors. To determine the specific error always look at the StatusCode property. Some common codes you may get when creating a Document are:
        /// <list type="table">
        ///     <listheader>
        ///         <term>StatusCode</term><description>Reason for exception</description>
        ///     </listheader>
        ///     <item>
        ///         <term>400</term><description>BadRequest - This means something was wrong with the request supplied. It is likely that an Id was not supplied for the stored procedure or the Body was malformed.</description>
        ///     </item>
        ///     <item>
        ///         <term>403</term><description>Forbidden - You have reached your quota of stored procedures for the collection supplied. Contact support to have this quota increased.</description>
        ///     </item>
        ///     <item>
        ///         <term>409</term><description>Conflict - This means a <see cref="Microsoft.Azure.Documents.StoredProcedure"/> with an id matching the id you supplied already existed.</description>
        ///     </item>
        ///     <item>
        ///         <term>413</term><description>RequestEntityTooLarge - This means the body of the <see cref="Microsoft.Azure.Documents.StoredProcedure"/> you tried to upsert was too large.</description>
        ///     </item>
        /// </list>
        /// </exception>
        /// <example>
        ///
        /// <code language="c#">
        /// <![CDATA[
        /// //Upsert a new stored procedure called "HelloWorldSproc" that takes in a single param called "name".
        /// StoredProcedure sproc = await client.UpsertStoredProcedureAsync(collectionLink, new StoredProcedure
        /// {
        ///    Id = "HelloWorldSproc",
        ///    Body = @"function (name){
        ///                var response = getContext().getResponse();
        ///                response.setBody('Hello ' + name);
        ///             }"
        /// });
        /// ]]>
        /// </code>
        /// </example>
        /// <seealso cref="Microsoft.Azure.Documents.StoredProcedure"/>
        /// <seealso cref="Microsoft.Azure.Documents.Client.RequestOptions"/>
        /// <seealso cref="Microsoft.Azure.Documents.Client.ResourceResponse{T}"/>
        /// <seealso cref="System.Threading.Tasks.Task"/>
        public Task<ResourceResponse<StoredProcedure>> UpsertStoredProcedureAsync(string collectionLink, StoredProcedure storedProcedure, Documents.Client.RequestOptions options = null)
        {
            IDocumentClientRetryPolicy retryPolicyInstance = this.ResetSessionTokenRetryPolicy.GetRequestPolicy();
            return TaskHelper.InlineIfPossible(() => this.UpsertStoredProcedurePrivateAsync(collectionLink, storedProcedure, options, retryPolicyInstance), retryPolicyInstance);
        }

        private async Task<ResourceResponse<StoredProcedure>> UpsertStoredProcedurePrivateAsync(
            string collectionLink,
            StoredProcedure storedProcedure,
            Documents.Client.RequestOptions options,
            IDocumentClientRetryPolicy retryPolicyInstance)
        {
            await this.EnsureValidClientAsync(NoOpTrace.Singleton);

            if (string.IsNullOrEmpty(collectionLink))
            {
                throw new ArgumentNullException("collectionLink");
            }

            if (storedProcedure == null)
            {
                throw new ArgumentNullException("storedProcedure");
            }

            this.ValidateResource(storedProcedure);

            INameValueCollection headers = this.GetRequestHeaders(options, OperationType.Upsert, ResourceType.StoredProcedure);
            using (DocumentServiceRequest request = DocumentServiceRequest.Create(
                OperationType.Upsert,
                collectionLink,
                storedProcedure,
                ResourceType.StoredProcedure,
                AuthorizationTokenType.PrimaryMasterKey,
                headers,
                SerializationFormattingPolicy.None))
            {
                return new ResourceResponse<StoredProcedure>(await this.UpsertAsync(request, retryPolicyInstance));
            }
        }

        /// <summary>
        /// Upserts a trigger as an asychronous operation in the Azure Cosmos DB service.
        /// </summary>
        /// <param name="collectionLink">The link of the <see cref="Microsoft.Azure.Documents.DocumentCollection"/> to upsert the trigger in. E.g. dbs/db_rid/colls/col_rid/ </param>
        /// <param name="trigger">The <see cref="Microsoft.Azure.Documents.Trigger"/> object to upsert.</param>
        /// <param name="options">(Optional) Any <see cref="Microsoft.Azure.Documents.Client.RequestOptions"/>for this request.</param>
        /// <returns>A task object representing the service response for the asynchronous operation.</returns>
        /// <exception cref="ArgumentNullException">If either <paramref name="collectionLink"/> or <paramref name="trigger"/> is not set.</exception>
        /// <exception cref="System.AggregateException">Represents a consolidation of failures that occured during async processing. Look within InnerExceptions to find the actual exception(s)</exception>
        /// <exception cref="DocumentClientException">This exception can encapsulate many different types of errors. To determine the specific error always look at the StatusCode property. Some common codes you may get when creating a Document are:
        /// <list type="table">
        ///     <listheader>
        ///         <term>StatusCode</term><description>Reason for exception</description>
        ///     </listheader>
        ///     <item>
        ///         <term>400</term><description>BadRequest - This means something was wrong with the request supplied. It is likely that an Id was not supplied for the new trigger or that the Body was malformed.</description>
        ///     </item>
        ///     <item>
        ///         <term>403</term><description>Forbidden - You have reached your quota of triggers for the collection supplied. Contact support to have this quota increased.</description>
        ///     </item>
        ///     <item>
        ///         <term>409</term><description>Conflict - This means a <see cref="Microsoft.Azure.Documents.Trigger"/> with an id matching the id you supplied already existed.</description>
        ///     </item>
        ///     <item>
        ///         <term>413</term><description>RequestEntityTooLarge - This means the body of the <see cref="Microsoft.Azure.Documents.Trigger"/> you tried to upsert was too large.</description>
        ///     </item>
        /// </list>
        /// </exception>
        /// <example>
        ///
        /// <code language="c#">
        /// <![CDATA[
        /// //Upsert a trigger that validates the contents of a document as it is created and adds a 'timestamp' property if one was not found.
        /// Trigger trig = await client.UpsertTriggerAsync(collectionLink, new Trigger
        /// {
        ///     Id = "ValidateDocuments",
        ///     Body = @"function validate() {
        ///                         var context = getContext();
        ///                         var request = context.getRequest();                                                             
        ///                         var documentToCreate = request.getBody();
        ///                         
        ///                         // validate properties
        ///                         if (!('timestamp' in documentToCreate)) {
        ///                             var ts = new Date();
        ///                             documentToCreate['timestamp'] = ts.getTime();
        ///                         }
        ///                         
        ///                         // update the document that will be created
        ///                         request.setBody(documentToCreate);
        ///                       }",
        ///     TriggerType = TriggerType.Pre,
        ///     TriggerOperation = TriggerOperation.Create
        /// });
        /// ]]>
        /// </code>
        /// </example>
        /// <seealso cref="Microsoft.Azure.Documents.Trigger"/>
        /// <seealso cref="Microsoft.Azure.Documents.Client.RequestOptions"/>
        /// <seealso cref="Microsoft.Azure.Documents.Client.ResourceResponse{T}"/>
        /// <seealso cref="System.Threading.Tasks.Task"/>
        public Task<ResourceResponse<Trigger>> UpsertTriggerAsync(string collectionLink, Trigger trigger, Documents.Client.RequestOptions options = null)
        {
            IDocumentClientRetryPolicy retryPolicyInstance = this.ResetSessionTokenRetryPolicy.GetRequestPolicy();
            return TaskHelper.InlineIfPossible(() => this.UpsertTriggerPrivateAsync(collectionLink, trigger, options, retryPolicyInstance), retryPolicyInstance);
        }

        private async Task<ResourceResponse<Trigger>> UpsertTriggerPrivateAsync(string collectionLink, Trigger trigger, Documents.Client.RequestOptions options, IDocumentClientRetryPolicy retryPolicyInstance)
        {
            await this.EnsureValidClientAsync(NoOpTrace.Singleton);

            if (string.IsNullOrEmpty(collectionLink))
            {
                throw new ArgumentNullException("collectionLink");
            }

            if (trigger == null)
            {
                throw new ArgumentNullException("trigger");
            }

            this.ValidateResource(trigger);
            INameValueCollection headers = this.GetRequestHeaders(options, OperationType.Upsert, ResourceType.Trigger);
            using (DocumentServiceRequest request = DocumentServiceRequest.Create(
                OperationType.Upsert,
                collectionLink,
                trigger,
                ResourceType.Trigger,
                AuthorizationTokenType.PrimaryMasterKey,
                headers,
                SerializationFormattingPolicy.None))
            {
                return new ResourceResponse<Trigger>(await this.UpsertAsync(request, retryPolicyInstance));
            }
        }

        /// <summary>
        /// Upserts a user defined function as an asychronous operation in the Azure Cosmos DB service.
        /// </summary>
        /// <param name="collectionLink">The link of the <see cref="Microsoft.Azure.Documents.DocumentCollection"/> to upsert the user defined function in. E.g. dbs/db_rid/colls/col_rid/ </param>
        /// <param name="function">The <see cref="Microsoft.Azure.Documents.UserDefinedFunction"/> object to upsert.</param>
        /// <param name="options">(Optional) Any <see cref="Microsoft.Azure.Documents.Client.RequestOptions"/>for this request.</param>
        /// <returns>A task object representing the service response for the asynchronous operation.</returns>
        /// <exception cref="ArgumentNullException">If either <paramref name="collectionLink"/> or <paramref name="function"/> is not set.</exception>
        /// <exception cref="System.AggregateException">Represents a consolidation of failures that occured during async processing. Look within InnerExceptions to find the actual exception(s)</exception>
        /// <exception cref="DocumentClientException">This exception can encapsulate many different types of errors. To determine the specific error always look at the StatusCode property. Some common codes you may get when creating a Document are:
        /// <list type="table">
        ///     <listheader>
        ///         <term>StatusCode</term><description>Reason for exception</description>
        ///     </listheader>
        ///     <item>
        ///         <term>400</term><description>BadRequest - This means something was wrong with the request supplied. It is likely that an Id was not supplied for the new user defined function or that the Body was malformed.</description>
        ///     </item>
        ///     <item>
        ///         <term>403</term><description>Forbidden - You have reached your quota of user defined functions for the collection supplied. Contact support to have this quota increased.</description>
        ///     </item>
        ///     <item>
        ///         <term>409</term><description>Conflict - This means a <see cref="Microsoft.Azure.Documents.UserDefinedFunction"/> with an id matching the id you supplied already existed.</description>
        ///     </item>
        ///     <item>
        ///         <term>413</term><description>RequestEntityTooLarge - This means the body of the <see cref="Microsoft.Azure.Documents.UserDefinedFunction"/> you tried to upsert was too large.</description>
        ///     </item>
        /// </list>
        /// </exception>
        /// <example>
        ///
        /// <code language="c#">
        /// <![CDATA[
        /// //Upsert a user defined function that converts a string to upper case
        /// UserDefinedFunction udf = client.UpsertUserDefinedFunctionAsync(collectionLink, new UserDefinedFunction
        /// {
        ///    Id = "ToUpper",
        ///    Body = @"function toUpper(input) {
        ///                        return input.toUpperCase();
        ///                     }",
        /// });
        /// ]]>
        /// </code>
        /// </example>
        /// <seealso cref="Microsoft.Azure.Documents.UserDefinedFunction"/>
        /// <seealso cref="Microsoft.Azure.Documents.Client.RequestOptions"/>
        /// <seealso cref="Microsoft.Azure.Documents.Client.ResourceResponse{T}"/>
        /// <seealso cref="System.Threading.Tasks.Task"/>
        public Task<ResourceResponse<UserDefinedFunction>> UpsertUserDefinedFunctionAsync(string collectionLink, UserDefinedFunction function, Documents.Client.RequestOptions options = null)
        {
            IDocumentClientRetryPolicy retryPolicyInstance = this.ResetSessionTokenRetryPolicy.GetRequestPolicy();
            return TaskHelper.InlineIfPossible(() => this.UpsertUserDefinedFunctionPrivateAsync(collectionLink, function, options, retryPolicyInstance), retryPolicyInstance);
        }

        private async Task<ResourceResponse<UserDefinedFunction>> UpsertUserDefinedFunctionPrivateAsync(
            string collectionLink,
            UserDefinedFunction function,
            Documents.Client.RequestOptions options,
            IDocumentClientRetryPolicy retryPolicyInstance)
        {
            await this.EnsureValidClientAsync(NoOpTrace.Singleton);

            if (string.IsNullOrEmpty(collectionLink))
            {
                throw new ArgumentNullException("collectionLink");
            }

            if (function == null)
            {
                throw new ArgumentNullException("function");
            }

            this.ValidateResource(function);
            INameValueCollection headers = this.GetRequestHeaders(options, OperationType.Upsert, ResourceType.UserDefinedFunction);
            using (DocumentServiceRequest request = DocumentServiceRequest.Create(
                OperationType.Upsert,
                collectionLink,
                function,
                ResourceType.UserDefinedFunction,
                AuthorizationTokenType.PrimaryMasterKey,
                headers,
                SerializationFormattingPolicy.None))
            {
                return new ResourceResponse<UserDefinedFunction>(await this.UpsertAsync(request, retryPolicyInstance));
            }
        }

        /// <summary>
        /// Upserts a user defined type object in the Azure Cosmos DB service as an asychronous operation.
        /// </summary>
        /// <param name="databaseLink">The link of the database to upsert the user defined type in. E.g. dbs/db_rid/ </param>
        /// <param name="userDefinedType">The <see cref="Microsoft.Azure.Documents.UserDefinedType"/> object to upsert.</param>
        /// <param name="options">(Optional) The request options for the request.</param>
        /// <returns>A task object representing the service response for the asynchronous operation which contains the upserted <see cref="Microsoft.Azure.Documents.UserDefinedType"/> object.</returns>
        /// <exception cref="ArgumentNullException">If either <paramref name="databaseLink"/> or <paramref name="userDefinedType"/> is not set.</exception>
        /// <exception cref="System.AggregateException">Represents a consolidation of failures that occured during async processing. Look within InnerExceptions to find the actual exception(s)</exception>
        /// <exception cref="DocumentClientException">This exception can encapsulate many different types of errors. To determine the specific error always look at the StatusCode property. Some common codes you may get when creating a Document are:
        /// <list type="table">
        ///     <listheader>
        ///         <term>StatusCode</term><description>Reason for exception</description>
        ///     </listheader>
        ///     <item>
        ///         <term>400</term><description>BadRequest - This means something was wrong with the request supplied.</description>
        ///     </item>
        ///     <item>
        ///         <term>403</term><description>Forbidden - You have reached your quota of user defined type objects for this database. Contact support to have this quota increased.</description>
        ///     </item>
        ///     <item>
        ///         <term>409</term><description>Conflict - This means a <see cref="Microsoft.Azure.Documents.UserDefinedType"/> with an id matching the id you supplied already existed.</description>
        ///     </item>
        /// </list>
        /// </exception>
        /// <example>
        ///
        /// <code language="c#">
        /// <![CDATA[
        /// //Upsert a new user defined type in the specified database
        /// UserDefinedType userDefinedType = await client.UpsertUserDefinedTypeAsync(databaseLink, new UserDefinedType { Id = "userDefinedTypeId5" });
        /// ]]>
        /// </code>
        /// </example>
        /// <seealso cref="Microsoft.Azure.Documents.UserDefinedType"/>
        /// <seealso cref="Microsoft.Azure.Documents.Client.RequestOptions"/>
        /// <seealso cref="Microsoft.Azure.Documents.Client.ResourceResponse{T}"/>
        /// <seealso cref="System.Threading.Tasks.Task"/>
        internal Task<ResourceResponse<UserDefinedType>> UpsertUserDefinedTypeAsync(string databaseLink, UserDefinedType userDefinedType, Documents.Client.RequestOptions options = null)
        {
            IDocumentClientRetryPolicy retryPolicyInstance = this.ResetSessionTokenRetryPolicy.GetRequestPolicy();
            return TaskHelper.InlineIfPossible(() => this.UpsertUserDefinedTypePrivateAsync(databaseLink, userDefinedType, options, retryPolicyInstance), retryPolicyInstance);
        }

        private async Task<ResourceResponse<UserDefinedType>> UpsertUserDefinedTypePrivateAsync(string databaseLink, UserDefinedType userDefinedType, Documents.Client.RequestOptions options, IDocumentClientRetryPolicy retryPolicyInstance)
        {
            await this.EnsureValidClientAsync(NoOpTrace.Singleton);

            if (string.IsNullOrEmpty(databaseLink))
            {
                throw new ArgumentNullException("databaseLink");
            }

            if (userDefinedType == null)
            {
                throw new ArgumentNullException("userDefinedType");
            }

            this.ValidateResource(userDefinedType);
            INameValueCollection headers = this.GetRequestHeaders(options, OperationType.Upsert, ResourceType.UserDefinedType);
            using (DocumentServiceRequest request = DocumentServiceRequest.Create(
                OperationType.Upsert,
                databaseLink,
                userDefinedType,
                ResourceType.UserDefinedType,
                AuthorizationTokenType.PrimaryMasterKey,
                headers,
                SerializationFormattingPolicy.None))
            {
                return new ResourceResponse<UserDefinedType>(await this.UpsertAsync(request, retryPolicyInstance));
            }
        }
        #endregion

        #region IAuthorizationTokenProvider

        ValueTask<(string token, string payload)> IAuthorizationTokenProvider.GetUserAuthorizationAsync(
            string resourceAddress,
            string resourceType,
            string requestVerb,
            INameValueCollection headers,
            AuthorizationTokenType tokenType)
        {
            return this.cosmosAuthorization.GetUserAuthorizationAsync(
                resourceAddress,
                resourceType,
                requestVerb,
                headers,
                tokenType);
        }

        ValueTask<string> ICosmosAuthorizationTokenProvider.GetUserAuthorizationTokenAsync(
            string resourceAddress,
            string resourceType,
            string requestVerb,
            INameValueCollection headers,
            AuthorizationTokenType tokenType,
            ITrace trace)
        {
            return this.cosmosAuthorization.GetUserAuthorizationTokenAsync(
                resourceAddress,
                resourceType,
                requestVerb,
                headers,
                tokenType,
                trace);
        }

        Task IAuthorizationTokenProvider.AddSystemAuthorizationHeaderAsync(
            DocumentServiceRequest request,
            string federationId,
            string verb,
            string resourceId)
        {
            return this.cosmosAuthorization.AddSystemAuthorizationHeaderAsync(
                request,
                federationId,
                verb,
                resourceId);
        }

        #endregion

        #region Core Implementation
        internal Task<DocumentServiceResponse> CreateAsync(
            DocumentServiceRequest request,
            IDocumentClientRetryPolicy retryPolicy,
            CancellationToken cancellationToken = default)
        {
            if (request == null)
            {
                throw new ArgumentNullException("request");
            }

            return this.ProcessRequestAsync(HttpConstants.HttpMethods.Post, request, retryPolicy, cancellationToken);
        }

        internal Task<DocumentServiceResponse> UpdateAsync(
            DocumentServiceRequest request,
            IDocumentClientRetryPolicy retryPolicy,
            CancellationToken cancellationToken = default)
        {
            if (request == null)
            {
                throw new ArgumentNullException("request");
            }

            return this.ProcessRequestAsync(HttpConstants.HttpMethods.Put, request, retryPolicy, cancellationToken);
        }

        internal Task<DocumentServiceResponse> ReadAsync(
            DocumentServiceRequest request,
            IDocumentClientRetryPolicy retryPolicy,
            CancellationToken cancellationToken = default)
        {
            if (request == null)
            {
                throw new ArgumentNullException("request");
            }

            return this.ProcessRequestAsync(HttpConstants.HttpMethods.Get, request, retryPolicy, cancellationToken);
        }

        internal Task<DocumentServiceResponse> ReadFeedAsync(
            DocumentServiceRequest request,
            IDocumentClientRetryPolicy retryPolicy,
            CancellationToken cancellationToken = default)
        {
            if (request == null)
            {
                throw new ArgumentNullException("request");
            }

            return this.ProcessRequestAsync(HttpConstants.HttpMethods.Get, request, retryPolicy, cancellationToken);
        }

        internal Task<DocumentServiceResponse> DeleteAsync(
            DocumentServiceRequest request,
            IDocumentClientRetryPolicy retryPolicy,
            CancellationToken cancellationToken = default)
        {
            if (request == null)
            {
                throw new ArgumentNullException("request");
            }

            return this.ProcessRequestAsync(HttpConstants.HttpMethods.Delete, request, retryPolicy, cancellationToken);
        }

        internal Task<DocumentServiceResponse> ExecuteProcedureAsync(
            DocumentServiceRequest request,
            IDocumentClientRetryPolicy retryPolicy,
            CancellationToken cancellationToken = default)
        {
            if (request == null)
            {
                throw new ArgumentNullException("request");
            }

            return this.ProcessRequestAsync(HttpConstants.HttpMethods.Post, request, retryPolicy, cancellationToken);
        }

        internal Task<DocumentServiceResponse> ExecuteQueryAsync(
            DocumentServiceRequest request,
            IDocumentClientRetryPolicy retryPolicy,
            CancellationToken cancellationToken = default)
        {
            if (request == null)
            {
                throw new ArgumentNullException("request");
            }

            return this.ProcessRequestAsync(HttpConstants.HttpMethods.Post, request, retryPolicy, cancellationToken);
        }

        internal Task<DocumentServiceResponse> UpsertAsync(
            DocumentServiceRequest request,
            IDocumentClientRetryPolicy retryPolicy,
            CancellationToken cancellationToken = default)
        {
            if (request == null)
            {
                throw new ArgumentNullException("request");
            }

            request.Headers[HttpConstants.HttpHeaders.IsUpsert] = bool.TrueString;
            return this.ProcessRequestAsync(HttpConstants.HttpMethods.Post, request, retryPolicy, cancellationToken);
        }
        #endregion

        /// <summary>
        /// Read the <see cref="AccountProperties"/> from the Azure Cosmos DB service as an asynchronous operation.
        /// </summary>
        /// <returns>
        /// A <see cref="AccountProperties"/> wrapped in a <see cref="System.Threading.Tasks.Task"/> object.
        /// </returns>
        public Task<AccountProperties> GetDatabaseAccountAsync()
        {
            return TaskHelper.InlineIfPossible(() => this.GetDatabaseAccountPrivateAsync(this.ReadEndpoint), this.ResetSessionTokenRetryPolicy.GetRequestPolicy());
        }

        /// <summary>
        /// Read the <see cref="AccountProperties"/> as an asynchronous operation
        /// given a specific reginal endpoint url.
        /// </summary>
        /// <param name="serviceEndpoint">The reginal url of the serice endpoint.</param>
        /// <param name="cancellationToken">The CancellationToken</param>
        /// <returns>
        /// A <see cref="AccountProperties"/> wrapped in a <see cref="System.Threading.Tasks.Task"/> object.
        /// </returns>
        Task<AccountProperties> IDocumentClientInternal.GetDatabaseAccountInternalAsync(Uri serviceEndpoint, CancellationToken cancellationToken)
        {
            return this.GetDatabaseAccountPrivateAsync(serviceEndpoint, cancellationToken);
        }

        private async Task<AccountProperties> GetDatabaseAccountPrivateAsync(Uri serviceEndpoint, CancellationToken cancellationToken = default)
        {
            await this.EnsureValidClientAsync(NoOpTrace.Singleton);
            if (this.GatewayStoreModel is GatewayStoreModel gatewayModel)
            {
                async ValueTask<HttpRequestMessage> CreateRequestMessage()
                {
                    HttpRequestMessage request = new HttpRequestMessage
                    {
                        Method = HttpMethod.Get,
                        RequestUri = serviceEndpoint
                    };

                    INameValueCollection headersCollection = new StoreResponseNameValueCollection();
                    await this.cosmosAuthorization.AddAuthorizationHeaderAsync(
                        headersCollection,
                        serviceEndpoint,
                        "GET",
                        AuthorizationTokenType.PrimaryMasterKey);

                    foreach (string key in headersCollection.AllKeys())
                    {
                        request.Headers.Add(key, headersCollection[key]);
                    }

                    return request;
                }

                AccountProperties databaseAccount = await gatewayModel.GetDatabaseAccountAsync(CreateRequestMessage,
                                                                                               clientSideRequestStatistics: null);
                this.UseMultipleWriteLocations = this.ConnectionPolicy.UseMultipleWriteLocations && databaseAccount.EnableMultipleWriteLocations;

                if (this.queryPartitionProvider.IsValueCreated)
                {
                    (await this.QueryPartitionProvider).Update(databaseAccount.QueryEngineConfiguration);
                }

                return databaseAccount;
            }

            return null;
        }

        #region Private Impl

        /// <summary>
        /// Certain requests must be routed through gateway even when the client connectivity mode is direct.
        /// For e.g., DocumentCollection creation. This method returns the <see cref="IStoreModel"/> based
        /// on the input <paramref name="request"/>.
        /// </summary>
        /// <returns>Returns <see cref="IStoreModel"/> to which the request must be sent</returns>
        internal IStoreModel GetStoreProxy(DocumentServiceRequest request)
        {
            // If a request is configured to always use Gateway mode(in some cases when targeting .NET Core)
            // we return the Gateway store model
            if (request.UseGatewayMode)
            {
                return this.GatewayStoreModel;
            }

            ResourceType resourceType = request.ResourceType;
            OperationType operationType = request.OperationType;

            if (resourceType == ResourceType.Offer ||
                (resourceType.IsScript() && operationType != OperationType.ExecuteJavaScript) ||
                resourceType == ResourceType.PartitionKeyRange ||
                resourceType == ResourceType.Snapshot ||
                resourceType == ResourceType.ClientEncryptionKey ||
                (resourceType == ResourceType.PartitionKey && operationType == OperationType.Delete))
            {
                return this.GatewayStoreModel;
            }

            if (this.isThinClientEnabled
              && operationType == OperationType.Read
              && resourceType == ResourceType.Database)
            {
                return this.GatewayStoreModel;
            }

            if (operationType == OperationType.Create
                || operationType == OperationType.Upsert)
            {
                if (resourceType == ResourceType.Database ||
                    resourceType == ResourceType.User ||
                    resourceType == ResourceType.Collection ||
                    resourceType == ResourceType.Permission)
                {
                    return this.GatewayStoreModel;
                }
                else
                {
                    return this.StoreModel;
                }
            }
            else if (operationType == OperationType.Delete)
            {
                if (resourceType == ResourceType.Database ||
                    resourceType == ResourceType.User ||
                    resourceType == ResourceType.Collection)
                {
                    return this.GatewayStoreModel;
                }
                else
                {
                    return this.StoreModel;
                }
            }
            else if ((operationType == OperationType.Replace) || (operationType == OperationType.CollectionTruncate))
            {
                if (resourceType == ResourceType.Collection)
                {
                    return this.GatewayStoreModel;
                }
                else
                {
                    return this.StoreModel;
                }
            }
            else if (operationType == OperationType.Read)
            {
                if (resourceType == ResourceType.Collection)
                {
                    return this.GatewayStoreModel;
                }
                else
                {
                    return this.StoreModel;
                }
            }
            else
            {
                return this.StoreModel;
            }
        }

        /// <summary>
        /// The preferred link used in replace operation in SDK.
        /// </summary>
        private string GetLinkForRouting(Documents.Resource resource)
        {
            // we currently prefer the selflink
            return resource.SelfLink ?? resource.AltLink;
        }

        internal void EnsureValidOverwrite(
            Documents.ConsistencyLevel desiredConsistencyLevel,
            OperationType? operationType = null,
            ResourceType? resourceType = null)
        {
            Documents.ConsistencyLevel defaultConsistencyLevel = this.accountServiceConfiguration.DefaultConsistencyLevel;
            if (!this.IsValidConsistency(
                        defaultConsistencyLevel, 
                        desiredConsistencyLevel,
                        operationType,
                        resourceType))
            {
                throw new ArgumentException(string.Format(
                    CultureInfo.CurrentUICulture,
                    RMResources.InvalidConsistencyLevel,
                    desiredConsistencyLevel.ToString(),
                    defaultConsistencyLevel.ToString()));
            }
        }

        private bool IsValidConsistency(
            Documents.ConsistencyLevel backendConsistency, 
            Documents.ConsistencyLevel desiredConsistency,
            OperationType? operationType,
            ResourceType? resourceType)
        {
            if (this.allowOverrideStrongerConsistency)
            {
                return true;
            }

            return ValidationHelpers.IsValidConsistencyLevelOverwrite(
                backendConsistency: backendConsistency,
                desiredConsistency: desiredConsistency,
                isLocalQuorumConsistency: this.IsLocalQuorumConsistency,
                operationType: operationType,
                resourceType: resourceType);
        }

        private void InitializeDirectConnectivity(IStoreClientFactory storeClientFactory)
        {
            // Check if we have a store client factory in input and if we do, do not initialize another store client
            // The purpose is to reuse store client factory across all document clients inside compute gateway
            if (storeClientFactory != null)
            {
                this.storeClientFactory = storeClientFactory;
                this.isStoreClientFactoryCreatedInternally = false;
            }
            else
            {
                // It is decided to switch this feature off completely for external users but keep it unchanged for internal users,
                // due to the nature of information, we are collecting here. RNTBD is internal protocol and we do not expose it to the customers.
                Documents.Telemetry.DistributedTracingOptions distributedTracingOptions = new ()
                {
#if INTERNAL
                    IsDistributedTracingEnabled = !this.cosmosClientTelemetryOptions.DisableDistributedTracing
#else
                    IsDistributedTracingEnabled = false
#endif

                };

                StoreClientFactory newClientFactory = new StoreClientFactory(
                    this.ConnectionPolicy.ConnectionProtocol,
                    (int)this.ConnectionPolicy.RequestTimeout.TotalSeconds,
                    this.maxConcurrentConnectionOpenRequests,
                    this.ConnectionPolicy.UserAgentContainer,
                    this.eventSource,
                    null,
                    this.openConnectionTimeoutInSeconds,
                    this.idleConnectionTimeoutInSeconds,
                    this.timerPoolGranularityInSeconds,
                    this.maxRntbdChannels,
                    this.rntbdPartitionCount,
                    this.maxRequestsPerRntbdChannel,
                    (Documents.PortReuseMode)this.rntbdPortReuseMode,
                    this.rntbdPortPoolReuseThreshold,
                    this.rntbdPortPoolBindAttempts,
                    receiveHangDetectionTimeSeconds: this.rntbdReceiveHangDetectionTimeSeconds,
                    sendHangDetectionTimeSeconds: this.rntbdSendHangDetectionTimeSeconds,
                    retryWithConfiguration: this.ConnectionPolicy.RetryOptions?.GetRetryWithConfiguration(),
                    enableTcpConnectionEndpointRediscovery: this.ConnectionPolicy.EnableTcpConnectionEndpointRediscovery,
                    rntbdMaxConcurrentOpeningConnectionCount: this.rntbdMaxConcurrentOpeningConnectionCount,
                    remoteCertificateValidationCallback: this.remoteCertificateValidationCallback,
                    distributedTracingOptions: distributedTracingOptions,
                    enableChannelMultiplexing: ConfigurationManager.IsTcpChannelMultiplexingEnabled(),
                    chaosInterceptor: this.chaosInterceptor);

                if (this.transportClientHandlerFactory != null)
                {
                    newClientFactory.WithTransportInterceptor(this.transportClientHandlerFactory);
                }

                this.storeClientFactory = newClientFactory;
                this.isStoreClientFactoryCreatedInternally = true;
            }

            this.AddressResolver = new GlobalAddressResolver(
                this.GlobalEndpointManager,
                this.PartitionKeyRangeLocation,
                this.ConnectionPolicy.ConnectionProtocol,
                this,
                this.collectionCache,
                this.partitionKeyRangeCache,
                this.accountServiceConfiguration,
                this.ConnectionPolicy,
                this.httpClient,
                this.storeClientFactory.GetConnectionStateListener(),
                this.enableAsyncCacheExceptionNoSharing);

            this.CreateStoreModel(subscribeRntbdStatus: true);
        }

        private void CreateStoreModel(bool subscribeRntbdStatus)
        {
            //EnableReadRequestsFallback, if not explicity set on the connection policy,
            //is false if the account's consistency is bounded staleness,
            //and true otherwise.
            StoreClient storeClient = this.storeClientFactory.CreateStoreClient(
                this.AddressResolver,
                this.sessionContainer,
                this.accountServiceConfiguration,
                this,
                true,
                this.ConnectionPolicy.EnableReadRequestsFallback ?? (this.accountServiceConfiguration.DefaultConsistencyLevel != Documents.ConsistencyLevel.BoundedStaleness),
                !this.enableRntbdChannel,
                this.UseMultipleWriteLocations && (this.accountServiceConfiguration.DefaultConsistencyLevel != Documents.ConsistencyLevel.Strong),
                true,
                enableReplicaValidation: this.isReplicaAddressValidationEnabled,
                sessionRetryOptions: this.ConnectionPolicy.SessionRetryOptions);

            if (subscribeRntbdStatus)
            {
                storeClient.AddDisableRntbdChannelCallback(new Action(this.DisableRntbdChannel));
            }

            storeClient.SerializerSettings = this.serializerSettings;

            this.StoreModel = new ServerStoreModel(storeClient, this.sendingRequest, this.receivedResponse);
        }

        private void DisableRntbdChannel()
        {
            Debug.Assert(this.enableRntbdChannel);
            this.enableRntbdChannel = false;
            this.CreateStoreModel(subscribeRntbdStatus: false);
        }

        private async Task InitializeGatewayConfigurationReaderAsync()
        {
            GatewayAccountReader accountReader = new GatewayAccountReader(
                    serviceEndpoint: this.ServiceEndpoint,
                    cosmosAuthorization: this.cosmosAuthorization,
                    connectionPolicy: this.ConnectionPolicy,
                    httpClient: this.httpClient,
                    cancellationToken: this.cancellationTokenSource.Token,
                    isThinClientEnabled: this.isThinClientEnabled);

            this.accountServiceConfiguration = new CosmosAccountServiceConfiguration(accountReader.InitializeReaderAsync);

            await this.accountServiceConfiguration.InitializeAsync();
            AccountProperties accountProperties = this.accountServiceConfiguration.AccountProperties;
            this.UseMultipleWriteLocations = this.ConnectionPolicy.UseMultipleWriteLocations && accountProperties.EnableMultipleWriteLocations;
            this.GlobalEndpointManager.InitializeAccountPropertiesAndStartBackgroundRefresh(accountProperties);
            this.GlobalEndpointManager.OnEnablePartitionLevelFailoverConfigChanged += this.UpdatePartitionLevelFailoverConfigWithAccountRefresh;
        }

        internal string GetUserAgentFeatures()
        {
            int featureFlag = 0;
            if (this.ConnectionPolicy.EnablePartitionLevelFailover)
            {
                featureFlag += (int)UserAgentFeatureFlags.PerPartitionAutomaticFailover;
            }

            if (this.ConnectionPolicy.EnablePartitionLevelFailover || this.ConnectionPolicy.EnablePartitionLevelCircuitBreaker)
            {
                featureFlag += (int)UserAgentFeatureFlags.PerPartitionCircuitBreaker;
            }

            if (this.isThinClientEnabled)
            {
                featureFlag += (int)UserAgentFeatureFlags.ThinClient;
            }

            if (ConfigurationManager.IsBinaryEncodingEnabled())
            {
                featureFlag += (int)UserAgentFeatureFlags.BinaryEncoding;
            }

            return featureFlag == 0 ? string.Empty : $"F{featureFlag:X}";
        }

        internal void InitializePartitionLevelFailoverWithDefaultHedging()
        {
            if (this.ConnectionPolicy.EnablePartitionLevelFailover
                && this.ConnectionPolicy.AvailabilityStrategy == null)
            {
                // The default threshold is the minimum value of 1 second and a fraction (currently it's half) of
                // the request timeout value provided by the end customer.
                double defaultThresholdInMillis = Math.Min(
                    DocumentClient.DefaultHedgingThresholdInMilliseconds,
                    this.ConnectionPolicy.RequestTimeout.TotalMilliseconds / 2);

                this.ConnectionPolicy.AvailabilityStrategy = AvailabilityStrategy.SDKDefaultCrossRegionHedgingStrategyForPPAF(
                    threshold: TimeSpan.FromMilliseconds(defaultThresholdInMillis),
                    thresholdStep: TimeSpan.FromMilliseconds(DocumentClient.DefaultHedgingThresholdStepInMilliseconds));
            }
        }

        private void UpdatePartitionLevelFailoverConfigWithAccountRefresh(
            bool isEnabled)
        {
            // Only update if client-level override is not disabled
            if (this.ConnectionPolicy.DisablePartitionLevelFailoverClientLevelOverride)
            {
                DefaultTrace.TraceInformation("DocumentClient: PPAF change ignored due to client-level override disabled");
                return;
            }

            DefaultTrace.TraceInformation(
                "DocumentClient: PPAF Account Level Config Updated. Updating EnablePartitionLevelFailover to {0}",
                isEnabled);

            // Step 1: Enable partition level failover.
            this.PartitionKeyRangeLocation.SetIsPPAFEnabled(isEnabled);
            this.ConnectionPolicy.EnablePartitionLevelFailover = isEnabled;

            // Step 2: Enable partition level circuit breaker.
            this.PartitionKeyRangeLocation.SetIsPPCBEnabled(isEnabled);
            this.ConnectionPolicy.EnablePartitionLevelCircuitBreaker = isEnabled;

            // Step 3: Enable default hedging strategy if partition level failover is enabled.
            if (isEnabled && this.ConnectionPolicy.AvailabilityStrategy == null)
            {
                this.InitializePartitionLevelFailoverWithDefaultHedging();
            }
            else
            {
                if (this.ConnectionPolicy.AvailabilityStrategy is CrossRegionHedgingAvailabilityStrategy strategy && strategy.IsSDKDefaultStrategyForPPAF)
                {
                    // If the user has not set a custom availability strategy, then we will reset it to null.
                    this.ConnectionPolicy.AvailabilityStrategy = null;
                }
            }

            // Step 4: Update the user agent features.
            this.ConnectionPolicy.UserAgentContainer.AppendFeatures(this.GetUserAgentFeatures());

            DefaultTrace.TraceInformation("DocumentClient: Successfully updated PPAF configuration dynamically");
        }
<<<<<<< HEAD

        internal string GetUserAgentFeatures()
        {
            int featureFlag = 0;
            if (this.ConnectionPolicy.EnablePartitionLevelFailover)
            {
                featureFlag += (int)UserAgentFeatureFlags.PerPartitionAutomaticFailover;
            }

            if (this.ConnectionPolicy.EnablePartitionLevelFailover || this.ConnectionPolicy.EnablePartitionLevelCircuitBreaker)
            {
                featureFlag += (int)UserAgentFeatureFlags.PerPartitionCircuitBreaker;
            }

            if (this.isThinClientEnabled)
            {
                featureFlag += (int)UserAgentFeatureFlags.ThinClient;
            }

            if (ConfigurationManager.IsBinaryEncodingEnabled())
            {
                featureFlag += (int)UserAgentFeatureFlags.BinaryEncoding;
            }

            return featureFlag == 0 ? string.Empty : $"F{featureFlag:X}";
        }

        internal void InitializePartitionLevelFailoverWithDefaultHedging()
        {
            if (this.ConnectionPolicy.EnablePartitionLevelFailover
                && this.ConnectionPolicy.AvailabilityStrategy == null)
            {
                // The default threshold is the minimum value of 1 second and a fraction (currently it's half) of
                // the request timeout value provided by the end customer.
                double defaultThresholdInMillis = Math.Min(
                    DocumentClient.DefaultHedgingThresholdInMilliseconds,
                    this.ConnectionPolicy.RequestTimeout.TotalMilliseconds / 2);

                this.ConnectionPolicy.AvailabilityStrategy = AvailabilityStrategy.CrossRegionHedgingStrategy(
                    threshold: TimeSpan.FromMilliseconds(defaultThresholdInMillis),
                    thresholdStep: TimeSpan.FromMilliseconds(DocumentClient.DefaultHedgingThresholdStepInMilliseconds));
            }
        }
=======
>>>>>>> 9fc8b0ab

        internal void CaptureSessionToken(DocumentServiceRequest request, DocumentServiceResponse response)
        {
            this.sessionContainer.SetSessionToken(request, response.Headers);
        }

        internal DocumentServiceRequest CreateDocumentServiceRequest(
            OperationType operationType,
            string resourceLink,
            ResourceType resourceType,
            INameValueCollection headers)
        {
            if (resourceType == ResourceType.Database || resourceType == ResourceType.Offer)
            {
                return DocumentServiceRequest.Create(
                    operationType,
                    null,
                    resourceType,
                    AuthorizationTokenType.PrimaryMasterKey,
                    headers);
            }
            else
            {
                return DocumentServiceRequest.Create(
                    operationType,
                    resourceType,
                    resourceLink,
                    AuthorizationTokenType.PrimaryMasterKey,
                    headers);
            }
        }

        internal void ValidateResource(Documents.Resource resource)
        {
            this.ValidateResource(resource.Id);
        }

        internal void ValidateResource(string resourceId)
        {
            if (!string.IsNullOrEmpty(resourceId))
            {
                int match = resourceId.IndexOfAny(resourceIdSeparators);
                if (match != -1)
                {
                    throw new ArgumentException(string.Format(
                                CultureInfo.CurrentUICulture,
                                RMResources.InvalidCharacterInResourceName,
                                resourceId[match]));
                }

                if (resourceId[resourceId.Length - 1] == ' ')
                {
                    throw new ArgumentException(RMResources.InvalidSpaceEndingInResourceName);
                }
            }
        }

        private async Task AddPartitionKeyInformationAsync(DocumentServiceRequest request, Document document, Documents.Client.RequestOptions options)
        {
            CollectionCache collectionCache = await this.GetCollectionCacheAsync(NoOpTrace.Singleton);
            ContainerProperties collection = await collectionCache.ResolveCollectionAsync(request, CancellationToken.None, NoOpTrace.Singleton);
            PartitionKeyDefinition partitionKeyDefinition = collection.PartitionKey;

            PartitionKeyInternal partitionKey;
            if (options?.PartitionKey != null && options.PartitionKey.Equals(Documents.PartitionKey.None))
            {
                partitionKey = collection.GetNoneValue();
            }
            else if (options?.PartitionKey != null)
            {
                partitionKey = options.PartitionKey.InternalKey;
            }
            else
            {
                partitionKey = DocumentAnalyzer.ExtractPartitionKeyValue(document, partitionKeyDefinition);
            }

            request.Headers.Set(HttpConstants.HttpHeaders.PartitionKey, partitionKey.ToJsonString());
        }

        internal async Task AddPartitionKeyInformationAsync(DocumentServiceRequest request, Documents.Client.RequestOptions options)
        {
            CollectionCache collectionCache = await this.GetCollectionCacheAsync(NoOpTrace.Singleton);
            ContainerProperties collection = await collectionCache.ResolveCollectionAsync(request, CancellationToken.None, NoOpTrace.Singleton);
            PartitionKeyDefinition partitionKeyDefinition = collection.PartitionKey;

            // For backward compatibility, if collection doesn't have partition key defined, we assume all documents
            // have empty value for it and user doesn't need to specify it explicitly.
            PartitionKeyInternal partitionKey;
            if (options?.PartitionKey == null)
            {
                if (partitionKeyDefinition == null || partitionKeyDefinition.Paths.Count == 0)
                {
                    partitionKey = PartitionKeyInternal.Empty;
                }
                else
                {
                    throw new InvalidOperationException(RMResources.MissingPartitionKeyValue);
                }
            }
            else if (options.PartitionKey.Equals(Documents.PartitionKey.None))
            {
                partitionKey = collection.GetNoneValue();
            }
            else
            {
                partitionKey = options.PartitionKey.InternalKey;
            }

            request.Headers.Set(HttpConstants.HttpHeaders.PartitionKey, partitionKey.ToJsonString());
        }

        private JsonSerializerSettings GetSerializerSettingsForRequest(Documents.Client.RequestOptions requestOptions)
        {
            return requestOptions?.JsonSerializerSettings ?? this.serializerSettings;
        }

        private INameValueCollection GetRequestHeaders(
            Documents.Client.RequestOptions options,
            OperationType operationType,
            ResourceType resourceType)
        {
            Debug.Assert(
                this.isSuccessfullyInitialized,
                "GetRequestHeaders should be called after initialization task has been awaited to avoid blocking while accessing ConsistencyLevel property");

            RequestNameValueCollection headers = new RequestNameValueCollection();

            if (this.UseMultipleWriteLocations)
            {
                headers.Set(HttpConstants.HttpHeaders.AllowTentativeWrites, bool.TrueString);
            }

            if (this.desiredConsistencyLevel.HasValue)
            {
                // check anyways since default consistency level might have been refreshed.
                if (!this.IsValidConsistency(
                            backendConsistency: this.accountServiceConfiguration.DefaultConsistencyLevel, 
                            desiredConsistency: this.desiredConsistencyLevel.Value,
                            operationType: operationType,
                            resourceType: resourceType))
                {
                    throw new ArgumentException(string.Format(
                            CultureInfo.CurrentUICulture,
                            RMResources.InvalidConsistencyLevel,
                            options.ConsistencyLevel.Value.ToString(),
                            this.accountServiceConfiguration.DefaultConsistencyLevel));
                }

                headers.ConsistencyLevel = this.desiredConsistencyLevel.Value.ToString();
            }

            if (options == null)
            {
                return headers;
            }

            if (options.AccessCondition != null)
            {
                if (options.AccessCondition.Type == Documents.Client.AccessConditionType.IfMatch)
                {
                    headers.IfMatch = options.AccessCondition.Condition;
                }
                else
                {
                    headers.IfNoneMatch = options.AccessCondition.Condition;
                }
            }

            if (options.ConsistencyLevel.HasValue)
            {
                if (!this.IsValidConsistency(
                            backendConsistency: this.accountServiceConfiguration.DefaultConsistencyLevel,
                            desiredConsistency: options.ConsistencyLevel.Value,
                            operationType: operationType,
                            resourceType: resourceType))
                {
                    throw new ArgumentException(string.Format(
                            CultureInfo.CurrentUICulture,
                            RMResources.InvalidConsistencyLevel,
                            options.ConsistencyLevel.Value.ToString(),
                            this.accountServiceConfiguration.DefaultConsistencyLevel));
                }

                headers.Set(HttpConstants.HttpHeaders.ConsistencyLevel, options.ConsistencyLevel.ToString());
            }

            if (options.PriorityLevel.HasValue)
            {
                headers.Set(HttpConstants.HttpHeaders.PriorityLevel, options.PriorityLevel.ToString());
            }

            if (options.IndexingDirective.HasValue)
            {
                headers.Set(HttpConstants.HttpHeaders.IndexingDirective, options.IndexingDirective.ToString());
            }

            if (options.PostTriggerInclude != null && options.PostTriggerInclude.Count > 0)
            {
                string postTriggerInclude = string.Join(",", options.PostTriggerInclude.AsEnumerable());
                headers.Set(HttpConstants.HttpHeaders.PostTriggerInclude, postTriggerInclude);
            }

            if (options.PreTriggerInclude != null && options.PreTriggerInclude.Count > 0)
            {
                string preTriggerInclude = string.Join(",", options.PreTriggerInclude.AsEnumerable());
                headers.Set(HttpConstants.HttpHeaders.PreTriggerInclude, preTriggerInclude);
            }

            if (!string.IsNullOrEmpty(options.SessionToken))
            {
                headers[HttpConstants.HttpHeaders.SessionToken] = options.SessionToken;
            }

            if (options.ResourceTokenExpirySeconds.HasValue)
            {
                headers.Set(HttpConstants.HttpHeaders.ResourceTokenExpiry, options.ResourceTokenExpirySeconds.Value.ToString(CultureInfo.InvariantCulture));
            }

            if (options.OfferType != null)
            {
                headers.Set(HttpConstants.HttpHeaders.OfferType, options.OfferType);
            }

            if (options.OfferThroughput.HasValue)
            {
                headers.Set(HttpConstants.HttpHeaders.OfferThroughput, options.OfferThroughput.Value.ToString(CultureInfo.InvariantCulture));
            }

            if (options.OfferEnableRUPerMinuteThroughput)
            {
                headers.Set(HttpConstants.HttpHeaders.OfferIsRUPerMinuteThroughputEnabled, bool.TrueString);
            }

            if (options.InsertSystemPartitionKey)
            {
                headers.Set(HttpConstants.HttpHeaders.InsertSystemPartitionKey, bool.TrueString);
            }

            //if (options.OfferAutopilotTier.HasValue)
            //{
            //    headers.Set(HttpConstants.HttpHeaders.OfferAutopilotTier, options.OfferAutopilotTier.ToString());
            //}

            //if (options.OfferAutopilotAutoUpgrade.HasValue)
            //{
            //    headers.Set(HttpConstants.HttpHeaders.OfferAutopilotAutoUpgrade, options.OfferAutopilotAutoUpgrade.ToString());
            //}

            if (options.EnableScriptLogging)
            {
                headers.Set(HttpConstants.HttpHeaders.EnableLogging, bool.TrueString);
            }

            if (options.PopulateQuotaInfo)
            {
                headers.Set(HttpConstants.HttpHeaders.PopulateQuotaInfo, bool.TrueString);
            }

            if (options.PopulateRestoreStatus)
            {
                headers.Set(HttpConstants.HttpHeaders.PopulateRestoreStatus, bool.TrueString);
            }

            if (options.PopulatePartitionKeyRangeStatistics)
            {
                headers.Set(HttpConstants.HttpHeaders.PopulatePartitionStatistics, bool.TrueString);
            }

            if (options.DisableRUPerMinuteUsage)
            {
                headers.Set(HttpConstants.HttpHeaders.DisableRUPerMinuteUsage, bool.TrueString);
            }

            if (options.RemoteStorageType.HasValue)
            {
                headers.Set(WFConstants.BackendHeaders.RemoteStorageType, options.RemoteStorageType.ToString());
            }

            if (options.PartitionKeyRangeId != null)
            {
                headers.Set(WFConstants.BackendHeaders.PartitionKeyRangeId, options.PartitionKeyRangeId);
            }

            if (options.SourceDatabaseId != null)
            {
                headers.Set(HttpConstants.HttpHeaders.SourceDatabaseId, options.SourceDatabaseId);
            }

            if (options.SourceCollectionId != null)
            {
                headers.Set(HttpConstants.HttpHeaders.SourceCollectionId, options.SourceCollectionId);
            }

            if (options.RestorePointInTime.HasValue)
            {
                headers.Set(HttpConstants.HttpHeaders.RestorePointInTime, options.RestorePointInTime.Value.ToString(CultureInfo.InvariantCulture));
            }

            if (options.IsReadOnlyScript)
            {
                headers.Set(HttpConstants.HttpHeaders.IsReadOnlyScript, bool.TrueString);
            }

            if (options.IncludeSnapshotDirectories)
            {
                headers.Set(HttpConstants.HttpHeaders.IncludeSnapshotDirectories, bool.TrueString);
            }

            if (options.ExcludeSystemProperties.HasValue)
            {
                headers.Set(WFConstants.BackendHeaders.ExcludeSystemProperties, options.ExcludeSystemProperties.Value.ToString());
            }

            if (options.MergeStaticId != null)
            {
                headers.Set(HttpConstants.HttpHeaders.MergeStaticId, options.MergeStaticId);
            }

            if (options.PreserveFullContent)
            {
                headers.Set(HttpConstants.HttpHeaders.PreserveFullContent, bool.TrueString);
            }

            if (options.ThroughputBucket.HasValue)
            {
                headers.Set(HttpConstants.HttpHeaders.ThroughputBucket, options.ThroughputBucket?.ToString(CultureInfo.InvariantCulture));
            }

            return headers;
        }

        private class ResetSessionTokenRetryPolicyFactory : IRetryPolicyFactory
        {
            private readonly IRetryPolicyFactory retryPolicy;
            private readonly ISessionContainer sessionContainer;
            private readonly ClientCollectionCache collectionCache;

            public ResetSessionTokenRetryPolicyFactory(ISessionContainer sessionContainer, ClientCollectionCache collectionCache, IRetryPolicyFactory retryPolicy)
            {
                this.retryPolicy = retryPolicy;
                this.sessionContainer = sessionContainer;
                this.collectionCache = collectionCache;
            }

            public IDocumentClientRetryPolicy GetRequestPolicy()
            {
                return new RenameCollectionAwareClientRetryPolicy(this.sessionContainer, this.collectionCache, this.retryPolicy.GetRequestPolicy());
            }
        }

        private class HttpRequestMessageHandler : DelegatingHandler
        {
            private readonly EventHandler<SendingRequestEventArgs> sendingRequest;
            private readonly EventHandler<ReceivedResponseEventArgs> receivedResponse;

            public HttpRequestMessageHandler(EventHandler<SendingRequestEventArgs> sendingRequest, EventHandler<ReceivedResponseEventArgs> receivedResponse, HttpMessageHandler innerHandler)
            {
                this.sendingRequest = sendingRequest;
                this.receivedResponse = receivedResponse;

                this.InnerHandler = innerHandler ?? new HttpClientHandler();
            }

            protected override async Task<HttpResponseMessage> SendAsync(HttpRequestMessage request, CancellationToken cancellationToken)
            {
                this.sendingRequest?.Invoke(this, new SendingRequestEventArgs(request));
                HttpResponseMessage response = await base.SendAsync(request, cancellationToken);
                this.receivedResponse?.Invoke(this, new ReceivedResponseEventArgs(request, response));
                return response;
            }
        }

        #endregion
    }
}<|MERGE_RESOLUTION|>--- conflicted
+++ resolved
@@ -116,13 +116,8 @@
         /// <summary>
         /// Default thresholds for PPAF request hedging.
         /// </summary>
-<<<<<<< HEAD
-        private const int DefaultHedgingThresholdInMilliseconds = 1000;
-        private const int DefaultHedgingThresholdStepInMilliseconds = 500;
-=======
         internal const int DefaultHedgingThresholdInMilliseconds = 1000;
         internal const int DefaultHedgingThresholdStepInMilliseconds = 500;
->>>>>>> 9fc8b0ab
 
         private static readonly char[] resourceIdOrFullNameSeparators = new char[] { '/' };
         private static readonly char[] resourceIdSeparators = new char[] { '/', '\\', '?', '#' };
@@ -1069,24 +1064,12 @@
             this.ConnectionPolicy.UserAgentContainer.AppendFeatures(this.GetUserAgentFeatures());
             this.InitializePartitionLevelFailoverWithDefaultHedging();
 
-<<<<<<< HEAD
-            this.PartitionKeyRangeLocation = 
-                this.ConnectionPolicy.EnablePartitionLevelFailover 
-                || this.ConnectionPolicy.EnablePartitionLevelCircuitBreaker
-                    ? new GlobalPartitionEndpointManagerCore(
-                        this.GlobalEndpointManager,
-                        this.ConnectionPolicy.EnablePartitionLevelFailover,
-                        this.ConnectionPolicy.EnablePartitionLevelCircuitBreaker,
-                        this.isThinClientEnabled)
-                    : GlobalPartitionEndpointManagerNoOp.Instance;
-=======
             this.PartitionKeyRangeLocation =
                 new GlobalPartitionEndpointManagerCore(
                         this.GlobalEndpointManager,
                         this.ConnectionPolicy.EnablePartitionLevelFailover,
                         this.ConnectionPolicy.EnablePartitionLevelCircuitBreaker,
                         this.isThinClientEnabled);
->>>>>>> 9fc8b0ab
 
             this.retryPolicy = new RetryPolicy(
                 globalEndpointManager: this.GlobalEndpointManager,
@@ -1105,13 +1088,8 @@
                 httpClient: this.httpClient,
                 globalPartitionEndpointManager: this.PartitionKeyRangeLocation,
                 isThinClientEnabled: this.isThinClientEnabled,
-<<<<<<< HEAD
-                isPartitionLevelFailoverEnabled: this.ConnectionPolicy.EnablePartitionLevelFailover || this.ConnectionPolicy.EnablePartitionLevelCircuitBreaker,
                 userAgentContainer: this.ConnectionPolicy.UserAgentContainer,
                 this.chaosInterceptor);
-=======
-                userAgentContainer: this.ConnectionPolicy.UserAgentContainer);
->>>>>>> 9fc8b0ab
 
             this.GatewayStoreModel = gatewayStoreModel;
 
@@ -1129,11 +1107,7 @@
 
             if (this.ConnectionPolicy.ConnectionMode == ConnectionMode.Gateway)
             {
-<<<<<<< HEAD
-                    this.StoreModel = this.GatewayStoreModel;
-=======
                 this.StoreModel = this.GatewayStoreModel;
->>>>>>> 9fc8b0ab
             }
             else
             {
@@ -6940,52 +6914,6 @@
 
             DefaultTrace.TraceInformation("DocumentClient: Successfully updated PPAF configuration dynamically");
         }
-<<<<<<< HEAD
-
-        internal string GetUserAgentFeatures()
-        {
-            int featureFlag = 0;
-            if (this.ConnectionPolicy.EnablePartitionLevelFailover)
-            {
-                featureFlag += (int)UserAgentFeatureFlags.PerPartitionAutomaticFailover;
-            }
-
-            if (this.ConnectionPolicy.EnablePartitionLevelFailover || this.ConnectionPolicy.EnablePartitionLevelCircuitBreaker)
-            {
-                featureFlag += (int)UserAgentFeatureFlags.PerPartitionCircuitBreaker;
-            }
-
-            if (this.isThinClientEnabled)
-            {
-                featureFlag += (int)UserAgentFeatureFlags.ThinClient;
-            }
-
-            if (ConfigurationManager.IsBinaryEncodingEnabled())
-            {
-                featureFlag += (int)UserAgentFeatureFlags.BinaryEncoding;
-            }
-
-            return featureFlag == 0 ? string.Empty : $"F{featureFlag:X}";
-        }
-
-        internal void InitializePartitionLevelFailoverWithDefaultHedging()
-        {
-            if (this.ConnectionPolicy.EnablePartitionLevelFailover
-                && this.ConnectionPolicy.AvailabilityStrategy == null)
-            {
-                // The default threshold is the minimum value of 1 second and a fraction (currently it's half) of
-                // the request timeout value provided by the end customer.
-                double defaultThresholdInMillis = Math.Min(
-                    DocumentClient.DefaultHedgingThresholdInMilliseconds,
-                    this.ConnectionPolicy.RequestTimeout.TotalMilliseconds / 2);
-
-                this.ConnectionPolicy.AvailabilityStrategy = AvailabilityStrategy.CrossRegionHedgingStrategy(
-                    threshold: TimeSpan.FromMilliseconds(defaultThresholdInMillis),
-                    thresholdStep: TimeSpan.FromMilliseconds(DocumentClient.DefaultHedgingThresholdStepInMilliseconds));
-            }
-        }
-=======
->>>>>>> 9fc8b0ab
 
         internal void CaptureSessionToken(DocumentServiceRequest request, DocumentServiceResponse response)
         {
