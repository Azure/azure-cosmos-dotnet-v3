--- conflicted
+++ resolved
@@ -30,37 +30,37 @@
     internal sealed class NetworkAttachedDocumentContainer : IMonadicDocumentContainer
     {
         private readonly ContainerInternal container;
-        private readonly CosmosQueryClient cosmosQueryClient;
+        private readonly CosmosQueryClient cosmosQueryClient;
         private readonly ICosmosDistributedQueryClient distributedQueryClient;
         private readonly QueryRequestOptions queryRequestOptions;
         private readonly ChangeFeedRequestOptions changeFeedRequestOptions;
         private readonly string resourceLink;
         private readonly ResourceType resourceType;
-        private readonly Guid correlatedActivityId;
-
+        private readonly Guid correlatedActivityId;
+
         public NetworkAttachedDocumentContainer(
             ContainerInternal container,
-            CosmosQueryClient cosmosQueryClient,
+            CosmosQueryClient cosmosQueryClient,
             Guid correlatedActivityId,
             QueryRequestOptions queryRequestOptions = null,
             ChangeFeedRequestOptions changeFeedRequestOptions = null,
             string resourceLink = null,
-            ResourceType resourceType = ResourceType.Document)
-            : this(
-                  container,
-                  cosmosQueryClient,
-                  distributedQueryClient: null,
-                  correlatedActivityId,
-                  queryRequestOptions,
-                  changeFeedRequestOptions,
-                  resourceLink,
-                  resourceType)
-        {
+            ResourceType resourceType = ResourceType.Document)
+            : this(
+                  container,
+                  cosmosQueryClient,
+                  distributedQueryClient: null,
+                  correlatedActivityId,
+                  queryRequestOptions,
+                  changeFeedRequestOptions,
+                  resourceLink,
+                  resourceType)
+        {
         }
 
         public NetworkAttachedDocumentContainer(
             ContainerInternal container,
-            CosmosQueryClient cosmosQueryClient,
+            CosmosQueryClient cosmosQueryClient,
             ICosmosDistributedQueryClient distributedQueryClient,
             Guid correlatedActivityId,
             QueryRequestOptions queryRequestOptions = null,
@@ -69,7 +69,7 @@
             ResourceType resourceType = ResourceType.Document)
         {
             this.container = container ?? throw new ArgumentNullException(nameof(container));
-            this.cosmosQueryClient = cosmosQueryClient ?? throw new ArgumentNullException(nameof(cosmosQueryClient));
+            this.cosmosQueryClient = cosmosQueryClient ?? throw new ArgumentNullException(nameof(cosmosQueryClient));
             this.distributedQueryClient = distributedQueryClient; // optional
             this.queryRequestOptions = queryRequestOptions;
             this.changeFeedRequestOptions = changeFeedRequestOptions;
@@ -229,7 +229,7 @@
             if (responseMessage.StatusCode == HttpStatusCode.OK)
             {
                 double requestCharge = responseMessage.Headers.RequestCharge;
-                string activityId = responseMessage.Headers.ActivityId;
+                string activityId = responseMessage.Headers.ActivityId;
                 int itemCount = int.Parse(responseMessage.Headers.ItemCount);
                 ReadFeedState state = responseMessage.Headers.ContinuationToken != null ? ReadFeedState.Continuation(CosmosString.Create(responseMessage.Headers.ContinuationToken)) : null;
                 Dictionary<string, string> additionalHeaders = GetAdditionalHeaders(
@@ -238,7 +238,7 @@
 
                 ReadFeedPage readFeedPage = new ReadFeedPage(
                     responseMessage.Content,
-                    requestCharge,
+                    requestCharge,
                     itemCount,
                     activityId,
                     additionalHeaders,
@@ -277,42 +277,25 @@
                 throw new ArgumentNullException(nameof(trace));
             }
 
-<<<<<<< HEAD
-            QueryRequestOptions queryRequestOptions = this.queryRequestOptions == null ? new QueryRequestOptions() : this.queryRequestOptions;
-            AdditionalRequestHeaders additionalRequestHeaders = new AdditionalRequestHeaders(this.correlatedActivityId, isContinuationExpected: false, optimisticDirectExecute: queryPaginationOptions.OptimisticDirectExecute);
-
-            TryCatch<QueryPage> monadicQueryPage = await this.cosmosQueryClient.ExecuteItemQueryAsync(
-                this.resourceLink,
-                this.resourceType,
-                Documents.OperationType.Query,
-                feedRangeState.FeedRange,
-                queryRequestOptions,
-                additionalRequestHeaders,
-                sqlQuerySpec,
-                feedRangeState.State == null ? null : ((CosmosString)feedRangeState.State.Value).Value,
-                queryPaginationOptions.PageSizeLimit ?? int.MaxValue,
-                trace,
-                cancellationToken);
-=======
             QueryRequestOptions queryRequestOptions = this.queryRequestOptions ?? new QueryRequestOptions();
             AdditionalRequestHeaders additionalRequestHeaders = new AdditionalRequestHeaders(this.correlatedActivityId, isContinuationExpected: false, optimisticDirectExecute: queryPaginationOptions.OptimisticDirectExecute);
-
-            Task<TryCatch<QueryPage>> monadicQueryPage;
-            if (this.distributedQueryClient != null &&
-                queryPaginationOptions.EnableDistributedQueryGatewayMode && 
-                this.resourceType == Documents.ResourceType.Document)
-            {
-                monadicQueryPage = this.distributedQueryClient.MonadicQueryAsync(
-                    queryRequestOptions.PartitionKey,
-                    feedRangeState.FeedRange,
-                    sqlQuerySpec,
-                    feedRangeState.State == null ? null : ((CosmosString)feedRangeState.State.Value).Value,
-                    queryPaginationOptions,
-                    trace,
-                    cancellationToken);
-            }
-            else
-            {
+
+            Task<TryCatch<QueryPage>> monadicQueryPage;
+            if (this.distributedQueryClient != null &&
+                queryPaginationOptions.EnableDistributedQueryGatewayMode && 
+                this.resourceType == Documents.ResourceType.Document)
+            {
+                monadicQueryPage = this.distributedQueryClient.MonadicQueryAsync(
+                    queryRequestOptions.PartitionKey,
+                    feedRangeState.FeedRange,
+                    sqlQuerySpec,
+                    feedRangeState.State == null ? null : ((CosmosString)feedRangeState.State.Value).Value,
+                    queryPaginationOptions,
+                    trace,
+                    cancellationToken);
+            }
+            else
+            {
                 monadicQueryPage = this.cosmosQueryClient.ExecuteItemQueryAsync(
                     this.resourceLink,
                     this.resourceType,
@@ -324,9 +307,8 @@
                     feedRangeState.State == null ? null : ((CosmosString)feedRangeState.State.Value).Value,
                     queryPaginationOptions.PageSizeLimit ?? int.MaxValue,
                     trace,
-                    cancellationToken);
-            }
->>>>>>> 1e150b6f
+                    cancellationToken);
+            }
 
             return monadicQueryPage;
         }
@@ -387,7 +369,7 @@
             if (pageHasResult)
             {
                 double requestCharge = responseMessage.Headers.RequestCharge;
-                string activityId = responseMessage.Headers.ActivityId;
+                string activityId = responseMessage.Headers.ActivityId;
                 int itemCount = int.Parse(responseMessage.Headers.ItemCount);
                 ChangeFeedState state = ChangeFeedState.Continuation(CosmosString.Create(responseMessage.Headers.ETag));
                 Dictionary<string, string> additionalHeaders = GetAdditionalHeaders(
@@ -399,7 +381,7 @@
                 {
                     changeFeedPage = new ChangeFeedSuccessPage(
                         responseMessage.Content,
-                        requestCharge,
+                        requestCharge,
                         itemCount,
                         activityId,
                         additionalHeaders,
