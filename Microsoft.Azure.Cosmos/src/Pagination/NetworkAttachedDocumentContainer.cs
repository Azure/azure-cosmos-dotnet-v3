﻿// ------------------------------------------------------------
// Copyright (c) Microsoft Corporation.  All rights reserved.
// ------------------------------------------------------------

namespace Microsoft.Azure.Cosmos.Pagination
{
    using System;
    using System.Collections.Generic;
    using System.Globalization;
    using System.Linq;
    using System.Net;
    using System.Threading;
    using System.Threading.Tasks;
    using Microsoft.Azure.Cosmos.ChangeFeed.Pagination;
    using Microsoft.Azure.Cosmos.CosmosElements;
    using Microsoft.Azure.Cosmos.Diagnostics;
    using Microsoft.Azure.Cosmos.Query.Core;
    using Microsoft.Azure.Cosmos.Query.Core.Monads;
    using Microsoft.Azure.Cosmos.Query.Core.Pipeline;
    using Microsoft.Azure.Cosmos.Query.Core.QueryClient;
    using Microsoft.Azure.Cosmos.ReadFeed.Pagination;
    using Microsoft.Azure.Cosmos.Tracing;
    using Microsoft.Azure.Documents;

    internal sealed class NetworkAttachedDocumentContainer : IMonadicDocumentContainer
    {
        private readonly ContainerInternal container;
        private readonly CosmosQueryClient cosmosQueryClient;
        private readonly QueryRequestOptions queryRequestOptions;
        private readonly CosmosDiagnosticsContext diagnosticsContext;
        private readonly string resourceLink;
        private readonly ResourceType resourceType;

        public NetworkAttachedDocumentContainer(
            ContainerInternal container,
            CosmosQueryClient cosmosQueryClient,
            CosmosDiagnosticsContext diagnosticsContext,
            QueryRequestOptions queryRequestOptions = null,
            string resourceLink = null,
            ResourceType resourceType = ResourceType.Document)
        {
            this.container = container ?? throw new ArgumentNullException(nameof(container));
            this.cosmosQueryClient = cosmosQueryClient ?? throw new ArgumentNullException(nameof(cosmosQueryClient));
            this.diagnosticsContext = diagnosticsContext;
            this.queryRequestOptions = queryRequestOptions;
            this.resourceLink = resourceLink ?? this.container.LinkUri;
            this.resourceType = resourceType;
        }

        public Task<TryCatch> MonadicSplitAsync(
            FeedRangeInternal feedRange,
            CancellationToken cancellationToken) => Task.FromResult(TryCatch.FromException(new NotSupportedException()));

        public async Task<TryCatch<Record>> MonadicCreateItemAsync(
            CosmosObject payload,
            CancellationToken cancellationToken)
        {
            ItemResponse<CosmosObject> tryInsertDocument = await this.container.CreateItemAsync(
                payload,
                cancellationToken: cancellationToken);
            if (tryInsertDocument.StatusCode != HttpStatusCode.Created)
            {
                return TryCatch<Record>.FromException(
                    new CosmosException(
                        message: "Failed to insert document",
                        statusCode: tryInsertDocument.StatusCode,
                        subStatusCode: default,
                        activityId: tryInsertDocument.ActivityId,
                        requestCharge: tryInsertDocument.RequestCharge));
            }

            CosmosObject insertedDocument = tryInsertDocument.Resource;
            string identifier = ((CosmosString)insertedDocument["id"]).Value;
            ResourceId resourceIdentifier = ResourceId.Parse(((CosmosString)insertedDocument["_rid"]).Value);
            long timestamp = Number64.ToLong(((CosmosNumber)insertedDocument["_ts"]).Value);

            Record record = new Record(resourceIdentifier, timestamp, identifier, insertedDocument);

            return TryCatch<Record>.FromResult(record);
        }

        public Task<TryCatch<Record>> MonadicReadItemAsync(
            CosmosElement partitionKey,
            string identifer,
            CancellationToken cancellationToken)
        {
            throw new NotImplementedException();
        }

        public Task<TryCatch<List<FeedRangeEpk>>> MonadicGetFeedRangesAsync(
            ITrace trace,
            CancellationToken cancellationToken) => this.MonadicGetChildRangeAsync(FeedRangeEpk.FullRange, trace, cancellationToken);

        public async Task<TryCatch<List<FeedRangeEpk>>> MonadicGetChildRangeAsync(
            FeedRangeInternal feedRange,
            ITrace trace,
            CancellationToken cancellationToken)
        {
            try
            {
                ContainerProperties containerProperties = await this.container.ClientContext.GetCachedContainerPropertiesAsync(
                    this.container.LinkUri,
                    trace,
                    cancellationToken);
                List<PartitionKeyRange> overlappingRanges = await this.cosmosQueryClient.GetTargetPartitionKeyRangeByFeedRangeAsync(
                    this.container.LinkUri,
                    await this.container.GetCachedRIDAsync(cancellationToken: cancellationToken),
                    containerProperties.PartitionKey,
                    feedRange,
                    forceRefresh: false,
                    trace);
                return TryCatch<List<FeedRangeEpk>>.FromResult(
                    overlappingRanges.Select(range => new FeedRangeEpk(
                        new Documents.Routing.Range<string>(
                            min: range.MinInclusive,
                            max: range.MaxExclusive,
                            isMinInclusive: true,
                            isMaxInclusive: false))).ToList());
            }
            catch (Exception ex)
            {
                return TryCatch<List<FeedRangeEpk>>.FromException(ex);
            }
        }

        public async Task<TryCatch> MonadicRefreshProviderAsync(
            ITrace trace,
            CancellationToken cancellationToken)
        {
            cancellationToken.ThrowIfCancellationRequested();

            using (ITrace refreshTrace = trace.StartChild("Refresh FeedRangeProvider", TraceComponent.Routing, TraceLevel.Info))
            {
                try
                {
                    // We can refresh the cache by just getting all the ranges for this container using the force refresh flag
                    _ = await this.cosmosQueryClient.TryGetOverlappingRangesAsync(
                        this.container.LinkUri,
                        FeedRangeEpk.FullRange.Range,
                        forceRefresh: true);

                    return TryCatch.FromResult();
                }
                catch (Exception ex)
                {
                    return TryCatch.FromException(ex);
                }
            }
        }

        public async Task<TryCatch<ReadFeedPage>> MonadicReadFeedAsync(
            ReadFeedState readFeedState,
            FeedRangeInternal feedRange,
            QueryRequestOptions queryRequestOptions,
            int pageSize,
            ITrace trace,
            CancellationToken cancellationToken)
        {
            cancellationToken.ThrowIfCancellationRequested();

            CosmosDiagnosticsContext cosmosDiagnosticsContext = CosmosDiagnosticsContext.Create(this.queryRequestOptions);
            using (cosmosDiagnosticsContext.GetOverallScope())
            {
<<<<<<< HEAD
=======
                if (feedRange is FeedRangeEpk feedRangeEpk)
                {
                    ContainerProperties containerProperties = await this.container.ClientContext.GetCachedContainerPropertiesAsync(
                        this.container.LinkUri,
                        trace,
                        cancellationToken);
                    List<PartitionKeyRange> overlappingRanges = await this.cosmosQueryClient.GetTargetPartitionKeyRangeByFeedRangeAsync(
                        this.container.LinkUri,
                        await this.container.GetCachedRIDAsync(cancellationToken: cancellationToken),
                        containerProperties.PartitionKey,
                        feedRange,
                        forceRefresh: false,
                        trace);

                    if ((overlappingRanges == null) || (overlappingRanges.Count != 1))
                    {
                        // Simulate a split exception, since we don't have a partition key range id to route to.
                        CosmosException goneException = new CosmosException(
                            message: $"Epk Range: {feedRangeEpk.Range} is gone.",
                            statusCode: System.Net.HttpStatusCode.Gone,
                            subStatusCode: (int)SubStatusCodes.PartitionKeyRangeGone,
                            activityId: Guid.NewGuid().ToString(),
                            requestCharge: default);

                        return TryCatch<ReadFeedPage>.FromException(goneException);
                    }
                }

>>>>>>> 8b174b2e
                if (queryRequestOptions != null)
                {
                    queryRequestOptions.MaxItemCount = pageSize;
                }

                ResponseMessage responseMessage = await this.container.ClientContext.ProcessResourceOperationStreamAsync(
                   resourceUri: this.resourceLink,
                   resourceType: this.resourceType,
                   operationType: OperationType.ReadFeed,
                   requestOptions: queryRequestOptions,
                   cosmosContainerCore: this.container,
                   requestEnricher: request =>
                   {
                       if (readFeedState is ReadFeedContinuationState readFeedContinuationState)
                       {
                           request.Headers.ContinuationToken = ((CosmosString)readFeedContinuationState.ContinuationToken).Value;
                       }
                   },
                   feedRange: feedRange,
                   streamPayload: default,
                   diagnosticsContext: cosmosDiagnosticsContext,
                   trace: trace,
                   cancellationToken: cancellationToken);

                TryCatch<ReadFeedPage> monadicReadFeedPage;
                if (responseMessage.StatusCode == HttpStatusCode.OK)
                {
                    ReadFeedPage readFeedPage = new ReadFeedPage(
                        responseMessage.Content,
                        responseMessage.Headers.RequestCharge,
                        responseMessage.Headers.ActivityId,
                        responseMessage.DiagnosticsContext,
                        responseMessage.Headers.ContinuationToken != null ? ReadFeedState.Continuation(CosmosString.Create(responseMessage.Headers.ContinuationToken)) : null);

                    monadicReadFeedPage = TryCatch<ReadFeedPage>.FromResult(readFeedPage);
                }
                else
                {
                    CosmosException cosmosException = new CosmosException(
                        statusCode: responseMessage.StatusCode,
                        responseMessage.ErrorMessage,
                        (int)responseMessage.Headers.SubStatusCode,
                        stackTrace: null,
                        responseMessage.Headers.ActivityId,
                        responseMessage.Headers.RequestCharge,
                        responseMessage.Headers.RetryAfter,
                        responseMessage.Headers,
                        responseMessage.DiagnosticsContext,
                        error: null,
                        innerException: null);
                    cosmosException.Headers.ContinuationToken = responseMessage.Headers.ContinuationToken;

                    monadicReadFeedPage = TryCatch<ReadFeedPage>.FromException(cosmosException);
                }

                return monadicReadFeedPage;
            }
        }

        public async Task<TryCatch<QueryPage>> MonadicQueryAsync(
            SqlQuerySpec sqlQuerySpec,
            string continuationToken,
            FeedRangeInternal feedRange,
            int pageSize,
            ITrace trace,
            CancellationToken cancellationToken)
        {
            cancellationToken.ThrowIfCancellationRequested();

            if (sqlQuerySpec == null)
            {
                throw new ArgumentNullException(nameof(sqlQuerySpec));
            }

            if (feedRange == null)
            {
                throw new ArgumentNullException(nameof(feedRange));
            }

            if (trace == null)
            {
                throw new ArgumentNullException(nameof(trace));
            }

            QueryRequestOptions queryRequestOptions = this.queryRequestOptions == null ? new QueryRequestOptions() : this.queryRequestOptions.Clone();
<<<<<<< HEAD
            TryCatch<QueryPage> monadicQueryPage = await this.cosmosQueryClient.ExecuteItemQueryAsync(
                this.resourceLink,
                this.resourceType,
                Documents.OperationType.Query,
                Guid.NewGuid(),
                feedRange,
                queryRequestOptions,
                queryPageDiagnostics: this.AddQueryPageDiagnostic,
                sqlQuerySpec,
                continuationToken,
                isContinuationExpected: false,
                pageSize,
                cancellationToken);
=======
            TryCatch<QueryPage> monadicQueryPage;
            switch (feedRange)
            {
                case FeedRangePartitionKey feedRangePartitionKey:
                    {
                        ContainerProperties containerProperties = await this.container.ClientContext.GetCachedContainerPropertiesAsync(
                            this.container.LinkUri,
                            trace,
                            cancellationToken);
                        PartitionKeyDefinition partitionKeyDefinition = await this.container.GetPartitionKeyDefinitionAsync(cancellationToken);

                        List<PartitionKeyRange> overlappingRanges;
                        if (feedRangePartitionKey.PartitionKey.IsNone)
                        {
                            overlappingRanges = new List<PartitionKeyRange>()
                            {
                                new PartitionKeyRange()
                                {
                                    Id = "0",
                                }
                            };
                        }
                        else
                        {
                            overlappingRanges = await this.cosmosQueryClient.GetTargetPartitionKeyRangeByFeedRangeAsync(
                                this.container.LinkUri,
                                await this.container.GetCachedRIDAsync(cancellationToken: cancellationToken),
                                containerProperties.PartitionKey,
                                feedRange,
                                forceRefresh: false,
                                trace);
                        }

                        queryRequestOptions.PartitionKey = feedRangePartitionKey.PartitionKey;

                        monadicQueryPage = await this.cosmosQueryClient.ExecuteItemQueryAsync(
                            this.resourceLink,
                            this.resourceType,
                            Documents.OperationType.Query,
                            Guid.NewGuid(),
                            queryRequestOptions,
                            queryPageDiagnostics: this.AddQueryPageDiagnostic,
                            sqlQuerySpec,
                            continuationToken,
                            partitionKeyRange: new PartitionKeyRangeIdentity(
                                await this.container.GetCachedRIDAsync(cancellationToken: cancellationToken),
                                overlappingRanges[0].Id),
                            isContinuationExpected: false,
                            pageSize,
                            trace,
                            cancellationToken);
                    }
                    break;

                case FeedRangePartitionKeyRange feedRangePartitionKeyRange:
                    {
                        monadicQueryPage = await this.cosmosQueryClient.ExecuteItemQueryAsync(
                            this.resourceLink,
                            this.resourceType,
                            Documents.OperationType.Query,
                            Guid.NewGuid(),
                            requestOptions: queryRequestOptions,
                            queryPageDiagnostics: this.AddQueryPageDiagnostic,
                            sqlQuerySpec,
                            continuationToken,
                            partitionKeyRange: new PartitionKeyRangeIdentity(
                                await this.container.GetCachedRIDAsync(cancellationToken: cancellationToken),
                                feedRangePartitionKeyRange.PartitionKeyRangeId),
                            isContinuationExpected: false,
                            pageSize,
                            trace,
                            cancellationToken);
                    }
                    break;

                case FeedRangeEpk feedRangeEpk:
                    {
                        ContainerProperties containerProperties = await this.container.ClientContext.GetCachedContainerPropertiesAsync(
                            this.container.LinkUri,
                            trace,
                            cancellationToken);
                        List<PartitionKeyRange> overlappingRanges = await this.cosmosQueryClient.GetTargetPartitionKeyRangeByFeedRangeAsync(
                            this.container.LinkUri,
                            await this.container.GetCachedRIDAsync(cancellationToken: cancellationToken),
                            containerProperties.PartitionKey,
                            feedRange,
                            forceRefresh: false,
                            trace);

                        if ((overlappingRanges == null) || (overlappingRanges.Count != 1))
                        {
                            // Simulate a split exception, since we don't have a partition key range id to route to.
                            CosmosException goneException = new CosmosException(
                                message: $"Epk Range: {feedRangeEpk.Range} is gone.",
                                statusCode: System.Net.HttpStatusCode.Gone,
                                subStatusCode: (int)SubStatusCodes.PartitionKeyRangeGone,
                                activityId: Guid.NewGuid().ToString(),
                                requestCharge: default);

                            return TryCatch<QueryPage>.FromException(goneException);
                        }

                        monadicQueryPage = await this.cosmosQueryClient.ExecuteItemQueryAsync(
                            this.resourceLink,
                            this.resourceType,
                            Documents.OperationType.Query,
                            Guid.NewGuid(),
                            requestOptions: queryRequestOptions,
                            queryPageDiagnostics: this.AddQueryPageDiagnostic,
                            sqlQuerySpec,
                            continuationToken,
                            partitionKeyRange: new PartitionKeyRangeIdentity(
                                await this.container.GetCachedRIDAsync(cancellationToken: cancellationToken),
                                overlappingRanges[0].Id),
                            isContinuationExpected: false,
                            pageSize,
                            trace,
                            cancellationToken);
                    }
                    break;

                default:
                    throw new InvalidOperationException();
            }
>>>>>>> 8b174b2e

            return monadicQueryPage;
        }

        public async Task<TryCatch<ChangeFeedPage>> MonadicChangeFeedAsync(
            ChangeFeedState state,
            FeedRangeInternal feedRange,
            int pageSize,
            ITrace trace,
            CancellationToken cancellationToken)
        {
            cancellationToken.ThrowIfCancellationRequested();

<<<<<<< HEAD
=======
            if (feedRange is FeedRangeEpk feedRangeEpk)
            {
                // convert into physical range or throw a split exception
                ContainerProperties containerProperties = await this.container.ClientContext.GetCachedContainerPropertiesAsync(
                    this.container.LinkUri,
                    trace,
                    cancellationToken);
                List<PartitionKeyRange> overlappingRanges = await this.cosmosQueryClient.GetTargetPartitionKeyRangeByFeedRangeAsync(
                    this.container.LinkUri,
                    await this.container.GetCachedRIDAsync(cancellationToken: cancellationToken),
                    containerProperties.PartitionKey,
                    feedRange,
                    forceRefresh: false,
                    trace);

                if ((overlappingRanges == null) || (overlappingRanges.Count != 1))
                {
                    // Simulate a split exception, since we don't have a partition key range id to route to.
                    CosmosException goneException = new CosmosException(
                        message: $"Epk Range: {feedRangeEpk.Range} is gone.",
                        statusCode: System.Net.HttpStatusCode.Gone,
                        subStatusCode: (int)SubStatusCodes.PartitionKeyRangeGone,
                        activityId: Guid.NewGuid().ToString(),
                        requestCharge: default);

                    return TryCatch<ChangeFeedPage>.FromException(goneException);
                }

                feedRange = new FeedRangePartitionKeyRange(overlappingRanges[0].Id);
            }

>>>>>>> 8b174b2e
            ResponseMessage responseMessage = await this.container.ClientContext.ProcessResourceOperationStreamAsync(
                resourceUri: this.container.LinkUri,
                resourceType: ResourceType.Document,
                operationType: OperationType.ReadFeed,
                requestOptions: default,
                cosmosContainerCore: this.container,
                requestEnricher: (request) =>
                {
                    state.Accept(ChangeFeedStateRequestMessagePopulator.Singleton, request);

                    request.Headers.PageSize = pageSize.ToString();
                    request.Headers.Add(
                        HttpConstants.HttpHeaders.A_IM,
                        HttpConstants.A_IMHeaderValues.IncrementalFeed);
                },
                feedRange: feedRange,
                streamPayload: default,
                diagnosticsContext: this.diagnosticsContext,
                trace: trace,
                cancellationToken: cancellationToken);

            TryCatch<ChangeFeedPage> monadicChangeFeedPage;
            if (responseMessage.StatusCode == HttpStatusCode.OK)
            {
                ChangeFeedPage changeFeedPage = new ChangeFeedSuccessPage(
                    responseMessage.Content,
                    responseMessage.Headers.RequestCharge,
                    responseMessage.Headers.ActivityId,
                    ChangeFeedState.Continuation(CosmosString.Create(responseMessage.Headers.ETag)));

                monadicChangeFeedPage = TryCatch<ChangeFeedPage>.FromResult(changeFeedPage);
            }
            else if (responseMessage.StatusCode == HttpStatusCode.NotModified)
            {
                ChangeFeedPage changeFeedPage = new ChangeFeedNotModifiedPage(
                    responseMessage.Headers.RequestCharge,
                    responseMessage.Headers.ActivityId,
                    ChangeFeedState.Continuation(CosmosString.Create(responseMessage.Headers.ETag)));

                monadicChangeFeedPage = TryCatch<ChangeFeedPage>.FromResult(changeFeedPage);
            }
            else
            {
                CosmosException cosmosException = new CosmosException(
                    responseMessage.ErrorMessage,
                    statusCode: responseMessage.StatusCode,
                    (int)responseMessage.Headers.SubStatusCode,
                    responseMessage.Headers.ActivityId,
                    responseMessage.Headers.RequestCharge);
                cosmosException.Headers.ContinuationToken = responseMessage.Headers.ContinuationToken;

                monadicChangeFeedPage = TryCatch<ChangeFeedPage>.FromException(cosmosException);
            }

            return monadicChangeFeedPage;
        }

        private void AddQueryPageDiagnostic(QueryPageDiagnostics queryPageDiagnostics)
        {
            this.diagnosticsContext.AddDiagnosticsInternal(queryPageDiagnostics);
        }

        public async Task<TryCatch<string>> MonadicGetResourceIdentifierAsync(ITrace trace, CancellationToken cancellationToken)
        {
            using (ITrace getRidTrace = trace.StartChild("Get Container RID", TraceComponent.Routing, TraceLevel.Info))
            {
                try
                {
                    string resourceIdentifier = await this.container.GetCachedRIDAsync(forceRefresh: false, cancellationToken);
                    return TryCatch<string>.FromResult(resourceIdentifier);
                }
                catch (Exception ex)
                {
                    return TryCatch<string>.FromException(ex);
                }
            }
        }

        private sealed class ChangeFeedStateRequestMessagePopulator : IChangeFeedStateVisitor<RequestMessage>
        {
            public static readonly ChangeFeedStateRequestMessagePopulator Singleton = new ChangeFeedStateRequestMessagePopulator();

            private const string IfNoneMatchAllHeaderValue = "*";

            private static readonly DateTime StartFromBeginningTime = DateTime.MinValue.ToUniversalTime();

            private ChangeFeedStateRequestMessagePopulator()
            {
            }

            public void Visit(ChangeFeedStateBeginning changeFeedStateBeginning, RequestMessage message)
            {
                // We don't need to set any headers to start from the beginning
            }

            public void Visit(ChangeFeedStateTime changeFeedStateTime, RequestMessage message)
            {
                // Our current public contract for ChangeFeedProcessor uses DateTime.MinValue.ToUniversalTime as beginning.
                // We need to add a special case here, otherwise it would send it as normal StartTime.
                // The problem is Multi master accounts do not support StartTime header on ReadFeed, and thus,
                // it would break multi master Change Feed Processor users using Start From Beginning semantics.
                // It's also an optimization, since the backend won't have to binary search for the value.
                if (changeFeedStateTime.StartTime != ChangeFeedStateRequestMessagePopulator.StartFromBeginningTime)
                {
                    message.Headers.Add(
                        HttpConstants.HttpHeaders.IfModifiedSince,
                        changeFeedStateTime.StartTime.ToString("r", CultureInfo.InvariantCulture));
                }
            }

            public void Visit(ChangeFeedStateContinuation changeFeedStateContinuation, RequestMessage message)
            {
                // On REST level, change feed is using IfNoneMatch/ETag instead of continuation
                message.Headers.IfNoneMatch = (changeFeedStateContinuation.ContinuationToken as CosmosString).Value;
            }

            public void Visit(ChangeFeedStateNow changeFeedStateNow, RequestMessage message)
            {
                message.Headers.IfNoneMatch = ChangeFeedStateRequestMessagePopulator.IfNoneMatchAllHeaderValue;
            }
        }
    }
}<|MERGE_RESOLUTION|>--- conflicted
+++ resolved
@@ -161,37 +161,6 @@
             CosmosDiagnosticsContext cosmosDiagnosticsContext = CosmosDiagnosticsContext.Create(this.queryRequestOptions);
             using (cosmosDiagnosticsContext.GetOverallScope())
             {
-<<<<<<< HEAD
-=======
-                if (feedRange is FeedRangeEpk feedRangeEpk)
-                {
-                    ContainerProperties containerProperties = await this.container.ClientContext.GetCachedContainerPropertiesAsync(
-                        this.container.LinkUri,
-                        trace,
-                        cancellationToken);
-                    List<PartitionKeyRange> overlappingRanges = await this.cosmosQueryClient.GetTargetPartitionKeyRangeByFeedRangeAsync(
-                        this.container.LinkUri,
-                        await this.container.GetCachedRIDAsync(cancellationToken: cancellationToken),
-                        containerProperties.PartitionKey,
-                        feedRange,
-                        forceRefresh: false,
-                        trace);
-
-                    if ((overlappingRanges == null) || (overlappingRanges.Count != 1))
-                    {
-                        // Simulate a split exception, since we don't have a partition key range id to route to.
-                        CosmosException goneException = new CosmosException(
-                            message: $"Epk Range: {feedRangeEpk.Range} is gone.",
-                            statusCode: System.Net.HttpStatusCode.Gone,
-                            subStatusCode: (int)SubStatusCodes.PartitionKeyRangeGone,
-                            activityId: Guid.NewGuid().ToString(),
-                            requestCharge: default);
-
-                        return TryCatch<ReadFeedPage>.FromException(goneException);
-                    }
-                }
-
->>>>>>> 8b174b2e
                 if (queryRequestOptions != null)
                 {
                     queryRequestOptions.MaxItemCount = pageSize;
@@ -277,7 +246,6 @@
             }
 
             QueryRequestOptions queryRequestOptions = this.queryRequestOptions == null ? new QueryRequestOptions() : this.queryRequestOptions.Clone();
-<<<<<<< HEAD
             TryCatch<QueryPage> monadicQueryPage = await this.cosmosQueryClient.ExecuteItemQueryAsync(
                 this.resourceLink,
                 this.resourceType,
@@ -290,133 +258,8 @@
                 continuationToken,
                 isContinuationExpected: false,
                 pageSize,
+                trace,
                 cancellationToken);
-=======
-            TryCatch<QueryPage> monadicQueryPage;
-            switch (feedRange)
-            {
-                case FeedRangePartitionKey feedRangePartitionKey:
-                    {
-                        ContainerProperties containerProperties = await this.container.ClientContext.GetCachedContainerPropertiesAsync(
-                            this.container.LinkUri,
-                            trace,
-                            cancellationToken);
-                        PartitionKeyDefinition partitionKeyDefinition = await this.container.GetPartitionKeyDefinitionAsync(cancellationToken);
-
-                        List<PartitionKeyRange> overlappingRanges;
-                        if (feedRangePartitionKey.PartitionKey.IsNone)
-                        {
-                            overlappingRanges = new List<PartitionKeyRange>()
-                            {
-                                new PartitionKeyRange()
-                                {
-                                    Id = "0",
-                                }
-                            };
-                        }
-                        else
-                        {
-                            overlappingRanges = await this.cosmosQueryClient.GetTargetPartitionKeyRangeByFeedRangeAsync(
-                                this.container.LinkUri,
-                                await this.container.GetCachedRIDAsync(cancellationToken: cancellationToken),
-                                containerProperties.PartitionKey,
-                                feedRange,
-                                forceRefresh: false,
-                                trace);
-                        }
-
-                        queryRequestOptions.PartitionKey = feedRangePartitionKey.PartitionKey;
-
-                        monadicQueryPage = await this.cosmosQueryClient.ExecuteItemQueryAsync(
-                            this.resourceLink,
-                            this.resourceType,
-                            Documents.OperationType.Query,
-                            Guid.NewGuid(),
-                            queryRequestOptions,
-                            queryPageDiagnostics: this.AddQueryPageDiagnostic,
-                            sqlQuerySpec,
-                            continuationToken,
-                            partitionKeyRange: new PartitionKeyRangeIdentity(
-                                await this.container.GetCachedRIDAsync(cancellationToken: cancellationToken),
-                                overlappingRanges[0].Id),
-                            isContinuationExpected: false,
-                            pageSize,
-                            trace,
-                            cancellationToken);
-                    }
-                    break;
-
-                case FeedRangePartitionKeyRange feedRangePartitionKeyRange:
-                    {
-                        monadicQueryPage = await this.cosmosQueryClient.ExecuteItemQueryAsync(
-                            this.resourceLink,
-                            this.resourceType,
-                            Documents.OperationType.Query,
-                            Guid.NewGuid(),
-                            requestOptions: queryRequestOptions,
-                            queryPageDiagnostics: this.AddQueryPageDiagnostic,
-                            sqlQuerySpec,
-                            continuationToken,
-                            partitionKeyRange: new PartitionKeyRangeIdentity(
-                                await this.container.GetCachedRIDAsync(cancellationToken: cancellationToken),
-                                feedRangePartitionKeyRange.PartitionKeyRangeId),
-                            isContinuationExpected: false,
-                            pageSize,
-                            trace,
-                            cancellationToken);
-                    }
-                    break;
-
-                case FeedRangeEpk feedRangeEpk:
-                    {
-                        ContainerProperties containerProperties = await this.container.ClientContext.GetCachedContainerPropertiesAsync(
-                            this.container.LinkUri,
-                            trace,
-                            cancellationToken);
-                        List<PartitionKeyRange> overlappingRanges = await this.cosmosQueryClient.GetTargetPartitionKeyRangeByFeedRangeAsync(
-                            this.container.LinkUri,
-                            await this.container.GetCachedRIDAsync(cancellationToken: cancellationToken),
-                            containerProperties.PartitionKey,
-                            feedRange,
-                            forceRefresh: false,
-                            trace);
-
-                        if ((overlappingRanges == null) || (overlappingRanges.Count != 1))
-                        {
-                            // Simulate a split exception, since we don't have a partition key range id to route to.
-                            CosmosException goneException = new CosmosException(
-                                message: $"Epk Range: {feedRangeEpk.Range} is gone.",
-                                statusCode: System.Net.HttpStatusCode.Gone,
-                                subStatusCode: (int)SubStatusCodes.PartitionKeyRangeGone,
-                                activityId: Guid.NewGuid().ToString(),
-                                requestCharge: default);
-
-                            return TryCatch<QueryPage>.FromException(goneException);
-                        }
-
-                        monadicQueryPage = await this.cosmosQueryClient.ExecuteItemQueryAsync(
-                            this.resourceLink,
-                            this.resourceType,
-                            Documents.OperationType.Query,
-                            Guid.NewGuid(),
-                            requestOptions: queryRequestOptions,
-                            queryPageDiagnostics: this.AddQueryPageDiagnostic,
-                            sqlQuerySpec,
-                            continuationToken,
-                            partitionKeyRange: new PartitionKeyRangeIdentity(
-                                await this.container.GetCachedRIDAsync(cancellationToken: cancellationToken),
-                                overlappingRanges[0].Id),
-                            isContinuationExpected: false,
-                            pageSize,
-                            trace,
-                            cancellationToken);
-                    }
-                    break;
-
-                default:
-                    throw new InvalidOperationException();
-            }
->>>>>>> 8b174b2e
 
             return monadicQueryPage;
         }
@@ -430,40 +273,6 @@
         {
             cancellationToken.ThrowIfCancellationRequested();
 
-<<<<<<< HEAD
-=======
-            if (feedRange is FeedRangeEpk feedRangeEpk)
-            {
-                // convert into physical range or throw a split exception
-                ContainerProperties containerProperties = await this.container.ClientContext.GetCachedContainerPropertiesAsync(
-                    this.container.LinkUri,
-                    trace,
-                    cancellationToken);
-                List<PartitionKeyRange> overlappingRanges = await this.cosmosQueryClient.GetTargetPartitionKeyRangeByFeedRangeAsync(
-                    this.container.LinkUri,
-                    await this.container.GetCachedRIDAsync(cancellationToken: cancellationToken),
-                    containerProperties.PartitionKey,
-                    feedRange,
-                    forceRefresh: false,
-                    trace);
-
-                if ((overlappingRanges == null) || (overlappingRanges.Count != 1))
-                {
-                    // Simulate a split exception, since we don't have a partition key range id to route to.
-                    CosmosException goneException = new CosmosException(
-                        message: $"Epk Range: {feedRangeEpk.Range} is gone.",
-                        statusCode: System.Net.HttpStatusCode.Gone,
-                        subStatusCode: (int)SubStatusCodes.PartitionKeyRangeGone,
-                        activityId: Guid.NewGuid().ToString(),
-                        requestCharge: default);
-
-                    return TryCatch<ChangeFeedPage>.FromException(goneException);
-                }
-
-                feedRange = new FeedRangePartitionKeyRange(overlappingRanges[0].Id);
-            }
-
->>>>>>> 8b174b2e
             ResponseMessage responseMessage = await this.container.ClientContext.ProcessResourceOperationStreamAsync(
                 resourceUri: this.container.LinkUri,
                 resourceType: ResourceType.Document,
