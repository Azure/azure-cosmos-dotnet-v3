﻿// ------------------------------------------------------------
// Copyright (c) Microsoft Corporation.  All rights reserved.
// ------------------------------------------------------------

namespace Microsoft.Azure.Cosmos.Pagination
{
    using System;
    using System.Collections.Generic;
    using System.Globalization;
    using System.Linq;
    using System.Net;
    using System.Threading;
    using System.Threading.Tasks;
    using Microsoft.Azure.Cosmos.ChangeFeed.Pagination;
    using Microsoft.Azure.Cosmos.CosmosElements;
    using Microsoft.Azure.Cosmos.Diagnostics;
    using Microsoft.Azure.Cosmos.Query.Core;
    using Microsoft.Azure.Cosmos.Query.Core.Monads;
    using Microsoft.Azure.Cosmos.Query.Core.Pipeline;
    using Microsoft.Azure.Cosmos.Query.Core.QueryClient;
    using Microsoft.Azure.Cosmos.ReadFeed.Pagination;
    using Microsoft.Azure.Cosmos.Tracing;
    using Microsoft.Azure.Documents;

    internal sealed class NetworkAttachedDocumentContainer : IMonadicDocumentContainer
    {
        private readonly ContainerInternal container;
        private readonly CosmosQueryClient cosmosQueryClient;
        private readonly QueryRequestOptions queryRequestOptions;
        private readonly CosmosDiagnosticsContext diagnosticsContext;
        private readonly string resourceLink;
        private readonly ResourceType resourceType;

        public NetworkAttachedDocumentContainer(
            ContainerInternal container,
            CosmosQueryClient cosmosQueryClient,
            CosmosDiagnosticsContext diagnosticsContext,
            QueryRequestOptions queryRequestOptions = null,
            string resourceLink = null,
            ResourceType resourceType = ResourceType.Document)
        {
            this.container = container ?? throw new ArgumentNullException(nameof(container));
            this.cosmosQueryClient = cosmosQueryClient ?? throw new ArgumentNullException(nameof(cosmosQueryClient));
            this.diagnosticsContext = diagnosticsContext;
            this.queryRequestOptions = queryRequestOptions;
            this.resourceLink = resourceLink ?? this.container.LinkUri;
            this.resourceType = resourceType;
        }

        public Task<TryCatch> MonadicSplitAsync(
            FeedRangeInternal feedRange,
            CancellationToken cancellationToken) => Task.FromResult(TryCatch.FromException(new NotSupportedException()));

        public Task<TryCatch> MonadicMergeAsync(
            FeedRangeInternal feedRange1,
            FeedRangeInternal feedRange2,
            CancellationToken cancellationToken) => Task.FromResult(TryCatch.FromException(new NotSupportedException()));

        public async Task<TryCatch<Record>> MonadicCreateItemAsync(
            CosmosObject payload,
            CancellationToken cancellationToken)
        {
            ItemResponse<CosmosObject> tryInsertDocument = await this.container.CreateItemAsync(
                payload,
                cancellationToken: cancellationToken);
            if (tryInsertDocument.StatusCode != HttpStatusCode.Created)
            {
                return TryCatch<Record>.FromException(
                    new CosmosException(
                        message: "Failed to insert document",
                        statusCode: tryInsertDocument.StatusCode,
                        subStatusCode: default,
                        activityId: tryInsertDocument.ActivityId,
                        requestCharge: tryInsertDocument.RequestCharge));
            }

            CosmosObject insertedDocument = tryInsertDocument.Resource;
            string identifier = ((CosmosString)insertedDocument["id"]).Value;
            ResourceId resourceIdentifier = ResourceId.Parse(((CosmosString)insertedDocument["_rid"]).Value);
            long ticks = Number64.ToLong(((CosmosNumber)insertedDocument["_ts"]).Value);

            Record record = new Record(
                resourceIdentifier, 
                new DateTime(ticks: ticks, DateTimeKind.Utc),
                identifier, 
                insertedDocument);

            return TryCatch<Record>.FromResult(record);
        }

        public Task<TryCatch<Record>> MonadicReadItemAsync(
            CosmosElement partitionKey,
            string identifer,
            CancellationToken cancellationToken)
        {
            throw new NotImplementedException();
        }

        public Task<TryCatch<List<FeedRangeEpk>>> MonadicGetFeedRangesAsync(
            ITrace trace,
            CancellationToken cancellationToken) => this.MonadicGetChildRangeAsync(FeedRangeEpk.FullRange, trace, cancellationToken);

        public async Task<TryCatch<List<FeedRangeEpk>>> MonadicGetChildRangeAsync(
            FeedRangeInternal feedRange,
            ITrace trace,
            CancellationToken cancellationToken)
        {
            try
            {
                ContainerProperties containerProperties = await this.container.ClientContext.GetCachedContainerPropertiesAsync(
                    this.container.LinkUri,
                    trace,
                    cancellationToken);
                List<PartitionKeyRange> overlappingRanges = await this.cosmosQueryClient.GetTargetPartitionKeyRangeByFeedRangeAsync(
                    this.container.LinkUri,
                    await this.container.GetCachedRIDAsync(cancellationToken: cancellationToken),
                    containerProperties.PartitionKey,
                    feedRange,
                    forceRefresh: false,
                    trace);
                return TryCatch<List<FeedRangeEpk>>.FromResult(
                    overlappingRanges.Select(range => new FeedRangeEpk(
                        new Documents.Routing.Range<string>(
                            min: range.MinInclusive,
                            max: range.MaxExclusive,
                            isMinInclusive: true,
                            isMaxInclusive: false))).ToList());
            }
            catch (Exception ex)
            {
                return TryCatch<List<FeedRangeEpk>>.FromException(ex);
            }
        }

        public async Task<TryCatch> MonadicRefreshProviderAsync(
            ITrace trace,
            CancellationToken cancellationToken)
        {
            cancellationToken.ThrowIfCancellationRequested();

            using (ITrace refreshTrace = trace.StartChild("Refresh FeedRangeProvider", TraceComponent.Routing, TraceLevel.Info))
            {
                try
                {
                    // We can refresh the cache by just getting all the ranges for this container using the force refresh flag
                    _ = await this.cosmosQueryClient.TryGetOverlappingRangesAsync(
                        this.container.LinkUri,
                        FeedRangeEpk.FullRange.Range,
                        forceRefresh: true);

                    return TryCatch.FromResult();
                }
                catch (Exception ex)
                {
                    return TryCatch.FromException(ex);
                }
            }
        }

        public async Task<TryCatch<ReadFeedPage>> MonadicReadFeedAsync(
            ReadFeedState readFeedState,
            FeedRangeInternal feedRange,
            QueryRequestOptions queryRequestOptions,
            int pageSize,
            ITrace trace,
            CancellationToken cancellationToken)
        {
            cancellationToken.ThrowIfCancellationRequested();

            CosmosDiagnosticsContext cosmosDiagnosticsContext = CosmosDiagnosticsContext.Create(this.queryRequestOptions);
            using (cosmosDiagnosticsContext.GetOverallScope())
            {
                if (queryRequestOptions != null)
                {
                    queryRequestOptions.MaxItemCount = pageSize;
                }

                ResponseMessage responseMessage = await this.container.ClientContext.ProcessResourceOperationStreamAsync(
                   resourceUri: this.resourceLink,
                   resourceType: this.resourceType,
                   operationType: OperationType.ReadFeed,
                   requestOptions: queryRequestOptions,
                   cosmosContainerCore: this.container,
                   requestEnricher: request =>
                   {
                       if (readFeedState is ReadFeedContinuationState readFeedContinuationState)
                       {
                           request.Headers.ContinuationToken = ((CosmosString)readFeedContinuationState.ContinuationToken).Value;
                       }
                   },
                   feedRange: feedRange,
                   streamPayload: default,
                   diagnosticsContext: cosmosDiagnosticsContext,
                   trace: trace,
                   cancellationToken: cancellationToken);

                TryCatch<ReadFeedPage> monadicReadFeedPage;
                if (responseMessage.StatusCode == HttpStatusCode.OK)
                {
                    ReadFeedPage readFeedPage = new ReadFeedPage(
                        responseMessage.Content,
                        responseMessage.Headers.RequestCharge,
                        responseMessage.Headers.ActivityId,
                        responseMessage.DiagnosticsContext,
                        responseMessage.Headers.ContinuationToken != null ? ReadFeedState.Continuation(CosmosString.Create(responseMessage.Headers.ContinuationToken)) : null);

                    monadicReadFeedPage = TryCatch<ReadFeedPage>.FromResult(readFeedPage);
                }
                else
                {
                    CosmosException cosmosException = new CosmosException(
                        statusCode: responseMessage.StatusCode,
                        responseMessage.ErrorMessage,
                        (int)responseMessage.Headers.SubStatusCode,
                        stackTrace: null,
                        responseMessage.Headers.ActivityId,
                        responseMessage.Headers.RequestCharge,
                        responseMessage.Headers.RetryAfter,
                        responseMessage.Headers,
                        responseMessage.DiagnosticsContext,
                        error: null,
                        innerException: null);
                    cosmosException.Headers.ContinuationToken = responseMessage.Headers.ContinuationToken;

                    monadicReadFeedPage = TryCatch<ReadFeedPage>.FromException(cosmosException);
                }

                return monadicReadFeedPage;
            }
        }

        public async Task<TryCatch<QueryPage>> MonadicQueryAsync(
            SqlQuerySpec sqlQuerySpec,
            string continuationToken,
            FeedRangeInternal feedRange,
            int pageSize,
            ITrace trace,
            CancellationToken cancellationToken)
        {
            cancellationToken.ThrowIfCancellationRequested();

            if (sqlQuerySpec == null)
            {
                throw new ArgumentNullException(nameof(sqlQuerySpec));
            }

            if (feedRange == null)
            {
                throw new ArgumentNullException(nameof(feedRange));
            }

            if (trace == null)
            {
                throw new ArgumentNullException(nameof(trace));
            }

            QueryRequestOptions queryRequestOptions = this.queryRequestOptions == null ? new QueryRequestOptions() : this.queryRequestOptions.Clone();
            TryCatch<QueryPage> monadicQueryPage = await this.cosmosQueryClient.ExecuteItemQueryAsync(
                this.resourceLink,
                this.resourceType,
                Documents.OperationType.Query,
                Guid.NewGuid(),
                feedRange,
                queryRequestOptions,
                queryPageDiagnostics: this.AddQueryPageDiagnostic,
                sqlQuerySpec,
                continuationToken,
                isContinuationExpected: false,
                pageSize,
                trace,
                cancellationToken);

            return monadicQueryPage;
        }

        public async Task<TryCatch<ChangeFeedPage>> MonadicChangeFeedAsync(
            ChangeFeedState state,
            FeedRangeInternal feedRange,
            int pageSize,
<<<<<<< HEAD
            ChangeFeedMode changeFeedMode,
=======
            ITrace trace,
>>>>>>> 29c960bb
            CancellationToken cancellationToken)
        {
            cancellationToken.ThrowIfCancellationRequested();

            ResponseMessage responseMessage = await this.container.ClientContext.ProcessResourceOperationStreamAsync(
                resourceUri: this.container.LinkUri,
                resourceType: ResourceType.Document,
                operationType: OperationType.ReadFeed,
                requestOptions: default,
                cosmosContainerCore: this.container,
                requestEnricher: (request) =>
                {
                    state.Accept(ChangeFeedStateRequestMessagePopulator.Singleton, request);

                    request.Headers.PageSize = pageSize.ToString();
                    changeFeedMode.Accept(request);
                },
                feedRange: feedRange,
                streamPayload: default,
                diagnosticsContext: this.diagnosticsContext,
                trace: trace,
                cancellationToken: cancellationToken);

            TryCatch<ChangeFeedPage> monadicChangeFeedPage;
            if (responseMessage.StatusCode == HttpStatusCode.OK)
            {
                ChangeFeedPage changeFeedPage = new ChangeFeedSuccessPage(
                    responseMessage.Content,
                    responseMessage.Headers.RequestCharge,
                    responseMessage.Headers.ActivityId,
                    ChangeFeedState.Continuation(CosmosString.Create(responseMessage.Headers.ETag)));

                monadicChangeFeedPage = TryCatch<ChangeFeedPage>.FromResult(changeFeedPage);
            }
            else if (responseMessage.StatusCode == HttpStatusCode.NotModified)
            {
                ChangeFeedPage changeFeedPage = new ChangeFeedNotModifiedPage(
                    responseMessage.Headers.RequestCharge,
                    responseMessage.Headers.ActivityId,
                    ChangeFeedState.Continuation(CosmosString.Create(responseMessage.Headers.ETag)));

                monadicChangeFeedPage = TryCatch<ChangeFeedPage>.FromResult(changeFeedPage);
            }
            else
            {
                CosmosException cosmosException = new CosmosException(
                    responseMessage.ErrorMessage,
                    statusCode: responseMessage.StatusCode,
                    (int)responseMessage.Headers.SubStatusCode,
                    responseMessage.Headers.ActivityId,
                    responseMessage.Headers.RequestCharge);
                cosmosException.Headers.ContinuationToken = responseMessage.Headers.ContinuationToken;

                monadicChangeFeedPage = TryCatch<ChangeFeedPage>.FromException(cosmosException);
            }

            return monadicChangeFeedPage;
        }

        private void AddQueryPageDiagnostic(QueryPageDiagnostics queryPageDiagnostics)
        {
            this.diagnosticsContext.AddDiagnosticsInternal(queryPageDiagnostics);
        }

        public async Task<TryCatch<string>> MonadicGetResourceIdentifierAsync(ITrace trace, CancellationToken cancellationToken)
        {
            using (ITrace getRidTrace = trace.StartChild("Get Container RID", TraceComponent.Routing, TraceLevel.Info))
            {
                try
                {
                    string resourceIdentifier = await this.container.GetCachedRIDAsync(forceRefresh: false, cancellationToken);
                    return TryCatch<string>.FromResult(resourceIdentifier);
                }
                catch (Exception ex)
                {
                    return TryCatch<string>.FromException(ex);
                }
            }
        }

        private sealed class ChangeFeedStateRequestMessagePopulator : IChangeFeedStateVisitor<RequestMessage>
        {
            public static readonly ChangeFeedStateRequestMessagePopulator Singleton = new ChangeFeedStateRequestMessagePopulator();

            private const string IfNoneMatchAllHeaderValue = "*";

            private static readonly DateTime StartFromBeginningTime = DateTime.MinValue.ToUniversalTime();

            private ChangeFeedStateRequestMessagePopulator()
            {
            }

            public void Visit(ChangeFeedStateBeginning changeFeedStateBeginning, RequestMessage message)
            {
                // We don't need to set any headers to start from the beginning
            }

            public void Visit(ChangeFeedStateTime changeFeedStateTime, RequestMessage message)
            {
                // Our current public contract for ChangeFeedProcessor uses DateTime.MinValue.ToUniversalTime as beginning.
                // We need to add a special case here, otherwise it would send it as normal StartTime.
                // The problem is Multi master accounts do not support StartTime header on ReadFeed, and thus,
                // it would break multi master Change Feed Processor users using Start From Beginning semantics.
                // It's also an optimization, since the backend won't have to binary search for the value.
                if (changeFeedStateTime.StartTime != ChangeFeedStateRequestMessagePopulator.StartFromBeginningTime)
                {
                    message.Headers.Add(
                        HttpConstants.HttpHeaders.IfModifiedSince,
                        changeFeedStateTime.StartTime.ToString("r", CultureInfo.InvariantCulture));
                }
            }

            public void Visit(ChangeFeedStateContinuation changeFeedStateContinuation, RequestMessage message)
            {
                // On REST level, change feed is using IfNoneMatch/ETag instead of continuation
                message.Headers.IfNoneMatch = (changeFeedStateContinuation.ContinuationToken as CosmosString).Value;
            }

            public void Visit(ChangeFeedStateNow changeFeedStateNow, RequestMessage message)
            {
                message.Headers.IfNoneMatch = ChangeFeedStateRequestMessagePopulator.IfNoneMatchAllHeaderValue;
            }
        }
    }
}<|MERGE_RESOLUTION|>--- conflicted
+++ resolved
@@ -277,11 +277,8 @@
             ChangeFeedState state,
             FeedRangeInternal feedRange,
             int pageSize,
-<<<<<<< HEAD
             ChangeFeedMode changeFeedMode,
-=======
-            ITrace trace,
->>>>>>> 29c960bb
+            ITrace trace,
             CancellationToken cancellationToken)
         {
             cancellationToken.ThrowIfCancellationRequested();
