﻿// ------------------------------------------------------------
// Copyright (c) Microsoft Corporation.  All rights reserved.
// ------------------------------------------------------------

namespace Microsoft.Azure.Cosmos.Pagination
{
    using System;
    using System.Collections.Generic;
    using System.Threading;
    using System.Threading.Tasks;
    using Microsoft.Azure.Cosmos.ChangeFeed.Pagination;
    using Microsoft.Azure.Cosmos.CosmosElements;
    using Microsoft.Azure.Cosmos.Query.Core;
    using Microsoft.Azure.Cosmos.Query.Core.Monads;
    using Microsoft.Azure.Cosmos.Query.Core.Pipeline;
    using Microsoft.Azure.Cosmos.ReadFeed.Pagination;
    using Microsoft.Azure.Cosmos.Tracing;

    /// <summary>
    /// Composes a <see cref="IMonadicDocumentContainer"/> and creates an <see cref="IDocumentContainer"/>.
    /// </summary>
    internal sealed class DocumentContainer : IDocumentContainer
    {
        private readonly IMonadicDocumentContainer monadicDocumentContainer;

        public DocumentContainer(IMonadicDocumentContainer monadicDocumentContainer)
        {
            this.monadicDocumentContainer = monadicDocumentContainer ?? throw new ArgumentNullException(nameof(monadicDocumentContainer));
        }

        public Task<TryCatch<List<FeedRangeEpk>>> MonadicGetChildRangeAsync(
            FeedRangeInternal feedRange,
            ITrace trace,
            CancellationToken cancellationToken) => this.monadicDocumentContainer.MonadicGetChildRangeAsync(
                feedRange,
                trace,
                cancellationToken);

        public Task<List<FeedRangeEpk>> GetChildRangeAsync(
            FeedRangeInternal feedRange,
            ITrace trace,
            CancellationToken cancellationToken) => TryCatch<List<FeedRangeInternal>>.UnsafeGetResultAsync(
                this.MonadicGetChildRangeAsync(
                    feedRange,
                    trace,
                    cancellationToken),
                cancellationToken);

        public Task<TryCatch<List<FeedRangeEpk>>> MonadicGetFeedRangesAsync(
            ITrace trace,
            CancellationToken cancellationToken) => this.monadicDocumentContainer.MonadicGetFeedRangesAsync(
                trace,
                cancellationToken);

        public Task<List<FeedRangeEpk>> GetFeedRangesAsync(
            ITrace trace,
            CancellationToken cancellationToken) => TryCatch<List<FeedRangeEpk>>.UnsafeGetResultAsync(
                this.MonadicGetFeedRangesAsync(
                    trace,
                    cancellationToken),
                cancellationToken);

        public Task RefreshProviderAsync(ITrace trace, CancellationToken cancellationToken) => TryCatch.UnsafeWaitAsync(
            this.MonadicRefreshProviderAsync(trace, cancellationToken),
            cancellationToken);

        public Task<TryCatch> MonadicRefreshProviderAsync(ITrace trace, CancellationToken cancellationToken) => this.monadicDocumentContainer.MonadicRefreshProviderAsync(
            trace,
            cancellationToken);

        public Task<TryCatch<Record>> MonadicCreateItemAsync(
            CosmosObject payload,
            CancellationToken cancellationToken) => this.monadicDocumentContainer.MonadicCreateItemAsync(
                payload,
                cancellationToken);

        public Task<Record> CreateItemAsync(
            CosmosObject payload,
            CancellationToken cancellationToken) => TryCatch<Record>.UnsafeGetResultAsync(
                this.MonadicCreateItemAsync(
                    payload,
                    cancellationToken),
                cancellationToken);

        public Task<TryCatch<Record>> MonadicReadItemAsync(
            CosmosElement partitionKey,
            string identifer,
            CancellationToken cancellationToken) => this.monadicDocumentContainer.MonadicReadItemAsync(
                partitionKey,
                identifer,
                cancellationToken);

        public Task<Record> ReadItemAsync(
            CosmosElement partitionKey,
            string identifier,
            CancellationToken cancellationToken) => TryCatch<Record>.UnsafeGetResultAsync(
                this.MonadicReadItemAsync(
                    partitionKey,
                    identifier,
                    cancellationToken),
                cancellationToken);

        public Task<TryCatch<ReadFeedPage>> MonadicReadFeedAsync(
            ReadFeedState readFeedState,
            FeedRangeInternal feedRange,
            QueryRequestOptions queryRequestOptions,
            int pageSize,
            ITrace trace,
            CancellationToken cancellationToken) => this.monadicDocumentContainer.MonadicReadFeedAsync(
                readFeedState,
                feedRange,
                queryRequestOptions,
                pageSize,
                trace,
                cancellationToken);

        public Task<ReadFeedPage> ReadFeedAsync(
            ReadFeedState readFeedState,
            FeedRangeInternal feedRange,
            QueryRequestOptions queryRequestOptions,
            int pageSize,
            ITrace trace,
            CancellationToken cancellationToken) => TryCatch<ReadFeedPage>.UnsafeGetResultAsync(
                this.MonadicReadFeedAsync(
                    readFeedState,
                    feedRange,
                    queryRequestOptions,
                    pageSize,
                    trace,
                    cancellationToken),
                cancellationToken);

        public Task<TryCatch<QueryPage>> MonadicQueryAsync(
            SqlQuerySpec sqlQuerySpec,
            string continuationToken,
            FeedRangeInternal feedRange,
            int pageSize,
            ITrace trace,
            CancellationToken cancellationToken) => this.monadicDocumentContainer.MonadicQueryAsync(
                sqlQuerySpec,
                continuationToken,
                feedRange,
                pageSize,
                trace,
                cancellationToken);

        public Task<QueryPage> QueryAsync(
            SqlQuerySpec sqlQuerySpec,
            string continuationToken,
            FeedRangeInternal feedRange,
            int pageSize,
            ITrace trace,
            CancellationToken cancellationToken) => TryCatch<QueryPage>.UnsafeGetResultAsync(
                this.MonadicQueryAsync(
                    sqlQuerySpec,
                    continuationToken,
                    feedRange,
                    pageSize,
                    trace,
                    cancellationToken),
                cancellationToken);

        public Task<TryCatch> MonadicSplitAsync(
            FeedRangeInternal feedRange,
            CancellationToken cancellationToken) => this.monadicDocumentContainer.MonadicSplitAsync(
                feedRange,
                cancellationToken);

        public Task SplitAsync(
            FeedRangeInternal feedRange,
            CancellationToken cancellationToken) => TryCatch.UnsafeWaitAsync(
                this.MonadicSplitAsync(
                    feedRange,
                    cancellationToken),
                cancellationToken);

        public Task<TryCatch> MonadicMergeAsync(
            FeedRangeInternal feedRange1,
            FeedRangeInternal feedRange2,
            CancellationToken cancellationToken) => this.monadicDocumentContainer.MonadicMergeAsync(
                feedRange1,
                feedRange2,
                cancellationToken);

        public Task MergeAsync(
            FeedRangeInternal feedRange1,
            FeedRangeInternal feedRange2,
            CancellationToken cancellationToken) => TryCatch.UnsafeWaitAsync(
                this.MonadicMergeAsync(
                    feedRange1,
                    feedRange2,
                    cancellationToken),
                cancellationToken);

        public Task<ChangeFeedPage> ChangeFeedAsync(
            ChangeFeedState state,
            FeedRangeInternal feedRange,
            int pageSize,
<<<<<<< HEAD
            ChangeFeedMode changeFeedMode,
=======
            ITrace trace,
>>>>>>> 29c960bb
            CancellationToken cancellationToken) => TryCatch<ChangeFeedPage>.UnsafeGetResultAsync(
                this.MonadicChangeFeedAsync(
                    state,
                    feedRange,
                    pageSize,
<<<<<<< HEAD
                    changeFeedMode,
=======
                    trace,
>>>>>>> 29c960bb
                    cancellationToken), 
                cancellationToken);

        public Task<TryCatch<ChangeFeedPage>> MonadicChangeFeedAsync(
            ChangeFeedState state,
            FeedRangeInternal feedRange,
            int pageSize,
<<<<<<< HEAD
            ChangeFeedMode changeFeedMode,
=======
            ITrace trace,
>>>>>>> 29c960bb
            CancellationToken cancellationToken) => this.monadicDocumentContainer.MonadicChangeFeedAsync(
                state,
                feedRange,
                pageSize,
<<<<<<< HEAD
                changeFeedMode,
=======
                trace,
>>>>>>> 29c960bb
                cancellationToken);

        public Task<string> GetResourceIdentifierAsync(
            ITrace trace,
            CancellationToken cancellationToken) => TryCatch<string>.UnsafeGetResultAsync(
                this.MonadicGetResourceIdentifierAsync(trace, cancellationToken),
                cancellationToken);

        public Task<TryCatch<string>> MonadicGetResourceIdentifierAsync(
            ITrace trace, 
            CancellationToken cancellationToken) => this.monadicDocumentContainer.MonadicGetResourceIdentifierAsync(trace, cancellationToken);
    }
}<|MERGE_RESOLUTION|>--- conflicted
+++ resolved
@@ -196,21 +196,15 @@
             ChangeFeedState state,
             FeedRangeInternal feedRange,
             int pageSize,
-<<<<<<< HEAD
             ChangeFeedMode changeFeedMode,
-=======
-            ITrace trace,
->>>>>>> 29c960bb
+            ITrace trace,
             CancellationToken cancellationToken) => TryCatch<ChangeFeedPage>.UnsafeGetResultAsync(
                 this.MonadicChangeFeedAsync(
                     state,
                     feedRange,
                     pageSize,
-<<<<<<< HEAD
                     changeFeedMode,
-=======
-                    trace,
->>>>>>> 29c960bb
+                    trace,
                     cancellationToken), 
                 cancellationToken);
 
@@ -218,20 +212,14 @@
             ChangeFeedState state,
             FeedRangeInternal feedRange,
             int pageSize,
-<<<<<<< HEAD
             ChangeFeedMode changeFeedMode,
-=======
-            ITrace trace,
->>>>>>> 29c960bb
+            ITrace trace,
             CancellationToken cancellationToken) => this.monadicDocumentContainer.MonadicChangeFeedAsync(
                 state,
                 feedRange,
                 pageSize,
-<<<<<<< HEAD
                 changeFeedMode,
-=======
-                trace,
->>>>>>> 29c960bb
+                trace,
                 cancellationToken);
 
         public Task<string> GetResourceIdentifierAsync(
