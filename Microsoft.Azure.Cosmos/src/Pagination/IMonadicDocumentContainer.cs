﻿// ------------------------------------------------------------
// Copyright (c) Microsoft Corporation.  All rights reserved.
// ------------------------------------------------------------

namespace Microsoft.Azure.Cosmos.Pagination
{
    using System.Threading;
    using System.Threading.Tasks;
    using Microsoft.Azure.Cosmos.ChangeFeed.Pagination;
    using Microsoft.Azure.Cosmos.CosmosElements;
    using Microsoft.Azure.Cosmos.Query.Core.Monads;
    using Microsoft.Azure.Cosmos.Query.Core.Pipeline.CrossPartition;
    using Microsoft.Azure.Cosmos.ReadFeed.Pagination;
    using Microsoft.Azure.Cosmos.Tracing;

    internal interface IMonadicDocumentContainer : IMonadicFeedRangeProvider, IMonadicQueryDataSource, IMonadicReadFeedDataSource, IMonadicChangeFeedDataSource
    {
        Task<TryCatch<Record>> MonadicCreateItemAsync(
            CosmosObject payload,
            CancellationToken cancellationToken);

        Task<TryCatch<Record>> MonadicReadItemAsync(
            CosmosElement partitionKey,
            string identifer,
            CancellationToken cancellationToken);

        Task<TryCatch> MonadicSplitAsync(
            FeedRangeInternal feedRange,
            CancellationToken cancellationToken);

<<<<<<< HEAD
        Task<TryCatch> MonadicMergeAsync(
            FeedRangeInternal feedRange1,
            FeedRangeInternal feedRange2,
            CancellationToken cancellationToken);

        Task<TryCatch<string>> MonadicGetResourceIdentifierAsync(CancellationToken cancellationToken);
=======
        Task<TryCatch<string>> MonadicGetResourceIdentifierAsync(
            ITrace trace,
            CancellationToken cancellationToken);
>>>>>>> 8b174b2e
    }
}<|MERGE_RESOLUTION|>--- conflicted
+++ resolved
@@ -28,17 +28,13 @@
             FeedRangeInternal feedRange,
             CancellationToken cancellationToken);
 
-<<<<<<< HEAD
         Task<TryCatch> MonadicMergeAsync(
             FeedRangeInternal feedRange1,
             FeedRangeInternal feedRange2,
             CancellationToken cancellationToken);
 
-        Task<TryCatch<string>> MonadicGetResourceIdentifierAsync(CancellationToken cancellationToken);
-=======
         Task<TryCatch<string>> MonadicGetResourceIdentifierAsync(
             ITrace trace,
             CancellationToken cancellationToken);
->>>>>>> 8b174b2e
     }
 }