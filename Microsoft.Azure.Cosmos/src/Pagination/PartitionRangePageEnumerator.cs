﻿// ------------------------------------------------------------
// Copyright (c) Microsoft Corporation.  All rights reserved.
// ------------------------------------------------------------

namespace Microsoft.Azure.Cosmos.Pagination
{
    using System.Collections.Generic;
    using System.Threading;
    using System.Threading.Tasks;
    using Microsoft.Azure.Cosmos.Query.Core.Monads;

    /// <summary>
    /// Has the ability to page through a partition range.
    /// </summary>
    internal abstract class PartitionRangePageEnumerator<TPage, TState> : IAsyncEnumerator<TryCatch<TPage>>
        where TPage : Page<TState>
        where TState : State
    {
        private bool hasStarted;

        protected PartitionRangePageEnumerator(FeedRange range, TState state = null)
        {
            this.Range = range;
            this.State = state;
        }

        public FeedRange Range { get; }

        public TryCatch<TPage> Current { get; private set; }

        public TState State { get; private set; }

        public bool HasMoreResults => !this.hasStarted || (this.State != default);

        public async ValueTask<bool> MoveNextAsync()
        {
            if (!this.HasMoreResults)
            {
                return false;
            }

            this.hasStarted = true;

            this.Current = await this.GetNextPageAsync(default);
            if (this.Current.Succeeded)
            {
                this.State = this.Current.Result.State;
            }

            return true;
        }

<<<<<<< HEAD
        public abstract Task<TryCatch<Page>> GetNextPageAsync(CancellationToken cancellationToken);
=======
        public abstract Task<TryCatch<TPage>> GetNextPageAsync(CancellationToken cancellationToken = default);
>>>>>>> 254f3f8b

        public abstract ValueTask DisposeAsync();
    }
}<|MERGE_RESOLUTION|>--- conflicted
+++ resolved
@@ -50,11 +50,7 @@
             return true;
         }
 
-<<<<<<< HEAD
-        public abstract Task<TryCatch<Page>> GetNextPageAsync(CancellationToken cancellationToken);
-=======
         public abstract Task<TryCatch<TPage>> GetNextPageAsync(CancellationToken cancellationToken = default);
->>>>>>> 254f3f8b
 
         public abstract ValueTask DisposeAsync();
     }
