--- conflicted
+++ resolved
@@ -122,10 +122,7 @@
             // Shall revisit on feedback
             // NOTE: Native ServiceInteropWrapper.AssembliesExist has appsettings dependency which are proofed for CTL (native dll entry) scenarios.
             // Revert of this depends on handling such in direct assembly
-<<<<<<< HEAD
-            //ServiceInteropWrapper.AssembliesExist = new Lazy<bool>(() => true);
-=======
-            ServiceInteropWrapper.AssembliesExist = new Lazy<bool>(() => true);
+            // ServiceInteropWrapper.AssembliesExist = new Lazy<bool>(() => true);
 
             Microsoft.Azure.Cosmos.Core.Trace.DefaultTrace.InitEventListener();
 
@@ -135,7 +132,6 @@
             {
                 CosmosClient.RemoveDefaultTraceListener();
             }
->>>>>>> 470d6de3
         }
 
         /// <summary>
