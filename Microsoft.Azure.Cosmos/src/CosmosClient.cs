﻿//------------------------------------------------------------
// Copyright (c) Microsoft Corporation.  All rights reserved.
//------------------------------------------------------------

namespace Microsoft.Azure.Cosmos
{
    using System;
    using System.IO;
    using System.Net;
    using System.Net.Http;
    using System.Text;
    using System.Threading;
    using System.Threading.Tasks;
    using Microsoft.Azure.Cosmos.Handlers;
    using Microsoft.Azure.Documents;

    /// <summary>
    /// Provides a client-side logical representation of the Azure Cosmos DB account.
    /// This client can be used to configure and execute requests in the Azure Cosmos DB database service.
    /// 
    /// CosmosClient is thread-safe. Its recommended to maintain a single instance of CosmosClient per lifetime 
    /// of the application which enables efficient connection management and performance. Please refer to the
    /// <see href="https://docs.microsoft.com/azure/cosmos-db/performance-tips">performance guide</see>.
    /// </summary>
    /// <example>
    /// This example create a <see cref="CosmosClient"/>, <see cref="Database"/>, and a <see cref="Container"/>.
    /// The CosmosClient is created with the connection string and configured to use "East US 2" region.
    /// <code language="c#">
    /// <![CDATA[
    /// using Microsoft.Azure.Cosmos;
    /// 
    /// CosmosClient cosmosClient = new CosmosClient(
    ///             "connection-string-from-portal", 
    ///             new CosmosClientOptions()
    ///             {
    ///                 ApplicationRegion = Regions.EastUS2,
    ///             });
    /// 
    /// Database db = await client.CreateDatabaseAsync("database-id");
    /// Container container = await db.CreateContainerAsync("container-id");
    /// 
    /// // Dispose cosmosClient at application exit
    /// ]]>
    /// </code>
    /// </example>
    /// <example>
    /// This example creates a <see cref="CosmosClient"/>, <see cref="Database"/>, and a <see cref="Container"/>.
    /// The CosmosClient is created with the AccountEndpoint, AccountKey or ResourceToken and configured to use "East US 2" region.
    /// <code language="c#">
    /// <![CDATA[
    /// using Microsoft.Azure.Cosmos;
    /// 
    /// CosmosClient cosmosClient = new CosmosClient(
    ///             "account-endpoint-from-portal", 
    ///             "account-key-from-portal", 
    ///             new CosmosClientOptions()
    ///             {
    ///                 ApplicationRegion = Regions.EastUS2,
    ///             });
    /// 
    /// Database db = await client.CreateDatabaseAsync("database-id");
    /// Container container = await db.CreateContainerAsync("container-id");
    /// 
    /// // Dispose cosmosClient at application exit
    /// ]]>
    /// </code>
    /// </example>
    /// <example>
    /// This example creates a <see cref="CosmosClient"/>, <see cref="Database"/>, and a <see cref="Container"/>.
    /// The CosmosClient is created through builder pattern using <see cref="Fluent.CosmosClientBuilder"/>.
    /// <code language="c#">
    /// <![CDATA[
    /// using Microsoft.Azure.Cosmos;
    /// using Microsoft.Azure.Cosmos.Fluent;
    /// 
    /// CosmosClient cosmosClient = new CosmosClientBuilder("connection-string-from-portal")
    ///     .WithApplicationRegion("East US 2")
    ///     .Build();
    /// 
    /// Database db = await client.CreateDatabaseAsync("database-id")
    /// Container container = await db.CreateContainerAsync("container-id");
    /// 
    /// // Dispose cosmosClient at application exit
    /// ]]>
    /// </code>
    /// </example>
    /// <seealso cref="CosmosClientOptions"/>
    /// <seealso cref="Fluent.CosmosClientBuilder"/>
    /// <seealso href="https://docs.microsoft.com/azure/cosmos-db/performance-tips">Performance Tips</seealso>
    /// <seealso href="https://docs.microsoft.com/azure/cosmos-db/troubleshoot-dot-net-sdk">Diagnose and troubleshoot issues</seealso>
    /// <seealso href="https://docs.microsoft.com/azure/cosmos-db/distribute-data-globally">Global data distribution</seealso>
    /// <seealso href="https://docs.microsoft.com/azure/cosmos-db/partitioning-overview">Partitioning and horizontal scaling</seealso>
    /// <seealso href="https://docs.microsoft.com/azure/cosmos-db/request-units">Request Units</seealso>
    public class CosmosClient : IDisposable
    {
        private readonly Uri DatabaseRootUri = new Uri(Paths.Databases_Root, UriKind.Relative);
        private ConsistencyLevel? accountConsistencyLevel;
        private bool disposed;

        static CosmosClient()
        {
            HttpConstants.Versions.CurrentVersion = HttpConstants.Versions.v2018_12_31;
            HttpConstants.Versions.CurrentVersionUTF8 = Encoding.UTF8.GetBytes(HttpConstants.Versions.CurrentVersion);

            // V3 always assumes assemblies exists
            // Shall revisit on feedback
            // NOTE: Native ServiceInteropWrapper.AssembliesExist has appsettings dependency which are proofed for CTL (native dll entry) scenarios.
            // Revert of this depends on handling such in direct assembly
            ServiceInteropWrapper.AssembliesExist = new Lazy<bool>(() => true);
        }

        /// <summary>
        /// Create a new CosmosClient used for mock testing
        /// </summary>
        protected CosmosClient()
        {
        }

        /// <summary>
        /// Creates a new CosmosClient with the connection string.
        /// 
        /// CosmosClient is thread-safe. Its recommended to maintain a single instance of CosmosClient per lifetime 
        /// of the application which enables efficient connection management and performance. Please refer to the
        /// <see href="https://docs.microsoft.com/azure/cosmos-db/performance-tips">performance guide</see>.
        /// </summary>
        /// <param name="connectionString">The connection string to the cosmos account. ex: https://mycosmosaccount.documents.azure.com:443/;AccountKey=SuperSecretKey; </param>
        /// <param name="clientOptions">(Optional) client options</param>
        /// <example>
        /// The CosmosClient is created with the connection string and configured to use "East US 2" region.
        /// <code language="c#">
        /// <![CDATA[
        /// using Microsoft.Azure.Cosmos;
        /// 
        /// CosmosClient cosmosClient = new CosmosClient(
        ///             "account-endpoint-from-portal", 
        ///             "account-key-from-portal", 
        ///             new CosmosClientOptions()
        ///             {
        ///                 ApplicationRegion = Regions.EastUS2,
        ///             });
        /// 
        /// // Dispose cosmosClient at application exit
        /// ]]>
        /// </code>
        /// </example>
        /// <seealso cref="CosmosClientOptions"/>
        /// <seealso cref="Fluent.CosmosClientBuilder"/>
        /// <seealso href="https://docs.microsoft.com/azure/cosmos-db/performance-tips">Performance Tips</seealso>
        /// <seealso href="https://docs.microsoft.com/azure/cosmos-db/troubleshoot-dot-net-sdk">Diagnose and troubleshoot issues</seealso>
        public CosmosClient(
            string connectionString,
            CosmosClientOptions clientOptions = null)
            : this(
                  CosmosClientOptions.GetAccountEndpoint(connectionString),
                  CosmosClientOptions.GetAccountKey(connectionString),
                  clientOptions)
        {
        }

        /// <summary>
        /// Creates a new CosmosClient with the account endpoint URI string and account key.
        /// 
        /// CosmosClient is thread-safe. Its recommended to maintain a single instance of CosmosClient per lifetime 
        /// of the application which enables efficient connection management and performance. Please refer to the
        /// <see href="https://docs.microsoft.com/azure/cosmos-db/performance-tips">performance guide</see>.
        /// </summary>
        /// <param name="accountEndpoint">The cosmos service endpoint to use</param>
        /// <param name="authKeyOrResourceToken">The cosmos account key or resource token to use to create the client.</param>
        /// <param name="clientOptions">(Optional) client options</param>
        /// <example>
        /// The CosmosClient is created with the AccountEndpoint, AccountKey or ResourceToken and configured to use "East US 2" region.
        /// <code language="c#">
        /// <![CDATA[
        /// using Microsoft.Azure.Cosmos;
        /// 
        /// CosmosClient cosmosClient = new CosmosClient(
        ///             "account-endpoint-from-portal", 
        ///             "account-key-from-portal", 
        ///             new CosmosClientOptions()
        ///             {
        ///                 ApplicationRegion = Regions.EastUS2,
        ///             });
        /// 
        /// // Dispose cosmosClient at application exit
        /// ]]>
        /// </code>
        /// </example>
        /// <seealso cref="CosmosClientOptions"/>
        /// <seealso cref="Fluent.CosmosClientBuilder"/>
        /// <seealso href="https://docs.microsoft.com/azure/cosmos-db/performance-tips">Performance Tips</seealso>
        /// <seealso href="https://docs.microsoft.com/azure/cosmos-db/troubleshoot-dot-net-sdk">Diagnose and troubleshoot issues</seealso>
        public CosmosClient(
            string accountEndpoint,
            string authKeyOrResourceToken,
            CosmosClientOptions clientOptions = null)
        {
            if (accountEndpoint == null)
            {
                throw new ArgumentNullException(nameof(accountEndpoint));
            }

            if (authKeyOrResourceToken == null)
            {
                throw new ArgumentNullException(nameof(authKeyOrResourceToken));
            }

            if (clientOptions == null)
            {
                clientOptions = new CosmosClientOptions();
            }

            this.Endpoint = new Uri(accountEndpoint);
            this.AccountKey = authKeyOrResourceToken;
            CosmosClientOptions clientOptionsClone = clientOptions.Clone();

            DocumentClient documentClient = new DocumentClient(
                this.Endpoint,
                this.AccountKey,
                apitype: clientOptionsClone.ApiType,
                sendingRequestEventArgs: clientOptionsClone.SendingRequestEventArgs,
                transportClientHandlerFactory: clientOptionsClone.TransportClientHandlerFactory,
                connectionPolicy: clientOptionsClone.GetConnectionPolicy(),
                enableCpuMonitor: clientOptionsClone.EnableCpuMonitor,
                storeClientFactory: clientOptionsClone.StoreClientFactory,
                desiredConsistencyLevel: clientOptionsClone.GetDocumentsConsistencyLevel(),
                handler: this.CreateHttpClientHandler(clientOptions),
                sessionContainer: clientOptionsClone.SessionContainer);

            this.ClientOptions = clientOptions;
            this.DocumentClient = documentClient;

            //Request pipeline 
            ClientPipelineBuilder clientPipelineBuilder = new ClientPipelineBuilder(
                this,
                this.ClientOptions.CustomHandlers);

            this.RequestHandler = clientPipelineBuilder.Build();

            CosmosSerializerCore serializerCore = CosmosSerializerCore.Create(
                this.ClientOptions.Serializer,
                this.ClientOptions.SerializerOptions);

            this.ResponseFactory = new CosmosResponseFactory(serializerCore);

            this.ClientContext = new ClientContextCore(
                client: this,
                clientOptions: this.ClientOptions,
                serializerCore: serializerCore,
                cosmosResponseFactory: this.ResponseFactory,
                requestHandler: this.RequestHandler,
                documentClient: this.DocumentClient,
                userAgent: this.DocumentClient.ConnectionPolicy.UserAgentContainer.UserAgent);
        }

        /// <summary>
        /// Used for unit testing only.
        /// </summary>
        /// <remarks>This constructor should be removed at some point. The mocking should happen in a derivied class.</remarks>
        internal CosmosClient(
            string accountEndpoint,
            string authKeyOrResourceToken,
            CosmosClientOptions cosmosClientOptions,
            DocumentClient documentClient)
        {
            if (accountEndpoint == null)
            {
                throw new ArgumentNullException(nameof(accountEndpoint));
            }

            if (authKeyOrResourceToken == null)
            {
                throw new ArgumentNullException(nameof(authKeyOrResourceToken));
            }

            if (cosmosClientOptions == null)
            {
                throw new ArgumentNullException(nameof(cosmosClientOptions));
            }

            if (documentClient == null)
            {
                throw new ArgumentNullException(nameof(documentClient));
            }

            this.Endpoint = new Uri(accountEndpoint);
            this.AccountKey = authKeyOrResourceToken;

            this.ClientOptions = cosmosClientOptions;
            this.DocumentClient = documentClient;

            //Request pipeline 
            ClientPipelineBuilder clientPipelineBuilder = new ClientPipelineBuilder(
                this,
                this.ClientOptions.CustomHandlers);

            this.RequestHandler = clientPipelineBuilder.Build();

            CosmosSerializerCore serializerCore = CosmosSerializerCore.Create(
                this.ClientOptions.Serializer,
                this.ClientOptions.SerializerOptions);

            this.ResponseFactory = new CosmosResponseFactory(serializerCore);

            this.ClientContext = new ClientContextCore(
                client: this,
                clientOptions: this.ClientOptions,
                serializerCore: serializerCore,
                cosmosResponseFactory: this.ResponseFactory,
                requestHandler: this.RequestHandler,
                documentClient: this.DocumentClient,
                userAgent: this.DocumentClient.ConnectionPolicy.UserAgentContainer.UserAgent);
        }

        /// <summary>
        /// The <see cref="Cosmos.CosmosClientOptions"/> used initialize CosmosClient.
        /// </summary>
        public virtual CosmosClientOptions ClientOptions { get; }

        /// <summary>
        /// Gets the endpoint Uri for the Azure Cosmos DB service.
        /// </summary>
        /// <value>
        /// The Uri for the account endpoint.
        /// </value>
        /// <seealso cref="System.Uri"/>
        public virtual Uri Endpoint { get; }

        /// <summary>
        /// Gets the AuthKey or resource token used by the client from the Azure Cosmos DB service.
        /// </summary>
        /// <value>
        /// The AuthKey used by the client.
        /// </value>
        internal string AccountKey { get; }

        internal DocumentClient DocumentClient { get; }
        internal RequestInvokerHandler RequestHandler { get; }
        internal CosmosResponseFactory ResponseFactory { get; }
        internal CosmosClientContext ClientContext { get; }
        internal BatchAsyncContainerExecutorCache BatchExecutorCache { get; } = new BatchAsyncContainerExecutorCache();

        /// <summary>
        /// Reads the <see cref="Microsoft.Azure.Cosmos.AccountProperties"/> for the Azure Cosmos DB account.
        /// </summary>
        /// <returns>
        /// A <see cref="AccountProperties"/> wrapped in a <see cref="System.Threading.Tasks.Task"/> object.
        /// </returns>
        public virtual Task<AccountProperties> ReadAccountAsync()
        {
            this.ThrowIfDisposed();
            return ((IDocumentClientInternal)this.DocumentClient).GetDatabaseAccountInternalAsync(this.Endpoint);
        }

        /// <summary>
        /// Returns a proxy reference to a database. 
        /// </summary>
        /// <param name="id">The Cosmos database id</param>
        /// <remarks>
        /// <see cref="Database"/> proxy reference doesn't guarantee existence.
        /// Please ensure database exists through <see cref="CosmosClient.CreateDatabaseAsync(DatabaseProperties, int?, RequestOptions, CancellationToken)"/> 
        /// or <see cref="CosmosClient.CreateDatabaseIfNotExistsAsync(string, int?, RequestOptions, CancellationToken)"/>, before
        /// operating on it.
        /// </remarks>
        /// <example>
        /// <code language="c#">
        /// <![CDATA[
        /// Database db = cosmosClient.GetDatabase("myDatabaseId"];
        /// DatabaseResponse response = await db.ReadAsync();
        /// ]]>
        /// </code>
        /// </example>
        /// <returns>Cosmos database proxy</returns>
        public virtual Database GetDatabase(string id)
        {
            this.ThrowIfDisposed();
            return new DatabaseInlineCore(new DatabaseCore(this.ClientContext, id));
        }

        /// <summary>
        /// Returns a proxy reference to a container. 
        /// </summary>
        /// <remarks>
        /// <see cref="Container"/> proxy reference doesn't guarantee existence.
        /// Please ensure container exists through <see cref="Database.CreateContainerAsync(ContainerProperties, int?, RequestOptions, CancellationToken)"/> 
        /// or <see cref="Database.CreateContainerIfNotExistsAsync(ContainerProperties, int?, RequestOptions, CancellationToken)"/>, before
        /// operating on it.
        /// </remarks>
        /// <param name="databaseId">Cosmos database name</param>
        /// <param name="containerId">Cosmos container name</param>
        /// <returns>Cosmos container proxy</returns>
        public virtual Container GetContainer(string databaseId, string containerId)
        {
            this.ThrowIfDisposed();
            if (string.IsNullOrEmpty(databaseId))
            {
                throw new ArgumentNullException(nameof(databaseId));
            }

            if (string.IsNullOrEmpty(containerId))
            {
                throw new ArgumentNullException(nameof(containerId));
            }

            return this.GetDatabase(databaseId).GetContainer(containerId);
        }

        /// <summary>
        /// Sends a request for creating a database.
        ///
        /// A database manages users, permissions and a set of containers.
        /// Each Azure Cosmos DB Database Account is able to support multiple independent named databases,
        /// with the database being the logical container for data.
        ///
        /// Each Database consists of one or more containers, each of which in turn contain one or more
        /// documents. Since databases are an administrative resource, the Service Master Key will be
        /// required in order to access and successfully complete any action using the User APIs.
        /// </summary>
        /// <param name="id">The database id.</param>
        /// <param name="throughput">(Optional) The throughput provisioned for a database in measurement of Request Units per second in the Azure Cosmos DB service.</param>
        /// <param name="requestOptions">(Optional) A set of options that can be set.</param>
        /// <param name="cancellationToken">(Optional) <see cref="CancellationToken"/> representing request cancellation.</param>
        /// <returns>A <see cref="Task"/> containing a <see cref="DatabaseResponse"/> which wraps a <see cref="DatabaseProperties"/> containing the resource record.</returns>
        /// <seealso href="https://docs.microsoft.com/azure/cosmos-db/request-units">Request Units</seealso>
        public virtual Task<DatabaseResponse> CreateDatabaseAsync(
                string id,
                int? throughput = null,
                RequestOptions requestOptions = null,
                CancellationToken cancellationToken = default(CancellationToken))
        {
            this.ThrowIfDisposed();
            if (string.IsNullOrEmpty(id))
            {
                throw new ArgumentNullException(nameof(id));
            }

            DatabaseProperties databaseProperties = this.PrepareDatabaseProperties(id);
            return TaskHelper.RunInlineIfNeededAsync(() => this.CreateDatabaseAsync(
                databaseProperties: databaseProperties,
                throughput: throughput,
                requestOptions: requestOptions,
                cancellationToken: cancellationToken));
        }

        /// <summary>
        /// <para>Check if a database exists, and if it doesn't, create it.
        /// Only the database id is used to verify if there is an existing database. Other database properties 
        /// such as throughput are not validated and can be different then the passed properties.</para>
        /// 
        /// <para>A database manages users, permissions and a set of containers.
        /// Each Azure Cosmos DB Database Account is able to support multiple independent named databases,
        /// with the database being the logical container for data.</para>
        ///
        /// <para>Each Database consists of one or more containers, each of which in turn contain one or more
        /// documents. Since databases are an administrative resource, the Service Master Key will be
        /// required in order to access and successfully complete any action using the User APIs.</para>
        /// </summary>
        /// <param name="id">The database id.</param>
        /// <param name="throughput">(Optional) The throughput provisioned for a database in measurement of Request Units per second in the Azure Cosmos DB service.</param>
        /// <param name="requestOptions">(Optional) A set of additional options that can be set.</param>
        /// <param name="cancellationToken">(Optional) <see cref="CancellationToken"/> representing request cancellation.</param>
        /// <returns>A <see cref="Task"/> containing a <see cref="DatabaseResponse"/> which wraps a <see cref="DatabaseProperties"/> containing the resource record.
        /// <list type="table">
        ///     <listheader>
        ///         <term>StatusCode</term><description>Common success StatusCodes for the CreateDatabaseIfNotExistsAsync operation</description>
        ///     </listheader>
        ///     <item>
        ///         <term>201</term><description>Created - New database is created.</description>
        ///     </item>
        ///     <item>
        ///         <term>200</term><description>Accepted - This means the database already exists.</description>
        ///     </item>
        /// </list>
        /// </returns>
        /// <seealso href="https://docs.microsoft.com/azure/cosmos-db/request-units">Request Units</seealso>
        public virtual Task<DatabaseResponse> CreateDatabaseIfNotExistsAsync(
            string id,
            int? throughput = null,
            RequestOptions requestOptions = null,
            CancellationToken cancellationToken = default(CancellationToken))
        {
            this.ThrowIfDisposed();
            if (string.IsNullOrEmpty(id))
            {
                throw new ArgumentNullException(nameof(id));
            }

            return TaskHelper.RunInlineIfNeededAsync(async () =>
            {
                // Doing a Read before Create will give us better latency for existing databases
                DatabaseProperties databaseProperties = this.PrepareDatabaseProperties(id);
                Database database = this.GetDatabase(id);
                ResponseMessage response = await database.ReadStreamAsync(requestOptions: requestOptions, cancellationToken: cancellationToken);
                if (response.StatusCode != HttpStatusCode.NotFound)
                {
                    return await this.ClientContext.ResponseFactory.CreateDatabaseResponseAsync(database, Task.FromResult(response));
                }

                response = await this.CreateDatabaseStreamAsync(databaseProperties, throughput, requestOptions, cancellationToken);
                if (response.StatusCode != HttpStatusCode.Conflict)
                {
                    return await this.ClientContext.ResponseFactory.CreateDatabaseResponseAsync(this.GetDatabase(databaseProperties.Id), Task.FromResult(response));
                }

                // This second Read is to handle the race condition when 2 or more threads have Read the database and only one succeeds with Create
                // so for the remaining ones we should do a Read instead of throwing Conflict exception
                return await database.ReadAsync(cancellationToken: cancellationToken);
            });
        }

        /// <summary>
        /// This method creates a query for databases under an Cosmos DB Account using a SQL statement with parameterized values. It returns a FeedIterator.
        /// For more information on preparing SQL statements with parameterized values, please see <see cref="QueryDefinition"/>.
        /// </summary>
        /// <param name="queryDefinition">The cosmos SQL query definition.</param>
        /// <param name="continuationToken">The continuation token in the Azure Cosmos DB service.</param>
        /// <param name="requestOptions">(Optional) The options for the item query request.</param>
        /// <returns>An iterator to go through the databases.</returns>
        /// <remarks>
        /// Refer to https://docs.microsoft.com/azure/cosmos-db/sql-query-getting-started for syntax and examples.
        /// <para>
        /// <see cref="Database.ReadAsync(RequestOptions, CancellationToken)" /> is recommended for single database look-up.
        /// </para>
        /// </remarks>
        /// <example>
        /// This create the type feed iterator for database with queryText as input,
        /// <code language="c#">
        /// <![CDATA[
        /// QueryDefinition queryDefinition = new QueryDefinition("SELECT * FROM c where c.status like @status")
        ///     .WithParameter("@status", "start%");
        /// FeedIterator<DatabaseProperties> feedIterator = this.users.GetDatabaseQueryIterator<DatabaseProperties>(queryDefinition);
        /// while (feedIterator.HasMoreResults)
        /// {
        ///     FeedResponse<DatabaseProperties> response = await feedIterator.ReadNextAsync();
        ///     foreach (var database in response)
        ///     {
        ///         Console.WriteLine(database);
        ///     }
        /// }
        /// ]]>
        /// </code>
        /// </example>
        public virtual FeedIterator<T> GetDatabaseQueryIterator<T>(
            QueryDefinition queryDefinition,
            string continuationToken = null,
            QueryRequestOptions requestOptions = null)
        {
            this.ThrowIfDisposed();
            return new FeedIteratorInlineCore<T>(
                this.GetDatabaseQueryIteratorHelper<T>(
                    queryDefinition,
                    continuationToken,
                    requestOptions));
        }

        /// <summary>
        /// This method creates a query for databases under an Cosmos DB Account using a SQL statement with parameterized values. It returns a FeedIterator.
        /// For more information on preparing SQL statements with parameterized values, please see <see cref="QueryDefinition"/>.
        /// </summary>
        /// <param name="queryDefinition">The cosmos SQL query definition.</param>
        /// <param name="continuationToken">The continuation token in the Azure Cosmos DB service.</param>
        /// <param name="requestOptions">(Optional) The options for the query request.</param>
        /// <returns>An iterator to go through the databases</returns>
        /// <remarks>
        /// Refer to https://docs.microsoft.com/azure/cosmos-db/sql-query-getting-started for syntax and examples.
        /// <para>
        /// <see cref="Database.ReadStreamAsync(RequestOptions, CancellationToken)" /> is recommended for single database look-up.
        /// </para>
        /// </remarks>
        /// <example>
        /// Example on how to fully drain the query results.
        /// <code language="c#">
        /// <![CDATA[
        /// QueryDefinition queryDefinition = new QueryDefinition("select * From c where c._rid = @rid")
        ///               .WithParameter("@rid", "TheRidValue");
        /// FeedIterator feedIterator = this.CosmosClient.GetDatabaseQueryStreamIterator(
        ///     queryDefinition);
        /// while (feedIterator.HasMoreResults)
        /// {
        ///     // Stream iterator returns a response with status for errors
        ///     using(ResponseMessage response = await feedIterator.ReadNextAsync())
        ///     {
        ///         // Handle failure scenario. 
        ///         if(!response.IsSuccessStatusCode)
        ///         {
        ///             // Log the response.Diagnostics and handle the error
        ///         }
        ///     }
        /// }
        /// ]]>
        /// </code>
        /// </example>
        public virtual FeedIterator GetDatabaseQueryStreamIterator(
            QueryDefinition queryDefinition,
            string continuationToken = null,
            QueryRequestOptions requestOptions = null)
        {
            this.ThrowIfDisposed();
            return new FeedIteratorInlineCore(
                this.GetDatabaseQueryStreamIteratorHelper(
                    queryDefinition,
                    continuationToken,
                    requestOptions));
        }

        /// <summary>
        /// This method creates a query for databases under an Cosmos DB Account using a SQL statement. It returns a FeedIterator.
        /// For more information on preparing SQL statements with parameterized values, please see <see cref="QueryDefinition"/> overload.
        /// </summary>
        /// <param name="queryText">The cosmos SQL query text.</param>
        /// <param name="continuationToken">The continuation token in the Azure Cosmos DB service.</param>
        /// <param name="requestOptions">(Optional) The options for the item query request.</param>
        /// <returns>An iterator to go through the databases.</returns>
        /// <remarks>
        /// Refer to https://docs.microsoft.com/azure/cosmos-db/sql-query-getting-started for syntax and examples.
        /// <para>
        /// <see cref="Database.ReadAsync(RequestOptions, CancellationToken)" /> is recommended for single database look-up.
        /// </para>
        /// </remarks>
        /// <example>
        /// This create the type feed iterator for database with queryText as input,
        /// <code language="c#">
        /// <![CDATA[
        /// string queryText = "SELECT * FROM c where c.status like 'start%'";
        /// FeedIterator<DatabaseProperties> feedIterator = this.users.GetDatabaseQueryIterator<DatabaseProperties>(queryText);
        /// while (feedIterator.HasMoreResults)
        /// {
        ///     FeedResponse<DatabaseProperties> response = await feedIterator.ReadNextAsync();
        ///     foreach (var database in response)
        ///     {
        ///         Console.WriteLine(database);
        ///     }
        /// }
        /// ]]>
        /// </code>
        /// </example>
        public virtual FeedIterator<T> GetDatabaseQueryIterator<T>(
            string queryText = null,
            string continuationToken = null,
            QueryRequestOptions requestOptions = null)
        {
            this.ThrowIfDisposed();
            QueryDefinition queryDefinition = null;
            if (queryText != null)
            {
                queryDefinition = new QueryDefinition(queryText);
            }

            return new FeedIteratorInlineCore<T>(
                this.GetDatabaseQueryIteratorHelper<T>(
                    queryDefinition,
                    continuationToken,
                    requestOptions));
        }

        /// <summary>
        /// This method creates a query for databases under an Cosmos DB Account using a SQL statement. It returns a FeedIterator.
        /// For more information on preparing SQL statements with parameterized values, please see <see cref="QueryDefinition"/> overload.
        /// </summary>
        /// <param name="queryText">The cosmos SQL query text.</param>
        /// <param name="continuationToken">The continuation token in the Azure Cosmos DB service.</param>
        /// <param name="requestOptions">(Optional) The options for the query request.</param>
        /// <returns>An iterator to go through the databases</returns>
        /// <remarks>
        /// Refer to https://docs.microsoft.com/azure/cosmos-db/sql-query-getting-started for syntax and examples.
        /// <para>
        /// <see cref="Database.ReadStreamAsync(RequestOptions, CancellationToken)" /> is recommended for single database look-up.
        /// </para>
        /// </remarks>
        /// <example>
        /// Example on how to fully drain the query results.
        /// <code language="c#">
        /// <![CDATA[
        /// FeedIterator feedIterator = this.CosmosClient.GetDatabaseQueryStreamIterator(
        ///     ("select * From c where c._rid = 'TheRidValue'");
        /// while (feedIterator.HasMoreResults)
        /// {
        ///     // Stream iterator returns a response with status for errors
        ///     using(ResponseMessage response = await feedIterator.ReadNextAsync())
        ///     {
        ///         // Handle failure scenario. 
        ///         if(!response.IsSuccessStatusCode)
        ///         {
        ///             // Log the response.Diagnostics and handle the error
        ///         }
        ///     }
        /// }
        /// ]]>
        /// </code>
        /// </example>
        public virtual FeedIterator GetDatabaseQueryStreamIterator(
            string queryText = null,
            string continuationToken = null,
            QueryRequestOptions requestOptions = null)
        {
            this.ThrowIfDisposed();
            QueryDefinition queryDefinition = null;
            if (queryText != null)
            {
                queryDefinition = new QueryDefinition(queryText);
            }

            return new FeedIteratorInlineCore(
                this.GetDatabaseQueryStreamIterator(
                    queryDefinition,
                    continuationToken,
                    requestOptions));
        }

        /// <summary>
        /// Send a request for creating a database.
        ///
        /// A database manages users, permissions and a set of containers.
        /// Each Azure Cosmos DB Database Account is able to support multiple independent named databases,
        /// with the database being the logical container for data.
        ///
        /// Each Database consists of one or more containers, each of which in turn contain one or more
        /// documents. Since databases are an administrative resource, the Service Master Key will be
        /// required in order to access and successfully complete any action using the User APIs.
        /// </summary>
        /// <param name="databaseProperties">The database properties</param>
        /// <param name="throughput">(Optional) The throughput provisioned for a database in measurement of Request Units per second in the Azure Cosmos DB service.</param>
        /// <param name="requestOptions">(Optional) A set of options that can be set.</param>
        /// <param name="cancellationToken">(Optional) <see cref="CancellationToken"/> representing request cancellation.</param>
        /// <returns>A <see cref="Task"/> containing a <see cref="DatabaseResponse"/> which wraps a <see cref="DatabaseProperties"/> containing the resource record.</returns>
        /// <seealso href="https://docs.microsoft.com/azure/cosmos-db/request-units">Request Units</seealso>
        public virtual Task<ResponseMessage> CreateDatabaseStreamAsync(
                DatabaseProperties databaseProperties,
                int? throughput = null,
                RequestOptions requestOptions = null,
                CancellationToken cancellationToken = default(CancellationToken))
        {
            this.ThrowIfDisposed();
            if (databaseProperties == null)
            {
                throw new ArgumentNullException(nameof(databaseProperties));
            }

            this.ClientContext.ValidateResource(databaseProperties.Id);
            Stream streamPayload = this.ClientContext.SerializerCore.ToStream<DatabaseProperties>(databaseProperties);

            return TaskHelper.RunInlineIfNeededAsync(() => this.CreateDatabaseStreamInternalAsync(
                streamPayload,
                throughput,
                requestOptions,
                cancellationToken));
        }

<<<<<<< HEAD
=======
        /// <summary>
        /// Dispose of cosmos client
        /// </summary>
        public void Dispose()
        {
            this.Dispose(true);
            GC.SuppressFinalize(this);
        }

        internal void Init(
            CosmosClientOptions clientOptions,
            DocumentClient documentClient)
        {
            this.ClientOptions = clientOptions;
            this.DocumentClient = documentClient;

            //Request pipeline 
            ClientPipelineBuilder clientPipelineBuilder = new ClientPipelineBuilder(
                this,
                this.ClientOptions.CustomHandlers);

            this.RequestHandler = clientPipelineBuilder.Build();

            CosmosSerializerCore serializerCore = CosmosSerializerCore.Create(
                this.ClientOptions.Serializer,
                this.ClientOptions.SerializerOptions);

            this.ResponseFactory = new CosmosResponseFactory(serializerCore);

            this.ClientContext = new ClientContextCore(
                client: this,
                clientOptions: this.ClientOptions,
                serializerCore: serializerCore,
                cosmosResponseFactory: this.ResponseFactory,
                requestHandler: this.RequestHandler,
                documentClient: this.DocumentClient,
                userAgent: this.DocumentClient.ConnectionPolicy.UserAgentContainer.UserAgent,
                encryptionProcessor: new EncryptionProcessor(),
                dekCache: new DekCache());
        }

>>>>>>> 0122ef73
        internal virtual async Task<ConsistencyLevel> GetAccountConsistencyLevelAsync()
        {
            this.ThrowIfDisposed();
            if (!this.accountConsistencyLevel.HasValue)
            {
                this.accountConsistencyLevel = await this.DocumentClient.GetDefaultConsistencyLevelAsync();
            }

            return this.accountConsistencyLevel.Value;
        }

        internal DatabaseProperties PrepareDatabaseProperties(string id)
        {
            this.ThrowIfDisposed();
            if (string.IsNullOrWhiteSpace(id))
            {
                throw new ArgumentNullException(nameof(id));
            }

            DatabaseProperties databaseProperties = new DatabaseProperties()
            {
                Id = id
            };

            this.ClientContext.ValidateResource(databaseProperties.Id);
            return databaseProperties;
        }

        internal Task<DatabaseResponse> CreateDatabaseAsync(
                    DatabaseProperties databaseProperties,
                    int? throughput = null,
                    RequestOptions requestOptions = null,
                    CancellationToken cancellationToken = default(CancellationToken))
        {
            this.ThrowIfDisposed();
            Task<ResponseMessage> response = this.CreateDatabaseStreamInternalAsync(
                streamPayload: this.ClientContext.SerializerCore.ToStream<DatabaseProperties>(databaseProperties),
                throughput: throughput,
                requestOptions: requestOptions,
                cancellationToken: cancellationToken);

            return this.ClientContext.ResponseFactory.CreateDatabaseResponseAsync(this.GetDatabase(databaseProperties.Id), response);
        }

        private Task<ResponseMessage> CreateDatabaseStreamInternalAsync(
                Stream streamPayload,
                int? throughput = null,
                RequestOptions requestOptions = null,
                CancellationToken cancellationToken = default(CancellationToken))
        {
            this.ThrowIfDisposed();
            return this.ClientContext.ProcessResourceOperationStreamAsync(
                resourceUri: this.DatabaseRootUri,
                resourceType: ResourceType.Database,
                operationType: OperationType.Create,
                requestOptions: requestOptions,
                cosmosContainerCore: null,
                partitionKey: null,
                streamPayload: streamPayload,
                requestEnricher: (httpRequestMessage) => httpRequestMessage.AddThroughputHeader(throughput),
                diagnosticsScope: null,
                cancellationToken: cancellationToken);
        }

        private HttpClientHandler CreateHttpClientHandler(CosmosClientOptions clientOptions)
        {
            this.ThrowIfDisposed();
            if (clientOptions == null || (clientOptions.WebProxy == null))
            {
                return null;
            }

            HttpClientHandler httpClientHandler = new HttpClientHandler();
            httpClientHandler.Proxy = clientOptions.WebProxy;

            return httpClientHandler;
        }

        private FeedIteratorInternal<T> GetDatabaseQueryIteratorHelper<T>(
           QueryDefinition queryDefinition,
           string continuationToken = null,
           QueryRequestOptions requestOptions = null)
        {
            this.ThrowIfDisposed();
            if (!(this.GetDatabaseQueryStreamIteratorHelper(
                queryDefinition,
                continuationToken,
                requestOptions) is FeedIteratorInternal databaseStreamIterator))
            {
                throw new InvalidOperationException($"Expected a FeedIteratorInternal.");
            }

            return new FeedIteratorCore<T>(
                    databaseStreamIterator,
                    (response) => this.ClientContext.ResponseFactory.CreateQueryFeedResponse<T>(
                        responseMessage: response,
                        resourceType: ResourceType.Database));
        }

        private FeedIteratorInternal GetDatabaseQueryStreamIteratorHelper(
            QueryDefinition queryDefinition,
            string continuationToken = null,
            QueryRequestOptions requestOptions = null)
        {
            this.ThrowIfDisposed();
            return new FeedIteratorCore(
               this.ClientContext,
               this.DatabaseRootUri,
               ResourceType.Database,
               queryDefinition,
               continuationToken,
               requestOptions);
        }

        /// <summary>
        /// Dispose of cosmos client
        /// </summary>
        public void Dispose()
        {
            this.Dispose(true);
        }

        /// <summary>
        /// Dispose of cosmos client
        /// </summary>
        /// <param name="disposing">True if disposing</param>
        protected virtual void Dispose(bool disposing)
        {
            if (!this.disposed)
            {
                if (disposing)
                {
                    this.DocumentClient.Dispose();
                    this.BatchExecutorCache.Dispose();
                }

                this.disposed = true;
            }
        }

        private void ThrowIfDisposed()
        {
            if (this.disposed)
            {
                throw new ObjectDisposedException($"Accessing {nameof(CosmosClient)} after it is disposed is invalid.");
            }
        }
    }
}<|MERGE_RESOLUTION|>--- conflicted
+++ resolved
@@ -249,7 +249,9 @@
                 cosmosResponseFactory: this.ResponseFactory,
                 requestHandler: this.RequestHandler,
                 documentClient: this.DocumentClient,
-                userAgent: this.DocumentClient.ConnectionPolicy.UserAgentContainer.UserAgent);
+                userAgent: this.DocumentClient.ConnectionPolicy.UserAgentContainer.UserAgent,
+                encryptionProcessor: new EncryptionProcessor(),
+                dekCache: new DekCache());
         }
 
         /// <summary>
@@ -308,7 +310,9 @@
                 cosmosResponseFactory: this.ResponseFactory,
                 requestHandler: this.RequestHandler,
                 documentClient: this.DocumentClient,
-                userAgent: this.DocumentClient.ConnectionPolicy.UserAgentContainer.UserAgent);
+                userAgent: this.DocumentClient.ConnectionPolicy.UserAgentContainer.UserAgent,
+                encryptionProcessor: new EncryptionProcessor(),
+                dekCache: new DekCache());
         }
 
         /// <summary>
@@ -745,50 +749,6 @@
                 cancellationToken));
         }
 
-<<<<<<< HEAD
-=======
-        /// <summary>
-        /// Dispose of cosmos client
-        /// </summary>
-        public void Dispose()
-        {
-            this.Dispose(true);
-            GC.SuppressFinalize(this);
-        }
-
-        internal void Init(
-            CosmosClientOptions clientOptions,
-            DocumentClient documentClient)
-        {
-            this.ClientOptions = clientOptions;
-            this.DocumentClient = documentClient;
-
-            //Request pipeline 
-            ClientPipelineBuilder clientPipelineBuilder = new ClientPipelineBuilder(
-                this,
-                this.ClientOptions.CustomHandlers);
-
-            this.RequestHandler = clientPipelineBuilder.Build();
-
-            CosmosSerializerCore serializerCore = CosmosSerializerCore.Create(
-                this.ClientOptions.Serializer,
-                this.ClientOptions.SerializerOptions);
-
-            this.ResponseFactory = new CosmosResponseFactory(serializerCore);
-
-            this.ClientContext = new ClientContextCore(
-                client: this,
-                clientOptions: this.ClientOptions,
-                serializerCore: serializerCore,
-                cosmosResponseFactory: this.ResponseFactory,
-                requestHandler: this.RequestHandler,
-                documentClient: this.DocumentClient,
-                userAgent: this.DocumentClient.ConnectionPolicy.UserAgentContainer.UserAgent,
-                encryptionProcessor: new EncryptionProcessor(),
-                dekCache: new DekCache());
-        }
-
->>>>>>> 0122ef73
         internal virtual async Task<ConsistencyLevel> GetAccountConsistencyLevelAsync()
         {
             this.ThrowIfDisposed();
