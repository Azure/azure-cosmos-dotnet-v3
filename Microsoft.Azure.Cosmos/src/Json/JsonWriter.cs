﻿//------------------------------------------------------------
// Copyright (c) Microsoft Corporation.  All rights reserved.
//------------------------------------------------------------
namespace Microsoft.Azure.Cosmos.Json
{
    using System;
    using System.Collections.Generic;
    using System.Globalization;
    using System.Linq;
    using System.Text;
    using Microsoft.Azure.Cosmos.Core.Utf8;
    using RMResources = Documents.RMResources;

    /// <summary>
    /// Base abstract class for JSON writers.
    /// The writer defines methods that allow for writing a JSON encoded value to a buffer.
    /// </summary>
#if INTERNAL
    public
#else
    internal
#endif
    abstract partial class JsonWriter : IJsonWriter
    {
        private const int MaxStackAlloc = 4 * 1024;

        /// <summary>
        /// The <see cref="JsonObjectState"/>
        /// </summary>
        protected readonly JsonObjectState JsonObjectState;

        /// <summary>
        /// Initializes a new instance of the JsonWriter class.
        /// </summary>
        protected JsonWriter()
        {
            this.JsonObjectState = new JsonObjectState(false);
        }

        /// <inheritdoc />
        public abstract JsonSerializationFormat SerializationFormat { get; }

        /// <inheritdoc />
        public abstract long CurrentLength { get; }

        /// <summary>
        /// Creates a JsonWriter that can write in a particular JsonSerializationFormat (utf8 if text)
        /// </summary>
        /// <param name="jsonSerializationFormat">The JsonSerializationFormat of the writer.</param>
        /// <param name="writeOptions">The write options the control the write behavior.</param>
        /// <param name="initialCapacity">Initial capacity to help avoid intermediary allocations.</param>
<<<<<<< HEAD
=======
        /// <param name="jsonStringDictionary">The dictionary to use for user string encoding.</param>
>>>>>>> faaa3a73
        /// <returns>A JsonWriter that can write in a particular JsonSerializationFormat</returns>
        public static IJsonWriter Create(
            JsonSerializationFormat jsonSerializationFormat,
            JsonWriteOptions writeOptions = JsonWriteOptions.None,
<<<<<<< HEAD
            int initialCapacity = 256)
=======
            int initialCapacity = 256,
            IJsonStringDictionary jsonStringDictionary = null)
>>>>>>> faaa3a73
        {
            return jsonSerializationFormat switch
            {
                JsonSerializationFormat.Text => new JsonTextWriter(initialCapacity),
                JsonSerializationFormat.Binary => new JsonBinaryWriter(
                    enableNumberArrays: writeOptions.HasFlag(JsonWriteOptions.EnableNumberArrays),
                    enableUint64Values: writeOptions.HasFlag(JsonWriteOptions.EnableUInt64Values),
<<<<<<< HEAD
                    initialCapacity: initialCapacity),
=======
                    initialCapacity: initialCapacity,
                    jsonStringDictionary: jsonStringDictionary),
>>>>>>> faaa3a73
                _ => throw new ArgumentException(
                        string.Format(
                            CultureInfo.CurrentCulture,
                            RMResources.UnexpectedJsonSerializationFormat,
                            jsonSerializationFormat)),
            };
        }

        /// <inheritdoc />
        public abstract void WriteObjectStart();

        /// <inheritdoc />
        public abstract void WriteObjectEnd();

        /// <inheritdoc />
        public abstract void WriteArrayStart();

        /// <inheritdoc />
        public abstract void WriteArrayEnd();

        /// <inheritdoc />
        public virtual void WriteFieldName(string fieldName)
        {
            int utf8Length = Encoding.UTF8.GetByteCount(fieldName);
            Span<byte> utf8Buffer = utf8Length < JsonTextWriter.MaxStackAlloc ? stackalloc byte[utf8Length] : new byte[utf8Length];
            Encoding.UTF8.GetBytes(fieldName, utf8Buffer);
            Utf8Span utf8FieldName = Utf8Span.UnsafeFromUtf8BytesNoValidation(utf8Buffer);

            this.WriteFieldName(utf8FieldName);
        }

        /// <inheritdoc />
        public abstract void WriteFieldName(Utf8Span fieldName);

        /// <inheritdoc />
        public virtual void WriteStringValue(string value)
        {
            int utf8Length = Encoding.UTF8.GetByteCount(value);
            Span<byte> utf8Buffer = utf8Length < JsonTextWriter.MaxStackAlloc ? stackalloc byte[utf8Length] : new byte[utf8Length];
            Encoding.UTF8.GetBytes(value, utf8Buffer);
            Utf8Span utf8Value = Utf8Span.UnsafeFromUtf8BytesNoValidation(utf8Buffer);

            this.WriteStringValue(utf8Value);
        }

        /// <inheritdoc />
        public abstract void WriteStringValue(Utf8Span value);

        /// <inheritdoc />
        public abstract void WriteNumberValue(Number64 value);

        /// <inheritdoc />
        public abstract void WriteNumberValue(ulong value);

        /// <inheritdoc />
        public abstract void WriteBoolValue(bool value);

        /// <inheritdoc />
        public abstract void WriteNullValue();

        /// <inheritdoc />
        public abstract void WriteInt8Value(sbyte value);

        /// <inheritdoc />
        public abstract void WriteInt16Value(short value);

        /// <inheritdoc />
        public abstract void WriteInt32Value(int value);

        /// <inheritdoc />
        public abstract void WriteInt64Value(long value);

        /// <inheritdoc />
        public abstract void WriteFloat32Value(float value);

        /// <inheritdoc />
        public abstract void WriteFloat64Value(double value);

        /// <inheritdoc />
        public abstract void WriteUInt32Value(uint value);

        /// <inheritdoc />
        public abstract void WriteGuidValue(Guid value);

        /// <inheritdoc />
        public abstract void WriteBinaryValue(ReadOnlySpan<byte> value);

        /// <inheritdoc />
        public virtual void WriteNumberArray(IReadOnlyList<byte> values)
        {
            this.WriteArrayStart();

            foreach (byte value in values)
            {
                Number64 number64 = value;
                this.WriteNumberValue(number64);
            }

            this.WriteArrayEnd();
        }

        /// <inheritdoc />
        public virtual void WriteNumberArray(IReadOnlyList<sbyte> values)
        {
            this.WriteArrayStart();

            foreach (sbyte value in values)
            {
                Number64 number64 = value;
                this.WriteNumberValue(number64);
            }

            this.WriteArrayEnd();
        }

        /// <inheritdoc />
        public virtual void WriteNumberArray(IReadOnlyList<short> values)
        {
            this.WriteArrayStart();

            foreach (short value in values)
            {
                Number64 number64 = value;
                this.WriteNumberValue(number64);
            }

            this.WriteArrayEnd();
        }

        /// <inheritdoc />
        public virtual void WriteNumberArray(IReadOnlyList<int> values)
        {
            this.WriteArrayStart();

            foreach (int value in values)
            {
                Number64 number64 = value;
                this.WriteNumberValue(number64);
            }

            this.WriteArrayEnd();
        }

        /// <inheritdoc />
        public virtual void WriteNumberArray(IReadOnlyList<long> values)
        {
            this.WriteArrayStart();

            foreach (long value in values)
            {
                Number64 number64 = value;
                this.WriteNumberValue(number64);
            }

            this.WriteArrayEnd();
        }

        /// <inheritdoc />
        public virtual void WriteNumberArray(IReadOnlyList<float> values)
        {
            this.WriteArrayStart();

            foreach (float value in values)
            {
                Number64 number64 = value;
                this.WriteNumberValue(number64);
            }

            this.WriteArrayEnd();
        }

        /// <inheritdoc />
        public virtual void WriteNumberArray(IReadOnlyList<double> values)
        {
            this.WriteArrayStart();

            foreach (double value in values)
            {
                Number64 number64 = value;
                this.WriteNumberValue(number64);
            }

            this.WriteArrayEnd();
        }

        /// <inheritdoc />
        public abstract ReadOnlyMemory<byte> GetResult();
    }
}<|MERGE_RESOLUTION|>--- conflicted
+++ resolved
@@ -49,20 +49,13 @@
         /// <param name="jsonSerializationFormat">The JsonSerializationFormat of the writer.</param>
         /// <param name="writeOptions">The write options the control the write behavior.</param>
         /// <param name="initialCapacity">Initial capacity to help avoid intermediary allocations.</param>
-<<<<<<< HEAD
-=======
         /// <param name="jsonStringDictionary">The dictionary to use for user string encoding.</param>
->>>>>>> faaa3a73
         /// <returns>A JsonWriter that can write in a particular JsonSerializationFormat</returns>
         public static IJsonWriter Create(
             JsonSerializationFormat jsonSerializationFormat,
             JsonWriteOptions writeOptions = JsonWriteOptions.None,
-<<<<<<< HEAD
-            int initialCapacity = 256)
-=======
             int initialCapacity = 256,
             IJsonStringDictionary jsonStringDictionary = null)
->>>>>>> faaa3a73
         {
             return jsonSerializationFormat switch
             {
@@ -70,12 +63,8 @@
                 JsonSerializationFormat.Binary => new JsonBinaryWriter(
                     enableNumberArrays: writeOptions.HasFlag(JsonWriteOptions.EnableNumberArrays),
                     enableUint64Values: writeOptions.HasFlag(JsonWriteOptions.EnableUInt64Values),
-<<<<<<< HEAD
-                    initialCapacity: initialCapacity),
-=======
                     initialCapacity: initialCapacity,
                     jsonStringDictionary: jsonStringDictionary),
->>>>>>> faaa3a73
                 _ => throw new ArgumentException(
                         string.Format(
                             CultureInfo.CurrentCulture,
