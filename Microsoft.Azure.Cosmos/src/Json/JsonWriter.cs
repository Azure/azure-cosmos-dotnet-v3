﻿//------------------------------------------------------------
// Copyright (c) Microsoft Corporation.  All rights reserved.
//------------------------------------------------------------
namespace Microsoft.Azure.Cosmos.Json
{
    using System;
    using System.Collections.Generic;
    using System.Globalization;
    using System.Linq;
    using System.Text;
    using Microsoft.Azure.Cosmos.Core.Utf8;
    using RMResources = Documents.RMResources;

    /// <summary>
    /// Base abstract class for JSON writers.
    /// The writer defines methods that allow for writing a JSON encoded value to a buffer.
    /// </summary>
#if INTERNAL
    public
#else
    internal
#endif
    abstract partial class JsonWriter : IJsonWriter
    {
        private const int MaxStackAlloc = 4 * 1024;

        /// <summary>
        /// The <see cref="JsonObjectState"/>
        /// </summary>
        protected readonly JsonObjectState JsonObjectState;

        /// <summary>
        /// Initializes a new instance of the JsonWriter class.
        /// </summary>
        protected JsonWriter()
        {
            this.JsonObjectState = new JsonObjectState(false);
        }

        /// <inheritdoc />
        public abstract JsonSerializationFormat SerializationFormat { get; }

        /// <inheritdoc />
        public abstract long CurrentLength { get; }

        /// <summary>
        /// Creates a JsonWriter that can write in a particular JsonSerializationFormat (utf8 if text)
        /// </summary>
        /// <param name="jsonSerializationFormat">The JsonSerializationFormat of the writer.</param>
        /// <param name="writeOptions">The write options the control the write behavior.</param>
        /// <param name="initialCapacity">Initial capacity to help avoid intermediary allocations.</param>
        /// <returns>A JsonWriter that can write in a particular JsonSerializationFormat</returns>
        public static IJsonWriter Create(
            JsonSerializationFormat jsonSerializationFormat,
            JsonWriteOptions writeOptions = JsonWriteOptions.None,
            int initialCapacity = 256)
        {
            return jsonSerializationFormat switch
            {
                JsonSerializationFormat.Text => new JsonTextWriter(initialCapacity),
                JsonSerializationFormat.Binary => new JsonBinaryWriter(
<<<<<<< HEAD
                    initialCapacity: initalCapacity,
                    enableEncodedStrings: enableEncodedStrings),
=======
                    enableNumberArrays: writeOptions.HasFlag(JsonWriteOptions.EnableNumberArrays),
                    enableUint64Values: writeOptions.HasFlag(JsonWriteOptions.EnableUInt64Values),
                    initialCapacity: initialCapacity),
>>>>>>> b4a4ac0f
                _ => throw new ArgumentException(
                        string.Format(
                            CultureInfo.CurrentCulture,
                            RMResources.UnexpectedJsonSerializationFormat,
                            jsonSerializationFormat)),
            };
        }

        /// <inheritdoc />
        public abstract void WriteObjectStart();

        /// <inheritdoc />
        public abstract void WriteObjectEnd();

        /// <inheritdoc />
        public abstract void WriteArrayStart();

        /// <inheritdoc />
        public abstract void WriteArrayEnd();

        /// <inheritdoc />
        public virtual void WriteFieldName(string fieldName)
        {
            int utf8Length = Encoding.UTF8.GetByteCount(fieldName);
            Span<byte> utf8Buffer = utf8Length < JsonTextWriter.MaxStackAlloc ? stackalloc byte[utf8Length] : new byte[utf8Length];
            Encoding.UTF8.GetBytes(fieldName, utf8Buffer);
            Utf8Span utf8FieldName = Utf8Span.UnsafeFromUtf8BytesNoValidation(utf8Buffer);

            this.WriteFieldName(utf8FieldName);
        }

        /// <inheritdoc />
        public abstract void WriteFieldName(Utf8Span fieldName);

        /// <inheritdoc />
        public virtual void WriteStringValue(string value)
        {
            int utf8Length = Encoding.UTF8.GetByteCount(value);
            Span<byte> utf8Buffer = utf8Length < JsonTextWriter.MaxStackAlloc ? stackalloc byte[utf8Length] : new byte[utf8Length];
            Encoding.UTF8.GetBytes(value, utf8Buffer);
            Utf8Span utf8Value = Utf8Span.UnsafeFromUtf8BytesNoValidation(utf8Buffer);

            this.WriteStringValue(utf8Value);
        }

        /// <inheritdoc />
        public abstract void WriteStringValue(Utf8Span value);

        /// <inheritdoc />
        public abstract void WriteNumberValue(Number64 value);

        /// <inheritdoc />
        public abstract void WriteNumberValue(ulong value);

        /// <inheritdoc />
        public abstract void WriteBoolValue(bool value);

        /// <inheritdoc />
        public abstract void WriteNullValue();

        /// <inheritdoc />
        public abstract void WriteInt8Value(sbyte value);

        /// <inheritdoc />
        public abstract void WriteInt16Value(short value);

        /// <inheritdoc />
        public abstract void WriteInt32Value(int value);

        /// <inheritdoc />
        public abstract void WriteInt64Value(long value);

        /// <inheritdoc />
        public abstract void WriteFloat32Value(float value);

        /// <inheritdoc />
        public abstract void WriteFloat64Value(double value);

        /// <inheritdoc />
        public abstract void WriteUInt32Value(uint value);

        /// <inheritdoc />
        public abstract void WriteGuidValue(Guid value);

        /// <inheritdoc />
        public abstract void WriteBinaryValue(ReadOnlySpan<byte> value);

        /// <inheritdoc />
        public virtual void WriteNumberArray(IReadOnlyList<byte> values)
        {
            this.WriteArrayStart();

            foreach (byte value in values)
            {
                Number64 number64 = value;
                this.WriteNumberValue(number64);
            }

            this.WriteArrayEnd();
        }

        /// <inheritdoc />
        public virtual void WriteNumberArray(IReadOnlyList<sbyte> values)
        {
            this.WriteArrayStart();

            foreach (sbyte value in values)
            {
                Number64 number64 = value;
                this.WriteNumberValue(number64);
            }

            this.WriteArrayEnd();
        }

        /// <inheritdoc />
        public virtual void WriteNumberArray(IReadOnlyList<short> values)
        {
            this.WriteArrayStart();

            foreach (short value in values)
            {
                Number64 number64 = value;
                this.WriteNumberValue(number64);
            }

            this.WriteArrayEnd();
        }

        /// <inheritdoc />
        public virtual void WriteNumberArray(IReadOnlyList<int> values)
        {
            this.WriteArrayStart();

            foreach (int value in values)
            {
                Number64 number64 = value;
                this.WriteNumberValue(number64);
            }

            this.WriteArrayEnd();
        }

        /// <inheritdoc />
        public virtual void WriteNumberArray(IReadOnlyList<long> values)
        {
            this.WriteArrayStart();

            foreach (long value in values)
            {
                Number64 number64 = value;
                this.WriteNumberValue(number64);
            }

            this.WriteArrayEnd();
        }

        /// <inheritdoc />
        public virtual void WriteNumberArray(IReadOnlyList<float> values)
        {
            this.WriteArrayStart();

            foreach (float value in values)
            {
                Number64 number64 = value;
                this.WriteNumberValue(number64);
            }

            this.WriteArrayEnd();
        }

        /// <inheritdoc />
        public virtual void WriteNumberArray(IReadOnlyList<double> values)
        {
            this.WriteArrayStart();

            foreach (double value in values)
            {
                Number64 number64 = value;
                this.WriteNumberValue(number64);
            }

            this.WriteArrayEnd();
        }

        /// <inheritdoc />
        public abstract ReadOnlyMemory<byte> GetResult();
    }
}<|MERGE_RESOLUTION|>--- conflicted
+++ resolved
@@ -59,14 +59,9 @@
             {
                 JsonSerializationFormat.Text => new JsonTextWriter(initialCapacity),
                 JsonSerializationFormat.Binary => new JsonBinaryWriter(
-<<<<<<< HEAD
-                    initialCapacity: initalCapacity,
-                    enableEncodedStrings: enableEncodedStrings),
-=======
                     enableNumberArrays: writeOptions.HasFlag(JsonWriteOptions.EnableNumberArrays),
                     enableUint64Values: writeOptions.HasFlag(JsonWriteOptions.EnableUInt64Values),
                     initialCapacity: initialCapacity),
->>>>>>> b4a4ac0f
                 _ => throw new ArgumentException(
                         string.Format(
                             CultureInfo.CurrentCulture,
