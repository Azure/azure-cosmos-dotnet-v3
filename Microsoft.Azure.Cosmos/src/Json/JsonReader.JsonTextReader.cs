﻿//------------------------------------------------------------
// Copyright (c) Microsoft Corporation.  All rights reserved.
//------------------------------------------------------------
namespace Microsoft.Azure.Cosmos.Json
{
    using System;
    using System.Collections.Generic;
    using System.Diagnostics;
    using System.Linq;
<<<<<<< HEAD
=======
    using System.Text;
>>>>>>> a4728dbb
    using Microsoft.Azure.Cosmos.Core.Utf8;

    /// <summary>
    /// JsonReader partial.
    /// </summary>
#if INTERNAL
    public
#else
    internal
#endif
    abstract partial class JsonReader : IJsonReader
    {
        /// <summary>
        /// JsonReader that knows how to read text
        /// </summary>
        private sealed class JsonTextReader : JsonReader, IJsonTextReaderPrivateImplementation
        {
            private const char Int8TokenPrefix = 'I';
            private const char Int16TokenPrefix = 'H';
            private const char Int32TokenPrefix = 'L';
            private const char UnsignedTokenPrefix = 'U';
            private const char FloatTokenPrefix = 'S';
            private const char DoubleTokenPrefix = 'D';
            private const char GuidTokenPrefix = 'G';
            private const char BinaryTokenPrefix = 'B';

            /// <summary>
            /// Set of all escape characters in JSON.
            /// </summary>
            private static readonly HashSet<char> EscapeCharacters = new HashSet<char> { 'b', 'f', 'n', 'r', 't', '\\', '"', '/', 'u' };

            private readonly JsonTextMemoryReader jsonTextBuffer;
            private TokenState token;
            private bool hasSeperator;

            /// <summary>
            /// Initializes a new instance of the JsonTextReader class.
            /// </summary>
            /// <param name="buffer">The IJsonTextBuffer to read from.</param>
            public JsonTextReader(ReadOnlyMemory<byte> buffer)
            {
                this.jsonTextBuffer = new JsonTextMemoryReader(buffer);
            }

            /// <summary>
            /// Enum of JsonTextTokenType with extends the enum in JsonTokenType.
            /// </summary>
            private enum JsonTextTokenType
            {
                /// <summary>
                /// Flag for escaped characters.
                /// </summary>
                EscapedFlag = 0x10000,

                /// <summary>
                /// Flag for whether a number is a float
                /// </summary>
                FloatFlag = 0x10000,

                /// <summary>
                /// Reserved for no other value
                /// </summary>
                NotStarted = JsonTokenType.NotStarted,

                /// <summary>
                /// Corresponds to the beginning of a JSON array ('[')
                /// </summary>
                BeginArray = JsonTokenType.BeginArray,

                /// <summary>
                /// Corresponds to the end of a JSON array (']')
                /// </summary>
                EndArray = JsonTokenType.EndArray,

                /// <summary>
                /// Corresponds to the beginning of a JSON object ('{')
                /// </summary>
                BeginObject = JsonTokenType.BeginObject,

                /// <summary>
                /// Corresponds to the end of a JSON object ('}')
                /// </summary>
                EndObject = JsonTokenType.EndObject,

                /// <summary>
                /// Corresponds to a JSON string.
                /// </summary>
                UnescapedString = JsonTokenType.String,

                /// <summary>
                /// Corresponds to an escaped JSON string.
                /// </summary>
                EscapedString = JsonTokenType.String | EscapedFlag,

                /// <summary>
                /// Corresponds to a JSON number.
                /// </summary>
                Number = JsonTokenType.Number,
                Int8 = JsonTokenType.Int8,
                Int16 = JsonTokenType.Int16,
                Int32 = JsonTokenType.Int32,
                UInt32 = JsonTokenType.UInt32,
                Int64 = JsonTokenType.Int64,
                Float32 = JsonTokenType.Float32,
                Float64 = JsonTokenType.Float64,

                /// <summary>
                /// Corresponds to the JSON 'true' value.
                /// </summary>
                True = JsonTokenType.True,

                /// <summary>
                /// Corresponds to the JSON 'false' value.
                /// </summary>
                False = JsonTokenType.False,

                /// <summary>
                /// Corresponds to the JSON 'null' value.
                /// </summary>
                Null = JsonTokenType.Null,

                /// <summary>
                /// Corresponds to the JSON fieldname in a JSON object.
                /// </summary>
                UnescapedFieldName = JsonTokenType.FieldName,

                /// <summary>
                /// Corresponds to the an escaped JSON fieldname in a JSON object.
                /// </summary>
                EscapedFieldName = JsonTokenType.FieldName | EscapedFlag,

                Guid = JsonTokenType.Guid,
                Binary = JsonTokenType.Binary,
            }

            /// <inheritdoc />
            public override JsonSerializationFormat SerializationFormat => JsonSerializationFormat.Text;

            /// <inheritdoc />
            public override bool Read()
            {
                // Skip past whitespace to the start of the next token
                // (or to the end of the buffer if the whitespace is trailing)
                this.jsonTextBuffer.AdvanceWhileWhitespace();

                if (this.jsonTextBuffer.IsEof)
                {
                    // Need to check if we are still inside of an object or array
                    if (this.JsonObjectState.CurrentDepth != 0)
                    {
                        if (this.JsonObjectState.InObjectContext)
                        {
                            throw new JsonMissingEndObjectException();
                        }
                        else if (this.JsonObjectState.InArrayContext)
                        {
                            throw new JsonMissingEndArrayException();
                        }
                        else
                        {
                            throw new JsonNotCompleteException();
                        }
                    }

                    return false;
                }

                this.token.Start = this.jsonTextBuffer.Position;
                char nextChar = this.jsonTextBuffer.PeekCharacter();

                switch (nextChar)
                {
                    case '\"':
                        {
                            this.ProcessString();
                            break;
                        }

                    case '-':
                    case '0':
                    case '1':
                    case '2':
                    case '3':
                    case '4':
                    case '5':
                    case '6':
                    case '7':
                    case '8':
                    case '9':
                        this.ProcessNumber();
                        break;

                    case '[':
                        this.ProcessSingleByteToken(JsonTextTokenType.BeginArray);
                        break;

                    case ']':
                        this.ProcessSingleByteToken(JsonTextTokenType.EndArray);
                        break;

                    case '{':
                        this.ProcessSingleByteToken(JsonTextTokenType.BeginObject);
                        break;

                    case '}':
                        this.ProcessSingleByteToken(JsonTextTokenType.EndObject);
                        break;

                    case 't':
                        this.ProcessTrue();
                        break;

                    case 'f':
                        this.ProcessFalse();
                        break;

                    case 'n':
                        this.ProcessNull();
                        break;

                    case ',':
                        this.ProcessValueSeparator();
                        break;

                    case ':':
                        this.ProcessNameSeparator();
                        break;

                    case JsonTextReader.Int8TokenPrefix:
                        this.ProcessInt8();
                        break;

                    case JsonTextReader.Int16TokenPrefix:
                        this.ProcessInt16();
                        break;

                    case JsonTextReader.Int32TokenPrefix:
                        this.ProcessInt32OrInt64();
                        break;

                    case JsonTextReader.UnsignedTokenPrefix:
                        this.ProcessUInt32();
                        break;

                    case JsonTextReader.FloatTokenPrefix:
                        this.ProcessFloat32();
                        break;

                    case JsonTextReader.DoubleTokenPrefix:
                        this.ProcessFloat64();
                        break;

                    case JsonTextReader.GuidTokenPrefix:
                        this.ProcessGuid();
                        break;

                    case JsonTextReader.BinaryTokenPrefix:
                        this.ProcessBinary();
                        break;

                    default:
                        // We found a start token character which doesn't match any JSON token type
                        throw new JsonUnexpectedTokenException();
                }

                this.token.End = this.jsonTextBuffer.Position;
                return true;
            }

            /// <inheritdoc />
            public override Number64 GetNumberValue()
            {
                ReadOnlySpan<byte> numberToken = this.jsonTextBuffer.GetBufferedRawJsonToken(this.token.Start, this.token.End).Span;
                return JsonTextParser.GetNumberValue(numberToken);
            }

            /// <inheritdoc />
            public override UtfAnyString GetStringValue()
            {
                if (this.TryGetBufferedStringValue(out Utf8Memory memory))
                {
                    return Utf8String.UnsafeFromUtf8BytesNoValidation(memory.Memory);
                }

                ReadOnlyMemory<byte> stringToken = this.jsonTextBuffer.GetBufferedRawJsonToken(
                    this.token.Start,
                    this.token.End);

                return JsonTextParser.GetStringValue(Utf8Memory.UnsafeCreateNoValidation(stringToken));
            }

            /// <inheritdoc />
            public override Utf8String GetUtf8StringValue()
            {
                if (this.TryGetBufferedStringValue(out Utf8Memory memory))
                {
                    return Utf8String.UnsafeFromUtf8BytesNoValidation(memory.Memory);
                }

                return Utf8String.TranscodeUtf16(this.GetStringValue());
            }

            /// <inheritdoc />
            public override bool TryGetBufferedStringValue(out Utf8Memory value)
            {
                if (this.token.JsonTextTokenType.HasFlag(JsonTextTokenType.EscapedFlag))
                {
                    value = default;
                    return false;
                }

                // Remove the quotes.
                value = Utf8Memory.UnsafeCreateNoValidation(
                    this.jsonTextBuffer.GetBufferedRawJsonToken(
                        this.token.Start + 1,
                        this.token.End - 1));
                return true;
            }

            /// <inheritdoc />
            public override sbyte GetInt8Value()
            {
                ReadOnlySpan<byte> numberToken = this.jsonTextBuffer.GetBufferedRawJsonToken(
                    this.token.Start,
                    this.token.End).Span;
                return JsonTextParser.GetInt8Value(numberToken);
            }

            /// <inheritdoc />
            public override short GetInt16Value()
            {
                ReadOnlySpan<byte> numberToken = this.jsonTextBuffer.GetBufferedRawJsonToken(
                    this.token.Start,
                    this.token.End).Span;
                return JsonTextParser.GetInt16Value(numberToken);
            }

            /// <inheritdoc />
            public override int GetInt32Value()
            {
                ReadOnlySpan<byte> numberToken = this.jsonTextBuffer.GetBufferedRawJsonToken(
                    this.token.Start,
                    this.token.End).Span;
                return JsonTextParser.GetInt32Value(numberToken);
            }

            /// <inheritdoc />
            public override long GetInt64Value()
            {
                ReadOnlySpan<byte> numberToken = this.jsonTextBuffer.GetBufferedRawJsonToken(
                    this.token.Start,
                    this.token.End).Span;
                return JsonTextParser.GetInt64Value(numberToken);
            }

            /// <inheritdoc />
            public override uint GetUInt32Value()
            {
                ReadOnlySpan<byte> numberToken = this.jsonTextBuffer.GetBufferedRawJsonToken(
                    this.token.Start,
                    this.token.End).Span;
                return JsonTextParser.GetUInt32Value(numberToken);
            }

            /// <inheritdoc />
            public override float GetFloat32Value()
            {
                ReadOnlySpan<byte> numberToken = this.jsonTextBuffer.GetBufferedRawJsonToken(
                    this.token.Start,
                    this.token.End).Span;
                return JsonTextParser.GetFloat32Value(numberToken);
            }

            /// <inheritdoc />
            public override double GetFloat64Value()
            {
                ReadOnlySpan<byte> numberToken = this.jsonTextBuffer.GetBufferedRawJsonToken(
                    this.token.Start,
                    this.token.End).Span;
                return JsonTextParser.GetFloat64Value(numberToken);
            }

            /// <inheritdoc />
            public override Guid GetGuidValue()
            {
                ReadOnlySpan<byte> guidToken = this.jsonTextBuffer.GetBufferedRawJsonToken(
                    this.token.Start,
                    this.token.End).Span;
                return JsonTextParser.GetGuidValue(guidToken);
            }

            /// <inheritdoc />
            public override ReadOnlyMemory<byte> GetBinaryValue()
            {
                ReadOnlySpan<byte> binaryToken = this.jsonTextBuffer.GetBufferedRawJsonToken(
                    this.token.Start,
                    this.token.End).Span;
                return JsonTextParser.GetBinaryValue(binaryToken);
            }

            Utf8Memory IJsonTextReaderPrivateImplementation.GetBufferedJsonToken()
            {
                ReadOnlyMemory<byte> bufferedRawJson = this.jsonTextBuffer.GetBufferedRawJsonToken(
                    this.token.Start,
                    this.token.End);
                return Utf8Memory.UnsafeCreateNoValidation(bufferedRawJson);
            }

            private static JsonTokenType JsonTextToJsonTokenType(JsonTextTokenType jsonTextTokenType)
            {
                return (JsonTokenType)((int)jsonTextTokenType & 0xFFFF);
            }

            private void ProcessSingleByteToken(JsonTextTokenType jsonTextTokenType)
            {
                ////https://tools.ietf.org/html/rfc7159#section-2
                ////These are the six structural characters:
                ////begin-array     = ws %x5B ws  ; [ left square bracket
                ////begin-object    = ws %x7B ws  ; { left curly bracket
                ////end-array       = ws %x5D ws  ; ] right square bracket
                ////end-object      = ws %x7D ws  ; } right curly bracket
                ////name-separator  = ws %x3A ws  ; : colon
                ////value-separator = ws %x2C ws  ; , comma
                this.token.JsonTextTokenType = jsonTextTokenType;
                this.jsonTextBuffer.ReadCharacter();
                this.RegisterToken();
            }

            private void ProcessTrue()
            {
                ////https://tools.ietf.org/html/rfc7159#section-3
                ////true  = %x74.72.75.65      ; true
                this.token.JsonTextTokenType = JsonTextTokenType.True;
                if (!this.jsonTextBuffer.TryReadTrueToken())
                {
                    throw new JsonInvalidTokenException();
                }

                this.RegisterToken();
            }

            private void ProcessFalse()
            {
                ////https://tools.ietf.org/html/rfc7159#section-3
                ////false = %x66.61.6c.73.65   ; false
                this.token.JsonTextTokenType = JsonTextTokenType.False;
                if (!this.jsonTextBuffer.TryReadFalseToken())
                {
                    throw new JsonInvalidTokenException();
                }

                this.RegisterToken();
            }

            private void ProcessNull()
            {
                ////https://tools.ietf.org/html/rfc7159#section-3
                ////null  = %x6e.75.6c.6c      ; null
                this.token.JsonTextTokenType = JsonTextTokenType.Null;
                if (!this.jsonTextBuffer.TryReadNullToken())
                {
                    throw new JsonInvalidTokenException();
                }

                this.RegisterToken();
            }

            private void ProcessNumber()
            {
                this.ProcessNumberValueToken();
                this.token.JsonTextTokenType = JsonTextTokenType.Number;
                this.RegisterToken();
            }

            private void ProcessNumberValueToken()
            {
                ////https://tools.ietf.org/html/rfc7159#section-6
                ////number = [ minus ] int [ frac ] [ exp ]
                ////decimal-point = %x2E       ; .
                ////digit1-9 = %x31-39         ; 1-9
                ////e = %x65 / %x45            ; e E
                ////exp = e [ minus / plus ] 1*DIGIT
                ////frac = decimal-point 1*DIGIT
                ////int = zero / ( digit1-9 *DIGIT )
                ////minus = %x2D               ; -
                ////plus = %x2B                ; +
                ////zero = %x30                ; 

                this.token.JsonTextTokenType = JsonTextTokenType.Number;

                // Check for optional sign.
                if (this.jsonTextBuffer.PeekCharacter() == '-')
                {
                    this.jsonTextBuffer.ReadCharacter();
                }

                // There MUST best at least one digit before the dot
                if (!char.IsDigit(this.jsonTextBuffer.PeekCharacter()))
                {
                    throw new JsonInvalidNumberException();
                }

                // Only zero or a float can have a zero
                if (this.jsonTextBuffer.PeekCharacter() == '0')
                {
                    this.jsonTextBuffer.ReadCharacter();
                    if (this.jsonTextBuffer.PeekCharacter() == '0')
                    {
                        throw new JsonInvalidNumberException();
                    }
                }
                else
                {
                    // Read all digits before the dot
                    while (char.IsDigit(this.jsonTextBuffer.PeekCharacter()))
                    {
                        this.jsonTextBuffer.ReadCharacter();
                    }
                }

                // Check for optional '.'
                if (this.jsonTextBuffer.PeekCharacter() == '.')
                {
                    this.token.JsonTextTokenType = JsonTextTokenType.Number;

                    this.jsonTextBuffer.ReadCharacter();

                    // There MUST best at least one digit after the dot
                    if (!char.IsDigit(this.jsonTextBuffer.PeekCharacter()))
                    {
                        throw new JsonInvalidNumberException();
                    }

                    // Read all digits after the dot
                    while (char.IsDigit(this.jsonTextBuffer.PeekCharacter()))
                    {
                        this.jsonTextBuffer.ReadCharacter();
                    }
                }

                // Check for optional e/E.
                if (this.jsonTextBuffer.PeekCharacter() == 'e' || this.jsonTextBuffer.PeekCharacter() == 'E')
                {
                    this.token.JsonTextTokenType = JsonTextTokenType.Number;
                    this.jsonTextBuffer.ReadCharacter();

                    // Check for optional +/- after e/E.
                    if (this.jsonTextBuffer.PeekCharacter() == '+' || this.jsonTextBuffer.PeekCharacter() == '-')
                    {
                        this.jsonTextBuffer.ReadCharacter();
                    }

                    // There MUST best at least one digit after the e/E and optional +/-
                    if (!char.IsDigit(this.jsonTextBuffer.PeekCharacter()))
                    {
                        throw new JsonInvalidNumberException();
                    }

                    // Read all digits after the e/E
                    while (char.IsDigit(this.jsonTextBuffer.PeekCharacter()))
                    {
                        this.jsonTextBuffer.ReadCharacter();
                    }
                }

                // Make sure no gargbage came after the number
                char current = this.jsonTextBuffer.PeekCharacter();
                if (!(this.jsonTextBuffer.IsEof || JsonTextMemoryReader.IsWhitespace(current) || current == '}' || current == ',' || current == ']'))
                {
                    throw new JsonInvalidNumberException();
                }
            }

            private void ProcessInt8()
            {
                if (this.jsonTextBuffer.ReadCharacter() != JsonTextReader.Int8TokenPrefix)
                {
                    throw new JsonInvalidTokenException();
                }

                this.ProcessIntegerToken(JsonTextTokenType.Int8);
            }

            private void ProcessInt16()
            {
                if (this.jsonTextBuffer.ReadCharacter() != JsonTextReader.Int16TokenPrefix)
                {
                    throw new JsonInvalidTokenException();
                }

                this.ProcessIntegerToken(JsonTextTokenType.Int16);
            }

            private void ProcessInt32OrInt64()
            {
                if (this.jsonTextBuffer.ReadCharacter() != JsonTextReader.Int32TokenPrefix)
                {
                    throw new JsonInvalidTokenException();
                }

                if (this.jsonTextBuffer.PeekCharacter() == JsonTextReader.Int32TokenPrefix)
                {
                    if (this.jsonTextBuffer.ReadCharacter() != JsonTextReader.Int32TokenPrefix)
                    {
                        throw new JsonInvalidTokenException();
                    }

                    this.ProcessIntegerToken(JsonTextTokenType.Int64);
                }
                else
                {
                    this.ProcessIntegerToken(JsonTextTokenType.Int32);
                }
            }

            private void ProcessUInt32()
            {
                if (this.jsonTextBuffer.ReadCharacter() != JsonTextReader.UnsignedTokenPrefix)
                {
                    throw new JsonInvalidTokenException();
                }

                if (this.jsonTextBuffer.ReadCharacter() != JsonTextReader.Int32TokenPrefix)
                {
                    throw new JsonInvalidTokenException();
                }

                // First character must be a digit.
                if (!char.IsDigit(this.jsonTextBuffer.PeekCharacter()))
                {
                    throw new JsonInvalidNumberException();
                }

                this.ProcessIntegerToken(JsonTextTokenType.UInt32);
            }

            private void ProcessIntegerToken(JsonTextTokenType jsonTextTokenType)
            {
                // Check for optional sign.
                if (this.jsonTextBuffer.PeekCharacter() == '-')
                {
                    this.jsonTextBuffer.ReadCharacter();
                }

                // There MUST best at least one digit
                if (!char.IsDigit(this.jsonTextBuffer.PeekCharacter()))
                {
                    throw new JsonInvalidNumberException();
                }

                // Read all digits 
                while (char.IsDigit(this.jsonTextBuffer.PeekCharacter()))
                {
                    this.jsonTextBuffer.ReadCharacter();
                }

                this.token.JsonTextTokenType = jsonTextTokenType;
                this.RegisterToken();
            }

            private void ProcessFloat32()
            {
                if (this.jsonTextBuffer.ReadCharacter() != JsonTextReader.FloatTokenPrefix)
                {
                    throw new JsonInvalidTokenException();
                }

                this.ProcessNumberValueToken();
                this.token.JsonTextTokenType = JsonTextTokenType.Float32;
                this.RegisterToken();
            }

            private void ProcessFloat64()
            {
                if (this.jsonTextBuffer.ReadCharacter() != JsonTextReader.DoubleTokenPrefix)
                {
                    throw new JsonInvalidTokenException();
                }

                this.ProcessNumberValueToken();
                this.token.JsonTextTokenType = JsonTextTokenType.Float64;
                this.RegisterToken();
            }

            private void ProcessGuid()
            {
                if (this.jsonTextBuffer.ReadCharacter() != JsonTextReader.GuidTokenPrefix)
                {
                    throw new JsonInvalidTokenException();
                }

                int length = 0;
                while (char.IsLetterOrDigit(this.jsonTextBuffer.PeekCharacter()) || this.jsonTextBuffer.PeekCharacter() == '-')
                {
                    this.jsonTextBuffer.ReadCharacter();
                    length++;
                }

                const int GuidLength = 36;
                if (length != GuidLength)
                {
                    throw new JsonInvalidTokenException();
                }

                this.token.JsonTextTokenType = JsonTextTokenType.Guid;
                this.RegisterToken();
            }

            private void ProcessBinary()
            {
                if (this.jsonTextBuffer.ReadCharacter() != JsonTextReader.BinaryTokenPrefix)
                {
                    throw new JsonInvalidTokenException();
                }

                char current = this.jsonTextBuffer.PeekCharacter();
                while (char.IsLetterOrDigit(current) || current == '+' || current == '/' || current == '=')
                {
                    this.jsonTextBuffer.ReadCharacter();
                    current = this.jsonTextBuffer.PeekCharacter();
                }

                this.token.JsonTextTokenType = JsonTextTokenType.Binary;
                this.RegisterToken();
            }

            private void ProcessString()
            {
                this.token.JsonTextTokenType = this.JsonObjectState.IsPropertyExpected ? JsonTextTokenType.UnescapedFieldName : JsonTextTokenType.UnescapedString;

                // Skip the opening quote
                char current = this.jsonTextBuffer.ReadCharacter();
                if (current != '"')
                {
                    throw new JsonUnexpectedTokenException();
                }

                bool registeredToken = false;
                while (!registeredToken)
                {
                    current = this.jsonTextBuffer.ReadCharacter();
                    switch (current)
                    {
                        case '"':
                            this.RegisterToken();
                            registeredToken = true;
                            break;

                        case '\\':
                            this.token.JsonTextTokenType = this.token.JsonTextTokenType | JsonTextTokenType.EscapedFlag;
                            char escapeCharacter = this.jsonTextBuffer.ReadCharacter();
                            if (escapeCharacter == 'u')
                            {
                                // parse escaped unicode of the form "\uXXXX"
                                const int UnicodeEscapeLength = 4;
                                for (int i = 0; i < UnicodeEscapeLength; i++)
                                {
                                    // Just need to make sure that we are getting valid hex characters
                                    char unicodeEscapeCharacter = this.jsonTextBuffer.ReadCharacter();
                                    if (!(
                                        (unicodeEscapeCharacter >= '0' && unicodeEscapeCharacter <= '9') ||
                                        (unicodeEscapeCharacter >= 'a' && unicodeEscapeCharacter <= 'f') ||
                                        (unicodeEscapeCharacter >= 'A' && unicodeEscapeCharacter <= 'F')))
                                    {
                                        throw new JsonInvalidEscapedCharacterException();
                                    }
                                }
                            }
                            else
                            {
                                // Validate and consume the escape character.
                                if (!JsonTextReader.EscapeCharacters.Contains(escapeCharacter))
                                {
                                    throw new JsonInvalidEscapedCharacterException();
                                }
                            }

                            break;

                        case (char)0:
                            if (this.jsonTextBuffer.IsEof)
                            {
                                throw new JsonMissingClosingQuoteException();
                            }

                            break;
                    }
                }
            }

            private void ProcessNameSeparator()
            {
                if (this.hasSeperator || (this.JsonObjectState.CurrentTokenType != JsonTokenType.FieldName))
                {
                    throw new JsonUnexpectedNameSeparatorException();
                }

                this.jsonTextBuffer.ReadCharacter();
                this.hasSeperator = true;

                // We don't surface Json.NameSeparator tokens to the caller, so proceed to the next token
                this.Read();
            }

            private void ProcessValueSeparator()
            {
                if (this.hasSeperator)
                {
                    throw new JsonUnexpectedValueSeparatorException();
                }

                switch (this.JsonObjectState.CurrentTokenType)
                {
                    case JsonTokenType.EndArray:
                    case JsonTokenType.EndObject:
                    case JsonTokenType.String:
                    case JsonTokenType.Number:
                    case JsonTokenType.True:
                    case JsonTokenType.False:
                    case JsonTokenType.Null:
                    case JsonTokenType.Int8:
                    case JsonTokenType.Int16:
                    case JsonTokenType.Int32:
                    case JsonTokenType.Int64:
                    case JsonTokenType.UInt32:
                    case JsonTokenType.Float32:
                    case JsonTokenType.Float64:
                    case JsonTokenType.Guid:
                    case JsonTokenType.Binary:
                        // Valid token, if in Array or Object.
                        this.hasSeperator = true;
                        break;
                    default:
                        throw new JsonUnexpectedValueSeparatorException();
                }

                this.jsonTextBuffer.ReadCharacter();

                // We don't surface Json_ValueSeparator tokens to the caller, so proceed to the next token
                this.Read();
            }

            private void RegisterToken()
            {
                JsonTokenType jsonTokenType = JsonTextReader.JsonTextToJsonTokenType(this.token.JsonTextTokenType);

                // Save the previous token before registering the new one
                JsonTokenType previousJsonTokenType = this.JsonObjectState.CurrentTokenType;

                // We register the token with the object state which should take care of all validity checks
                // but the separator check which we take care of below
                this.JsonObjectState.RegisterToken(jsonTokenType);

                switch (jsonTokenType)
                {
                    case JsonTokenType.EndArray:
                        if (this.hasSeperator)
                        {
                            throw new JsonUnexpectedEndArrayException();
                        }

                        break;
                    case JsonTokenType.EndObject:
                        if (this.hasSeperator)
                        {
                            throw new JsonUnexpectedEndObjectException();
                        }

                        break;
                    default:
                        switch (previousJsonTokenType)
                        {
                            case JsonTokenType.NotStarted:
                            case JsonTokenType.BeginArray:
                            case JsonTokenType.BeginObject:
                                // No seperator is required after these tokens
                                Debug.Assert(!this.hasSeperator, "Not valid to have a separator here!");
                                break;
                            case JsonTokenType.FieldName:
                                if (!this.hasSeperator)
                                {
                                    throw new JsonMissingNameSeparatorException();
                                }

                                break;
                            default:
                                if (!this.hasSeperator)
                                {
                                    throw new JsonUnexpectedTokenException();
                                }

                                break;
                        }

                        this.hasSeperator = false;
                        break;
                }
            }

            private sealed class JsonTextMemoryReader : JsonMemoryReader
            {
                private static readonly ReadOnlyMemory<byte> TrueMemory = new byte[] { (byte)'t', (byte)'r', (byte)'u', (byte)'e' };
                private static readonly ReadOnlyMemory<byte> FalseMemory = new byte[] { (byte)'f', (byte)'a', (byte)'l', (byte)'s', (byte)'e' };
                private static readonly ReadOnlyMemory<byte> NullMemory = new byte[] { (byte)'n', (byte)'u', (byte)'l', (byte)'l' };

                public JsonTextMemoryReader(ReadOnlyMemory<byte> buffer)
                    : base(buffer)
                {
                }

                public char ReadCharacter()
                {
                    return (char)this.Read();
                }

                public char PeekCharacter()
                {
                    return (char)this.Peek();
                }

                public void AdvanceWhileWhitespace()
                {
                    while (JsonTextMemoryReader.IsWhitespace(this.PeekCharacter()))
                    {
                        this.ReadCharacter();
                    }
                }

                public bool TryReadTrueToken()
                {
                    return this.TryReadToken(JsonTextMemoryReader.TrueMemory.Span);
                }

                public bool TryReadFalseToken()
                {
                    return this.TryReadToken(JsonTextMemoryReader.FalseMemory.Span);
                }

                public bool TryReadNullToken()
                {
                    return this.TryReadToken(JsonTextMemoryReader.NullMemory.Span);
                }

                private bool TryReadToken(ReadOnlySpan<byte> token)
                {
                    if (this.position + token.Length <= this.buffer.Length)
                    {
                        bool read = this.buffer
                            .Slice(this.position, token.Length)
                            .Span
                            .SequenceEqual(token);
                        this.position += token.Length;
                        return read;
                    }

                    return false;
                }

                // See http://www.ietf.org/rfc/rfc4627.txt for JSON whitespace definition (Section 2).
                public static bool IsWhitespace(char value)
                {
                    return value == ' ' || value == '\t' || value == '\r' || value == '\n';
                }
            }

            private struct TokenState
            {
                public JsonTextTokenType JsonTextTokenType { get; set; }

                public int Start { get; set; }

                public int End { get; set; }
            }
        }
    }
}<|MERGE_RESOLUTION|>--- conflicted
+++ resolved
@@ -7,10 +7,7 @@
     using System.Collections.Generic;
     using System.Diagnostics;
     using System.Linq;
-<<<<<<< HEAD
-=======
     using System.Text;
->>>>>>> a4728dbb
     using Microsoft.Azure.Cosmos.Core.Utf8;
 
     /// <summary>
