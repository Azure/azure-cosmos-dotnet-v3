﻿//------------------------------------------------------------
// Copyright (c) Microsoft Corporation.  All rights reserved.
//------------------------------------------------------------
namespace Microsoft.Azure.Cosmos.Json.Interop
{
    using System;
    using System.IO;
    using System.Linq;
    using Newtonsoft.Json;

    /// <summary>
    /// Wrapper class that implements a Newtonsoft JsonReader,
    /// but forwards all the calls to a CosmosDB JSON reader.
    /// </summary>
#if INTERNAL
    public
#else
    internal
#endif
    sealed class CosmosDBToNewtonsoftReader : Newtonsoft.Json.JsonReader
    {
        /// <summary>
        /// Singleton boxed value for null.
        /// </summary>
        private static readonly object Null = null;

        /// <summary>
        /// Singleton boxed value for false.
        /// </summary>
        private static readonly object False = false;

        /// <summary>
        /// Singleton boxed value for true.
        /// </summary>
        private static readonly object True = true;

        /// <summary>
        /// The CosmosDB JSON Reader that will be used for implementation.
        /// </summary>
        private readonly IJsonReader jsonReader;

        /// <summary>
        /// Initializes a new instance of the NewtonsoftReader class.
        /// </summary>
<<<<<<< HEAD
        /// <param name="jsonReader">The reader to interop with.</param>
        public CosmosDBToNewtonsoftReader(IJsonReader jsonReader)
        {
            this.jsonReader = jsonReader ?? throw new ArgumentNullException(nameof(jsonReader));
=======
        /// <param name="buffer">The buffer to read from.</param>
        /// <param name="jsonStringDictionary">The json string dictionary to use.</param>
        public CosmosDBToNewtonsoftReader(
            ReadOnlyMemory<byte> buffer,
            JsonStringDictionary jsonStringDictionary = null)
        {
            this.jsonReader = Microsoft.Azure.Cosmos.Json.JsonReader.Create(buffer, jsonStringDictionary);
>>>>>>> d5a7127f
        }

        /// <summary>
        /// Reads the next token from the reader.
        /// </summary>
        /// <returns>True if a token was read, else false.</returns>
        public override bool Read()
        {
            bool read = this.jsonReader.Read();
            if (!read)
            {
                this.SetToken(JsonToken.None);
                return false;
            }

            JsonTokenType jsonTokenType = this.jsonReader.CurrentTokenType;
            JsonToken newtonsoftToken;
            object value;
            switch (jsonTokenType)
            {
                case JsonTokenType.BeginArray:
                    newtonsoftToken = JsonToken.StartArray;
                    value = CosmosDBToNewtonsoftReader.Null;
                    break;

                case JsonTokenType.EndArray:
                    newtonsoftToken = JsonToken.EndArray;
                    value = CosmosDBToNewtonsoftReader.Null;
                    break;

                case JsonTokenType.BeginObject:
                    newtonsoftToken = JsonToken.StartObject;
                    value = CosmosDBToNewtonsoftReader.Null;
                    break;

                case JsonTokenType.EndObject:
                    newtonsoftToken = JsonToken.EndObject;
                    value = CosmosDBToNewtonsoftReader.Null;
                    break;

                case JsonTokenType.String:
                    newtonsoftToken = JsonToken.String;
                    value = this.jsonReader.GetStringValue();
                    break;

                case JsonTokenType.Number:
                    Number64 number64Value = this.jsonReader.GetNumberValue();
                    if (number64Value.IsInteger)
                    {
                        value = Number64.ToLong(number64Value);
                        newtonsoftToken = JsonToken.Integer;
                    }
                    else
                    {
                        value = Number64.ToDouble(number64Value);
                        newtonsoftToken = JsonToken.Float;
                    }
                    break;

                case JsonTokenType.True:
                    newtonsoftToken = JsonToken.Boolean;
                    value = CosmosDBToNewtonsoftReader.True;
                    break;

                case JsonTokenType.False:
                    newtonsoftToken = JsonToken.Boolean;
                    value = CosmosDBToNewtonsoftReader.False;
                    break;

                case JsonTokenType.Null:
                    newtonsoftToken = JsonToken.Null;
                    value = CosmosDBToNewtonsoftReader.Null;
                    break;

                case JsonTokenType.FieldName:
                    newtonsoftToken = JsonToken.PropertyName;
                    value = this.jsonReader.GetStringValue();
                    break;

                case JsonTokenType.Int8:
                    newtonsoftToken = JsonToken.Integer;
                    value = this.jsonReader.GetInt8Value();
                    break;

                case JsonTokenType.Int16:
                    newtonsoftToken = JsonToken.Integer;
                    value = this.jsonReader.GetInt16Value();
                    break;

                case JsonTokenType.Int32:
                    newtonsoftToken = JsonToken.Integer;
                    value = this.jsonReader.GetInt32Value();
                    break;

                case JsonTokenType.Int64:
                    newtonsoftToken = JsonToken.Integer;
                    value = this.jsonReader.GetInt64Value();
                    break;

                case JsonTokenType.UInt32:
                    newtonsoftToken = JsonToken.Integer;
                    value = this.jsonReader.GetUInt32Value();
                    break;

                case JsonTokenType.Float32:
                    newtonsoftToken = JsonToken.Float;
                    value = this.jsonReader.GetFloat32Value();
                    break;

                case JsonTokenType.Float64:
                    newtonsoftToken = JsonToken.Float;
                    value = this.jsonReader.GetFloat64Value();
                    break;

                case JsonTokenType.Guid:
                    newtonsoftToken = JsonToken.String;
                    value = this.jsonReader.GetGuidValue().ToString();
                    break;

                case JsonTokenType.Binary:
                    newtonsoftToken = JsonToken.Bytes;
                    value = this.jsonReader.GetBinaryValue().ToArray();
                    break;

                default:
                    throw new ArgumentException($"Unexpected jsonTokenType: {jsonTokenType}");
            }

            this.SetToken(newtonsoftToken, value);
            return read;
        }

        /// <summary>
        /// Reads the next JSON token from the source as a <see cref="Byte"/>[].
        /// </summary>
        /// <returns>A <see cref="Byte"/>[] or <c>null</c> if the next JSON token is null. This method will return <c>null</c> at the end of an array.</returns>
        public override byte[] ReadAsBytes()
        {
            this.Read();
            if (!this.jsonReader.TryGetBufferedRawJsonToken(out ReadOnlyMemory<byte> bufferedRawJsonToken))
            {
                throw new Exception("Failed to get the bytes.");
            }

            byte[] value = bufferedRawJsonToken.ToArray();
            this.SetToken(JsonToken.Bytes, value);
            return value;
        }

        /// <summary>
        /// Reads the next JSON token from the source as a <see cref="Nullable{T}"/> of <see cref="DateTime"/>.
        /// </summary>
        /// <returns>A <see cref="Nullable{T}"/> of <see cref="DateTime"/>. This method will return <c>null</c> at the end of an array.</returns>
        public override DateTime? ReadAsDateTime()
        {
            this.Read();
            if (this.jsonReader.CurrentTokenType == JsonTokenType.EndArray)
            {
                return null;
            }

            string stringValue = this.jsonReader.GetStringValue();
            DateTime dateTime = DateTime.Parse(stringValue);
            this.SetToken(JsonToken.Date, dateTime);

            return dateTime;
        }

        /// <summary>
        /// Reads the next JSON token from the source as a <see cref="Nullable{T}"/> of <see cref="DateTimeOffset"/>.
        /// </summary>
        /// <returns>A <see cref="Nullable{T}"/> of <see cref="DateTimeOffset"/>. This method will return <c>null</c> at the end of an array.</returns>
        public override DateTimeOffset? ReadAsDateTimeOffset()
        {
            this.Read();
            if (this.jsonReader.CurrentTokenType == JsonTokenType.EndArray)
            {
                return null;
            }

            string stringValue = this.jsonReader.GetStringValue();
            DateTimeOffset dateTimeOffset = DateTimeOffset.Parse(stringValue);
            this.SetToken(JsonToken.Date, dateTimeOffset);

            return dateTimeOffset;
        }

        /// <summary>
        /// Reads the next JSON token from the source as a <see cref="Nullable{T}"/> of <see cref="Decimal"/>.
        /// </summary>
        /// <returns>A <see cref="Nullable{T}"/> of <see cref="Decimal"/>. This method will return <c>null</c> at the end of an array.</returns>
        public override decimal? ReadAsDecimal()
        {
            decimal? value = (decimal?)this.ReadNumberValue();
            if (value != null)
            {
                this.SetToken(JsonToken.Float, value);
            }

            return value;
        }

        /// <summary>
        /// Reads the next JSON token from the source as a <see cref="Nullable{T}"/> of <see cref="Int32"/>.
        /// </summary>
        /// <returns>A <see cref="Nullable{T}"/> of <see cref="Int32"/>. This method will return <c>null</c> at the end of an array.</returns>
        public override int? ReadAsInt32()
        {
            int? value = (int?)this.ReadNumberValue();
            if (value != null)
            {
                this.SetToken(JsonToken.Integer, value);
            }

            return value;
        }

        /// <summary>
        /// Reads the next JSON token from the source as a <see cref="String"/>.
        /// </summary>
        /// <returns>A <see cref="String"/>. This method will return <c>null</c> at the end of an array.</returns>
        public override string ReadAsString()
        {
            this.Read();
            if (this.jsonReader.CurrentTokenType == JsonTokenType.EndArray)
            {
                return null;
            }

            string stringValue = this.jsonReader.GetStringValue();
            this.SetToken(JsonToken.String, stringValue);

            return stringValue;
        }

        /// <summary>
        /// Reads the next number token but returns null at the end of an array.
        /// </summary>
        /// <returns>The next number token but returns null at the end of an array.</returns>
        private double? ReadNumberValue()
        {
            this.Read();
            if (this.jsonReader.CurrentTokenType == JsonTokenType.EndArray)
            {
                return null;
            }

            Number64 value = this.jsonReader.GetNumberValue();
            double doubleValue = Number64.ToDouble(value);
            return doubleValue;
        }
    }
}<|MERGE_RESOLUTION|>--- conflicted
+++ resolved
@@ -42,20 +42,10 @@
         /// <summary>
         /// Initializes a new instance of the NewtonsoftReader class.
         /// </summary>
-<<<<<<< HEAD
         /// <param name="jsonReader">The reader to interop with.</param>
         public CosmosDBToNewtonsoftReader(IJsonReader jsonReader)
         {
             this.jsonReader = jsonReader ?? throw new ArgumentNullException(nameof(jsonReader));
-=======
-        /// <param name="buffer">The buffer to read from.</param>
-        /// <param name="jsonStringDictionary">The json string dictionary to use.</param>
-        public CosmosDBToNewtonsoftReader(
-            ReadOnlyMemory<byte> buffer,
-            JsonStringDictionary jsonStringDictionary = null)
-        {
-            this.jsonReader = Microsoft.Azure.Cosmos.Json.JsonReader.Create(buffer, jsonStringDictionary);
->>>>>>> d5a7127f
         }
 
         /// <summary>
