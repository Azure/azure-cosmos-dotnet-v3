﻿// ------------------------------------------------------------
// Copyright (c) Microsoft Corporation.  All rights reserved.
// ------------------------------------------------------------

namespace Microsoft.Azure.Cosmos.Json
{
    using System;

    internal interface IJsonBinaryWriterExtensions : IJsonWriter
    {
        void WriteRawJsonValue(
            ReadOnlyMemory<byte> rootBuffer,
            int valueOffset,
            JsonBinaryEncoding.UniformArrayInfo externalArrayInfo,
<<<<<<< HEAD
            bool isFieldName);
=======
            bool isFieldName,
            IJsonStringDictionary jsonStringDictionary = null);
>>>>>>> faaa3a73
    }
}<|MERGE_RESOLUTION|>--- conflicted
+++ resolved
@@ -12,11 +12,7 @@
             ReadOnlyMemory<byte> rootBuffer,
             int valueOffset,
             JsonBinaryEncoding.UniformArrayInfo externalArrayInfo,
-<<<<<<< HEAD
-            bool isFieldName);
-=======
             bool isFieldName,
             IJsonStringDictionary jsonStringDictionary = null);
->>>>>>> faaa3a73
     }
 }