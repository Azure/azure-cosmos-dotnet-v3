--- conflicted
+++ resolved
@@ -122,9 +122,6 @@
         public abstract bool TryGetBufferedRawJson(IJsonNavigatorNode jsonNode, out ReadOnlyMemory<byte> bufferedRawJson);
 
         /// <inheritdoc />
-<<<<<<< HEAD
-        public abstract T Materialize<T>(Newtonsoft.Json.JsonSerializer jsonSerializer, IJsonNavigatorNode jsonNavigatorNode);
-=======
         public virtual void WriteTo(IJsonNavigatorNode jsonNavigatorNode, IJsonWriter jsonWriter)
         {
             JsonNodeType nodeType = this.GetNodeType(jsonNavigatorNode);
@@ -283,6 +280,8 @@
                     throw new ArgumentOutOfRangeException($"Unknown {nameof(JsonNodeType)}: {nodeType}.");
             }
         }
->>>>>>> de7835f1
+
+        /// <inheritdoc />
+        public abstract T Materialize<T>(Newtonsoft.Json.JsonSerializer jsonSerializer, IJsonNavigatorNode jsonNavigatorNode);
     }
 }