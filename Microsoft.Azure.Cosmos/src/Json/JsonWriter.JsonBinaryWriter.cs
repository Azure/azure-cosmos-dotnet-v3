﻿//------------------------------------------------------------
// Copyright (c) Microsoft Corporation.  All rights reserved.
//------------------------------------------------------------
namespace Microsoft.Azure.Cosmos.Json
{
    using System;
    using System.Buffers.Binary;
    using System.Collections.Generic;
    using System.Collections.Immutable;
    using System.Linq;
    using System.Runtime.CompilerServices;
    using System.Runtime.InteropServices;
    using System.Text;
    using Microsoft.Azure.Cosmos.Core;
    using Microsoft.Azure.Cosmos.Core.Utf8;
<<<<<<< HEAD
    using Microsoft.Azure.Cosmos.Linq;
    using Microsoft.Azure.Cosmos.Serialization.HybridRow;
    using Newtonsoft.Json.Linq;
=======
>>>>>>> f20c685e
    using static Microsoft.Azure.Cosmos.Json.JsonBinaryEncoding;

    /// <summary>
    /// Partial class for the JsonWriter that has a private JsonTextWriter below.
    /// </summary>
#if INTERNAL
    public
#else
    internal
#endif
    abstract partial class JsonWriter : IJsonWriter
    {
        /// <summary>
        /// Executes the provided lambda and captures a copy of the written bytes for reuse.
        /// The lambda is executed at a field name, and should leave the reader in a state where
        /// it is valid to end the scope.
        /// </summary>
        /// <param name="scopeWriter">Writes the contents of the scope.</param>
        /// <returns>Blitted bytes.</returns>
        public static PreblittedBinaryJsonScope CapturePreblittedBinaryJsonScope(Action<ITypedBinaryJsonWriter> scopeWriter)
        {
            JsonBinaryWriter jsonBinaryWriter = new JsonBinaryWriter(
                initialCapacity: 256,
                enableNumberArrays: false,
                enableUint64Values: false,
                enableEncodedStrings: false);
            Contract.Requires(!jsonBinaryWriter.JsonObjectState.InArrayContext);
            Contract.Requires(!jsonBinaryWriter.JsonObjectState.InObjectContext);
            Contract.Requires(!jsonBinaryWriter.JsonObjectState.IsPropertyExpected);

            jsonBinaryWriter.WriteObjectStart();
            jsonBinaryWriter.WriteFieldName("someFieldName");
            int startPosition = (int)jsonBinaryWriter.CurrentLength;
            scopeWriter(jsonBinaryWriter);

            return jsonBinaryWriter.CapturePreblittedBinaryJsonScope(startPosition);
        }

        /// <summary>
        /// Concrete implementation of <see cref="JsonWriter"/> that knows how to serialize to binary encoding.
        /// </summary>
        private sealed class JsonBinaryWriter :
            JsonWriter,
            IJsonBinaryWriterExtensions,
            ITypedBinaryJsonWriter
        {
            private enum RawValueType : byte
            {
                Token,
                StrUsr,
                StrEncLen,
                StrL1,
                StrL2,
                StrL4,
                StrR1,
                StrR2,
                StrR3,
                StrR4,
                Arr1,
                Obj1,
                Arr,
                Obj,
                ArrNum,
                ArrArrNum,
                NumUI64,
            }

            private const int MaxStackAllocSize = 4 * 1024;
            private const int MinReferenceStringLength = 2;
            private const int MaxReferenceStringLength = 88;

            private static readonly ImmutableArray<byte> RawValueTypes = new RawValueType[256]
            {
                // Encoded literal integer value (32 values)
                RawValueType.Token, RawValueType.Token, RawValueType.Token, RawValueType.Token, RawValueType.Token, RawValueType.Token, RawValueType.Token, RawValueType.Token,
                RawValueType.Token, RawValueType.Token, RawValueType.Token, RawValueType.Token, RawValueType.Token, RawValueType.Token, RawValueType.Token, RawValueType.Token,
                RawValueType.Token, RawValueType.Token, RawValueType.Token, RawValueType.Token, RawValueType.Token, RawValueType.Token, RawValueType.Token, RawValueType.Token,
                RawValueType.Token, RawValueType.Token, RawValueType.Token, RawValueType.Token, RawValueType.Token, RawValueType.Token, RawValueType.Token, RawValueType.Token,

                // Encoded 1-byte system string (32 values)
                RawValueType.Token, RawValueType.Token, RawValueType.Token, RawValueType.Token, RawValueType.Token, RawValueType.Token, RawValueType.Token, RawValueType.Token,
                RawValueType.Token, RawValueType.Token, RawValueType.Token, RawValueType.Token, RawValueType.Token, RawValueType.Token, RawValueType.Token, RawValueType.Token,
                RawValueType.Token, RawValueType.Token, RawValueType.Token, RawValueType.Token, RawValueType.Token, RawValueType.Token, RawValueType.Token, RawValueType.Token,
                RawValueType.Token, RawValueType.Token, RawValueType.Token, RawValueType.Token, RawValueType.Token, RawValueType.Token, RawValueType.Token, RawValueType.Token,

                // Encoded 1-byte user string (32 values)
                RawValueType.StrUsr, RawValueType.StrUsr, RawValueType.StrUsr, RawValueType.StrUsr, RawValueType.StrUsr, RawValueType.StrUsr, RawValueType.StrUsr, RawValueType.StrUsr,
                RawValueType.StrUsr, RawValueType.StrUsr, RawValueType.StrUsr, RawValueType.StrUsr, RawValueType.StrUsr, RawValueType.StrUsr, RawValueType.StrUsr, RawValueType.StrUsr,
                RawValueType.StrUsr, RawValueType.StrUsr, RawValueType.StrUsr, RawValueType.StrUsr, RawValueType.StrUsr, RawValueType.StrUsr, RawValueType.StrUsr, RawValueType.StrUsr,
                RawValueType.StrUsr, RawValueType.StrUsr, RawValueType.StrUsr, RawValueType.StrUsr, RawValueType.StrUsr, RawValueType.StrUsr, RawValueType.StrUsr, RawValueType.StrUsr,

                // Encoded 2-byte user string (8 values)
                RawValueType.StrUsr, RawValueType.StrUsr, RawValueType.StrUsr, RawValueType.StrUsr, RawValueType.StrUsr, RawValueType.StrUsr, RawValueType.StrUsr, RawValueType.StrUsr,

                // Empty Range
                RawValueType.Token,      // <empty> 0x68
                RawValueType.Token,      // <empty> 0x69
                RawValueType.Token,      // <empty> 0x6A
                RawValueType.Token,      // <empty> 0x6B
                RawValueType.Token,      // <empty> 0x6C
                RawValueType.Token,      // <empty> 0x6D
                RawValueType.Token,      // <empty> 0x6E
                RawValueType.Token,      // <empty> 0x6F

                // Empty Range
                RawValueType.Token,      // <empty> 0x70
                RawValueType.Token,      // <empty> 0x71
                RawValueType.Token,      // <empty> 0x72
                RawValueType.Token,      // <empty> 0x73
                RawValueType.Token,      // <empty> 0x74
                RawValueType.Token,      // RawValueType.StrGL (Lowercase GUID string)
                RawValueType.Token,      // RawValueType.StrGU (Uppercase GUID string)
                RawValueType.Token,      // RawValueType.StrGQ (Double-quoted lowercase GUID string)

                // Compressed strings [0x78, 0x80)
                RawValueType.Token,      // RawValueType.String 1-byte length - Lowercase hexadecimal digits encoded as 4-bit characters
                RawValueType.Token,      // RawValueType.String 1-byte length - Uppercase hexadecimal digits encoded as 4-bit characters
                RawValueType.Token,      // RawValueType.String 1-byte length - Date-time character set encoded as 4-bit characters
                RawValueType.Token,      // RawValueType.String 1-byte Length - 4-bit packed characters relative to a base value
                RawValueType.Token,      // RawValueType.String 1-byte Length - 5-bit packed characters relative to a base value
                RawValueType.Token,      // RawValueType.String 1-byte Length - 6-bit packed characters relative to a base value
                RawValueType.Token,      // RawValueType.String 1-byte Length - 7-bit packed characters
                RawValueType.Token,      // RawValueType.String 2-byte Length - 7-bit packed characters

                // TypeMarker-encoded string length (64 values)
                RawValueType.Token, RawValueType.Token, RawValueType.StrEncLen, RawValueType.StrEncLen, RawValueType.StrEncLen, RawValueType.StrEncLen, RawValueType.StrEncLen, RawValueType.StrEncLen,
                RawValueType.StrEncLen, RawValueType.StrEncLen, RawValueType.StrEncLen, RawValueType.StrEncLen, RawValueType.StrEncLen, RawValueType.StrEncLen, RawValueType.StrEncLen, RawValueType.StrEncLen,
                RawValueType.StrEncLen, RawValueType.StrEncLen, RawValueType.StrEncLen, RawValueType.StrEncLen, RawValueType.StrEncLen, RawValueType.StrEncLen, RawValueType.StrEncLen, RawValueType.StrEncLen,
                RawValueType.StrEncLen, RawValueType.StrEncLen, RawValueType.StrEncLen, RawValueType.StrEncLen, RawValueType.StrEncLen, RawValueType.StrEncLen, RawValueType.StrEncLen, RawValueType.StrEncLen,
                RawValueType.StrEncLen, RawValueType.StrEncLen, RawValueType.StrEncLen, RawValueType.StrEncLen, RawValueType.StrEncLen, RawValueType.StrEncLen, RawValueType.StrEncLen, RawValueType.StrEncLen,
                RawValueType.StrEncLen, RawValueType.StrEncLen, RawValueType.StrEncLen, RawValueType.StrEncLen, RawValueType.StrEncLen, RawValueType.StrEncLen, RawValueType.StrEncLen, RawValueType.StrEncLen,
                RawValueType.StrEncLen, RawValueType.StrEncLen, RawValueType.StrEncLen, RawValueType.StrEncLen, RawValueType.StrEncLen, RawValueType.StrEncLen, RawValueType.StrEncLen, RawValueType.StrEncLen,
                RawValueType.StrEncLen, RawValueType.StrEncLen, RawValueType.StrEncLen, RawValueType.StrEncLen, RawValueType.StrEncLen, RawValueType.StrEncLen, RawValueType.StrEncLen, RawValueType.StrEncLen,

                // Variable Length RawValueType.String Values
                RawValueType.StrL1,      // RawValueType.StrL1 (1-byte length)
                RawValueType.StrL2,      // RawValueType.StrL2 (2-byte length)
                RawValueType.StrL4,      // RawValueType.StrL4 (4-byte length)
                RawValueType.StrR1,      // RawValueType.StrR1 (Reference string of 1-byte offset)
                RawValueType.StrR2,      // RawValueType.StrR2 (Reference string of 2-byte offset)
                RawValueType.StrR3,      // RawValueType.StrR3 (Reference string of 3-byte offset)
                RawValueType.StrR4,      // RawValueType.StrR4 (Reference string of 4-byte offset)
                RawValueType.NumUI64,    // NumUI64

                // Number Values
                RawValueType.Token,      // NumUI8
                RawValueType.Token,      // NumI16,
                RawValueType.Token,      // NumI32,
                RawValueType.Token,      // NumI64,
                RawValueType.Token,      // NumDbl,
                RawValueType.Token,      // Float32
                RawValueType.Token,      // Float64
                RawValueType.Token,      // <empty> 0xCF

                // Other Value Types
                RawValueType.Token,      // Null
                RawValueType.Token,      // False
                RawValueType.Token,      // True
                RawValueType.Token,      // GUID
                RawValueType.Token,      // <empty> 0xD4
                RawValueType.Token,      // <empty> 0xD5
                RawValueType.Token,      // <empty> 0xD6
                RawValueType.Token,      // <empty> 0xD7

                RawValueType.Token,      // Int8
                RawValueType.Token,      // Int16
                RawValueType.Token,      // Int32
                RawValueType.Token,      // Int64
                RawValueType.Token,      // UInt32
                RawValueType.Token,      // BinL1 (1-byte length)
                RawValueType.Token,      // BinL2 (2-byte length)
                RawValueType.Token,      // BinL4 (4-byte length)

                // RawValueType.Array Type Markers
                RawValueType.Token,      // RawValueType.Arr0
                RawValueType.Arr1,       // RawValueType.Arr1 <unknown>
                RawValueType.Arr,        // RawValueType.ArrL1 (1-byte length)
                RawValueType.Arr,        // RawValueType.ArrL2 (2-byte length)
                RawValueType.Arr,        // RawValueType.ArrL4 (4-byte length)
                RawValueType.Arr,        // RawValueType.ArrLC1 (1-byte length and count)
                RawValueType.Arr,        // RawValueType.ArrLC2 (2-byte length and count)
                RawValueType.Arr,        // RawValueType.ArrLC4 (4-byte length and count)

                // RawValueType.Object Type Markers
                RawValueType.Token,      // RawValueType.Obj0
                RawValueType.Obj1,       // RawValueType.Obj1 <unknown>
                RawValueType.Obj,        // RawValueType.ObjL1 (1-byte length)
                RawValueType.Obj,        // RawValueType.ObjL2 (2-byte length)
                RawValueType.Obj,        // RawValueType.ObjL4 (4-byte length)
                RawValueType.Obj,        // RawValueType.ObjLC1 (1-byte length and count)
                RawValueType.Obj,        // RawValueType.ObjLC2 (2-byte length and count)
                RawValueType.Obj,        // RawValueType.ObjLC4 (4-byte length and count)

                // Array and Object Special Type Markers
                RawValueType.ArrNum,     // ArrNumC1 Uniform number array of 1-byte item count
                RawValueType.ArrNum,     // ArrNumC2 Uniform number array of 2-byte item count
                RawValueType.ArrArrNum,  // Array of 1-byte item count of Uniform number array of 1-byte item count
                RawValueType.ArrArrNum,  // Array of 2-byte item count of Uniform number array of 2-byte item count
                RawValueType.Token,      // <empty> 0xF4
                RawValueType.Token,      // <empty> 0xF5
                RawValueType.Token,      // <empty> 0xF6
                RawValueType.Token,      // <empty> 0xF7

                // Special Values
                RawValueType.Token,      // <special value reserved> 0xF8
                RawValueType.Token,      // <special value reserved> 0xF9
                RawValueType.Token,      // <special value reserved> 0xFA
                RawValueType.Token,      // <special value reserved> 0xFB
                RawValueType.Token,      // <special value reserved> 0xFC
                RawValueType.Token,      // <special value reserved> 0xFD
                RawValueType.Token,      // <special value reserved> 0xFE
                RawValueType.Token,      // Invalid
            }.Select(x => (byte)x).ToImmutableArray();

            /// <summary>
            /// '$t' encoded string.
            /// </summary>
            private static readonly byte DollarTSystemString =
                (byte)(TypeMarker.SystemString1ByteLengthMin
                + JsonBinaryEncoding.SystemStrings.GetSystemStringId(Utf8Span.TranscodeUtf16("$t")).Value);

            /// <summary>
            /// '$v' encoded string.
            /// </summary>
            private static readonly byte DollarVSystemString =
                (byte)(TypeMarker.SystemString1ByteLengthMin
                + JsonBinaryEncoding.SystemStrings.GetSystemStringId(Utf8Span.TranscodeUtf16("$v")).Value);

            /// <summary>
            /// Determines whether to enable reference string encoding.
            /// </summary>
            private readonly bool enableEncodedStrings;

            /// <summary>
            /// Determines whether to enable writing of uniform number arrays.
            /// </summary>
            private readonly bool enableNumberArrays;

            /// <summary>
            /// Determines whether to enable writing of full-precision unsigned 64-bit integer values.
            /// </summary>
            private readonly bool enableUInt64Values;

            /// <summary>
            /// Writer used to write fully materialized context to the internal stream.
            /// </summary>
            private readonly JsonBinaryMemoryWriter binaryWriter;

            /// <summary>
            /// With binary encoding all the JSON elements are length prefixed,
            /// unfortunately the caller of this class only provides what tokens to write.
            /// This means that whenever a user call WriteObject/ArrayStart we don't know the length of said object or array
            /// until WriteObject/ArrayEnd is invoked.
            /// To get around this we reserve some space for the length and write to it when the user supplies the end token.
            /// This stack remembers for each nesting level where it begins and how many items it has.
            /// </summary>
            private readonly Stack<ArrayAndObjectInfo> bufferedContexts;

            /// <summary>
            /// When a user writes an open array or object we reserve this much space for the type marker + length + count
            /// And correct it later when they write a close array or object.
            /// </summary>
            private readonly int reservationSize;

            /// <summary>
            /// The string dictionary used for user string encoding.
            /// </summary>
            private readonly IJsonStringDictionary jsonStringDictionary;

            private readonly List<SharedStringValue> sharedStrings;

            private readonly ReferenceStringDictionary sharedStringIndexes;

            /// <summary>
            /// Offsets at which string references offsets are stored.
            /// </summary>
            private readonly List<int> stringReferenceOffsets;

            /// <summary>
            /// Initializes a new instance of the JsonBinaryWriter class.
            /// </summary>
            /// <param name="jsonStringDictionary">The JSON string dictionary used for user string encoding.</param>
            /// <param name="initialCapacity">The initial capacity to avoid intermediary allocations.</param>
            /// <param name="enableNumberArrays">Determines whether to enable writing of uniform number arrays.</param>
            /// <param name="enableUint64Values">Determines whether to enable writing of full-precision unsigned 64-bit integer values</param>
            /// <param name="enableEncodedStrings">Determines whether to enable reference string encoding.</param>
            public JsonBinaryWriter(
                int initialCapacity,
                bool enableNumberArrays,
                bool enableUint64Values,
<<<<<<< HEAD
                bool enableEncodedStrings = true)
=======
                bool enableEncodedStrings = true,
                IJsonStringDictionary jsonStringDictionary = null)
>>>>>>> f20c685e
            {
                this.enableNumberArrays = enableNumberArrays;
                this.enableUInt64Values = enableUint64Values;
                this.enableEncodedStrings = enableEncodedStrings;
                this.binaryWriter = new JsonBinaryMemoryWriter(initialCapacity);
                this.bufferedContexts = new Stack<ArrayAndObjectInfo>();
                this.reservationSize = TypeMarkerLength + JsonBinaryEncoding.OneByteLength;
                this.sharedStrings = new List<SharedStringValue>();
                this.sharedStringIndexes = new ReferenceStringDictionary();
                this.stringReferenceOffsets = new List<int>();
                this.jsonStringDictionary = jsonStringDictionary;

                // Write the serialization format as the very first byte
                byte binaryTypeMarker = (byte)JsonSerializationFormat.Binary;
                this.binaryWriter.Write(binaryTypeMarker);

                // Push on the outermost context
                this.bufferedContexts.Push(new ArrayAndObjectInfo(this.CurrentLength, stringStartIndex: 0, stringReferenceStartIndex: 0, valueCount: 0));
            }

            /// <inheritdoc />
            public override JsonSerializationFormat SerializationFormat => JsonSerializationFormat.Binary;

            /// <inheritdoc />
            public override long CurrentLength => this.binaryWriter.Position;

            /// <inheritdoc />
            public override void WriteObjectStart() => this.WriteArrayOrObjectStart(isArray: false);

            /// <inheritdoc />
            public override void WriteObjectEnd() => this.WriteArrayOrObjectEnd(isArray: false);

            /// <inheritdoc />
            public override void WriteArrayStart() => this.WriteArrayOrObjectStart(isArray: true);

            /// <inheritdoc />
            public override void WriteArrayEnd() => this.WriteArrayOrObjectEnd(isArray: true);

            /// <inheritdoc />
            public override void WriteFieldName(Utf8Span fieldName) => this.WriteFieldNameOrString(isFieldName: true, fieldName);

            /// <inheritdoc />
            public override void WriteStringValue(Utf8Span value) => this.WriteFieldNameOrString(isFieldName: false, value);

            /// <inheritdoc />
            public override void WriteNumberValue(Number64 value)
            {
                if (value.IsInteger)
                {
                    this.WriteIntegerInternal(Number64.ToLong(value));
                }
                else
                {
                    this.WriteDoubleInternal(Number64.ToDouble(value));
                }

                this.bufferedContexts.Peek().Count++;
            }

            /// <inheritdoc />
            public override void WriteNumberValue(ulong value)
            {
                this.WriteIntegerInternal(value);

                this.bufferedContexts.Peek().Count++;
            }

            /// <inheritdoc />
            public override void WriteBoolValue(bool value)
            {
                this.JsonObjectState.RegisterToken(value ? JsonTokenType.True : JsonTokenType.False);
                this.binaryWriter.Write(value ? TypeMarker.True : TypeMarker.False);
                this.bufferedContexts.Peek().Count++;
            }

            /// <inheritdoc />
            public override void WriteNullValue()
            {
                this.JsonObjectState.RegisterToken(JsonTokenType.Null);
                this.binaryWriter.Write(TypeMarker.Null);
                this.bufferedContexts.Peek().Count++;
            }

            /// <inheritdoc />
            public override void WriteInt8Value(sbyte value)
            {
                this.JsonObjectState.RegisterToken(JsonTokenType.Int8);
                this.binaryWriter.Write(TypeMarker.Int8);
                this.binaryWriter.Write(value);
                this.bufferedContexts.Peek().Count++;
            }

            /// <inheritdoc />
            public override void WriteInt16Value(short value)
            {
                this.JsonObjectState.RegisterToken(JsonTokenType.Int16);
                this.binaryWriter.Write(TypeMarker.Int16);
                this.binaryWriter.Write(value);
                this.bufferedContexts.Peek().Count++;
            }

            /// <inheritdoc />
            public override void WriteInt32Value(int value)
            {
                this.JsonObjectState.RegisterToken(JsonTokenType.Int32);
                this.binaryWriter.Write(TypeMarker.Int32);
                this.binaryWriter.Write(value);
                this.bufferedContexts.Peek().Count++;
            }

            /// <inheritdoc />
            public override void WriteInt64Value(long value)
            {
                this.JsonObjectState.RegisterToken(JsonTokenType.Int64);
                this.binaryWriter.Write(TypeMarker.Int64);
                this.binaryWriter.Write(value);
                this.bufferedContexts.Peek().Count++;
            }

            /// <inheritdoc />
            public override void WriteFloat32Value(float value)
            {
                this.JsonObjectState.RegisterToken(JsonTokenType.Float32);
                this.binaryWriter.Write(TypeMarker.Float32);
                this.binaryWriter.Write(value);
                this.bufferedContexts.Peek().Count++;
            }

            /// <inheritdoc />
            public override void WriteFloat64Value(double value)
            {
                this.JsonObjectState.RegisterToken(JsonTokenType.Float64);
                this.binaryWriter.Write(TypeMarker.Float64);
                this.binaryWriter.Write(value);
                this.bufferedContexts.Peek().Count++;
            }

            /// <inheritdoc />
            public override void WriteUInt32Value(uint value)
            {
                this.JsonObjectState.RegisterToken(JsonTokenType.UInt32);
                this.binaryWriter.Write(TypeMarker.UInt32);
                this.binaryWriter.Write(value);
                this.bufferedContexts.Peek().Count++;
            }

            /// <inheritdoc />
            public override void WriteGuidValue(Guid value)
            {
                this.JsonObjectState.RegisterToken(JsonTokenType.Guid);
                this.binaryWriter.Write(TypeMarker.Guid);
                this.binaryWriter.Write(value.ToByteArray());
                this.bufferedContexts.Peek().Count++;
            }

            /// <inheritdoc />
            public override void WriteBinaryValue(ReadOnlySpan<byte> value)
            {
                this.JsonObjectState.RegisterToken(JsonTokenType.Binary);

                long length = value.Length;
                if ((length & ~0xFF) == 0)
                {
                    this.binaryWriter.Write(TypeMarker.Binary1ByteLength);
                    this.binaryWriter.Write((byte)length);
                }
                else if ((length & ~0xFFFF) == 0)
                {
                    this.binaryWriter.Write(TypeMarker.Binary2ByteLength);
                    this.binaryWriter.Write((ushort)length);
                }
                else if ((length & ~0xFFFFFFFFL) == 0)
                {
                    this.binaryWriter.Write(TypeMarker.Binary4ByteLength);
                    this.binaryWriter.Write((ulong)length);
                }
                else
                {
                    throw new ArgumentOutOfRangeException("Binary length was too large.");
                }

                this.binaryWriter.Write(value);

                this.bufferedContexts.Peek().Count++;
            }

            /// <inheritdoc />
            public override void WriteNumberArray(IReadOnlyList<byte> values)
            {
                if (!this.enableNumberArrays || (values.Count == 0) || (values.Count > ushort.MaxValue))
                {
                    base.WriteNumberArray(values);
                }
                else
                {
                    this.JsonObjectState.RegisterToken(JsonTokenType.Null);

                    if (values.Count <= byte.MaxValue)
                    {
                        this.binaryWriter.Write(TypeMarker.ArrNumC1);
                        this.binaryWriter.Write(TypeMarker.UInt8);
                        this.binaryWriter.Write((byte)values.Count);
                    }
                    else
                    {
                        this.binaryWriter.Write(TypeMarker.ArrNumC2);
                        this.binaryWriter.Write(TypeMarker.UInt8);
                        this.binaryWriter.Write((ushort)values.Count);
                    }

                    foreach (byte value in values)
                    {
                        this.binaryWriter.Write(value);
                    }

                    this.bufferedContexts.Peek().Count++;
                }
            }

            /// <inheritdoc />
            public override void WriteNumberArray(IReadOnlyList<sbyte> values)
            {
                if (!this.enableNumberArrays || (values.Count == 0) || (values.Count > ushort.MaxValue))
                {
                    base.WriteNumberArray(values);
                }
                else
                {
                    this.JsonObjectState.RegisterToken(JsonTokenType.Null);

                    if (values.Count <= byte.MaxValue)
                    {
                        this.binaryWriter.Write(TypeMarker.ArrNumC1);
                        this.binaryWriter.Write(TypeMarker.Int8);
                        this.binaryWriter.Write((byte)values.Count);
                    }
                    else
                    {
                        this.binaryWriter.Write(TypeMarker.ArrNumC2);
                        this.binaryWriter.Write(TypeMarker.Int8);
                        this.binaryWriter.Write((ushort)values.Count);
                    }

                    foreach (sbyte value in values)
                    {
                        this.binaryWriter.Write(value);
                    }

                    this.bufferedContexts.Peek().Count++;
                }
            }

            /// <inheritdoc />
            public override void WriteNumberArray(IReadOnlyList<short> values)
            {
                if (!this.enableNumberArrays || (values.Count == 0) || (values.Count > ushort.MaxValue))
                {
                    base.WriteNumberArray(values);
                }
                else
                {
                    this.JsonObjectState.RegisterToken(JsonTokenType.Null);

                    if (values.Count <= byte.MaxValue)
                    {
                        this.binaryWriter.Write(TypeMarker.ArrNumC1);
                        this.binaryWriter.Write(TypeMarker.Int16);
                        this.binaryWriter.Write((byte)values.Count);
                    }
                    else
                    {
                        this.binaryWriter.Write(TypeMarker.ArrNumC2);
                        this.binaryWriter.Write(TypeMarker.Int16);
                        this.binaryWriter.Write((ushort)values.Count);
                    }

                    foreach (short value in values)
                    {
                        this.binaryWriter.Write(value);
                    }

                    this.bufferedContexts.Peek().Count++;
                }
            }

            /// <inheritdoc />
            public override void WriteNumberArray(IReadOnlyList<int> values)
            {
                if (!this.enableNumberArrays || (values.Count == 0) || (values.Count > ushort.MaxValue))
                {
                    base.WriteNumberArray(values);
                }
                else
                {
                    this.JsonObjectState.RegisterToken(JsonTokenType.Null);

                    if (values.Count <= byte.MaxValue)
                    {
                        this.binaryWriter.Write(TypeMarker.ArrNumC1);
                        this.binaryWriter.Write(TypeMarker.Int32);
                        this.binaryWriter.Write((byte)values.Count);
                    }
                    else
                    {
                        this.binaryWriter.Write(TypeMarker.ArrNumC2);
                        this.binaryWriter.Write(TypeMarker.Int32);
                        this.binaryWriter.Write((ushort)values.Count);
                    }

                    foreach (int value in values)
                    {
                        this.binaryWriter.Write(value);
                    }

                    this.bufferedContexts.Peek().Count++;
                }
            }

            /// <inheritdoc />
            public override void WriteNumberArray(IReadOnlyList<long> values)
            {
                if (!this.enableNumberArrays || (values.Count == 0) || (values.Count > ushort.MaxValue))
                {
                    base.WriteNumberArray(values);
                }
                else
                {
                    this.JsonObjectState.RegisterToken(JsonTokenType.Null);

                    if (values.Count <= byte.MaxValue)
                    {
                        this.binaryWriter.Write(TypeMarker.ArrNumC1);
                        this.binaryWriter.Write(TypeMarker.Int64);
                        this.binaryWriter.Write((byte)values.Count);
                    }
                    else
                    {
                        this.binaryWriter.Write(TypeMarker.ArrNumC2);
                        this.binaryWriter.Write(TypeMarker.Int64);
                        this.binaryWriter.Write((ushort)values.Count);
                    }

                    foreach (long value in values)
                    {
                        this.binaryWriter.Write(value);
                    }

                    this.bufferedContexts.Peek().Count++;
                }
            }

            /// <inheritdoc />
            public override void WriteNumberArray(IReadOnlyList<float> values)
            {
                if (!this.enableNumberArrays || (values.Count == 0) || (values.Count > ushort.MaxValue))
                {
                    base.WriteNumberArray(values);
                }
                else
                {
                    this.JsonObjectState.RegisterToken(JsonTokenType.Null);

                    if (values.Count <= byte.MaxValue)
                    {
                        this.binaryWriter.Write(TypeMarker.ArrNumC1);
                        this.binaryWriter.Write(TypeMarker.Float32);
                        this.binaryWriter.Write((byte)values.Count);
                    }
                    else
                    {
                        this.binaryWriter.Write(TypeMarker.ArrNumC2);
                        this.binaryWriter.Write(TypeMarker.Float32);
                        this.binaryWriter.Write((ushort)values.Count);
                    }

                    foreach (float value in values)
                    {
                        this.binaryWriter.Write(value);
                    }

                    this.bufferedContexts.Peek().Count++;
                }
            }

            /// <inheritdoc />
            public override void WriteNumberArray(IReadOnlyList<double> values)
            {
                if (!this.enableNumberArrays || (values.Count == 0) || (values.Count > ushort.MaxValue))
                {
                    base.WriteNumberArray(values);
                }
                else
                {
                    this.JsonObjectState.RegisterToken(JsonTokenType.Null);

                    if (values.Count <= byte.MaxValue)
                    {
                        this.binaryWriter.Write(TypeMarker.ArrNumC1);
                        this.binaryWriter.Write(TypeMarker.Float64);
                        this.binaryWriter.Write((byte)values.Count);
                    }
                    else
                    {
                        this.binaryWriter.Write(TypeMarker.ArrNumC2);
                        this.binaryWriter.Write(TypeMarker.Float64);
                        this.binaryWriter.Write((ushort)values.Count);
                    }

                    foreach (double value in values)
                    {
                        this.binaryWriter.Write(value);
                    }

                    this.bufferedContexts.Peek().Count++;
                }
            }

            /// <inheritdoc />
            public override ReadOnlyMemory<byte> GetResult()
            {
                if (this.bufferedContexts.Count > 1)
                {
                    throw new JsonNotCompleteException();
                }

                if (this.binaryWriter.Position == 1)
                {
                    // We haven't written anything but the type marker, so just return an empty buffer.
                    return ReadOnlyMemory<byte>.Empty;
                }

                return this.binaryWriter.BufferAsMemory.Slice(
                    0,
                    this.binaryWriter.Position);
            }

            /// <inheritdoc />
            public void WriteDollarTBsonTypeDollarV(byte cosmosBsonTypeByte)
            {
                const int totalSize =
                    sizeof(byte) // Typemaker byte
                    + sizeof(byte) // Length byte reservation
                    + sizeof(byte) // $t
                    + sizeof(byte) // cosmos bson type
                    + sizeof(byte); // $v

                this.binaryWriter.EnsureRemainingBufferSpace(totalSize);
                this.RegisterArrayOrObjectStart(isArray: false, this.binaryWriter.Position, valueCount: 1);
                this.JsonObjectState.RegisterFieldName();

                Span<byte> binaryWriterCursor = this.binaryWriter.Cursor.Slice(2);
                binaryWriterCursor[0] = JsonBinaryWriter.DollarTSystemString;
                binaryWriterCursor[1] = cosmosBsonTypeByte;
                binaryWriterCursor[2] = JsonBinaryWriter.DollarVSystemString;
                this.binaryWriter.Position += totalSize;
            }

            /// <inheritdoc />
            public void WriteDollarTBsonTypeDollarVNestedScope(bool isNestedArray, byte cosmosBsonTypeByte)
            {
                const int totalSize =
                    sizeof(byte) // Typemaker byte
                    + sizeof(byte) // Length byte reservation
                    + sizeof(byte) // $t
                    + sizeof(byte) // cosmos bson type
                    + sizeof(byte) // $v
                    + sizeof(byte) // Nested scope typemaker byte
                    + sizeof(byte); // Nested scope length byte reservation

                this.binaryWriter.EnsureRemainingBufferSpace(totalSize);
                this.RegisterArrayOrObjectStart(isArray: false, this.binaryWriter.Position, valueCount: 1);
                this.JsonObjectState.RegisterFieldName();
                this.RegisterArrayOrObjectStart(isNestedArray, this.binaryWriter.Position + 5, valueCount: 0);

                Span<byte> binaryWriterCursor = this.binaryWriter.Cursor.Slice(2);
                binaryWriterCursor[0] = JsonBinaryWriter.DollarTSystemString;
                binaryWriterCursor[1] = cosmosBsonTypeByte;
                binaryWriterCursor[2] = JsonBinaryWriter.DollarVSystemString;
                this.binaryWriter.Position += totalSize;
            }

            /// <inheritdoc />
            public void Write(PreblittedBinaryJsonScope scope)
            {
                this.binaryWriter.Write(scope.Bytes.Span);
                // Dummy register token
                this.JsonObjectState.RegisterToken(JsonTokenType.Null);
                this.bufferedContexts.Peek().Count++;
            }

            /// <summary>
            /// Captures a preblitted binary JSON scope.
            /// This method is for use by <see cref="JsonWriter.CapturePreblittedBinaryJsonScope"/>.
            /// </summary>
            /// <param name="startPosition">Scope start position.</param>
            /// <returns>A preblitted binary JSON scope.</returns>
            internal PreblittedBinaryJsonScope CapturePreblittedBinaryJsonScope(int startPosition)
            {
                return new PreblittedBinaryJsonScope(
                    this.binaryWriter.BufferAsSpan.Slice(startPosition, this.binaryWriter.Position - startPosition).ToArray());
            }

            private void WriteArrayOrObjectStart(bool isArray)
            {
                this.RegisterArrayOrObjectStart(isArray, this.binaryWriter.Position, valueCount: 0);

                // Assume 1-byte value length; as such, we need to reserve up 3 bytes (1 byte type marker, 1 byte length, 1 byte count).
                // We'll adjust this as needed when writing the end of the array/object.
                this.binaryWriter.Write((byte)0);
                this.binaryWriter.Write((byte)0);
            }

            private void RegisterArrayOrObjectStart(bool isArray, long offset, int valueCount)
            {
                this.JsonObjectState.RegisterToken(isArray ? JsonTokenType.BeginArray : JsonTokenType.BeginObject);

                // Save the start index
                ArrayAndObjectInfo info = new ArrayAndObjectInfo(
                    offset,
                    this.sharedStrings.Count,
                    this.stringReferenceOffsets.Count,
                    valueCount);
                this.bufferedContexts.Push(info);
            }

            private void WriteArrayOrObjectEnd(bool isArray)
            {
                this.JsonObjectState.RegisterToken(isArray ? JsonTokenType.EndArray : JsonTokenType.EndObject);
                ArrayAndObjectInfo nestedContext = this.bufferedContexts.Pop();

                // Do some math
                int typeMarkerIndex = (int)nestedContext.Offset;
                int payloadIndex = typeMarkerIndex + this.reservationSize;
                int originalCursor = (int)this.CurrentLength;
                int payloadLength = originalCursor - payloadIndex;
                int count = (int)nestedContext.Count;
                int stringStartIndex = (int)nestedContext.StringStartIndex;
                int stringReferenceStartIndex = (int)nestedContext.StringReferenceStartIndex;

                // Figure out what the typemarker and length should be and do any corrections needed
                if (count == 0)
                {
                    // Empty object

                    // Move the cursor back
                    this.binaryWriter.Position = typeMarkerIndex;

                    // Write the type marker
                    this.binaryWriter.Write(isArray ? TypeMarker.Arr0 : TypeMarker.Obj0);
                }
                else if (count == 1)
                {
                    // Single-property object

                    // Move the buffer back but leave one byte for the typemarker
                    Span<byte> buffer = this.binaryWriter.BufferAsSpan;
                    int bytesToWrite = TypeMarkerLength;
                    this.MoveBuffer(buffer, payloadIndex, payloadLength, typeMarkerIndex, bytesToWrite, stringStartIndex, stringReferenceStartIndex);

                    // Move the cursor back
                    this.binaryWriter.Position = typeMarkerIndex;

                    // Write the type marker
                    this.binaryWriter.Write(isArray ? TypeMarker.Arr1 : TypeMarker.Obj1);

                    // Move the cursor forward
                    this.binaryWriter.Position = typeMarkerIndex + TypeMarkerLength + payloadLength;
                }
                else
                {
                    // Need to figure out how many bytes to encode the length and the count
                    int bytesToWrite;
                    if (payloadLength <= byte.MaxValue)
                    {
                        bool serializeCount = isArray && (count > 16);

                        // 1 byte length - move the buffer forward
                        Span<byte> buffer = this.binaryWriter.BufferAsSpan;
                        bytesToWrite = TypeMarkerLength
                            + JsonBinaryEncoding.OneByteLength
                            + (serializeCount ? JsonBinaryEncoding.OneByteCount : 0); 
                        this.MoveBuffer(buffer, payloadIndex, payloadLength, typeMarkerIndex, bytesToWrite, stringStartIndex, stringReferenceStartIndex);

                        // Move the cursor back
                        this.binaryWriter.Position = typeMarkerIndex;

                        // Write the type marker
                        if (serializeCount)
                        {
                            this.binaryWriter.Write(isArray ? TypeMarker.ArrLC1 : TypeMarker.ObjLC1);
                            this.binaryWriter.Write((byte)payloadLength);
                            this.binaryWriter.Write((byte)count);
                        }
                        else
                        {
                            this.binaryWriter.Write(isArray ? TypeMarker.ArrL1 : TypeMarker.ObjL1);
                            this.binaryWriter.Write((byte)payloadLength);
                        }
                    }
                    else if (payloadLength <= ushort.MaxValue)
                    {
                        bool serializeCount = isArray && ((count > 16) || (payloadLength > 0x1000));

                        // 2 byte length - make space for the extra byte length (and extra byte count)
                        this.binaryWriter.Write((byte)0);
                        if (serializeCount)
                        {
                            this.binaryWriter.Write((byte)0);
                        }

                        // Move the buffer forward
                        Span<byte> buffer = this.binaryWriter.BufferAsSpan;
                        bytesToWrite = TypeMarkerLength
                            + JsonBinaryEncoding.TwoByteLength
                            + (serializeCount ? JsonBinaryEncoding.TwoByteCount : 0);
                        this.MoveBuffer(buffer, payloadIndex, payloadLength, typeMarkerIndex, bytesToWrite, stringStartIndex, stringReferenceStartIndex);

                        // Move the cursor back
                        this.binaryWriter.Position = typeMarkerIndex;

                        // Write the type marker
                        if (serializeCount)
                        {
                            this.binaryWriter.Write(isArray ? TypeMarker.ArrLC2 : TypeMarker.ObjLC2);
                            this.binaryWriter.Write((ushort)payloadLength);
                            this.binaryWriter.Write((ushort)count);
                        }
                        else
                        {
                            this.binaryWriter.Write(isArray ? TypeMarker.ArrL2 : TypeMarker.ObjL2);
                            this.binaryWriter.Write((ushort)payloadLength);
                        }
                    }
                    else
                    {
                        // (payloadLength <= uint.MaxValue)
                        bool serializeCount = isArray;

                        // 4 byte length - make space for an extra 3 byte length (and 3 byte count)
                        this.binaryWriter.Write((byte)0);
                        this.binaryWriter.Write((ushort)0);
                        if (serializeCount)
                        {
                            this.binaryWriter.Write((byte)0);
                            this.binaryWriter.Write((ushort)0);
                        }

                        // Move the buffer forward
                        Span<byte> buffer = this.binaryWriter.BufferAsSpan;
                        bytesToWrite = TypeMarkerLength
                            + JsonBinaryEncoding.FourByteLength
                            + (serializeCount ? JsonBinaryEncoding.FourByteCount : 0);
                        this.MoveBuffer(buffer, payloadIndex, payloadLength, typeMarkerIndex, bytesToWrite, stringStartIndex, stringReferenceStartIndex);

                        // Move the cursor back
                        this.binaryWriter.Position = typeMarkerIndex;

                        // Write the type marker
                        if (serializeCount)
                        {
                            this.binaryWriter.Write(isArray ? TypeMarker.ArrLC4 : TypeMarker.ObjLC4);
                            this.binaryWriter.Write((uint)payloadLength);
                            this.binaryWriter.Write((uint)count);
                        }
                        else
                        {
                            this.binaryWriter.Write(isArray ? TypeMarker.ArrL4 : TypeMarker.ObjL4);
                            this.binaryWriter.Write((uint)payloadLength);
                        }
                    }
<<<<<<< HEAD

                    // For an array, attempt to convert it to a uniform number array
                    bool isUniformArray;
                    if (isArray && (payloadLength > 4) && this.enableNumberArrays)
                    {
                        this.binaryWriter.Position = typeMarkerIndex;
                        isUniformArray = TryWriteUniformNumberArray(
                            this.binaryWriter,
                            bytesToWrite,
                            payloadLength,
                            count);

                        if (!isUniformArray)
                        {
                            this.binaryWriter.Position = typeMarkerIndex;
                            isUniformArray = TryWriteUniformArrayOfNumberArrays(
                                this.binaryWriter,
                                bytesToWrite,
                                payloadLength,
                                count);
                        }
                    }
                    else
                    {
                        isUniformArray = false;
                    }

=======

                    // For an array, attempt to convert it to a uniform number array
                    bool isUniformArray;
                    if (isArray && (payloadLength > 4) && this.enableNumberArrays)
                    {
                        this.binaryWriter.Position = typeMarkerIndex;
                        isUniformArray = TryWriteUniformNumberArray(
                            this.binaryWriter,
                            bytesToWrite,
                            payloadLength,
                            count);

                        if (!isUniformArray)
                        {
                            this.binaryWriter.Position = typeMarkerIndex;
                            isUniformArray = TryWriteUniformArrayOfNumberArrays(
                                this.binaryWriter,
                                bytesToWrite,
                                payloadLength,
                                count);
                        }
                    }
                    else
                    {
                        isUniformArray = false;
                    }

>>>>>>> f20c685e
                    // Move the cursor forward if this is not a uniform array
                    if (!isUniformArray)
                    {
                        this.binaryWriter.Position = typeMarkerIndex + bytesToWrite + payloadLength;
                    }
                }

                this.bufferedContexts.Peek().Count++;

                // If we are closing the outermost array / object, we need to fix up reference string offsets
                if (typeMarkerIndex == 1 && this.sharedStrings.Count > 0)
                {
                    this.FixReferenceStringOffsets(this.binaryWriter.BufferAsSpan);
                }
            }

            static private bool TryWriteUniformNumberArray(
                JsonBinaryMemoryWriter arrayWriter,
                int byteCount,
                int valueLength,
                int itemCount)
            {
                if (arrayWriter == null) throw new ArgumentNullException(nameof(arrayWriter));
                if (byteCount <= 0) throw new ArgumentException($"Value must be greater than 0.", nameof(byteCount));
                if (valueLength <= 0) throw new ArgumentException($"Value must be greater than 0.", nameof(valueLength));

                // Uniform arrays only support 1 and 2-byte item count
                if (itemCount > ushort.MaxValue) return false;

                int floatCount = 0;
                long maxValue = long.MinValue;
                long minValue = long.MaxValue;
                List<Number64> numberValues = new List<Number64>(itemCount);

                ReadOnlySpan<byte> arrayBuffer = arrayWriter.BufferAsSpan.Slice(arrayWriter.Position + byteCount, valueLength);
                while (!arrayBuffer.IsEmpty)
                {
                    if (!TypeMarker.IsNumber(arrayBuffer[0]))
                    {
                        // We encountered a non-number value, so we bail out
                        return false;
                    }

                    if (JsonBinaryEncoding.TryGetNumberValue(
                        arrayBuffer,
                        uniformArrayInfo: null,
                        out Number64 value,
                        out int itemLength))
                    {
                        numberValues.Add(value);

                        if (value.IsInteger)
                        {
                            maxValue = Math.Max(maxValue, Number64.ToLong(value));
                            minValue = Math.Min(minValue, Number64.ToLong(value));
                        }
                        else
                        {
                            floatCount++;
                        }
                    }
                    else
                    {
                        throw new JsonUnexpectedTokenException();
                    }

                    arrayBuffer = arrayBuffer.Slice(itemLength);
                }

                // Assert(numberValues.Count == itemCount);
                // Assert(itemCount >= floatCount);

                byte itemTypeMarker;
                int itemSize;

                if (floatCount > 0)
                {
                    if (floatCount < itemCount)
                    {
                        // Not all items are floating-point values, we need to check for integer values that
                        // cannot be represented as floating-point values without losing precision.

                        long nMaxAbsValue = Math.Max(Math.Abs(minValue), Math.Abs(maxValue));
                        if (nMaxAbsValue > (1L << 53)) return false;
                    }

                    itemTypeMarker = TypeMarker.Float64;
                    itemSize = sizeof(double);
                }
                else
                {
                    if ((minValue >= 0) && (maxValue <= byte.MaxValue))
                    {
                        itemTypeMarker = TypeMarker.UInt8;
                        itemSize = sizeof(byte);
                    }
                    else if ((minValue >= sbyte.MinValue) && (maxValue <= sbyte.MaxValue))
                    {
                        itemTypeMarker = TypeMarker.Int8;
                        itemSize = sizeof(sbyte);
                    }
                    else if ((minValue >= short.MinValue) && (maxValue <= short.MaxValue))
                    {
                        itemTypeMarker = TypeMarker.Int16;
                        itemSize = sizeof(short);
                    }
                    else if ((minValue >= int.MinValue) && (maxValue <= int.MaxValue))
                    {
                        itemTypeMarker = TypeMarker.Int32;
                        itemSize = sizeof(int);
                    }
                    else
                    {
                        itemTypeMarker = TypeMarker.Int64;
                        itemSize = sizeof(long);
                    }
                }

                int newByteCount = 1 /* item TypeMarker */ + (itemCount <= byte.MaxValue ? 1 : 2) /* item count */;
                int newLength = 1 + newByteCount + (itemCount * itemSize);
                int oldLength = 1 + byteCount + valueLength;

                // Verify whether writing a uniform number array is beneficial
                if (newLength > oldLength)
                {
                    return false;
                }

                if (itemCount <= byte.MaxValue)
                {
                    arrayWriter.Write(TypeMarker.ArrNumC1);
                    arrayWriter.Write(itemTypeMarker);
                    arrayWriter.Write((byte)itemCount);
                }
                else
                {
                    arrayWriter.Write(TypeMarker.ArrNumC2);
                    arrayWriter.Write(itemTypeMarker);
                    arrayWriter.Write((short)itemCount);
                }

                // Write the uniform number array beginning at the start offset
                switch (itemTypeMarker)
                {
                    case TypeMarker.Int8:
                        foreach (Number64 value in numberValues)
                        {
                            arrayWriter.Write((sbyte)Number64.ToLong(value));
                        }
                        break;
                    case TypeMarker.UInt8:
                        foreach (Number64 value in numberValues)
                        {
                            arrayWriter.Write((byte)Number64.ToLong(value));
                        }
                        break;
                    case TypeMarker.Int16:
                        foreach (Number64 value in numberValues)
                        {
                            arrayWriter.Write((short)Number64.ToLong(value));
                        }
                        break;
                    case TypeMarker.Int32:
                        foreach (Number64 value in numberValues)
                        {
                            arrayWriter.Write((int)Number64.ToLong(value));
                        }
                        break;
                    case TypeMarker.Int64:
                        foreach (Number64 value in numberValues)
                        {
                            arrayWriter.Write(Number64.ToLong(value));
                        }
                        break;
                    case TypeMarker.Float16:
                        // Currently not supported
                        throw new InvalidOperationException();
                    case TypeMarker.Float32:
                        foreach (Number64 value in numberValues)
                        {
                            arrayWriter.Write((float)Number64.ToDouble(value));
                        }
                        break;
                    case TypeMarker.Float64:
                        foreach (Number64 value in numberValues)
                        {
                            arrayWriter.Write(Number64.ToDouble(value));
                        }
                        break;
                    default:
                        throw new InvalidOperationException();
                }

                return true;
            }

            static private bool TryWriteUniformArrayOfNumberArrays(
                JsonBinaryMemoryWriter arrayWriter,
                int byteCount,
                int valueLength,
                int itemCount)
            {
                if (arrayWriter == null) throw new ArgumentNullException(nameof(arrayWriter));
                if (byteCount <= 0) throw new ArgumentException($"Value must be greater than 0.", nameof(byteCount));
                if (valueLength <= 0) throw new ArgumentException($"Value must be greater than 0.", nameof(valueLength));

                // Uniform arrays only support 1 and 2-byte item count
                if (itemCount > ushort.MaxValue) return false;
                if (itemCount < 2) return false;

                UniformArrayInfo commonArrayInfo = default;
                int commonArrayLength = 0;

                ReadOnlySpan<byte> arrayBuffer = arrayWriter.BufferAsSpan.Slice(arrayWriter.Position + byteCount, valueLength);
                while (!arrayBuffer.IsEmpty)
                {
                    UniformArrayInfo numberArrayInfo = GetUniformArrayInfo(arrayBuffer, isNested: false);
                    if (numberArrayInfo == default)
                    {
                        // Not a uniform number array
                        return false;
                    }

                    if (numberArrayInfo.NestedArrayInfo != default)
                    {
                        // Already an array of uniform number arrays
                        return false;
                    }

                    if (commonArrayInfo == null)
                    {
                        commonArrayInfo = numberArrayInfo;
                        commonArrayLength = commonArrayInfo.PrefixSize + (commonArrayInfo.ItemCount * commonArrayInfo.ItemSize);
                    }

                    if (!JsonBinaryEncoding.Equals(numberArrayInfo, commonArrayInfo))
                    {
                        // A uniform number array that is different from the common one so far
                        return false;
                    }

                    arrayBuffer = arrayBuffer.Slice(commonArrayLength);
                }

                bool oneByteCount = (commonArrayInfo.ItemCount <= byte.MaxValue) && (itemCount <= byte.MaxValue);
                int newByteCount = oneByteCount ? 5 : 7;

                // This condition should never happen but still needs to be covered
                if (newByteCount > (byteCount + (commonArrayInfo.PrefixSize * 2)))
                {
                    return false;
                }

                int initialPosition = arrayWriter.Position;
                arrayWriter.Position += newByteCount;

                ReadOnlySpan<byte> arrayItems = arrayWriter.BufferAsSpan.Slice(initialPosition + byteCount, valueLength);
                while (!arrayItems.IsEmpty)
                {
                    arrayWriter.Write(arrayItems.Slice(commonArrayInfo.PrefixSize, commonArrayLength - commonArrayInfo.PrefixSize));
                    arrayItems = arrayItems.Slice(commonArrayLength);
                }

                int finalPosition = arrayWriter.Position;
                arrayWriter.Position = initialPosition;

                if (oneByteCount)
                {
                    arrayWriter.Write(TypeMarker.ArrArrNumC1C1);
                    arrayWriter.Write(TypeMarker.ArrNumC1);
                    arrayWriter.Write(commonArrayInfo.ItemTypeMarker);
                    arrayWriter.Write((byte)commonArrayInfo.ItemCount);
                    arrayWriter.Write((byte)itemCount);
                }
                else
                {
                    arrayWriter.Write(TypeMarker.ArrArrNumC2C2);
                    arrayWriter.Write(TypeMarker.ArrNumC2);
                    arrayWriter.Write(commonArrayInfo.ItemTypeMarker);
                    arrayWriter.Write((ushort)commonArrayInfo.ItemCount);
                    arrayWriter.Write((ushort)itemCount);
                }

                arrayWriter.Position = finalPosition;
                return true;
            }

            private void MoveBuffer(
                Span<byte> buffer,
                int payloadIndex,
                int payloadLength,
                int typeMarkerIndex,
                int bytesToWrite,
                int stringStartIndex,
                int stringReferenceOffsetLow)
            {
                Span<byte> payload = buffer.Slice(payloadIndex, payloadLength);
                int newPayloadIndex = typeMarkerIndex + bytesToWrite;
                Span<byte> newPayload = buffer.Slice(newPayloadIndex);
                payload.CopyTo(newPayload);

                int delta = newPayloadIndex - payloadIndex;
                for (int index = stringStartIndex; index < this.sharedStrings.Count; index++)
                {
                    SharedStringValue sharedStringValue = this.sharedStrings[index];
                    this.sharedStrings[index] = new SharedStringValue(offset: sharedStringValue.Offset + delta, maxOffset: sharedStringValue.MaxOffset);
                }

                for (int i = stringReferenceOffsetLow; i < this.stringReferenceOffsets.Count; ++i)
                {
                    this.stringReferenceOffsets[i] += delta;
                }
            }

            private void FixReferenceStringOffsets(Span<byte> binaryWriterRawBuffer)
            {
                foreach (int stringReferenceOffset in this.stringReferenceOffsets)
                {
                    byte typeMarker = binaryWriterRawBuffer[stringReferenceOffset];

                    JsonNodeType nodeType = JsonBinaryEncoding.NodeTypes.Lookup[typeMarker];
                    switch (nodeType)
                    {
                        case JsonNodeType.String:
                        case JsonNodeType.FieldName:
                        {
                            Span<byte> offsetBuffer = binaryWriterRawBuffer.Slice(stringReferenceOffset + 1);
                            switch (typeMarker)
                            {
                                case TypeMarker.StrR1:
                                {
                                    byte stringIndex = offsetBuffer[0];
                                    SharedStringValue sharedStringValue = this.sharedStrings[stringIndex];
                                    JsonBinaryEncoding.SetFixedSizedValue<byte>(offsetBuffer, (byte)sharedStringValue.Offset);
                                    break;
                                }

                                case TypeMarker.StrR2:
                                {
                                    ushort stringIndex = JsonBinaryEncoding.GetFixedSizedValue<ushort>(offsetBuffer);
                                    SharedStringValue sharedStringValue = this.sharedStrings[stringIndex];
                                    JsonBinaryEncoding.SetFixedSizedValue<ushort>(offsetBuffer, (ushort)sharedStringValue.Offset);
                                    break;
                                }

                                case TypeMarker.StrR3:
                                {
                                    JsonBinaryEncoding.UInt24 stringIndex =
                                        JsonBinaryEncoding.GetFixedSizedValue<JsonBinaryEncoding.UInt24>(offsetBuffer);
                                    SharedStringValue sharedStringValue = this.sharedStrings[stringIndex];
                                    JsonBinaryEncoding.SetFixedSizedValue<JsonBinaryEncoding.UInt24>(
                                        offsetBuffer,
                                        (JsonBinaryEncoding.UInt24)sharedStringValue.Offset);
                                    break;
                                }

                                case TypeMarker.StrR4:
                                {
                                    int stringIndex = JsonBinaryEncoding.GetFixedSizedValue<int>(offsetBuffer);
                                    SharedStringValue sharedStringValue = this.sharedStrings[stringIndex];
                                    JsonBinaryEncoding.SetFixedSizedValue<int>(offsetBuffer, (int)sharedStringValue.Offset);
                                    break;
                                }
                            }

                            break;
                        }
                        default:
                            throw new InvalidOperationException($"Unknown {nameof(nodeType)}: {nodeType}.");
                    }
                }
            }

            private void WriteFieldNameOrString(bool isFieldName, Utf8Span utf8Span)
            {
                this.binaryWriter.EnsureRemainingBufferSpace(TypeMarkerLength + JsonBinaryEncoding.FourByteLength + utf8Span.Length);

                this.JsonObjectState.RegisterToken(isFieldName ? JsonTokenType.FieldName : JsonTokenType.String);
                if (JsonBinaryEncoding.TryGetEncodedStringTypeMarker(
                    utf8Span,
                    this.JsonObjectState.CurrentTokenType == JsonTokenType.FieldName ? this.jsonStringDictionary : null,
                    out JsonBinaryEncoding.MultiByteTypeMarker multiByteTypeMarker))
                {
                    switch (multiByteTypeMarker.Length)
                    {
                        case 1:
                            this.binaryWriter.Write(multiByteTypeMarker.One);
                            break;

                        case 2:
                            this.binaryWriter.Write(multiByteTypeMarker.One);
                            this.binaryWriter.Write(multiByteTypeMarker.Two);
                            break;

                        default:
                            throw new InvalidOperationException($"Unable to serialize a {nameof(JsonBinaryEncoding.MultiByteTypeMarker)} of length: {multiByteTypeMarker.Length}");
                    }
                }
                else if (this.enableEncodedStrings
                    && isFieldName
                    && (utf8Span.Length >= MinReferenceStringLength)
                    && this.TryRegisterStringValue(utf8Span))
                {
                    // Work is done in the check
                }
                else if (this.enableEncodedStrings
                    && !isFieldName
                    && (utf8Span.Length == JsonBinaryEncoding.GuidLength)
                    && JsonBinaryEncoding.TryEncodeGuidString(utf8Span.Span, this.binaryWriter.Cursor))
                {
                    // Encoded value as guid string
                    this.binaryWriter.Position += JsonBinaryEncoding.EncodedGuidLength;
                }
                else if (this.enableEncodedStrings
                    && !isFieldName
                    && (utf8Span.Length == JsonBinaryEncoding.GuidWithQuotesLength)
                    && (utf8Span.Span[0] == '"')
                    && (utf8Span.Span[JsonBinaryEncoding.GuidWithQuotesLength - 1] == '"')
                    && JsonBinaryEncoding.TryEncodeGuidString(utf8Span.Span.Slice(start: 1), this.binaryWriter.Cursor)
                    && (this.binaryWriter.Cursor[0] == TypeMarker.LowercaseGuidString))
                {
                    // Encoded value as lowercase double quote guid
                    this.binaryWriter.Cursor[0] = TypeMarker.DoubleQuotedLowercaseGuidString;
                    this.binaryWriter.Position += JsonBinaryEncoding.EncodedGuidLength;
                }
                else if (this.enableEncodedStrings
                    && !isFieldName
                    && JsonBinaryEncoding.TryEncodeCompressedString(utf8Span.Span, this.binaryWriter.Cursor, out int bytesWritten))
                {
                    // Encoded value as a compressed string
                    this.binaryWriter.Position += bytesWritten;
                }
                else if (this.enableEncodedStrings
                    && !isFieldName
                    && (utf8Span.Length >= MinReferenceStringLength)
                    && (utf8Span.Length <= MaxReferenceStringLength)
                    && this.TryRegisterStringValue(utf8Span))
                {
                    // Work is done in the check
                }
                else if (TypeMarker.TryGetEncodedStringLengthTypeMarker(utf8Span.Length, out byte typeMarker))
                {
                    // Write with type marker that encodes the length
                    this.binaryWriter.Write(typeMarker);
                    this.binaryWriter.Write(utf8Span.Span);
                }
                // Just write it out as a regular string with type marker and length prefix
                else if (utf8Span.Length < byte.MaxValue)
                {
                    this.binaryWriter.Write(TypeMarker.StrL1);
                    this.binaryWriter.Write((byte)utf8Span.Length);
                    this.binaryWriter.Write(utf8Span.Span);
                }
                else if (utf8Span.Length < ushort.MaxValue)
                {
                    this.binaryWriter.Write(TypeMarker.StrL2);
                    this.binaryWriter.Write((ushort)utf8Span.Length);
                    this.binaryWriter.Write(utf8Span.Span);
                }
                else
                {
                    // (utf8String.Length < uint.MaxValue)
                    this.binaryWriter.Write(TypeMarker.StrL4);
                    this.binaryWriter.Write((uint)utf8Span.Length);
                    this.binaryWriter.Write(utf8Span.Span);
                }

                if (!isFieldName)
                {
                    // If we just wrote a string then increment the count (we don't increment for field names, since we need to wait for the corresponding property value).
                    this.bufferedContexts.Peek().Count++;
                }
            }

            private bool TryRegisterStringValue(Utf8Span utf8Span)
            {
                if (!this.sharedStringIndexes.TryGetValue(utf8Span.Span, out (UInt128 hash, ulong index) hashAndIndex))
                {
                    // Not found, add it to the lookup table

                    // In order to avoid having to change the typer marker later on, we need to account for the case
                    // where the buffer might shift as a result of adjusting array/object length.

                    int maxOffset = (this.JsonObjectState.CurrentDepth * 7) + (int)this.CurrentLength;

                    bool shouldAddValue = (utf8Span.Length >= 5) ||
                        ((maxOffset <= byte.MaxValue) && (utf8Span.Length >= 2)) ||
                        ((maxOffset <= ushort.MaxValue) && (utf8Span.Length >= 3)) ||
                        ((maxOffset <= JsonBinaryEncoding.UInt24.MaxValue) && (utf8Span.Length >= 4));

                    if (shouldAddValue)
                    {
                        this.sharedStrings.Add(new SharedStringValue(offset: (int)this.CurrentLength, maxOffset: maxOffset));
                        this.sharedStringIndexes.Add(utf8Span.Length, hashAndIndex.hash, (ulong)(this.sharedStrings.Count - 1));
                    }

                    return false;
                }

                SharedStringValue sharedString = this.sharedStrings[(int)hashAndIndex.index];
                this.stringReferenceOffsets.Add(this.binaryWriter.Position);

                if (sharedString.MaxOffset <= byte.MaxValue)
                {
                    this.binaryWriter.Write(TypeMarker.StrR1);
                    this.binaryWriter.Write((byte)hashAndIndex.index);
                }
                else if (sharedString.MaxOffset <= ushort.MaxValue)
                {
                    this.binaryWriter.Write(TypeMarker.StrR2);
                    this.binaryWriter.Write((ushort)hashAndIndex.index);
                }
                else if (sharedString.MaxOffset <= JsonBinaryEncoding.UInt24.MaxValue)
                {
                    this.binaryWriter.Write(TypeMarker.StrR3);
                    this.binaryWriter.Write((JsonBinaryEncoding.UInt24)(int)hashAndIndex.index);
                }
                else if (sharedString.MaxOffset <= int.MaxValue)
                {
                    this.binaryWriter.Write(TypeMarker.StrR4);
                    this.binaryWriter.Write((int)hashAndIndex.index);
                }
                else
                {
                    return false;
                }

                return true;
            }

            private void WriteIntegerInternal(long value)
            {
                this.JsonObjectState.RegisterToken(JsonTokenType.Number);
                if (TypeMarker.IsEncodedNumberLiteral(value))
                {
                    this.binaryWriter.Write((byte)(TypeMarker.LiteralIntMin + value));
                }
                else
                {
                    if (value >= 0)
                    {
                        // Non-negative Number
                        if (value <= byte.MaxValue)
                        {
                            this.binaryWriter.Write(TypeMarker.NumberUInt8);
                            this.binaryWriter.Write((byte)value);
                        }
                        else if (value <= short.MaxValue)
                        {
                            this.binaryWriter.Write(TypeMarker.NumberInt16);
                            this.binaryWriter.Write((short)value);
                        }
                        else if (value <= int.MaxValue)
                        {
                            this.binaryWriter.Write(TypeMarker.NumberInt32);
                            this.binaryWriter.Write((int)value);
                        }
                        else
                        {
                            this.binaryWriter.Write(TypeMarker.NumberInt64);
                            this.binaryWriter.Write(value);
                        }
                    }
                    else
                    {
                        // Negative Number
                        if (value < int.MinValue)
                        {
                            this.binaryWriter.Write(TypeMarker.NumberInt64);
                            this.binaryWriter.Write(value);
                        }
                        else if (value < short.MinValue)
                        {
                            this.binaryWriter.Write(TypeMarker.NumberInt32);
                            this.binaryWriter.Write((int)value);
                        }
                        else
                        {
                            this.binaryWriter.Write(TypeMarker.NumberInt16);
                            this.binaryWriter.Write((short)value);
                        }
                    }
                }
            }

            private void WriteIntegerInternal(ulong value)
            {
                if (value <= long.MaxValue)
                {
                    this.WriteIntegerInternal((long)value);
                }
                else if (!this.enableUInt64Values)
                {
                    this.WriteDoubleInternal(value);
                }
                else
                {
                    this.JsonObjectState.RegisterToken(JsonTokenType.Number);
                    this.binaryWriter.Write(TypeMarker.NumberUInt64);
                    this.binaryWriter.Write(value);
                }
            }

            private void WriteDoubleInternal(double value)
            {
                this.JsonObjectState.RegisterToken(JsonTokenType.Number);
                this.binaryWriter.Write(TypeMarker.NumberDouble);
                this.binaryWriter.Write(value);
            }

            public void WriteRawJsonValue(
                ReadOnlyMemory<byte> rootBuffer,
                int valueOffset,
                UniformArrayInfo externalArrayInfo,
<<<<<<< HEAD
                bool isFieldName)
            {
                this.ForceRewriteRawJsonValue(rootBuffer, valueOffset, externalArrayInfo, isFieldName);
=======
                bool isFieldName,
                IJsonStringDictionary jsonStringDictionary)
            {
                this.ForceRewriteRawJsonValue(rootBuffer, valueOffset, externalArrayInfo, isFieldName, jsonStringDictionary);
>>>>>>> f20c685e
            }

            private void ForceRewriteRawJsonValue(
                ReadOnlyMemory<byte> rootBuffer,
                int valueOffset,
                UniformArrayInfo externalArrayInfo,
<<<<<<< HEAD
                bool isFieldName)
=======
                bool isFieldName,
                IJsonStringDictionary jsonStringDictionary)
>>>>>>> f20c685e
            {
                ReadOnlyMemory<byte> rawJsonValue = rootBuffer.Slice(valueOffset);
                byte typeMarker = rawJsonValue.Span[0];

                if (externalArrayInfo != null)
                {
                    this.WriteRawUniformArrayItem(rawJsonValue.Span, externalArrayInfo);
                }
                else
                {
                    RawValueType rawType = (RawValueType)RawValueTypes[typeMarker];

                    // Check for uniform number array support
                    if (this.enableNumberArrays && ((rawType == RawValueType.ArrNum) || (rawType == RawValueType.ArrArrNum)))
                    {
                        rawType = RawValueType.Token;
                    }

                    // Check for unsigned 64-bit integer support
                    if (this.enableUInt64Values && (rawType == RawValueType.NumUI64))
                    {
                        rawType = RawValueType.Token;
                    }

                    switch (rawType)
                    {
                        case RawValueType.Token:
                            {
                                int valueLength = JsonBinaryEncoding.GetValueLength(rawJsonValue.Span);

                                rawJsonValue = rawJsonValue.Slice(start: 0, length: valueLength);

                                // We only care if the type is a field name or not
                                this.JsonObjectState.RegisterToken(isFieldName ? JsonTokenType.FieldName : JsonTokenType.String);

                                this.binaryWriter.Write(rawJsonValue.Span);

                                if (!isFieldName)
                                {
                                    this.bufferedContexts.Peek().Count++;
                                }
                            }
                            break;

                        case RawValueType.StrUsr:
                        case RawValueType.StrEncLen:
                        case RawValueType.StrL1:
                        case RawValueType.StrL2:
                        case RawValueType.StrL4:
<<<<<<< HEAD
                            this.WriteRawStringValue(rawType, rawJsonValue, isFieldName);
=======
                            this.WriteRawStringValue(rawType, rawJsonValue, isFieldName, this.jsonStringDictionary);
>>>>>>> f20c685e
                            break;

                        case RawValueType.StrR1:
                            this.ForceRewriteRawJsonValue(
                                rootBuffer,
                                JsonBinaryEncoding.GetFixedSizedValue<byte>(rawJsonValue.Slice(start: 1).Span),
                                default,
<<<<<<< HEAD
                                isFieldName);
=======
                                isFieldName,
                                jsonStringDictionary);
>>>>>>> f20c685e
                            break;
                        case RawValueType.StrR2:
                            this.ForceRewriteRawJsonValue(
                                rootBuffer,
                                JsonBinaryEncoding.GetFixedSizedValue<ushort>(rawJsonValue.Slice(start: 1).Span),
                                default,
<<<<<<< HEAD
                                isFieldName);
=======
                                isFieldName,
                                jsonStringDictionary);
>>>>>>> f20c685e
                            break;
                        case RawValueType.StrR3:
                            this.ForceRewriteRawJsonValue(
                                rootBuffer,
                                JsonBinaryEncoding.GetFixedSizedValue<JsonBinaryEncoding.UInt24>(rawJsonValue.Slice(start: 1).Span),
                                default,
<<<<<<< HEAD
                                isFieldName);
=======
                                isFieldName,
                                jsonStringDictionary);
>>>>>>> f20c685e
                            break;
                        case RawValueType.StrR4:
                            this.ForceRewriteRawJsonValue(
                                rootBuffer,
                                JsonBinaryEncoding.GetFixedSizedValue<int>(rawJsonValue.Slice(start: 1).Span),
                                default,
<<<<<<< HEAD
                                isFieldName);
=======
                                isFieldName,
                                jsonStringDictionary);
>>>>>>> f20c685e
                            break;

                        case RawValueType.Arr1:
                            {
                                this.JsonObjectState.RegisterToken(JsonTokenType.BeginArray);

                                this.binaryWriter.Write(typeMarker);

                                this.ForceRewriteRawJsonValue(
                                    rootBuffer,
                                    valueOffset: valueOffset + 1,
                                    externalArrayInfo: default,
<<<<<<< HEAD
                                    isFieldName: false);
=======
                                    isFieldName: false,
                                    jsonStringDictionary: jsonStringDictionary);
>>>>>>> f20c685e

                                this.JsonObjectState.RegisterToken(JsonTokenType.EndArray);
                            }
                            break;

                        case RawValueType.Obj1:
                            {
                                this.JsonObjectState.RegisterToken(JsonTokenType.BeginObject);

                                this.binaryWriter.Write(typeMarker);

                                this.ForceRewriteRawJsonValue(
                                    rootBuffer,
                                    valueOffset: valueOffset + 1,
                                    externalArrayInfo: default,
<<<<<<< HEAD
                                    isFieldName: true);
=======
                                    isFieldName: true,
                                    jsonStringDictionary: jsonStringDictionary);
>>>>>>> f20c685e

                                int nameLength = JsonBinaryEncoding.GetValueLength(rawJsonValue.Slice(start: 1).Span);

                                this.ForceRewriteRawJsonValue(
                                    rootBuffer,
                                    valueOffset: valueOffset + 1 + nameLength,
                                    externalArrayInfo: default,
<<<<<<< HEAD
                                    isFieldName: false);
=======
                                    isFieldName: false,
                                    jsonStringDictionary: jsonStringDictionary);
>>>>>>> f20c685e

                                this.JsonObjectState.RegisterToken(JsonTokenType.EndObject);
                            }
                            break;

                        case RawValueType.Arr:
                            {
                                this.WriteArrayStart();

                                foreach (JsonBinaryEncoding.Enumerator.ArrayItem arrayItem in JsonBinaryEncoding.Enumerator.GetArrayItems(rootBuffer, valueOffset, externalArrayInfo))
                                {
                                    this.ForceRewriteRawJsonValue(
                                        rootBuffer,
                                        arrayItem.Offset,
                                        arrayItem.ExternalArrayInfo,
<<<<<<< HEAD
                                        isFieldName);
=======
                                        isFieldName,
                                        jsonStringDictionary);
>>>>>>> f20c685e
                                }

                                this.WriteArrayEnd();
                            }
                            break;

                        case RawValueType.Obj:
                            {
                                this.WriteObjectStart();

                                foreach (JsonBinaryEncoding.Enumerator.ObjectProperty property in JsonBinaryEncoding.Enumerator.GetObjectProperties(rootBuffer, valueOffset))
                                {
<<<<<<< HEAD
                                    this.ForceRewriteRawJsonValue(rootBuffer, property.NameOffset, externalArrayInfo: default, isFieldName: true);
                                    this.ForceRewriteRawJsonValue(rootBuffer, property.ValueOffset, externalArrayInfo: default, isFieldName: false);
=======
                                    this.ForceRewriteRawJsonValue(rootBuffer, property.NameOffset, externalArrayInfo: default, isFieldName: true, jsonStringDictionary: this.jsonStringDictionary);
                                    this.ForceRewriteRawJsonValue(rootBuffer, property.ValueOffset, externalArrayInfo: default, isFieldName: false, jsonStringDictionary: this.jsonStringDictionary);
>>>>>>> f20c685e
                                }

                                this.WriteObjectEnd();
                            }
                            break;

                        case RawValueType.ArrNum:
                            this.WriteRawNumberArray(rawJsonValue.Span, GetUniformArrayInfo(rawJsonValue.Span));
                            break;

                        case RawValueType.ArrArrNum:
                            this.WriteRawNumberArrayArray(rawJsonValue.Span, GetUniformArrayInfo(rawJsonValue.Span));
                            break;

                        case RawValueType.NumUI64:
                            this.WriteNumberValue(GetFixedSizedValue<ulong>(rawJsonValue.Slice(1).Span));
                            break;

                        default:
                            throw new InvalidOperationException($"Unknown {nameof(RawValueType)} {rawType}.");
                    }
                }
            }

            private void WriteRawStringValue(RawValueType rawValueType, ReadOnlyMemory<byte> buffer, bool isFieldName, IJsonStringDictionary jsonStringDictionary)
            {
                Utf8Span rawStringValue;
                switch (rawValueType)
                {
                    case RawValueType.StrUsr:
                        if (!JsonBinaryEncoding.TryGetDictionaryEncodedStringValue(
                            buffer.Span,
                            jsonStringDictionary,
                            out UtfAllString value))
                        {
                            throw new InvalidOperationException("Failed to get dictionary encoded string value");
                        }

                        rawStringValue = value.Utf8String.Span;
                        break;

                    case RawValueType.StrEncLen:
                        long encodedStringLength = TypeMarker.GetEncodedStringLength(buffer.Span[0]);
                        if (encodedStringLength > int.MaxValue)
                        {
                            throw new InvalidOperationException("string is too long.");
                        }

                        rawStringValue = Utf8Span.UnsafeFromUtf8BytesNoValidation(buffer.Slice(start: TypeMarkerLength, (int)encodedStringLength).Span);
                        break;

                    case RawValueType.StrL1:
                        byte oneByteLength = JsonBinaryEncoding.GetFixedSizedValue<byte>(buffer.Slice(TypeMarkerLength).Span);
                        rawStringValue = Utf8Span.UnsafeFromUtf8BytesNoValidation(buffer.Slice(start: TypeMarkerLength + sizeof(byte), oneByteLength).Span);
                        break;

                    case RawValueType.StrL2:
                        ushort twoByteLength = JsonBinaryEncoding.GetFixedSizedValue<ushort>(buffer.Slice(TypeMarkerLength).Span);
                        rawStringValue = Utf8Span.UnsafeFromUtf8BytesNoValidation(buffer.Slice(start: TypeMarkerLength + sizeof(ushort), twoByteLength).Span);
                        break;

                    case RawValueType.StrL4:
                        uint fourByteLength = JsonBinaryEncoding.GetFixedSizedValue<uint>(buffer.Slice(TypeMarkerLength).Span);
                        if (fourByteLength > int.MaxValue)
                        {
                            throw new InvalidOperationException("string is too long.");
                        }

                        rawStringValue = Utf8Span.UnsafeFromUtf8BytesNoValidation(buffer.Slice(start: TypeMarkerLength + sizeof(uint), (int)fourByteLength).Span);
                        break;

                    default:
                        throw new InvalidOperationException($"Unknown {nameof(rawValueType)}: {rawValueType}.");
                }

                this.WriteFieldNameOrString(isFieldName, rawStringValue);
            }

            private void WriteRawUniformArrayItem(
                ReadOnlySpan<byte> rawValue,
                UniformArrayInfo arrayInfo)
<<<<<<< HEAD
            {
=======
                {
>>>>>>> f20c685e
                if (arrayInfo == null) throw new ArgumentNullException(nameof(arrayInfo));

                switch (arrayInfo.ItemTypeMarker)
                {
                    case TypeMarker.Int8:
                        this.WriteNumberValue(GetFixedSizedValue<sbyte>(rawValue));
                        break;
                    case TypeMarker.UInt8:
                        this.WriteNumberValue(GetFixedSizedValue<byte>(rawValue));
                        break;
                    case TypeMarker.Int16:
                        this.WriteNumberValue(GetFixedSizedValue<short>(rawValue));
                        break;
                    case TypeMarker.Int32:
                        this.WriteNumberValue(GetFixedSizedValue<int>(rawValue));
                        break;
                    case TypeMarker.Int64:
                        this.WriteNumberValue(GetFixedSizedValue<long>(rawValue));
                        break;
                    case TypeMarker.Float32:
                        this.WriteNumberValue(GetFixedSizedValue<float>(rawValue));
                        break;
                    case TypeMarker.Float64:
                        this.WriteNumberValue(GetFixedSizedValue<double>(rawValue));
                        break;

                    case TypeMarker.ArrNumC1:
                    case TypeMarker.ArrNumC2:
                        this.WriteRawNumberArray(rawValue, arrayInfo.NestedArrayInfo);
                        break;

                    default:
                        throw new JsonInvalidTokenException();
                }
            }

            private void WriteRawNumberArray(
                ReadOnlySpan<byte> rawValue,
                UniformArrayInfo arrayInfo)
            {
                if (arrayInfo == null) throw new ArgumentNullException(nameof(arrayInfo));

                this.WriteArrayStart();

                int startOffset = arrayInfo.PrefixSize;
                int endOffset = startOffset + (arrayInfo.ItemCount * arrayInfo.ItemSize);
                switch (arrayInfo.ItemTypeMarker)
                {
                    case TypeMarker.Int8:
                        for (int offset = startOffset; offset < endOffset; offset += arrayInfo.ItemSize)
                        {
                            this.WriteNumberValue(GetFixedSizedValue<sbyte>(rawValue.Slice(offset)));
                        }
                        break;

                    case TypeMarker.UInt8:
                        for (int offset = startOffset; offset < endOffset; offset += arrayInfo.ItemSize)
                        {
                            this.WriteNumberValue(GetFixedSizedValue<byte>(rawValue.Slice(offset)));
                        }
                        break;

                    case TypeMarker.Int16:
                        for (int offset = startOffset; offset < endOffset; offset += arrayInfo.ItemSize)
                        {
                            this.WriteNumberValue(GetFixedSizedValue<short>(rawValue.Slice(offset)));
                        }
                        break;

                    case TypeMarker.Int32:
                        for (int offset = startOffset; offset < endOffset; offset += arrayInfo.ItemSize)
                        {
                            this.WriteNumberValue(GetFixedSizedValue<int>(rawValue.Slice(offset)));
                        }
                        break;

                    case TypeMarker.Int64:
                        for (int offset = startOffset; offset < endOffset; offset += arrayInfo.ItemSize)
                        {
                            this.WriteNumberValue(GetFixedSizedValue<long>(rawValue.Slice(offset)));
                        }
                        break;

                    case TypeMarker.Float32:
                        for (int offset = startOffset; offset < endOffset; offset += arrayInfo.ItemSize)
                        {
                            this.WriteNumberValue(GetFixedSizedValue<float>(rawValue.Slice(offset)));
                        }
                        break;

                    case TypeMarker.Float64:
                        for (int offset = startOffset; offset < endOffset; offset += arrayInfo.ItemSize)
                        {
                            this.WriteNumberValue(GetFixedSizedValue<double>(rawValue.Slice(offset)));
                        }
                        break;

                    default:
                        throw new JsonInvalidTokenException();
                }

                this.WriteArrayEnd();
            }

            private void WriteRawNumberArrayArray(
                ReadOnlySpan<byte> rawValue,
                UniformArrayInfo arrayInfo)
            {
                if (arrayInfo == null) throw new ArgumentNullException(nameof(arrayInfo));

                this.WriteArrayStart();

                int startOffset = arrayInfo.PrefixSize;
                int endOffset = startOffset + (arrayInfo.ItemCount * arrayInfo.ItemSize);
                for (int offset = startOffset; offset < endOffset; offset += arrayInfo.ItemSize)
                {
                    this.WriteRawNumberArray(rawValue.Slice(offset), arrayInfo.NestedArrayInfo);
                }

                this.WriteArrayEnd();
            }

            private sealed class ArrayAndObjectInfo
            {
                public ArrayAndObjectInfo(long offset, int stringStartIndex, long stringReferenceStartIndex, int valueCount)
                {
                    this.Offset = offset;
                    this.Count = valueCount;
                    this.StringStartIndex = stringStartIndex;
                    this.StringReferenceStartIndex = stringReferenceStartIndex;
                }

                public long Offset { get; }

                public long Count { get; set; }

                public long StringStartIndex { get; }

                public long StringReferenceStartIndex { get; }
            }

            private sealed class JsonBinaryMemoryWriter : JsonMemoryWriter
            {
                public JsonBinaryMemoryWriter(int initialCapacity = 256)
                    : base(initialCapacity)
                {
                }

                public void Write(byte value)
                {
                    this.EnsureRemainingBufferSpace(sizeof(byte));
                    this.buffer[this.Position] = value;
                    this.Position++;
                }

                public void Write(sbyte value)
                {
                    this.Write((byte)value);
                }

                public void Write(short value)
                {
                    this.EnsureRemainingBufferSpace(sizeof(short));
                    BinaryPrimitives.WriteInt16LittleEndian(this.Cursor, value);
                    this.Position += sizeof(short);
                }

                public void Write(ushort value)
                {
                    this.EnsureRemainingBufferSpace(sizeof(ushort));
                    BinaryPrimitives.WriteUInt16LittleEndian(this.Cursor, value);
                    this.Position += sizeof(ushort);
                }

                public void Write(JsonBinaryEncoding.UInt24 value)
                {
                    this.EnsureRemainingBufferSpace(size: 3);
                    this.Write(value.Byte1);
                    this.Write(value.Byte2);
                    this.Write(value.Byte3);
                }

                public void Write(int value)
                {
                    this.EnsureRemainingBufferSpace(sizeof(int));
                    BinaryPrimitives.WriteInt32LittleEndian(this.Cursor, value);
                    this.Position += sizeof(int);
                }

                public void Write(uint value)
                {
                    this.EnsureRemainingBufferSpace(sizeof(uint));
                    BinaryPrimitives.WriteUInt32LittleEndian(this.Cursor, value);
                    this.Position += sizeof(uint);
                }

                public void Write(long value)
                {
                    this.EnsureRemainingBufferSpace(sizeof(long));
                    BinaryPrimitives.WriteInt64LittleEndian(this.Cursor, value);
                    this.Position += sizeof(long);
                }

                public void Write(ulong value)
                {
                    this.EnsureRemainingBufferSpace(sizeof(ulong));
                    BinaryPrimitives.WriteUInt64LittleEndian(this.Cursor, value);
                    this.Position += sizeof(long);
                }

                public void Write(float value)
                {
                    this.EnsureRemainingBufferSpace(sizeof(float));
                    MemoryMarshal.Write<float>(this.Cursor, ref value);
                    this.Position += sizeof(float);
                }

                public void Write(double value)
                {
                    this.EnsureRemainingBufferSpace(sizeof(double));
                    MemoryMarshal.Write<double>(this.Cursor, ref value);
                    this.Position += sizeof(double);
                }

                public void Write(Guid value)
                {
                    int sizeOfGuid = Marshal.SizeOf(Guid.Empty);
                    this.EnsureRemainingBufferSpace(sizeOfGuid);
                    MemoryMarshal.Write<Guid>(this.Cursor, ref value);
                    this.Position += sizeOfGuid;
                }
            }

            private sealed class ReferenceStringDictionary
            {
                private readonly Dictionary<UInt128, ulong> stringLiteralDictionary;
                private readonly Dictionary<UInt128, ulong> stringHashDictionary;

                public ReferenceStringDictionary()
                {
                    this.stringLiteralDictionary = new Dictionary<UInt128, ulong>();
                    this.stringHashDictionary = new Dictionary<UInt128, ulong>();
                }

                public bool TryGetValue(ReadOnlySpan<byte> stringValue, out (UInt128 key, ulong value) keyValue)
                {
                    if (stringValue.Length < UInt128.Length)
                    {
                        // Literal strings
                        Span<byte> keyBuffer = stackalloc byte[16];
                        keyBuffer[0] = (byte)stringValue.Length;
                        stringValue.CopyTo(keyBuffer.Slice(start: 1));

                        UInt128 key = MemoryMarshal.Cast<byte, UInt128>(keyBuffer)[0];

                        if (!this.stringLiteralDictionary.TryGetValue(key, out ulong value))
                        {
                            keyValue = (key, value);
                            return false;
                        }

                        keyValue = (key, value);
                        return true;
                    }

                    // Hash strings
                    {
                        UInt128 key = MurmurHash3.Hash128(stringValue, seed: UInt128.Create((ulong)stringValue.Length, (ulong)stringValue.Length));
                        if (!this.stringHashDictionary.TryGetValue(key, out ulong value))
                        {
                            keyValue = (key, value);
                            return false;
                        }

                        keyValue = (key, value);
                        return true;
                    }
                }

                public void Add(int stringLength, UInt128 key, ulong value)
                {
                    if (stringLength < UInt128.Length)
                    {
                        this.stringLiteralDictionary.Add(key, value);
                    }
                    else
                    {
                        this.stringHashDictionary.Add(key, value);
                    }
                }
            }

            private readonly struct SharedStringValue
            {
                public SharedStringValue(int offset, int maxOffset)
                {
                    this.Offset = offset;
                    this.MaxOffset = maxOffset;
                }

                public int Offset { get; }
                public int MaxOffset { get; }
            }
        }
    }
}<|MERGE_RESOLUTION|>--- conflicted
+++ resolved
@@ -13,12 +13,6 @@
     using System.Text;
     using Microsoft.Azure.Cosmos.Core;
     using Microsoft.Azure.Cosmos.Core.Utf8;
-<<<<<<< HEAD
-    using Microsoft.Azure.Cosmos.Linq;
-    using Microsoft.Azure.Cosmos.Serialization.HybridRow;
-    using Newtonsoft.Json.Linq;
-=======
->>>>>>> f20c685e
     using static Microsoft.Azure.Cosmos.Json.JsonBinaryEncoding;
 
     /// <summary>
@@ -309,12 +303,8 @@
                 int initialCapacity,
                 bool enableNumberArrays,
                 bool enableUint64Values,
-<<<<<<< HEAD
-                bool enableEncodedStrings = true)
-=======
                 bool enableEncodedStrings = true,
                 IJsonStringDictionary jsonStringDictionary = null)
->>>>>>> f20c685e
             {
                 this.enableNumberArrays = enableNumberArrays;
                 this.enableUInt64Values = enableUint64Values;
@@ -985,7 +975,6 @@
                             this.binaryWriter.Write((uint)payloadLength);
                         }
                     }
-<<<<<<< HEAD
 
                     // For an array, attempt to convert it to a uniform number array
                     bool isUniformArray;
@@ -1013,35 +1002,6 @@
                         isUniformArray = false;
                     }
 
-=======
-
-                    // For an array, attempt to convert it to a uniform number array
-                    bool isUniformArray;
-                    if (isArray && (payloadLength > 4) && this.enableNumberArrays)
-                    {
-                        this.binaryWriter.Position = typeMarkerIndex;
-                        isUniformArray = TryWriteUniformNumberArray(
-                            this.binaryWriter,
-                            bytesToWrite,
-                            payloadLength,
-                            count);
-
-                        if (!isUniformArray)
-                        {
-                            this.binaryWriter.Position = typeMarkerIndex;
-                            isUniformArray = TryWriteUniformArrayOfNumberArrays(
-                                this.binaryWriter,
-                                bytesToWrite,
-                                payloadLength,
-                                count);
-                        }
-                    }
-                    else
-                    {
-                        isUniformArray = false;
-                    }
-
->>>>>>> f20c685e
                     // Move the cursor forward if this is not a uniform array
                     if (!isUniformArray)
                     {
@@ -1656,28 +1616,18 @@
                 ReadOnlyMemory<byte> rootBuffer,
                 int valueOffset,
                 UniformArrayInfo externalArrayInfo,
-<<<<<<< HEAD
-                bool isFieldName)
-            {
-                this.ForceRewriteRawJsonValue(rootBuffer, valueOffset, externalArrayInfo, isFieldName);
-=======
                 bool isFieldName,
                 IJsonStringDictionary jsonStringDictionary)
             {
                 this.ForceRewriteRawJsonValue(rootBuffer, valueOffset, externalArrayInfo, isFieldName, jsonStringDictionary);
->>>>>>> f20c685e
             }
 
             private void ForceRewriteRawJsonValue(
                 ReadOnlyMemory<byte> rootBuffer,
                 int valueOffset,
                 UniformArrayInfo externalArrayInfo,
-<<<<<<< HEAD
-                bool isFieldName)
-=======
                 bool isFieldName,
                 IJsonStringDictionary jsonStringDictionary)
->>>>>>> f20c685e
             {
                 ReadOnlyMemory<byte> rawJsonValue = rootBuffer.Slice(valueOffset);
                 byte typeMarker = rawJsonValue.Span[0];
@@ -1727,11 +1677,7 @@
                         case RawValueType.StrL1:
                         case RawValueType.StrL2:
                         case RawValueType.StrL4:
-<<<<<<< HEAD
-                            this.WriteRawStringValue(rawType, rawJsonValue, isFieldName);
-=======
                             this.WriteRawStringValue(rawType, rawJsonValue, isFieldName, this.jsonStringDictionary);
->>>>>>> f20c685e
                             break;
 
                         case RawValueType.StrR1:
@@ -1739,48 +1685,32 @@
                                 rootBuffer,
                                 JsonBinaryEncoding.GetFixedSizedValue<byte>(rawJsonValue.Slice(start: 1).Span),
                                 default,
-<<<<<<< HEAD
-                                isFieldName);
-=======
                                 isFieldName,
                                 jsonStringDictionary);
->>>>>>> f20c685e
                             break;
                         case RawValueType.StrR2:
                             this.ForceRewriteRawJsonValue(
                                 rootBuffer,
                                 JsonBinaryEncoding.GetFixedSizedValue<ushort>(rawJsonValue.Slice(start: 1).Span),
                                 default,
-<<<<<<< HEAD
-                                isFieldName);
-=======
                                 isFieldName,
                                 jsonStringDictionary);
->>>>>>> f20c685e
                             break;
                         case RawValueType.StrR3:
                             this.ForceRewriteRawJsonValue(
                                 rootBuffer,
                                 JsonBinaryEncoding.GetFixedSizedValue<JsonBinaryEncoding.UInt24>(rawJsonValue.Slice(start: 1).Span),
                                 default,
-<<<<<<< HEAD
-                                isFieldName);
-=======
                                 isFieldName,
                                 jsonStringDictionary);
->>>>>>> f20c685e
                             break;
                         case RawValueType.StrR4:
                             this.ForceRewriteRawJsonValue(
                                 rootBuffer,
                                 JsonBinaryEncoding.GetFixedSizedValue<int>(rawJsonValue.Slice(start: 1).Span),
                                 default,
-<<<<<<< HEAD
-                                isFieldName);
-=======
                                 isFieldName,
                                 jsonStringDictionary);
->>>>>>> f20c685e
                             break;
 
                         case RawValueType.Arr1:
@@ -1793,12 +1723,8 @@
                                     rootBuffer,
                                     valueOffset: valueOffset + 1,
                                     externalArrayInfo: default,
-<<<<<<< HEAD
-                                    isFieldName: false);
-=======
                                     isFieldName: false,
                                     jsonStringDictionary: jsonStringDictionary);
->>>>>>> f20c685e
 
                                 this.JsonObjectState.RegisterToken(JsonTokenType.EndArray);
                             }
@@ -1814,12 +1740,8 @@
                                     rootBuffer,
                                     valueOffset: valueOffset + 1,
                                     externalArrayInfo: default,
-<<<<<<< HEAD
-                                    isFieldName: true);
-=======
                                     isFieldName: true,
                                     jsonStringDictionary: jsonStringDictionary);
->>>>>>> f20c685e
 
                                 int nameLength = JsonBinaryEncoding.GetValueLength(rawJsonValue.Slice(start: 1).Span);
 
@@ -1827,12 +1749,8 @@
                                     rootBuffer,
                                     valueOffset: valueOffset + 1 + nameLength,
                                     externalArrayInfo: default,
-<<<<<<< HEAD
-                                    isFieldName: false);
-=======
                                     isFieldName: false,
                                     jsonStringDictionary: jsonStringDictionary);
->>>>>>> f20c685e
 
                                 this.JsonObjectState.RegisterToken(JsonTokenType.EndObject);
                             }
@@ -1848,12 +1766,8 @@
                                         rootBuffer,
                                         arrayItem.Offset,
                                         arrayItem.ExternalArrayInfo,
-<<<<<<< HEAD
-                                        isFieldName);
-=======
                                         isFieldName,
                                         jsonStringDictionary);
->>>>>>> f20c685e
                                 }
 
                                 this.WriteArrayEnd();
@@ -1866,13 +1780,8 @@
 
                                 foreach (JsonBinaryEncoding.Enumerator.ObjectProperty property in JsonBinaryEncoding.Enumerator.GetObjectProperties(rootBuffer, valueOffset))
                                 {
-<<<<<<< HEAD
-                                    this.ForceRewriteRawJsonValue(rootBuffer, property.NameOffset, externalArrayInfo: default, isFieldName: true);
-                                    this.ForceRewriteRawJsonValue(rootBuffer, property.ValueOffset, externalArrayInfo: default, isFieldName: false);
-=======
                                     this.ForceRewriteRawJsonValue(rootBuffer, property.NameOffset, externalArrayInfo: default, isFieldName: true, jsonStringDictionary: this.jsonStringDictionary);
                                     this.ForceRewriteRawJsonValue(rootBuffer, property.ValueOffset, externalArrayInfo: default, isFieldName: false, jsonStringDictionary: this.jsonStringDictionary);
->>>>>>> f20c685e
                                 }
 
                                 this.WriteObjectEnd();
@@ -1954,11 +1863,7 @@
             private void WriteRawUniformArrayItem(
                 ReadOnlySpan<byte> rawValue,
                 UniformArrayInfo arrayInfo)
-<<<<<<< HEAD
-            {
-=======
-                {
->>>>>>> f20c685e
+                {
                 if (arrayInfo == null) throw new ArgumentNullException(nameof(arrayInfo));
 
                 switch (arrayInfo.ItemTypeMarker)
