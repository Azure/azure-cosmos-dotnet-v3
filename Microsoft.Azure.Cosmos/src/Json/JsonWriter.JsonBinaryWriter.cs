--- conflicted
+++ resolved
@@ -8,17 +8,9 @@
     using System.Collections.Generic;
     using System.Collections.Immutable;
     using System.Linq;
-    using System.Runtime.CompilerServices;
     using System.Runtime.InteropServices;
-    using System.Text;
     using Microsoft.Azure.Cosmos.Core;
     using Microsoft.Azure.Cosmos.Core.Utf8;
-<<<<<<< HEAD
-    using Microsoft.Azure.Cosmos.Linq;
-    using Microsoft.Azure.Cosmos.Serialization.HybridRow;
-    using Newtonsoft.Json.Linq;
-=======
->>>>>>> faaa3a73
     using static Microsoft.Azure.Cosmos.Json.JsonBinaryEncoding;
 
     /// <summary>
@@ -309,12 +301,8 @@
                 int initialCapacity,
                 bool enableNumberArrays,
                 bool enableUint64Values,
-<<<<<<< HEAD
-                bool enableEncodedStrings = true)
-=======
                 bool enableEncodedStrings = true,
                 IJsonStringDictionary jsonStringDictionary = null)
->>>>>>> faaa3a73
             {
                 this.enableNumberArrays = enableNumberArrays;
                 this.enableUInt64Values = enableUint64Values;
@@ -985,7 +973,6 @@
                             this.binaryWriter.Write((uint)payloadLength);
                         }
                     }
-<<<<<<< HEAD
 
                     // For an array, attempt to convert it to a uniform number array
                     bool isUniformArray;
@@ -1013,35 +1000,6 @@
                         isUniformArray = false;
                     }
 
-=======
-
-                    // For an array, attempt to convert it to a uniform number array
-                    bool isUniformArray;
-                    if (isArray && (payloadLength > 4) && this.enableNumberArrays)
-                    {
-                        this.binaryWriter.Position = typeMarkerIndex;
-                        isUniformArray = TryWriteUniformNumberArray(
-                            this.binaryWriter,
-                            bytesToWrite,
-                            payloadLength,
-                            count);
-
-                        if (!isUniformArray)
-                        {
-                            this.binaryWriter.Position = typeMarkerIndex;
-                            isUniformArray = TryWriteUniformArrayOfNumberArrays(
-                                this.binaryWriter,
-                                bytesToWrite,
-                                payloadLength,
-                                count);
-                        }
-                    }
-                    else
-                    {
-                        isUniformArray = false;
-                    }
-
->>>>>>> faaa3a73
                     // Move the cursor forward if this is not a uniform array
                     if (!isUniformArray)
                     {
@@ -1656,28 +1614,18 @@
                 ReadOnlyMemory<byte> rootBuffer,
                 int valueOffset,
                 UniformArrayInfo externalArrayInfo,
-<<<<<<< HEAD
-                bool isFieldName)
-            {
-                this.ForceRewriteRawJsonValue(rootBuffer, valueOffset, externalArrayInfo, isFieldName);
-=======
                 bool isFieldName,
                 IJsonStringDictionary jsonStringDictionary)
             {
                 this.ForceRewriteRawJsonValue(rootBuffer, valueOffset, externalArrayInfo, isFieldName, jsonStringDictionary);
->>>>>>> faaa3a73
             }
 
             private void ForceRewriteRawJsonValue(
                 ReadOnlyMemory<byte> rootBuffer,
                 int valueOffset,
                 UniformArrayInfo externalArrayInfo,
-<<<<<<< HEAD
-                bool isFieldName)
-=======
                 bool isFieldName,
                 IJsonStringDictionary jsonStringDictionary)
->>>>>>> faaa3a73
             {
                 ReadOnlyMemory<byte> rawJsonValue = rootBuffer.Slice(valueOffset);
                 byte typeMarker = rawJsonValue.Span[0];
@@ -1727,11 +1675,7 @@
                         case RawValueType.StrL1:
                         case RawValueType.StrL2:
                         case RawValueType.StrL4:
-<<<<<<< HEAD
-                            this.WriteRawStringValue(rawType, rawJsonValue, isFieldName);
-=======
                             this.WriteRawStringValue(rawType, rawJsonValue, isFieldName, this.jsonStringDictionary);
->>>>>>> faaa3a73
                             break;
 
                         case RawValueType.StrR1:
@@ -1739,48 +1683,32 @@
                                 rootBuffer,
                                 JsonBinaryEncoding.GetFixedSizedValue<byte>(rawJsonValue.Slice(start: 1).Span),
                                 default,
-<<<<<<< HEAD
-                                isFieldName);
-=======
                                 isFieldName,
                                 jsonStringDictionary);
->>>>>>> faaa3a73
                             break;
                         case RawValueType.StrR2:
                             this.ForceRewriteRawJsonValue(
                                 rootBuffer,
                                 JsonBinaryEncoding.GetFixedSizedValue<ushort>(rawJsonValue.Slice(start: 1).Span),
                                 default,
-<<<<<<< HEAD
-                                isFieldName);
-=======
                                 isFieldName,
                                 jsonStringDictionary);
->>>>>>> faaa3a73
                             break;
                         case RawValueType.StrR3:
                             this.ForceRewriteRawJsonValue(
                                 rootBuffer,
                                 JsonBinaryEncoding.GetFixedSizedValue<JsonBinaryEncoding.UInt24>(rawJsonValue.Slice(start: 1).Span),
                                 default,
-<<<<<<< HEAD
-                                isFieldName);
-=======
                                 isFieldName,
                                 jsonStringDictionary);
->>>>>>> faaa3a73
                             break;
                         case RawValueType.StrR4:
                             this.ForceRewriteRawJsonValue(
                                 rootBuffer,
                                 JsonBinaryEncoding.GetFixedSizedValue<int>(rawJsonValue.Slice(start: 1).Span),
                                 default,
-<<<<<<< HEAD
-                                isFieldName);
-=======
                                 isFieldName,
                                 jsonStringDictionary);
->>>>>>> faaa3a73
                             break;
 
                         case RawValueType.Arr1:
@@ -1793,12 +1721,8 @@
                                     rootBuffer,
                                     valueOffset: valueOffset + 1,
                                     externalArrayInfo: default,
-<<<<<<< HEAD
-                                    isFieldName: false);
-=======
                                     isFieldName: false,
                                     jsonStringDictionary: jsonStringDictionary);
->>>>>>> faaa3a73
 
                                 this.JsonObjectState.RegisterToken(JsonTokenType.EndArray);
                             }
@@ -1814,12 +1738,8 @@
                                     rootBuffer,
                                     valueOffset: valueOffset + 1,
                                     externalArrayInfo: default,
-<<<<<<< HEAD
-                                    isFieldName: true);
-=======
                                     isFieldName: true,
                                     jsonStringDictionary: jsonStringDictionary);
->>>>>>> faaa3a73
 
                                 int nameLength = JsonBinaryEncoding.GetValueLength(rawJsonValue.Slice(start: 1).Span);
 
@@ -1827,12 +1747,8 @@
                                     rootBuffer,
                                     valueOffset: valueOffset + 1 + nameLength,
                                     externalArrayInfo: default,
-<<<<<<< HEAD
-                                    isFieldName: false);
-=======
                                     isFieldName: false,
                                     jsonStringDictionary: jsonStringDictionary);
->>>>>>> faaa3a73
 
                                 this.JsonObjectState.RegisterToken(JsonTokenType.EndObject);
                             }
@@ -1848,12 +1764,8 @@
                                         rootBuffer,
                                         arrayItem.Offset,
                                         arrayItem.ExternalArrayInfo,
-<<<<<<< HEAD
-                                        isFieldName);
-=======
                                         isFieldName,
                                         jsonStringDictionary);
->>>>>>> faaa3a73
                                 }
 
                                 this.WriteArrayEnd();
@@ -1866,13 +1778,8 @@
 
                                 foreach (JsonBinaryEncoding.Enumerator.ObjectProperty property in JsonBinaryEncoding.Enumerator.GetObjectProperties(rootBuffer, valueOffset))
                                 {
-<<<<<<< HEAD
-                                    this.ForceRewriteRawJsonValue(rootBuffer, property.NameOffset, externalArrayInfo: default, isFieldName: true);
-                                    this.ForceRewriteRawJsonValue(rootBuffer, property.ValueOffset, externalArrayInfo: default, isFieldName: false);
-=======
                                     this.ForceRewriteRawJsonValue(rootBuffer, property.NameOffset, externalArrayInfo: default, isFieldName: true, jsonStringDictionary: this.jsonStringDictionary);
                                     this.ForceRewriteRawJsonValue(rootBuffer, property.ValueOffset, externalArrayInfo: default, isFieldName: false, jsonStringDictionary: this.jsonStringDictionary);
->>>>>>> faaa3a73
                                 }
 
                                 this.WriteObjectEnd();
@@ -1954,11 +1861,7 @@
             private void WriteRawUniformArrayItem(
                 ReadOnlySpan<byte> rawValue,
                 UniformArrayInfo arrayInfo)
-<<<<<<< HEAD
-            {
-=======
-                {
->>>>>>> faaa3a73
+                {
                 if (arrayInfo == null) throw new ArgumentNullException(nameof(arrayInfo));
 
                 switch (arrayInfo.ItemTypeMarker)
