--- conflicted
+++ resolved
@@ -488,7 +488,6 @@
                 this.binaryWriter.Position += totalSize;
             }
 
-<<<<<<< HEAD
             /// <inheritdoc />
             public void WriteDollarTBsonTypeDollarVNestedScope(bool isNestedArray, byte cosmosBsonTypeByte)
             {
@@ -537,11 +536,6 @@
             private void WriterArrayOrObjectStart(bool isArray)
             {
                 this.RegisterArrayOrObjectStart(isArray, this.binaryWriter.Position, valueCount: 0);
-=======
-                // Save the start index
-                ArrayAndObjectInfo info = new ArrayAndObjectInfo(this.CurrentLength, this.sharedStrings.Count, this.stringReferenceOffsets.Count, valueCount: 0);
-                this.bufferedContexts.Push(info);
->>>>>>> 94152004
 
                 // Assume 1-byte value length; as such, we need to reserve up 3 bytes (1 byte type marker, 1 byte length, 1 byte count).
                 // We'll adjust this as needed when writing the end of the array/object.
@@ -558,11 +552,11 @@
                 this.JsonObjectState.RegisterToken(isArray ? JsonTokenType.BeginArray : JsonTokenType.BeginObject);
 
                 // Save the start index
-                ArrayAndObjectInfo info = new ArrayAndObjectInfo(offset)
-                {
-                    StringStartIndex = this.sharedStrings.Count,
-                    Count = valueCount
-                };
+                ArrayAndObjectInfo info = new ArrayAndObjectInfo(
+                    offset,
+                    this.sharedStrings.Count,
+                    this.stringReferenceOffsets.Count,
+                    valueCount);
                 this.bufferedContexts.Push(info);
             }
 
