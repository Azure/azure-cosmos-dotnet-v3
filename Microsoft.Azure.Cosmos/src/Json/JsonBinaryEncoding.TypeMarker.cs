﻿//------------------------------------------------------------
// Copyright (c) Microsoft Corporation.  All rights reserved.
//------------------------------------------------------------

namespace Microsoft.Azure.Cosmos.Json
{
    using System.Runtime.CompilerServices;

    internal static partial class JsonBinaryEncoding
    {
        /// <summary>
        /// Defines the set of type-marker values that are used to encode JSON value
        /// </summary>
        public readonly struct TypeMarker
        {
            #region [0x00, 0x20): Encoded literal integer value (32 values)
            /// <summary>
            /// The first integer what can be encoded in the type marker itself.
            /// </summary>
            /// <example>1 can be encoded as LiterIntMin + 1.</example>
            public const byte LiteralIntMin = 0x00;

            /// <summary>
            /// The last integer what can be encoded in the type marker itself.
            /// </summary>
            /// <example>1 can be encoded as LiterIntMin + 1.</example>
            public const byte LiteralIntMax = LiteralIntMin + 32;
            #endregion

            #region [0x20, 0x40): Encoded 1-byte system string (32 values)
            /// <summary>
            /// The first type marker for a system string whose value can be encoded in a 1 byte type marker.
            /// </summary>
            public const byte SystemString1ByteLengthMin = LiteralIntMax;

            /// <summary>
            /// The last type marker for a system string whose value can be encoded in a 1 byte type marker.
            /// </summary>
            public const byte SystemString1ByteLengthMax = SystemString1ByteLengthMin + 32;
            #endregion

            #region [0x40, 0x60): Encoded 1-byte user string (32 values)
            /// <summary>
            /// The first type marker for a user string whose value can be encoded in a 1 byte type marker.
            /// </summary>
            public const byte UserString1ByteLengthMin = SystemString1ByteLengthMax;

            /// <summary>
            /// The last type marker for a user string whose value can be encoded in a 1 byte type marker.
            /// </summary>
            public const byte UserString1ByteLengthMax = UserString1ByteLengthMin + 32;
            #endregion

            #region [0x60, 0x68): 2-byte user string (8 values)
            /// <summary>
            /// The first type marker for a system string whose value can be encoded in a 2 byte type marker.
            /// </summary>
            public const byte UserString2ByteLengthMin = UserString1ByteLengthMax;

            /// <summary>
            /// The last type marker for a system string whose value can be encoded in a 2 byte type marker.
            /// </summary>
            public const byte UserString2ByteLengthMax = UserString2ByteLengthMin + 8;
            #endregion

            #region [0x68, 0x70): String Values (8 Values)
            // <empty> 0x68
            // <empty> 0x69
            // <empty> 0x6A
            // <empty> 0x6B
            // <empty> 0x6C
            // <empty> 0x6D
            // <empty> 0x6E
            // <empty> 0x6F
            #endregion

            #region [0x70, 0x78): String Values (8 Values)
            // <empty> 0x70
            // <empty> 0x71
            // <empty> 0x72
            // <empty> 0x73
            // <empty> 0x74

            /// <summary>
            /// The type marker for a guid string with only lowercase characters.
            /// </summary>
            public const byte LowercaseGuidString = 0x75;

            /// <summary>
            /// The type marker for a guid string with only uppercase characaters.
            /// </summary>
            public const byte UppercaseGuidString = 0x76;

            /// <summary>
            /// The type marker for a guid string that is double quoted (ETAG).
            /// </summary>
            public const byte DoubleQuotedLowercaseGuidString = 0x77;
            #endregion

            #region [0x78, 0x80): Compressed String (8 Values)
            /// <summary>
            /// String 1-byte length - Lowercase hexadecimal digits encoded as 4-bit characters
            /// </summary>
            public const byte CompressedLowercaseHexString = 0x78;

            /// <summary>
            /// String 1-byte length - Uppercase hexadecimal digits encoded as 4-bit characters
            /// </summary>
            public const byte CompressedUppercaseHexString = 0x79;

            /// <summary>
            /// String 1-byte length - Date-time character set encoded as 4-bit characters
            /// </summary>
            public const byte CompressedDateTimeString = 0x7A;

            /// <summary>
            /// String 1-byte Length - 4-bit packed characters relative to a base value
            /// </summary>
            public const byte Packed4BitString = 0x7B;

            /// <summary>
            /// String 1-byte Length - 5-bit packed characters relative to a base value
            /// </summary>
            public const byte Packed5BitString = 0x7C;

            /// <summary>
            /// String 1-byte Length - 6-bit packed characters relative to a base value
            /// </summary>
            public const byte Packed6BitString = 0x7D;

            /// <summary>
            /// String 1-byte Length - 7-bit packed characters
            /// </summary>
            public const byte Packed7BitStringLength1 = 0x7E;

            /// <summary>
            /// String 2-byte Length - 7-bit packed characters
            /// </summary>
            public const byte Packed7BitStringLength2 = 0x7F;
            #endregion

            #region [0x80, 0xC0): Encoded string length (64 values)
            /// <summary>
            /// The first type marker for a string whose length is encoded.
            /// </summary>
            /// <example>EncodedStringLengthMin + 1 is a type marker for a string with length 1.</example>
            public const byte EncodedStringLengthMin = 0x80;

            /// <summary>
            /// The last type marker for a string whose length is encoded.
            /// </summary>
            /// <example>EncodedStringLengthMin + 1 is a type marker for a string with length 1.</example>
            public const byte EncodedStringLengthMax = EncodedStringLengthMin + 64;
            #endregion

            #region [0xC0, 0xC8): Variable Length Strings
            /// <summary>
            /// Type marker for a String of 1-byte length
            /// </summary>
            public const byte String1ByteLength = 0xC0;

            /// <summary>
            /// Type marker for a String of 2-byte length
            /// </summary>
            public const byte String2ByteLength = 0xC1;

            /// <summary>
            /// Type marker for a String of 4-byte length
            /// </summary>
            public const byte String4ByteLength = 0xC2;

            /// <summary>
            /// Reference string of 1-byte offset
            /// </summary>
            public const byte ReferenceString1ByteOffset = 0xC3;

            /// <summary>
            /// Reference string of 2-byte offset
            /// </summary>
            public const byte ReferenceString2ByteOffset = 0xC4;

            /// <summary>
            /// Reference string of 3-byte offset
            /// </summary>
            public const byte ReferenceString3ByteOffset = 0xC5;

            /// <summary>
            /// Reference string of 4-byte offset
            /// </summary>
            public const byte ReferenceString4ByteOffset = 0xC6;

            // <empty> 0xC7
            #endregion

            #region [0xC8, 0xD0): Number Values
            /// <summary>
            /// Type marker for a 1-byte unsigned integer
            /// </summary>
            public const byte NumberUInt8 = 0xC8;

            /// <summary>
            /// Type marker for a 2-byte singed integer
            /// </summary>
            public const byte NumberInt16 = 0xC9;

            /// <summary>
            /// Type marker for a 4-byte singed integer
            /// </summary>
            public const byte NumberInt32 = 0xCA;

            /// <summary>
            /// Type marker for a 8-byte singed integer
            /// </summary>
            public const byte NumberInt64 = 0xCB;

            /// <summary>
            /// Type marker for a Double-precession floating point number
            /// </summary>
            public const byte NumberDouble = 0xCC;

            /// <summary>
            /// Type marker for a single precision floating point number.
            /// </summary>
            public const byte Float32 = 0xCD;

            /// <summary>
            /// Type marker for double precision floating point number.
            /// </summary>
            public const byte Float64 = 0xCE;

            // <number reserved> 0xCF
            #endregion

            #region [0xDO, 0xE0): Other Value Types
            /// <summary>
            /// The type marker for a JSON null value.
            /// </summary>
            public const byte Null = 0xD0;

            /// <summary>
            /// The type marker for a JSON false value.
            /// </summary>
            public const byte False = 0xD1;

            /// <summary>
            /// The type marker for a JSON true value
            /// </summary>
            public const byte True = 0xD2;

            /// <summary>
            /// The type marker for a GUID
            /// </summary>
            public const byte Guid = 0xD3;

            // <other types empty> 0xD4
            // <other types empty> 0xD5
            // <other types empty> 0xD6
            // <other types empty> 0xD7

            /// <summary>
            /// The type marker for a 1-byte signed integer value.
            /// </summary>
            public const byte Int8 = 0xD8;

            /// <summary>
            /// The type marker for a 2-byte signed integer value.
            /// </summary>
            public const byte Int16 = 0xD9;

            /// <summary>
            /// The type marker for a 4-byte signed integer value.
            /// </summary>
            public const byte Int32 = 0xDA;

            /// <summary>
            /// The type marker for a 8-byte signed integer value.
            /// </summary>
            public const byte Int64 = 0xDB;

            /// <summary>
            /// The type marker for a 4-byte signed integer value.
            /// </summary>
            public const byte UInt32 = 0xDC;

            /// <summary>
            /// Type marker for binary payloads with 1 byte length.
            /// </summary>
            public const byte Binary1ByteLength = 0xDD;

            /// <summary>
            /// Type marker for binary payloads with 2 byte length.
            /// </summary>
            public const byte Binary2ByteLength = 0xDE;

            /// <summary>
            /// Type marker for binary payloads with 4 byte length.
            /// </summary>
            public const byte Binary4ByteLength = 0xDF;
            #endregion

            #region [0xE0, 0xE8): Array Type Markers

            /// <summary>
            /// Empty array type marker.
            /// </summary>
            public const byte EmptyArray = 0xE0;

            /// <summary>
            /// Single-item array type marker.
            /// </summary>
            public const byte SingleItemArray = 0xE1;

            /// <summary>
            /// Array of 1-byte length type marker.
            /// </summary>
            public const byte Array1ByteLength = 0xE2;

            /// <summary>
            /// Array of 2-byte length type marker.
            /// </summary>
            public const byte Array2ByteLength = 0xE3;

            /// <summary>
            /// Array of 4-byte length type marker.
            /// </summary>
            public const byte Array4ByteLength = 0xE4;

            /// <summary>
            /// Array of 1-byte length and item count type marker.
            /// </summary>
            public const byte Array1ByteLengthAndCount = 0xE5;

            /// <summary>
            /// Array of 2-byte length and item count type marker.
            /// </summary>
            public const byte Array2ByteLengthAndCount = 0xE6;

            /// <summary>
            /// Array of 4-byte length and item count type marker.
            /// </summary>
            public const byte Array4ByteLengthAndCount = 0xE7;
            #endregion

            #region [0xE8, 0xF0): Object Type Markers
            /// <summary>
            /// Empty object type marker.
            /// </summary>
            public const byte EmptyObject = 0xE8;

            /// <summary>
            /// Single-property object type marker.
            /// </summary>
            public const byte SinglePropertyObject = 0xE9;

            /// <summary>
            /// Object of 1-byte length type marker.
            /// </summary>
            public const byte Object1ByteLength = 0xEA;

            /// <summary>
            /// Object of 2-byte length type marker.
            /// </summary>
            public const byte Object2ByteLength = 0xEB;

            /// <summary>
            /// Object of 4-byte length type maker.
            /// </summary>
            public const byte Object4ByteLength = 0xEC;

            /// <summary>
            /// Object of 1-byte length and property count type marker.
            /// </summary>
            public const byte Object1ByteLengthAndCount = 0xED;

            /// <summary>
            /// Object of 2-byte length and property count type marker.
            /// </summary>
            public const byte Object2ByteLengthAndCount = 0xEE;

            /// <summary>
            /// Object of 4-byte length and property count type marker.
            /// </summary>
            public const byte Object4ByteLengthAndCount = 0xEF;
            #endregion

            #region [0xF0, 0xF8): Empty Range
            // <empty> 0xF0
            // <empty> 0xF1
            // <empty> 0xF2
            // <empty> 0xF3
            // <empty> 0xF4
            // <empty> 0xF5
            // <empty> 0xF6
            // <empty> 0xF7
            #endregion

            #region [0xF8, 0xFF]: Special Values
            // <special value reserved> 0xF8
            // <special value reserved> 0xF9
            // <special value reserved> 0xFA
            // <special value reserved> 0xFB
            // <special value reserved> 0xFC
            // <special value reserved> 0xFD
            // <special value reserved> 0xFE

            /// <summary>
            /// Type marker reserved to communicate an invalid type marker.
            /// </summary>
            public const byte Invalid = 0xFF;
            #endregion

            #region Number Type Marker Utility Functions
            /// <summary>
            /// Gets whether an integer can be encoded as a literal.
            /// </summary>
            /// <param name="value">The input integer.</param>
            /// <returns>Whether an integer can be encoded as a literal.</returns>
            [MethodImpl(MethodImplOptions.AggressiveInlining)]
            public static bool IsEncodedNumberLiteral(long value)
            {
                return InRange(value, LiteralIntMin, LiteralIntMax);
            }

            /// <summary>
            /// Gets whether an integer is a fixed length integer.
            /// </summary>
            /// <param name="value">The input integer.</param>
            /// <returns>Whether an integer is a fixed length integer.</returns>
            [MethodImpl(MethodImplOptions.AggressiveInlining)]
            public static bool IsFixedLengthNumber(long value)
            {
                return InRange(value, NumberUInt8, NumberDouble + 1);
            }

            /// <summary>
            /// Gets whether an integer is a number.
            /// </summary>
            /// <param name="value">The input integer.</param>
            /// <returns>Whether an integer is a number.</returns>
            [MethodImpl(MethodImplOptions.AggressiveInlining)]
            public static bool IsNumber(long value)
            {
                return IsEncodedNumberLiteral(value) || IsFixedLengthNumber(value);
            }

            /// <summary>
            /// Encodes an integer as a literal.
            /// </summary>
            /// <param name="value">The input integer.</param>
            /// <returns>The integer encoded as a literal if it can; else Invalid</returns>
            [MethodImpl(MethodImplOptions.AggressiveInlining)]
            public static byte EncodeIntegerLiteral(long value)
            {
                return IsEncodedNumberLiteral(value) ? (byte)(LiteralIntMin + value) : Invalid;
            }
            #endregion

            #region String Type Markers Utility Functions
            /// <summary>
            /// Gets whether a typeMarker is for a system string.
            /// </summary>
            /// <param name="typeMarker">The input type marker.</param>
            /// <returns>Whether the typeMarker is for a system string.</returns>
            [MethodImpl(MethodImplOptions.AggressiveInlining)]
            public static bool IsSystemString(byte typeMarker)
            {
                return InRange(typeMarker, SystemString1ByteLengthMin, SystemString1ByteLengthMax);
            }

            /// <summary>
            /// Gets whether a typeMarker is for a one byte encoded user string.
            /// </summary>
            /// <param name="typeMarker">The input type marker.</param>
            /// <returns>Whether the typeMarker is for a one byte encoded user string.</returns>
            [MethodImpl(MethodImplOptions.AggressiveInlining)]
            public static bool IsOneByteEncodedUserString(byte typeMarker)
            {
                return InRange(typeMarker, UserString1ByteLengthMin, UserString1ByteLengthMax);
            }

            /// <summary>
            /// Gets whether a typeMarker is for a two byte encoded user string.
            /// </summary>
            /// <param name="typeMarker">The input type marker.</param>
            /// <returns>Whether the typeMarker is for a two byte encoded user string.</returns>
            [MethodImpl(MethodImplOptions.AggressiveInlining)]
            public static bool IsTwoByteEncodedUserString(byte typeMarker)
            {
                return InRange(typeMarker, UserString2ByteLengthMin, UserString2ByteLengthMax);
            }

            /// <summary>
            /// Gets whether a typeMarker is for a user string.
            /// </summary>
            /// <param name="typeMarker">The input type marker.</param>
            /// <returns>Whether the typeMarker is for a user string.</returns>
            [MethodImpl(MethodImplOptions.AggressiveInlining)]
            public static bool IsUserString(byte typeMarker)
            {
                return IsOneByteEncodedUserString(typeMarker) || IsTwoByteEncodedUserString(typeMarker);
            }

            /// <summary>
            /// Gets whether a typeMarker is for a one byte encoded string.
            /// </summary>
            /// <param name="typeMarker">The input type marker.</param>
            /// <returns>Whether the typeMarker is for a one byte encoded string.</returns>
            [MethodImpl(MethodImplOptions.AggressiveInlining)]
            public static bool IsOneByteEncodedString(byte typeMarker)
            {
                return InRange(typeMarker, SystemString1ByteLengthMin, UserString1ByteLengthMax);
            }

            /// <summary>
            /// Gets whether a typeMarker is for a two byte encoded string.
            /// </summary>
            /// <param name="typeMarker">The input type marker.</param>
            /// <returns>Whether the typeMarker is for a two byte encoded string.</returns>
            [MethodImpl(MethodImplOptions.AggressiveInlining)]
            public static bool IsTwoByteEncodedString(byte typeMarker)
            {
                return IsTwoByteEncodedUserString(typeMarker);
            }

            /// <summary>
            /// Gets whether a typeMarker is for an encoded string.
            /// </summary>
            /// <param name="typeMarker">The input type marker.</param>
            /// <returns>Whether the typeMarker is for an encoded string.</returns>
            [MethodImpl(MethodImplOptions.AggressiveInlining)]
            public static bool IsEncodedString(byte typeMarker)
            {
                return InRange(typeMarker, SystemString1ByteLengthMin, UserString2ByteLengthMax);
            }

            /// <summary>
            /// Gets whether a typeMarker is for an encoded length string.
            /// </summary>
            /// <param name="typeMarker">The input type marker.</param>
            /// <returns>Whether the typeMarker is for an encoded string.</returns>
            [MethodImpl(MethodImplOptions.AggressiveInlining)]
            public static bool IsEncodedLengthString(byte typeMarker)
            {
                return InRange(typeMarker, EncodedStringLengthMin, EncodedStringLengthMax);
            }

            /// <summary>
            /// Gets whether a typeMarker is for a compressed string.
            /// </summary>
            /// <param name="typeMarker">The input type marker.</param>
            /// <returns>Whether the typeMarker is for a compressed string.</returns>
            [MethodImpl(MethodImplOptions.AggressiveInlining)]
            public static bool IsCompressedString(byte typeMarker) => InRange(typeMarker, CompressedLowercaseHexString, Packed7BitStringLength2 + 1);

            /// <summary>
            /// Gets whether a typeMarker is for a variable length string.
            /// </summary>
            /// <param name="typeMarker">The input type marker.</param>
            /// <returns>Whether the typeMarker is for a variable length string.</returns>
            [MethodImpl(MethodImplOptions.AggressiveInlining)]
<<<<<<< HEAD
            public static bool IsVariableLengthString(byte typeMarker) => IsEncodedLengthString(typeMarker) || InRange(typeMarker, String1ByteLength, String4ByteLength + 1);

            /// <summary>
            /// Gets whether a typeMarker is for a reference string.
            /// </summary>
            /// <param name="typeMarker">The input type marker.</param>
            /// <returns>Whether the typeMarker is for a reference string.</returns>
            [MethodImpl(MethodImplOptions.AggressiveInlining)]
            public static bool IsReferenceString(byte typeMarker) => InRange(typeMarker, ReferenceString1ByteOffset, ReferenceString4ByteOffset + 1);

            /// <summary>
            /// Gets whether a typeMarker is for a GUID string.
            /// </summary>
            /// <param name="typeMarker">The input type marker.</param>
            /// <returns>Whether the typeMarker is for a GUID string.</returns>
            [MethodImpl(MethodImplOptions.AggressiveInlining)]
            public static bool IsGuidString(byte typeMarker) => InRange(typeMarker, LowercaseGuidString, DoubleQuotedLowercaseGuidString + 1);

            /// <summary>
            /// Gets whether a typeMarker is for a hexadecimal string.
            /// </summary>
            /// <param name="typeMarker">The input type marker.</param>
            /// <returns>Whether the typeMarker is for a hexadecimal string.</returns>
            [MethodImpl(MethodImplOptions.AggressiveInlining)]
            public static bool IsHexadecimalString(byte typeMarker) => InRange(typeMarker, CompressedLowercaseHexString, CompressedUppercaseHexString + 1);
=======
            public static bool IsVarLengthString(byte typeMarker)
            {
                return InRange(typeMarker, String1ByteLength, String4ByteLength + 1);
            }
>>>>>>> 86fe9ac4

            /// <summary>
            /// Gets whether a typeMarker is for a datetime string.
            /// </summary>
            /// <param name="typeMarker">The input type marker.</param>
            /// <returns>Whether the typeMarker is for a datetime string.</returns>
            [MethodImpl(MethodImplOptions.AggressiveInlining)]
<<<<<<< HEAD
            public static bool IsDateTimeString(byte typeMarker) => typeMarker == CompressedDateTimeString;
=======
            public static bool IsVarLengthCompressedString(byte typeMarker)
            {
                return InRange(typeMarker, Binary1ByteLength, Binary4ByteLength + 1);
            }
>>>>>>> 86fe9ac4

            /// <summary>
            /// Gets whether a typeMarker is for a string.
            /// </summary>
            /// <param name="typeMarker">The type maker.</param>
            /// <returns>Whether the typeMarker is for a string.</returns>
            [MethodImpl(MethodImplOptions.AggressiveInlining)]
<<<<<<< HEAD
            public static bool IsString(byte typeMarker) => InRange(typeMarker, SystemString1ByteLengthMin, UserString2ByteLengthMax)
                || InRange(typeMarker, LowercaseGuidString, ReferenceString4ByteOffset + 1);
=======
            public static bool IsString(byte typeMarker)
            {
                return InRange(typeMarker, SystemString1ByteLengthMin, Binary4ByteLength + 1);
            }
>>>>>>> 86fe9ac4

            /// <summary>
            /// Gets the length of a encoded string type marker.
            /// </summary>
            /// <param name="typeMarker">The input type marker.</param>
            /// <returns>The length of the encoded string type marker.</returns>
            [MethodImpl(MethodImplOptions.AggressiveInlining)]
            public static long GetEncodedStringLength(byte typeMarker)
            {
                return typeMarker & (EncodedStringLengthMin - 1);
            }

            /// <summary>
            /// Gets the type marker for an encoded string of a particular length.
            /// </summary>
            /// <param name="length">The length of the encoded string.</param>
            /// <param name="typeMarker">The type marker for the encoded string of particular length if valid.</param>
            /// <returns>Whether or not the there is a typemarker for the string of a particular length.</returns>
            [MethodImpl(MethodImplOptions.AggressiveInlining)]
<<<<<<< HEAD
            public static bool TryGetEncodedStringLengthTypeMarker(long length, out byte typeMarker)
            {
                if (length >= (EncodedStringLengthMax - EncodedStringLengthMin))
                {
                    typeMarker = default;
                    return false;
                }

                typeMarker = (byte)(length | EncodedStringLengthMin);
                return true;
=======
            public static byte GetEncodedStringLengthTypeMarker(long length)
            {
                return length < (EncodedStringLengthMax - EncodedStringLengthMin) ? (byte)(length | EncodedStringLengthMin) : Invalid;
>>>>>>> 86fe9ac4
            }
            #endregion

            #region Other Primitive Type Markers Utility Functions
            /// <summary>
            /// Gets whether a type maker is the null type marker.
            /// </summary>
            /// <param name="typeMarker">The input type marker.</param>
            /// <returns>Whether the type maker is the null type marker.</returns>
            [MethodImpl(MethodImplOptions.AggressiveInlining)]
            public static bool IsNull(byte typeMarker)
            {
                return typeMarker == Null;
            }

            /// <summary>
            /// Gets whether a type maker is the false type marker.
            /// </summary>
            /// <param name="typeMarker">The input type marker.</param>
            /// <returns>Whether the type maker is the false type marker.</returns>
            [MethodImpl(MethodImplOptions.AggressiveInlining)]
            public static bool IsFalse(byte typeMarker)
            {
                return typeMarker == False;
            }

            /// <summary>
            /// Gets whether a type maker is the true type marker.
            /// </summary>
            /// <param name="typeMarker">The input type marker.</param>
            /// <returns>Whether the type maker is the true type marker.</returns>
            [MethodImpl(MethodImplOptions.AggressiveInlining)]
            public static bool IsTrue(byte typeMarker)
            {
                return typeMarker == True;
            }

            /// <summary>
            /// Gets whether a type maker is a boolean type marker.
            /// </summary>
            /// <param name="typeMarker">The input type marker.</param>
            /// <returns>Whether the type maker is a boolean type marker.</returns>
            [MethodImpl(MethodImplOptions.AggressiveInlining)]
            public static bool IsBoolean(byte typeMarker)
            {
                return (typeMarker == False) || (typeMarker == True);
            }

            [MethodImpl(MethodImplOptions.AggressiveInlining)]
            public static bool IsGuid(byte typeMarker)
            {
                return typeMarker == Guid;
            }
            #endregion

            #region Array/Object Type Markers
            /// <summary>
            /// Gets whether a type marker is the empty array type marker.
            /// </summary>
            /// <param name="typeMarker">The input type marker.</param>
            /// <returns>Whether the type marker is the empty array type marker.</returns>
            [MethodImpl(MethodImplOptions.AggressiveInlining)]
            public static bool IsEmptyArray(byte typeMarker)
            {
                return typeMarker == EmptyArray;
            }

            /// <summary>
            /// Gets whether a type marker is for an array.
            /// </summary>
            /// <param name="typeMarker">The input type marker.</param>
            /// <returns>Whether the type marker is for an array.</returns>
            [MethodImpl(MethodImplOptions.AggressiveInlining)]
            public static bool IsArray(byte typeMarker)
            {
                return InRange(typeMarker, EmptyArray, Array4ByteLengthAndCount + 1);
            }

            /// <summary>
            /// Gets whether a type marker is the empty object type marker.
            /// </summary>
            /// <param name="typeMarker">The input type marker.</param>
            /// <returns>Whether the type marker is the empty object type marker.</returns>
            [MethodImpl(MethodImplOptions.AggressiveInlining)]
            public static bool IsEmptyObject(byte typeMarker)
            {
                return typeMarker == EmptyObject;
            }

            /// <summary>
            /// Gets whether a type marker is for an object.
            /// </summary>
            /// <param name="typeMarker">The input type marker.</param>
            /// <returns>Whether the type marker is for an object.</returns>
            [MethodImpl(MethodImplOptions.AggressiveInlining)]
            public static bool IsObject(byte typeMarker)
            {
                return InRange(typeMarker, EmptyObject, Object4ByteLengthAndCount + 1);
            }
            #endregion

            #region Common Utility Functions
            /// <summary>
            /// Gets whether a type marker is valid.
            /// </summary>
            /// <param name="typeMarker">The input type marker.</param>
            /// <returns>Whether the type marker is valid.</returns>
            [MethodImpl(MethodImplOptions.AggressiveInlining)]
            public static bool IsValid(byte typeMarker)
            {
                return typeMarker != Invalid;
            }

            [MethodImpl(MethodImplOptions.AggressiveInlining)]
<<<<<<< HEAD
            public static bool InRange(long value, long minInclusive, long maxExclusive) => (value >= minInclusive) && (value < maxExclusive);
=======
            private static bool InRange(long value, long minInclusive, long maxExclusive)
            {
                return (value >= minInclusive) && (value < maxExclusive);
            }
>>>>>>> 86fe9ac4
            #endregion
        }
    }
}<|MERGE_RESOLUTION|>--- conflicted
+++ resolved
@@ -558,7 +558,6 @@
             /// <param name="typeMarker">The input type marker.</param>
             /// <returns>Whether the typeMarker is for a variable length string.</returns>
             [MethodImpl(MethodImplOptions.AggressiveInlining)]
-<<<<<<< HEAD
             public static bool IsVariableLengthString(byte typeMarker) => IsEncodedLengthString(typeMarker) || InRange(typeMarker, String1ByteLength, String4ByteLength + 1);
 
             /// <summary>
@@ -584,12 +583,6 @@
             /// <returns>Whether the typeMarker is for a hexadecimal string.</returns>
             [MethodImpl(MethodImplOptions.AggressiveInlining)]
             public static bool IsHexadecimalString(byte typeMarker) => InRange(typeMarker, CompressedLowercaseHexString, CompressedUppercaseHexString + 1);
-=======
-            public static bool IsVarLengthString(byte typeMarker)
-            {
-                return InRange(typeMarker, String1ByteLength, String4ByteLength + 1);
-            }
->>>>>>> 86fe9ac4
 
             /// <summary>
             /// Gets whether a typeMarker is for a datetime string.
@@ -597,14 +590,7 @@
             /// <param name="typeMarker">The input type marker.</param>
             /// <returns>Whether the typeMarker is for a datetime string.</returns>
             [MethodImpl(MethodImplOptions.AggressiveInlining)]
-<<<<<<< HEAD
             public static bool IsDateTimeString(byte typeMarker) => typeMarker == CompressedDateTimeString;
-=======
-            public static bool IsVarLengthCompressedString(byte typeMarker)
-            {
-                return InRange(typeMarker, Binary1ByteLength, Binary4ByteLength + 1);
-            }
->>>>>>> 86fe9ac4
 
             /// <summary>
             /// Gets whether a typeMarker is for a string.
@@ -612,15 +598,8 @@
             /// <param name="typeMarker">The type maker.</param>
             /// <returns>Whether the typeMarker is for a string.</returns>
             [MethodImpl(MethodImplOptions.AggressiveInlining)]
-<<<<<<< HEAD
             public static bool IsString(byte typeMarker) => InRange(typeMarker, SystemString1ByteLengthMin, UserString2ByteLengthMax)
                 || InRange(typeMarker, LowercaseGuidString, ReferenceString4ByteOffset + 1);
-=======
-            public static bool IsString(byte typeMarker)
-            {
-                return InRange(typeMarker, SystemString1ByteLengthMin, Binary4ByteLength + 1);
-            }
->>>>>>> 86fe9ac4
 
             /// <summary>
             /// Gets the length of a encoded string type marker.
@@ -640,7 +619,6 @@
             /// <param name="typeMarker">The type marker for the encoded string of particular length if valid.</param>
             /// <returns>Whether or not the there is a typemarker for the string of a particular length.</returns>
             [MethodImpl(MethodImplOptions.AggressiveInlining)]
-<<<<<<< HEAD
             public static bool TryGetEncodedStringLengthTypeMarker(long length, out byte typeMarker)
             {
                 if (length >= (EncodedStringLengthMax - EncodedStringLengthMin))
@@ -651,11 +629,6 @@
 
                 typeMarker = (byte)(length | EncodedStringLengthMin);
                 return true;
-=======
-            public static byte GetEncodedStringLengthTypeMarker(long length)
-            {
-                return length < (EncodedStringLengthMax - EncodedStringLengthMin) ? (byte)(length | EncodedStringLengthMin) : Invalid;
->>>>>>> 86fe9ac4
             }
             #endregion
 
@@ -770,14 +743,7 @@
             }
 
             [MethodImpl(MethodImplOptions.AggressiveInlining)]
-<<<<<<< HEAD
             public static bool InRange(long value, long minInclusive, long maxExclusive) => (value >= minInclusive) && (value < maxExclusive);
-=======
-            private static bool InRange(long value, long minInclusive, long maxExclusive)
-            {
-                return (value >= minInclusive) && (value < maxExclusive);
-            }
->>>>>>> 86fe9ac4
             #endregion
         }
     }
