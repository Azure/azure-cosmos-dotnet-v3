﻿// ------------------------------------------------------------
// Copyright (c) Microsoft Corporation.  All rights reserved.
// ------------------------------------------------------------

namespace Microsoft.Azure.Cosmos.Json
{
    using System;
    using System.Runtime.InteropServices;
    using Microsoft.Azure.Cosmos.Core.Utf8;

    internal static partial class JsonBinaryEncoding
    {
        /// <summary>
        /// Gets the string value from the binary reader.
        /// </summary>
        /// <param name="stringToken">The buffer that has the string.</param>
        /// <param name="jsonStringDictionary">The JSON string dictionary.</param>
        /// <returns>A string value from the binary reader.</returns>
        public static string GetStringValue(
            Utf8Memory stringToken,
            IReadOnlyJsonStringDictionary jsonStringDictionary)
        {
            if (stringToken.IsEmpty)
            {
                throw new JsonInvalidTokenException();
            }

<<<<<<< HEAD
            if (JsonBinaryEncoding.TryGetBufferedLengthPrefixedString(
                stringToken,
                out Utf8Memory lengthPrefixedString))
=======
            if (!JsonBinaryEncoding.TryGetBufferedStringValue(
                stringToken,
                jsonStringDictionary,
                out Utf8Memory bufferedUtf8StringValue))
>>>>>>> de7835f1
            {
                return lengthPrefixedString.ToString();
            }

            if (JsonBinaryEncoding.TryGetEncodedStringValue(
                stringToken.Span,
                jsonStringDictionary,
                out UtfAllString encodedStringValue))
            {
                return encodedStringValue.Utf16String;
            }

            throw new JsonInvalidTokenException();
        }

        public static bool TryGetBufferedStringValue(
            Utf8Memory stringToken,
            IReadOnlyJsonStringDictionary jsonStringDictionary,
            out Utf8Memory value)
        {
            if (stringToken.IsEmpty)
            {
                value = default;
                return false;
            }

            if (JsonBinaryEncoding.TryGetBufferedLengthPrefixedString(
                stringToken,
                out value))
            {
                return true;
            }

            if (JsonBinaryEncoding.TryGetEncodedStringValue(
                stringToken.Span,
                jsonStringDictionary,
                out UtfAllString encodedStringValue))
            {
                value = encodedStringValue.Utf8EscapedString;
                return true;
            }

            value = default;
            return false;
        }

        /// <summary>
        /// Try Get Encoded String Value
        /// </summary>
        /// <param name="stringToken">The string token to read from.</param>
        /// <param name="jsonStringDictionary">The JSON string dictionary.</param>
        /// <param name="value">The encoded string if found.</param>
        /// <returns>Encoded String Value</returns>
        private static bool TryGetEncodedStringValue(
            Utf8Span stringToken,
            IReadOnlyJsonStringDictionary jsonStringDictionary,
            out UtfAllString value)
        {
            if (JsonBinaryEncoding.TryGetEncodedSystemStringValue(stringToken, out value))
            {
                return true;
            }

            if (JsonBinaryEncoding.TryGetEncodedUserStringValue(stringToken, jsonStringDictionary, out value))
            {
                return true;
            }

            value = default;
            return false;
        }

        /// <summary>
        /// Try Get Encoded System String Value
        /// </summary>
        /// <param name="stringToken">The buffer to read from..</param>
        /// <param name="value">The encoded system string.</param>
        /// <returns>Encoded System String Value</returns>
        private static bool TryGetEncodedSystemStringValue(
            Utf8Span stringToken,
            out UtfAllString value)
        {
            if (!JsonBinaryEncoding.TypeMarker.IsOneByteEncodedSystemString(stringToken.Span[0]))
            {
                value = default;
                return false;
            }

            if (stringToken.Length < 1)
            {
                value = default;
                return false;
            }

            int systemStringId = stringToken.Span[0] - JsonBinaryEncoding.TypeMarker.SystemString1ByteLengthMin;
            return JsonBinaryEncoding.TryGetSystemStringById(systemStringId, out value);
        }

        /// <summary>
        /// Try Get Encoded User String Value
        /// </summary>
        /// <param name="stringToken">The string token to read from.</param>
        /// <param name="jsonStringDictionary">The JSON string dictionary.</param>
        /// <param name="encodedUserStringValue">The encoded user string value if found.</param>
        /// <returns>Whether or not the Encoded User String Value was found</returns>
        private static bool TryGetEncodedUserStringValue(
            Utf8Span stringToken,
            IReadOnlyJsonStringDictionary jsonStringDictionary,
            out UtfAllString encodedUserStringValue)
        {
            if (jsonStringDictionary == null)
            {
                encodedUserStringValue = default;
                return false;
            }

            if (!JsonBinaryEncoding.TryGetUserStringId(stringToken, out int userStringId))
            {
                encodedUserStringValue = default;
                return false;
            }

            return jsonStringDictionary.TryGetStringAtIndex(userStringId, out encodedUserStringValue);
        }

        private static bool TryGetUserStringId(Utf8Span stringToken, out int userStringId)
        {
            byte typeMarker = stringToken.Span[0];
            if (!JsonBinaryEncoding.TypeMarker.IsUserString(typeMarker))
            {
                userStringId = default;
                return false;
            }

            if (JsonBinaryEncoding.TypeMarker.IsOneByteEncodedUserString(typeMarker))
            {
                if (stringToken.Length < 1)
                {
                    userStringId = default;
                    return false;
                }

                userStringId = stringToken.Span[0] - JsonBinaryEncoding.TypeMarker.UserString1ByteLengthMin;
            }
            else //// JsonBinaryEncoding.TypeMarker.IsTwoByteEncodedUserString(typeMarker)
            {
                if (stringToken.Length < 2)
                {
                    userStringId = default;
                    return false;
                }

                const byte OneByteCount = JsonBinaryEncoding.TypeMarker.UserString1ByteLengthMax - JsonBinaryEncoding.TypeMarker.UserString1ByteLengthMin;
                userStringId = OneByteCount
                    + stringToken.Span[1]
                    + ((stringToken.Span[0] - JsonBinaryEncoding.TypeMarker.UserString2ByteLengthMin) * 0xFF);
            }

            return true;
        }

        private static bool TryGetBufferedLengthPrefixedString(
            Utf8Memory stringToken,
            out Utf8Memory value)
        {
            ReadOnlySpan<byte> stringTokenSpan = stringToken.Memory.Span;
            byte typeMarker = stringTokenSpan[0];
            stringTokenSpan = stringTokenSpan.Slice(start: 1);

            int start;
            long length;
            if (JsonBinaryEncoding.TypeMarker.IsEncodedLengthString(typeMarker))
            {
                start = JsonBinaryEncoding.TypeMarkerLength;
                length = JsonBinaryEncoding.GetStringLengths(typeMarker);
            }
            else
            {
                switch (typeMarker)
                {
                    case JsonBinaryEncoding.TypeMarker.String1ByteLength:
                        if (stringTokenSpan.Length < JsonBinaryEncoding.OneByteLength)
                        {
                            value = default;
                            return false;
                        }

                        start = JsonBinaryEncoding.TypeMarkerLength + JsonBinaryEncoding.OneByteLength;
                        length = stringTokenSpan[0];
                        break;

                    case JsonBinaryEncoding.TypeMarker.String2ByteLength:
                        if (stringTokenSpan.Length < JsonBinaryEncoding.TwoByteLength)
                        {
                            value = default;
                            return false;
                        }

                        start = JsonBinaryEncoding.TypeMarkerLength + JsonBinaryEncoding.TwoByteLength;
                        length = MemoryMarshal.Read<ushort>(stringTokenSpan);
                        break;

                    case JsonBinaryEncoding.TypeMarker.String4ByteLength:
                        if (stringTokenSpan.Length < JsonBinaryEncoding.FourByteLength)
                        {
                            value = default;
                            return false;
                        }

                        start = JsonBinaryEncoding.TypeMarkerLength + JsonBinaryEncoding.FourByteLength;
                        length = MemoryMarshal.Read<uint>(stringTokenSpan);
                        break;

                    default:
                        value = default;
                        return false;
                }

                if ((start + length) > stringToken.Length)
                {
                    value = default;
                    return false;
                }
            }

            value = stringToken.Slice(start: start, length: (int)length);
            return true;
        }

        /// <summary>
        /// Try Get Encoded String Type Marker
        /// </summary>
        /// <param name="utf8Span">the value</param>
        /// <param name="jsonStringDictionary">The JSON string dictionary.</param>
        /// <param name="multiByteTypeMarker">The encoded string type marker if found.</param>
        /// <returns>Whether or not the type marker was found.</returns>
        public static bool TryGetEncodedStringTypeMarker(
            Utf8Span utf8Span,
            JsonStringDictionary jsonStringDictionary,
            out MultiByteTypeMarker multiByteTypeMarker)
        {
            if (JsonBinaryEncoding.TryGetEncodedSystemStringTypeMarker(utf8Span, out multiByteTypeMarker))
            {
                return true;
            }

            if (JsonBinaryEncoding.TryGetEncodedUserStringTypeMarker(utf8Span, jsonStringDictionary, out multiByteTypeMarker))
            {
                return true;
            }

            multiByteTypeMarker = default;
            return false;
        }

        /// <summary>
        /// Try Get Encoded System String Type Marker
        /// </summary>
        /// <param name="utf8Span">The value.</param>
        /// <param name="multiByteTypeMarker">The multi byte type marker if found.</param>
        /// <returns>Whether or not the Encoded System String Type Marker was found.</returns>
        private static bool TryGetEncodedSystemStringTypeMarker(
            Utf8Span utf8Span,
            out MultiByteTypeMarker multiByteTypeMarker)
        {
            if (JsonBinaryEncoding.TryGetSystemStringId(utf8Span, out int systemStringId))
            {
                multiByteTypeMarker = new MultiByteTypeMarker(
                    length: 1,
                    one: (byte)(TypeMarker.SystemString1ByteLengthMin + systemStringId));

                return true;
            }

            multiByteTypeMarker = default;
            return false;
        }

        /// <summary>
        /// Try Get Encoded User String Type Marker
        /// </summary>
        /// <param name="utf8Span">The value.</param>
        /// <param name="jsonStringDictionary">The optional json string dictionary.</param>
        /// <param name="multiByteTypeMarker">The multi byte type marker if found.</param>
        /// <returns>Whether or not the Encoded User String Type Marker was found.</returns>
        private static bool TryGetEncodedUserStringTypeMarker(
            Utf8Span utf8Span,
            JsonStringDictionary jsonStringDictionary,
            out MultiByteTypeMarker multiByteTypeMarker)
        {
            if (jsonStringDictionary == null)
            {
                multiByteTypeMarker = default;
                return false;
            }

            const int MinStringLength = 2;
            const int MaxStringLength = 128;
            if ((utf8Span.Length < MinStringLength) || (utf8Span.Length > MaxStringLength))
            {
                multiByteTypeMarker = default;
                return false;
            }

            const byte OneByteCount = TypeMarker.UserString1ByteLengthMax - TypeMarker.UserString1ByteLengthMin;
            if (!jsonStringDictionary.TryAddString(utf8Span, out int index))
            {
                multiByteTypeMarker = default;
                return false;
            }

            // Convert the index to a multibyte type marker
            if (index < OneByteCount)
            {
                multiByteTypeMarker = new MultiByteTypeMarker(
                    length: 1,
                    one: (byte)(TypeMarker.UserString1ByteLengthMin + index));
            }
            else
            {
                int twoByteOffset = index - OneByteCount;
                multiByteTypeMarker = new MultiByteTypeMarker(
                    length: 2,
                    one: (byte)((twoByteOffset / 0xFF) + TypeMarker.UserString2ByteLengthMin),
                    two: (byte)(twoByteOffset % 0xFF));
            }

            return true;
        }
    }
}<|MERGE_RESOLUTION|>--- conflicted
+++ resolved
@@ -25,16 +25,9 @@
                 throw new JsonInvalidTokenException();
             }
 
-<<<<<<< HEAD
             if (JsonBinaryEncoding.TryGetBufferedLengthPrefixedString(
                 stringToken,
                 out Utf8Memory lengthPrefixedString))
-=======
-            if (!JsonBinaryEncoding.TryGetBufferedStringValue(
-                stringToken,
-                jsonStringDictionary,
-                out Utf8Memory bufferedUtf8StringValue))
->>>>>>> de7835f1
             {
                 return lengthPrefixedString.ToString();
             }
