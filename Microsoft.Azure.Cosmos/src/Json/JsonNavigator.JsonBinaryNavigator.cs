﻿//------------------------------------------------------------
// Copyright (c) Microsoft Corporation.  All rights reserved.
//------------------------------------------------------------
namespace Microsoft.Azure.Cosmos.Json
{
    using System;
    using System.Collections.Generic;
    using System.IO;
    using System.Runtime.InteropServices;

    /// <summary>
    /// Partial class that wraps the private JsonTextNavigator
    /// </summary>
#if INTERNAL
    public
#else
    internal
#endif
    abstract partial class JsonNavigator : IJsonNavigator
    {
        /// <summary>
        /// JsonNavigator that know how to navigate JSONs in binary serialization.
        /// </summary>
        private sealed class JsonBinaryNavigator : JsonNavigator
        {
            private readonly ReadOnlyMemory<byte> buffer;
            private readonly JsonStringDictionary jsonStringDictionary;
            private readonly BinaryNavigatorNode rootNode;

            /// <summary>
            /// Initializes a new instance of the JsonBinaryNavigator class
            /// </summary>
            /// <param name="buffer">The (UTF-8) buffer to navigate.</param>
            /// <param name="jsonStringDictionary">The JSON string dictionary.</param>
            /// <param name="skipValidation">whether to skip validation or not.</param>
            public JsonBinaryNavigator(
                ReadOnlyMemory<byte> buffer,
                JsonStringDictionary jsonStringDictionary,
                bool skipValidation = false)
            {
                if (buffer.Length < 2)
                {
                    throw new ArgumentException($"{nameof(buffer)} must have at least two byte.");
                }

                if (buffer.Span[0] != (byte)JsonSerializationFormat.Binary)
                {
                    throw new ArgumentNullException("buffer must be binary encoded.");
                }

                // offset for the 0x80 (128) binary serialization type marker.
                buffer = buffer.Slice(1);

                // Only navigate the outer most json value and trim off trailing bytes
                int jsonValueLength = JsonBinaryEncoding.GetValueLength(buffer.Span);
                if (buffer.Length < jsonValueLength)
                {
                    throw new ArgumentException("buffer is shorter than the length prefix.");
                }

                buffer = buffer.Slice(0, jsonValueLength);

                this.buffer = buffer;
                this.jsonStringDictionary = jsonStringDictionary;
                this.rootNode = new BinaryNavigatorNode(this.buffer, NodeTypes.GetNodeType(this.buffer.Span[0]));
            }

            /// <inheritdoc />
            public override JsonSerializationFormat SerializationFormat
            {
                get
                {
                    return JsonSerializationFormat.Binary;
                }
            }

            /// <inheritdoc />
            public override IJsonNavigatorNode GetRootNode()
            {
                return this.rootNode;
            }

            /// <inheritdoc />
            public override JsonNodeType GetNodeType(IJsonNavigatorNode node)
            {
                if (node == null)
                {
                    throw new ArgumentNullException(nameof(node));
                }

                if (!(node is BinaryNavigatorNode binaryNavigatorNode))
                {
                    throw new ArgumentException($"{nameof(node)} must be a {nameof(BinaryNavigatorNode)}");
                }

                return binaryNavigatorNode.JsonNodeType;
            }

            /// <inheritdoc />
            public override Number64 GetNumberValue(IJsonNavigatorNode numberNode)
            {
                ReadOnlyMemory<byte> buffer = JsonBinaryNavigator.GetNodeOfType(
                    JsonNodeType.Number,
                    numberNode);
                return JsonBinaryEncoding.GetNumberValue(buffer.Span);
            }

            /// <inheritdoc />
            public override bool TryGetBufferedStringValue(
                IJsonNavigatorNode stringNode,
                out ReadOnlyMemory<byte> bufferedStringValue)
            {
                //TODO (brchon): implement this when optimizing code.
                bufferedStringValue = null;
                return false;
            }

            /// <inheritdoc />
            public override string GetStringValue(IJsonNavigatorNode stringNode)
            {
                ReadOnlyMemory<byte> buffer = JsonBinaryNavigator.GetNodeOfType(
                    JsonNodeType.String,
                    stringNode);
                return JsonBinaryEncoding.GetStringValue(buffer.Span, this.jsonStringDictionary);
            }

            /// <inheritdoc />
            public override sbyte GetInt8Value(IJsonNavigatorNode numberNode)
            {
                ReadOnlyMemory<byte> buffer = JsonBinaryNavigator.GetNodeOfType(
                    JsonNodeType.Int8,
                    numberNode);
                return JsonBinaryEncoding.GetInt8Value(buffer.Span);
            }

            /// <inheritdoc />
            public override short GetInt16Value(IJsonNavigatorNode numberNode)
            {
                ReadOnlyMemory<byte> buffer = JsonBinaryNavigator.GetNodeOfType(
                    JsonNodeType.Int16,
                    numberNode);
                return JsonBinaryEncoding.GetInt16Value(buffer.Span);
            }

            /// <inheritdoc />
            public override int GetInt32Value(IJsonNavigatorNode numberNode)
            {
                ReadOnlyMemory<byte> buffer = JsonBinaryNavigator.GetNodeOfType(
                    JsonNodeType.Int32,
                    numberNode);
                return JsonBinaryEncoding.GetInt32Value(buffer.Span);
            }

            /// <inheritdoc />
            public override long GetInt64Value(IJsonNavigatorNode numberNode)
            {
                ReadOnlyMemory<byte> buffer = JsonBinaryNavigator.GetNodeOfType(
                    JsonNodeType.Int64,
                    numberNode);
                return JsonBinaryEncoding.GetInt64Value(buffer.Span);
            }

            /// <inheritdoc />
            public override float GetFloat32Value(IJsonNavigatorNode numberNode)
            {
                ReadOnlyMemory<byte> buffer = JsonBinaryNavigator.GetNodeOfType(
                    JsonNodeType.Float32,
                    numberNode);
                return JsonBinaryEncoding.GetFloat32Value(buffer.Span);
            }

            /// <inheritdoc />
            public override double GetFloat64Value(IJsonNavigatorNode numberNode)
            {
                ReadOnlyMemory<byte> buffer = JsonBinaryNavigator.GetNodeOfType(
                    JsonNodeType.Float64,
                    numberNode);
                return JsonBinaryEncoding.GetFloat64Value(buffer.Span);
            }

            /// <inheritdoc />
            public override uint GetUInt32Value(IJsonNavigatorNode numberNode)
            {
                ReadOnlyMemory<byte> buffer = JsonBinaryNavigator.GetNodeOfType(
                    JsonNodeType.UInt32,
                    numberNode);
                return JsonBinaryEncoding.GetUInt32Value(buffer.Span);
            }

            /// <inheritdoc />
            public override Guid GetGuidValue(IJsonNavigatorNode guidNode)
            {
                ReadOnlyMemory<byte> buffer = JsonBinaryNavigator.GetNodeOfType(
                    JsonNodeType.Guid,
                    guidNode);
                return JsonBinaryEncoding.GetGuidValue(buffer.Span);
            }

            /// <inheritdoc />
            public override ReadOnlyMemory<byte> GetBinaryValue(IJsonNavigatorNode binaryNode)
            {
                if (!this.TryGetBufferedBinaryValue(
                    binaryNode,
                    out ReadOnlyMemory<byte> bufferedBinaryValue))
                {
                    throw new JsonInvalidTokenException();
                }

                return bufferedBinaryValue;
            }

            public override bool TryGetBufferedBinaryValue(
                IJsonNavigatorNode binaryNode,
                out ReadOnlyMemory<byte> bufferedBinaryValue)
            {
<<<<<<< HEAD
                bufferedBinaryValue = default(IReadOnlyList<byte>);
                return false;
=======
                ReadOnlyMemory<byte> buffer = JsonBinaryNavigator.GetNodeOfType(
                    JsonNodeType.Binary,
                    binaryNode);
                bufferedBinaryValue = JsonBinaryEncoding.GetBinaryValue(buffer);
                return true;
>>>>>>> f7b39352
            }

            /// <inheritdoc />
            public override int GetArrayItemCount(IJsonNavigatorNode arrayNode)
            {
                ReadOnlyMemory<byte> buffer = JsonBinaryNavigator.GetNodeOfType(
                    JsonNodeType.Array,
                    arrayNode);
                byte typeMarker = buffer.Span[0];
                int firstValueOffset = JsonBinaryEncoding.GetFirstValueOffset(typeMarker);
                long count;
                switch (typeMarker)
                {
                    // Empty and Single Array
                    case JsonBinaryEncoding.TypeMarker.EmptyArray:
                        count = 0;
                        break;
                    case JsonBinaryEncoding.TypeMarker.SingleItemArray:
                        count = 1;
                        break;

                    // Arrays with length and count prefix
                    case JsonBinaryEncoding.TypeMarker.Array1ByteLengthAndCount:
                        count = MemoryMarshal.Read<byte>(buffer
                            .Slice(JsonBinaryEncoding.TypeMarkerLength + JsonBinaryEncoding.OneByteLength).Span);
                        break;
                    case JsonBinaryEncoding.TypeMarker.Array2ByteLengthAndCount:
                        count = MemoryMarshal.Read<ushort>(buffer
                            .Slice(JsonBinaryEncoding.TypeMarkerLength + JsonBinaryEncoding.TwoByteLength).Span);
                        break;
                    case JsonBinaryEncoding.TypeMarker.Array4ByteLengthAndCount:
                        count = MemoryMarshal.Read<uint>(buffer
                            .Slice(JsonBinaryEncoding.TypeMarkerLength + JsonBinaryEncoding.FourByteLength).Span);
                        break;

                    // Arrays with length prefix
                    case JsonBinaryEncoding.TypeMarker.Array1ByteLength:
                    case JsonBinaryEncoding.TypeMarker.Array2ByteLength:
                    case JsonBinaryEncoding.TypeMarker.Array4ByteLength:
                        count = JsonBinaryNavigator.GetValueCount(buffer.Slice(firstValueOffset).Span);
                        break;

                    default:
                        throw new InvalidOperationException($"Unexpected array type marker: {typeMarker}");
                }

                if (count > int.MaxValue)
                {
                    throw new InvalidOperationException("count can not be more than int.MaxValue");
                }

                return (int)count;
            }

            /// <inheritdoc />
            public override IJsonNavigatorNode GetArrayItemAt(IJsonNavigatorNode arrayNode, int index)
            {
                ReadOnlyMemory<byte> buffer = JsonBinaryNavigator.GetNodeOfType(
                    JsonNodeType.Array,
                    arrayNode);

                if (index < 0)
                {
                    throw new IndexOutOfRangeException();
                }

                // TODO (brchon): We can optimize for the case where the count is serialized so we can avoid using the linear time call to TryGetValueAt().
                if (!JsonBinaryNavigator.TryGetValueAt(buffer, index, out ReadOnlyMemory<byte> arrayItem))
                {
                    throw new IndexOutOfRangeException($"Tried to access index:{index} in an array.");
                }

                return new BinaryNavigatorNode(
                    arrayItem,
                    NodeTypes.GetNodeType(arrayItem.Span[0]));
            }

            /// <inheritdoc />
            public override IEnumerable<IJsonNavigatorNode> GetArrayItems(IJsonNavigatorNode arrayNode)
            {
                ReadOnlyMemory<byte> buffer = JsonBinaryNavigator.GetNodeOfType(
                    JsonNodeType.Array,
                    arrayNode);

                byte typeMarker = buffer.Span[0];

                int firstArrayItemOffset = JsonBinaryEncoding.GetFirstValueOffset(typeMarker);
                int arrayLength = JsonBinaryEncoding.GetValueLength(buffer.Span);

                // Scope to just the array
                buffer = buffer.Slice(0, (int)arrayLength);

                // Seek to the first array item
                buffer = buffer.Slice(firstArrayItemOffset);

                while (buffer.Length != 0)
                {
                    int arrayItemLength = JsonBinaryEncoding.GetValueLength(buffer.Span);
                    if (arrayItemLength > buffer.Length)
                    {
                        // Array Item got cut off.
                        throw new JsonInvalidTokenException();
                    }

                    // Create a buffer for that array item
                    IJsonNavigatorNode arrayItem = new BinaryNavigatorNode(
                        buffer.Slice(0, arrayItemLength),
                        NodeTypes.GetNodeType(buffer.Span[0]));
                    yield return arrayItem;

                    // Slice off the array item
                    buffer = buffer.Slice(arrayItemLength);
                }
            }

            /// <inheritdoc />
            public override int GetObjectPropertyCount(IJsonNavigatorNode objectNode)
            {
                ReadOnlyMemory<byte> buffer = JsonBinaryNavigator.GetNodeOfType(
                    JsonNodeType.Object,
                    objectNode);

                byte typeMarker = buffer.Span[0];
                int firstObjectPropertyOffset = JsonBinaryEncoding.GetFirstValueOffset(typeMarker);
                long count;
                switch (typeMarker)
                {
                    // Empty and Single Object
                    case JsonBinaryEncoding.TypeMarker.EmptyObject:
                        count = 0;
                        break;
                    case JsonBinaryEncoding.TypeMarker.SinglePropertyObject:
                        // This number gets divided by 2 later.
                        count = 2;
                        break;

                    // Object with length and count prefix
                    case JsonBinaryEncoding.TypeMarker.Object1ByteLengthAndCount:
                        count = MemoryMarshal.Read<byte>(buffer
                            .Slice(JsonBinaryEncoding.TypeMarkerLength + JsonBinaryEncoding.OneByteLength).Span);
                        break;
                    case JsonBinaryEncoding.TypeMarker.Object2ByteLengthAndCount:
                        count = MemoryMarshal.Read<ushort>(buffer
                            .Slice(JsonBinaryEncoding.TypeMarkerLength + JsonBinaryEncoding.TwoByteLength).Span);
                        break;
                    case JsonBinaryEncoding.TypeMarker.Object4ByteLengthAndCount:
                        count = MemoryMarshal.Read<uint>(buffer
                            .Slice(JsonBinaryEncoding.TypeMarkerLength + JsonBinaryEncoding.FourByteLength).Span);
                        break;

                    // Object with length prefix
                    case JsonBinaryEncoding.TypeMarker.Object1ByteLength:
                    case JsonBinaryEncoding.TypeMarker.Object2ByteLength:
                    case JsonBinaryEncoding.TypeMarker.Object4ByteLength:
                        count = JsonBinaryNavigator.GetValueCount(buffer.Slice(firstObjectPropertyOffset).Span);
                        break;

                    default:
                        throw new InvalidOperationException($"Unexpected object type marker: {typeMarker}");
                }

                // Divide by 2 since the count includes fieldname and value as seperate entities
                count = count / 2;
                if (count > int.MaxValue)
                {
                    throw new InvalidOperationException("count can not be more than int.MaxValue");
                }

                return (int)count;
            }

            /// <inheritdoc />
            public override bool TryGetObjectProperty(
                IJsonNavigatorNode objectNode,
                string propertyName,
                out ObjectProperty objectProperty)
            {
                ReadOnlyMemory<byte> buffer = JsonBinaryNavigator.GetNodeOfType(
                    JsonNodeType.Object,
                    objectNode);

                foreach (ObjectProperty objectPropertyNode in this.GetObjectProperties(objectNode))
                {
                    if (this.GetStringValue(objectPropertyNode.NameNode) == propertyName)
                    {
                        objectProperty = objectPropertyNode;
                        return true;
                    }
                }

                objectProperty = default(ObjectProperty);
                return false;
            }

            /// <inheritdoc />
            public override IEnumerable<ObjectProperty> GetObjectProperties(IJsonNavigatorNode objectNode)
            {
                ReadOnlyMemory<byte> buffer = JsonBinaryNavigator.GetNodeOfType(
                    JsonNodeType.Object,
                    objectNode);

                byte typeMarker = buffer.Span[0];
                int firstValueOffset = JsonBinaryEncoding.GetFirstValueOffset(typeMarker);

                buffer = buffer.Slice(firstValueOffset);
                while (buffer.Length != 0)
                {
                    int nameNodeLength = JsonBinaryEncoding.GetValueLength(buffer.Span);
                    if (nameNodeLength > buffer.Length)
                    {
                        throw new JsonInvalidTokenException();
                    }
                    ReadOnlyMemory<byte> nameNode = buffer.Slice(0, nameNodeLength);
                    buffer = buffer.Slice(nameNodeLength);

                    int valueNodeLength = JsonBinaryEncoding.GetValueLength(buffer.Span);
                    if (valueNodeLength > buffer.Length)
                    {
                        throw new JsonInvalidTokenException();
                    }
                    ReadOnlyMemory<byte> valueNode = buffer.Slice(0, valueNodeLength);
                    buffer = buffer.Slice(valueNodeLength);

                    yield return new ObjectProperty(
                        new BinaryNavigatorNode(nameNode, JsonNodeType.FieldName),
                        new BinaryNavigatorNode(valueNode, NodeTypes.GetNodeType(valueNode.Span[0])));
                }
            }

            /// <inheritdoc />
            public override bool TryGetBufferedRawJson(
                IJsonNavigatorNode jsonNode,
                out ReadOnlyMemory<byte> bufferedRawJson)
            {
                if (jsonNode == null)
                {
                    throw new ArgumentNullException(nameof(jsonNode));
                }

                if (!(jsonNode is BinaryNavigatorNode binaryNavigatorNode))
                {
                    throw new ArgumentException($"{nameof(jsonNode)} must be a {nameof(BinaryNavigatorNode)}");
                }

                ReadOnlyMemory<byte> buffer = binaryNavigatorNode.Buffer;

                if (buffer.Length == 0)
                {
                    throw new ArgumentException($"Node must not be empty.");
                }

                bufferedRawJson = buffer;
                return true;
            }

            private static int GetValueCount(ReadOnlySpan<byte> node)
            {
                int count = 0;
                while (!node.IsEmpty)
                {
                    count++;
                    int nodeLength = JsonBinaryEncoding.GetValueLength(node);
                    node = node.Slice(nodeLength);
                }

                return count;
            }

            private static bool TryGetValueAt(
                ReadOnlyMemory<byte> arrayNode,
                long index,
                out ReadOnlyMemory<byte> arrayItem)
            {
                ReadOnlyMemory<byte> buffer = arrayNode;
                byte typeMarker = buffer.Span[0];

                int firstArrayItemOffset = JsonBinaryEncoding.GetFirstValueOffset(typeMarker);
                int arrayLength = JsonBinaryEncoding.GetValueLength(buffer.Span);

                // Scope to just the array
                buffer = buffer.Slice(0, (int)arrayLength);

                // Seek to the first array item
                buffer = buffer.Slice(firstArrayItemOffset);

                for (long count = 0; count < index; count++)
                {
                    // Skip over the array item.
                    int arrayItemLength = JsonBinaryEncoding.GetValueLength(buffer.Span);
                    if (arrayItemLength >= buffer.Length)
                    {
                        arrayItem = default;
                        return false;
                    }

                    buffer = buffer.Slice(arrayItemLength);
                }

                // Scope to just that array item
                int itemLength = JsonBinaryEncoding.GetValueLength(buffer.Span);
                buffer = buffer.Slice(0, itemLength);

                arrayItem = buffer;
                return true;
            }

            private static ReadOnlyMemory<byte> GetNodeOfType(
                JsonNodeType expected,
                IJsonNavigatorNode node)
            {
                if (node == null)
                {
                    throw new ArgumentNullException(nameof(node));
                }

                if (!(node is BinaryNavigatorNode binaryNavigatorNode))
                {
                    throw new ArgumentException($"{nameof(node)} must be a {nameof(BinaryNavigatorNode)}");
                }

                ReadOnlyMemory<byte> buffer = binaryNavigatorNode.Buffer;

                if (buffer.Length == 0)
                {
                    throw new ArgumentException($"Node must not be empty.");
                }

                JsonNodeType actual = NodeTypes.GetNodeType(buffer.Span[0]);
                if (actual != expected)
                {
                    throw new ArgumentException($"Node needs to be of type {expected}.");
                }

                return buffer;
            }

            private sealed class BinaryNavigatorNode : IJsonNavigatorNode
            {
                public BinaryNavigatorNode(ReadOnlyMemory<byte> buffer, JsonNodeType jsonNodeType)
                {
                    this.Buffer = buffer;
                    this.JsonNodeType = jsonNodeType;
                }

                public ReadOnlyMemory<byte> Buffer { get; }

                public JsonNodeType JsonNodeType { get; }
            }

            private static class NodeTypes
            {
                private const JsonNodeType Array = JsonNodeType.Array;
                private const JsonNodeType Binary = JsonNodeType.Binary;
                private const JsonNodeType False = JsonNodeType.False;
                private const JsonNodeType Float32 = JsonNodeType.Float32;
                private const JsonNodeType Float64 = JsonNodeType.Float64;
                private const JsonNodeType Guid = JsonNodeType.Guid;
                private const JsonNodeType Int16 = JsonNodeType.Int16;
                private const JsonNodeType Int32 = JsonNodeType.Int32;
                private const JsonNodeType Int64 = JsonNodeType.Int64;
                private const JsonNodeType Int8 = JsonNodeType.Int8;
                private const JsonNodeType Null = JsonNodeType.Null;
                private const JsonNodeType Number = JsonNodeType.Number;
                private const JsonNodeType Object = JsonNodeType.Object;
                private const JsonNodeType String = JsonNodeType.String;
                private const JsonNodeType True = JsonNodeType.True;
                private const JsonNodeType UInt32 = JsonNodeType.UInt32;
                private const JsonNodeType Unknown = JsonNodeType.Unknown;

                private static readonly ReadOnlyMemory<JsonNodeType> Types = new JsonNodeType[]
                {
                    // Encoded literal integer value (32 values)
                    Number, Number, Number, Number, Number, Number, Number, Number,
                    Number, Number, Number, Number, Number, Number, Number, Number,
                    Number, Number, Number, Number, Number, Number, Number, Number,
                    Number, Number, Number, Number, Number, Number, Number, Number,

                    // Encoded 1-byte system string (32 values)
                    String, String, String, String, String, String, String, String,
                    String, String, String, String, String, String, String, String,
                    String, String, String, String, String, String, String, String,
                    String, String, String, String, String, String, String, String,

                    // Encoded 1-byte user string (32 values)
                    String, String, String, String, String, String, String, String,
                    String, String, String, String, String, String, String, String,
                    String, String, String, String, String, String, String, String,
                    String, String, String, String, String, String, String, String,

                    // Encoded 2-byte user string (32 values)
                    String, String, String, String, String, String, String, String,
                    String, String, String, String, String, String, String, String,
                    String, String, String, String, String, String, String, String,
                    String, String, String, String, String, String, String, String,

                    // TypeMarker-encoded string length (64 values)
                    String, String, String, String, String, String, String, String,
                    String, String, String, String, String, String, String, String,
                    String, String, String, String, String, String, String, String,
                    String, String, String, String, String, String, String, String,
                    String, String, String, String, String, String, String, String,
                    String, String, String, String, String, String, String, String,
                    String, String, String, String, String, String, String, String,
                    String, String, String, String, String, String, String, String,

                    // Variable Length String Values / Binary Values
                    String,     // StrL1 (1-byte length)
                    String,     // StrL2 (2-byte length)
                    String,     // StrL4 (4-byte length)
                    Binary,     // BinL1 (1-byte length)
                    Binary,     // BinL2 (2-byte length)
                    Binary,     // BinL4 (4-byte length)
                    Unknown,    // <empty> 0xC6
                    Unknown,    // <empty> 0xC7

                    // Number Values
                    Number,     // NumUI8
                    Number,     // NumI16,
                    Number,     // NumI32,
                    Number,     // NumI64,
                    Number,     // NumDbl,
                    Float32,    // Float32
                    Float64,    // Float64
                    Unknown,    // <empty> 0xCF

                    // Other Value Types
                    Null,       // Null
                    False,      // False
                    True,       // True
                    Guid,       // Guid
                    Unknown,    // <empty> 0xD4
                    Unknown,    // <empty> 0xD5
                    Unknown,    // <empty> 0xD6
                    Unknown,    // <empty> 0xD7

                    Int8,       // Int8
                    Int16,      // Int16
                    Int32,      // Int32
                    Int64,      // Int64
                    UInt32,     // UInt32
                    Unknown,    // <empty> 0xDD
                    Unknown,    // <empty> 0xDE
                    Unknown,    // <empty> 0xDF

                    // Array Type Markers
                    Array,      // Arr0
                    Array,      // Arr1 <unknown>
                    Array,      // ArrL1 (1-byte length)
                    Array,      // ArrL2 (2-byte length)
                    Array,      // ArrL4 (4-byte length)
                    Array,      // ArrLC1 (1-byte length and count)
                    Array,      // ArrLC2 (2-byte length and count)
                    Array,      // ArrLC4 (4-byte length and count)

                    // Object Type Markers
                    Object,     // Obj0
                    Object,     // Obj1 <unknown>
                    Object,     // ObjL1 (1-byte length)
                    Object,     // ObjL2 (2-byte length)
                    Object,     // ObjL4 (4-byte length)
                    Object,     // ObjLC1 (1-byte length and count)
                    Object,     // ObjLC2 (2-byte length and count)
                    Object,     // ObjLC4 (4-byte length and count)

                    // Empty Range
                    Unknown,    // <empty> 0xF0
                    Unknown,    // <empty> 0xF1
                    Unknown,    // <empty> 0xF2
                    Unknown,    // <empty> 0xF3
                    Unknown,    // <empty> 0xF4
                    Unknown,    // <empty> 0xF5
                    Unknown,    // <empty> 0xF7
                    Unknown,    // <empty> 0xF8

                    // Special Values
                    Unknown,    // <special value reserved> 0xF8
                    Unknown,    // <special value reserved> 0xF9
                    Unknown,    // <special value reserved> 0xFA
                    Unknown,    // <special value reserved> 0xFB
                    Unknown,    // <special value reserved> 0xFC
                    Unknown,    // <special value reserved> 0xFD
                    Unknown,    // <special value reserved> 0xFE
                    Unknown,    // Invalid
                };

                public static JsonNodeType GetNodeType(byte typeMarker)
                {
                    return NodeTypes.Types.Span[typeMarker];
                }
            }
        }
    }
}<|MERGE_RESOLUTION|>--- conflicted
+++ resolved
@@ -213,16 +213,11 @@
                 IJsonNavigatorNode binaryNode,
                 out ReadOnlyMemory<byte> bufferedBinaryValue)
             {
-<<<<<<< HEAD
-                bufferedBinaryValue = default(IReadOnlyList<byte>);
-                return false;
-=======
                 ReadOnlyMemory<byte> buffer = JsonBinaryNavigator.GetNodeOfType(
                     JsonNodeType.Binary,
                     binaryNode);
                 bufferedBinaryValue = JsonBinaryEncoding.GetBinaryValue(buffer);
                 return true;
->>>>>>> f7b39352
             }
 
             /// <inheritdoc />
