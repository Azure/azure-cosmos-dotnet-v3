--- conflicted
+++ resolved
@@ -303,18 +303,9 @@
                 return this.GetArrayItemsInternal(buffer).Select((node) => (IJsonNavigatorNode)node);
             }
 
-<<<<<<< HEAD
             private IEnumerable<BinaryNavigatorNode> GetArrayItemsInternal(ReadOnlyMemory<byte> buffer) => JsonBinaryEncoding.Enumerator
                 .GetArrayItems(buffer)
                 .Select(arrayItem => new BinaryNavigatorNode(arrayItem, JsonBinaryEncoding.NodeTypes.Lookup[arrayItem.Span[0]]));
-=======
-            private IEnumerable<BinaryNavigatorNode> GetArrayItemsInternal(ReadOnlyMemory<byte> buffer)
-            {
-                return JsonBinaryEncoding.Enumerator
-.GetArrayItems(buffer)
-.Select(arrayItem => new BinaryNavigatorNode(arrayItem, JsonBinaryEncoding.NodeTypes.GetNodeType(arrayItem.Span[0])));
-            }
->>>>>>> 86fe9ac4
 
             /// <inheritdoc />
             public override int GetObjectPropertyCount(IJsonNavigatorNode objectNode)
@@ -421,22 +412,11 @@
                         objectPropertyInternal.ValueNode));
             }
 
-<<<<<<< HEAD
             private IEnumerable<ObjectPropertyInternal> GetObjectPropertiesInternal(ReadOnlyMemory<byte> buffer) => JsonBinaryEncoding.Enumerator
                 .GetObjectProperties(buffer)
                 .Select(property => new ObjectPropertyInternal(
                     new BinaryNavigatorNode(property.Name, JsonNodeType.FieldName),
                     new BinaryNavigatorNode(property.Value, JsonBinaryEncoding.NodeTypes.Lookup[property.Value.Span[0]])));
-=======
-            private IEnumerable<ObjectPropertyInternal> GetObjectPropertiesInternal(ReadOnlyMemory<byte> buffer)
-            {
-                return JsonBinaryEncoding.Enumerator
-.GetObjectProperties(buffer)
-.Select(property => new ObjectPropertyInternal(
-new BinaryNavigatorNode(property.Name, JsonNodeType.FieldName),
-new BinaryNavigatorNode(property.Value, JsonBinaryEncoding.NodeTypes.GetNodeType(property.Value.Span[0]))));
-            }
->>>>>>> 86fe9ac4
 
             public override IJsonReader CreateReader(IJsonNavigatorNode jsonNavigatorNode)
             {
