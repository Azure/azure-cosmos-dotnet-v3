--- conflicted
+++ resolved
@@ -250,13 +250,8 @@
                     break;
                 }
 
-<<<<<<< HEAD
-                // In case of Select -> Group by cases, the Select query should not be flattened and kept as a subquery
-                if ((query.inputQuery?.selectClause != null) && (query.groupByClause != null))
-=======
                 // In case of Select/Order By -> Group by cases, the Select/Order By query should not be flattened and kept as a subquery
                 if (((query.inputQuery?.selectClause != null) || (query.inputQuery?.orderByClause != null)) && (query.groupByClause != null))
->>>>>>> b4a4ac0f
                 {
                     flattenQuery = this;
                     break;
@@ -564,25 +559,17 @@
                     // New query is needed when there is already a Take or a non-distinct Select
                     shouldPackage = (this.topSpec != null) ||
                         (this.offsetSpec != null) ||
-                        (this.selectClause != null && !this.selectClause.HasDistinct) || 
+                        (this.selectClause != null && !this.selectClause.HasDistinct) || 
                         (this.groupByClause != null);
                     break;
 
                 case LinqMethods.GroupBy:
-<<<<<<< HEAD
-                    // New query is needed when there is already a Take or a Select or a Group by clause
-                    shouldPackage = (this.topSpec != null) ||
-                        (this.offsetSpec != null) ||
-                        (this.selectClause != null) || 
-                        (this.groupByClause != null);
-=======
                     // New query is needed when there is already a Take or a Select or a Group by clause or an Order By clause
                     shouldPackage = (this.topSpec != null) ||
                         (this.offsetSpec != null) ||
-                        (this.selectClause != null) || 
-                        (this.groupByClause != null) || 
+                        (this.selectClause != null) || 
+                        (this.groupByClause != null) || 
                         (this.orderByClause != null);
->>>>>>> b4a4ac0f
                     break;
 
                 case LinqMethods.Skip:
