--- conflicted
+++ resolved
@@ -459,30 +459,6 @@
                     substitutedItems[i] = SqlOrderByItem.Create(substituted, orderByClause.OrderByItems[i].IsDescending);
                 }
                 SqlOrderByClause result = SqlOrderByClause.Create(orderByClause.Rank, substitutedItems);
-                return result;
-            }
-
-            throw new DocumentQueryException("Unexpected SQL select clause type: " + spec.GetType());
-        }
-
-        private SqlGroupByClause Substitute(SqlSelectSpec spec, SqlIdentifier inputParam, SqlGroupByClause groupByClause)
-        {
-            if (groupByClause == null)
-            {
-                return null;
-            }
-
-            SqlSelectValueSpec selectValueSpec = spec as SqlSelectValueSpec;
-            if (selectValueSpec != null)
-            {
-                SqlScalarExpression replaced = selectValueSpec.Expression;
-                SqlScalarExpression[] substitutedItems = new SqlScalarExpression[groupByClause.Expressions.Length];
-                for (int i = 0; i < substitutedItems.Length; ++i)
-                {
-                    SqlScalarExpression substituted = SqlExpressionManipulation.Substitute(replaced, inputParam, groupByClause.Expressions[i]);
-                    substitutedItems[i] = substituted;
-                }
-                SqlGroupByClause result = SqlGroupByClause.Create(substitutedItems);
                 return result;
             }
 
@@ -574,20 +550,20 @@
                 case LinqMethods.Where:
                 // Where expression parameter needs to be substituted if necessary so
                 // It is not needed in Select distinct because the Select distinct would have the necessary parameter name adjustment.
-                case LinqMethods.Any:
+                case LinqMethods.Any:
                 case nameof(CosmosLinqExtensions.OrderByRank):
                 case LinqMethods.OrderBy:
                 case LinqMethods.OrderByDescending:
                 case LinqMethods.ThenBy:
                 case LinqMethods.ThenByDescending:
                 case LinqMethods.Distinct:
-                    // New query is needed when there is already a Take or a non-distinct Select
+                    // New query is needed when there is already a Take or a non-distinct Select
                     // Or when an Order By Rank is added to a query with an Order By clause (and vice versa)
                     shouldPackage = (this.topSpec != null) ||
                         (this.offsetSpec != null) ||
-                        (this.selectClause != null && !this.selectClause.HasDistinct) || 
-                        (this.groupByClause != null) || 
-                        (this.orderByClause != null && (methodName == nameof(CosmosLinqExtensions.OrderByRank))) ||
+                        (this.selectClause != null && !this.selectClause.HasDistinct) || 
+                        (this.groupByClause != null) || 
+                        (this.orderByClause != null && (methodName == nameof(CosmosLinqExtensions.OrderByRank))) ||
                         (this.orderByClause != null && (this.orderByClause.Rank == true) && (methodName == LinqMethods.OrderBy));
                     break;
 
@@ -595,19 +571,8 @@
                     // New query is needed when there is already a Take or a Select or a Group by clause or an Order By clause
                     shouldPackage = (this.topSpec != null) ||
                         (this.offsetSpec != null) ||
-<<<<<<< HEAD
-                        (this.selectClause != null && !this.selectClause.HasDistinct) || 
-                        (this.groupByClause != null);
-                    break;
-
-                case LinqMethods.GroupBy:
-                    // New query is needed when there is already a Take or a Select or a Group by clause or an Order By clause
-                    shouldPackage = (this.topSpec != null) ||
-                        (this.offsetSpec != null) ||
-=======
->>>>>>> faaa3a73
-                        (this.selectClause != null) || 
-                        (this.groupByClause != null) || 
+                        (this.selectClause != null) || 
+                        (this.groupByClause != null) || 
                         (this.orderByClause != null);
                     break;
 
@@ -687,11 +652,7 @@
         {
             List<SqlOrderByItem> items = new List<SqlOrderByItem>(context.CurrentQuery.orderByClause.OrderByItems);
             items.AddRange(thenBy.OrderByItems);
-<<<<<<< HEAD
-            context.CurrentQuery.orderByClause = SqlOrderByClause.Create(items.ToImmutableArray());
-=======
             context.CurrentQuery.orderByClause = SqlOrderByClause.Create(context.CurrentQuery.orderByClause.Rank, items.ToImmutableArray());
->>>>>>> faaa3a73
 
             foreach (Binding binding in context.CurrentSubqueryBinding.TakeBindings()) context.CurrentQuery.AddBinding(binding);
 
