--- conflicted
+++ resolved
@@ -595,17 +595,6 @@
                     // New query is needed when there is already a Take or a Select or a Group by clause or an Order By clause
                     shouldPackage = (this.topSpec != null) ||
                         (this.offsetSpec != null) ||
-<<<<<<< HEAD
-                        (this.selectClause != null && !this.selectClause.HasDistinct) || 
-                        (this.groupByClause != null);
-                    break;
-
-                case LinqMethods.GroupBy:
-                    // New query is needed when there is already a Take or a Select or a Group by clause or an Order By clause
-                    shouldPackage = (this.topSpec != null) ||
-                        (this.offsetSpec != null) ||
-=======
->>>>>>> f20c685e
                         (this.selectClause != null) || 
                         (this.groupByClause != null) || 
                         (this.orderByClause != null);
@@ -687,11 +676,7 @@
         {
             List<SqlOrderByItem> items = new List<SqlOrderByItem>(context.CurrentQuery.orderByClause.OrderByItems);
             items.AddRange(thenBy.OrderByItems);
-<<<<<<< HEAD
-            context.CurrentQuery.orderByClause = SqlOrderByClause.Create(items.ToImmutableArray());
-=======
             context.CurrentQuery.orderByClause = SqlOrderByClause.Create(context.CurrentQuery.orderByClause.Rank, items.ToImmutableArray());
->>>>>>> f20c685e
 
             foreach (Binding binding in context.CurrentSubqueryBinding.TakeBindings()) context.CurrentQuery.AddBinding(binding);
 
