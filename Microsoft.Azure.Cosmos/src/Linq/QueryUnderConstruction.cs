//------------------------------------------------------------
// Copyright (c) Microsoft Corporation.  All rights reserved.
//------------------------------------------------------------

#define SUPPORT_SUBQUERIES

namespace Microsoft.Azure.Cosmos.Linq
{
    using System;
    using System.Collections.Generic;
    using System.Collections.Immutable;
    using System.Linq;
    using System.Linq.Expressions;
    using System.Text;
    using Microsoft.Azure.Cosmos.SqlObjects;
    using static FromParameterBindings;
    using static Microsoft.Azure.Cosmos.Linq.ExpressionToSql;

    /// <summary>
    /// Query that is being constructed.
    /// </summary>
    internal sealed class QueryUnderConstruction
    {
        // The SQLQuery class does not maintain enough information for optimizations.
        // so this class is a replacement which in the end should produce a SQLQuery.

        /// <summary>
        /// Binding for the FROM parameters.
        /// </summary>
        public FromParameterBindings FromParameters
        {
            get;
            set;
        }

        /// <summary>
        /// Binding for the Group By clause.
        /// </summary>
        public FromParameterBindings GroupByParameter
        {
            get;
            set;
        }

        /// <summary>
        /// The parameter expression to be used as this query's alias.
        /// </summary>
        public ParameterExpression Alias
        {
            get
            {
                return this.alias.Value;
            }
        }

        private readonly Func<string, ParameterExpression> aliasCreatorFunc;

        public const string DefaultSubqueryRoot = "r";

        private SqlSelectClause selectClause;
        private SqlWhereClause whereClause;
        private SqlOrderByClause orderByClause;
        private SqlGroupByClause groupByClause;

        // The specs could be in clauses to reflect the SqlQuery.
        // However, they are separated to avoid update recreation of the readonly DOMs and lengthy code.
        private SqlTopSpec topSpec;
        private SqlOffsetSpec offsetSpec;
        private SqlLimitSpec limitSpec;

        private Lazy<ParameterExpression> alias;

        /// <summary>
        /// Input subquery / query to the left of the current query. 
        /// </summary>
        private QueryUnderConstruction inputQuery;

        public QueryUnderConstruction(Func<string, ParameterExpression> aliasCreatorFunc)
            : this(aliasCreatorFunc, inputQuery: null)
        {
        }

        public QueryUnderConstruction(Func<string, ParameterExpression> aliasCreatorFunc, QueryUnderConstruction inputQuery)
        {
            this.FromParameters = new FromParameterBindings();
            this.aliasCreatorFunc = aliasCreatorFunc;
            this.inputQuery = inputQuery;
            this.alias = new Lazy<ParameterExpression>(() => aliasCreatorFunc(QueryUnderConstruction.DefaultSubqueryRoot));
        }

        public void Bind(ParameterExpression parameter, SqlCollection collection)
        {
            this.AddBinding(new FromParameterBindings.Binding(parameter, collection, isInCollection: true));
        }

        public void AddBinding(Binding binding)
        {
            this.FromParameters.Add(binding);
        }

        public ParameterExpression GetInputParameterInContext(bool isInNewQuery)
        {
            return isInNewQuery ? this.Alias : this.FromParameters.GetInputParameter();
        }

        /// <summary>
        /// Create a FROM clause from a set of FROM parameter bindings.
        /// </summary>
        /// <returns>The created FROM clause.</returns>
        private SqlFromClause CreateFromClause(SqlCollectionExpression inputCollectionExpression)
        {
            bool first = true;
            foreach (Binding paramDef in this.FromParameters.GetBindings())
            {
                // If input collection expression is provided, the first binding,
                // which is the input paramter name, should be omitted.
                if (first)
                {
                    first = false;
                    if (inputCollectionExpression != null) continue;
                }

                ParameterExpression parameter = paramDef.Parameter;
                SqlCollection paramBinding = paramDef.ParameterDefinition;

                SqlIdentifier identifier = SqlIdentifier.Create(parameter.Name);
                SqlCollectionExpression collExpr;
                if (!paramDef.IsInCollection)
                {
                    SqlCollection collection = paramBinding ?? SqlInputPathCollection.Create(identifier, null);
                    SqlIdentifier alias = paramBinding == null ? null : identifier;
                    collExpr = SqlAliasedCollectionExpression.Create(collection, alias);
                }
                else
                {
                    collExpr = SqlArrayIteratorCollectionExpression.Create(identifier, paramBinding);
                }

                if (inputCollectionExpression != null)
                {
                    inputCollectionExpression = SqlJoinCollectionExpression.Create(inputCollectionExpression, collExpr);
                }
                else
                {
                    inputCollectionExpression = collExpr;
                }
            }

            SqlFromClause fromClause = SqlFromClause.Create(inputCollectionExpression);
            return fromClause;
        }

        private SqlFromClause CreateSubqueryFromClause()
        {
            SqlQuery subquery = this.inputQuery.GetSqlQuery();
            SqlSubqueryCollection collection = SqlSubqueryCollection.Create(subquery);
            ParameterExpression inputParam = this.inputQuery.Alias;
            SqlIdentifier identifier = SqlIdentifier.Create(inputParam.Name);
            SqlAliasedCollectionExpression colExp = SqlAliasedCollectionExpression.Create(collection, identifier);
            SqlFromClause fromClause = this.CreateFromClause(colExp);
            return fromClause;
        }

        /// <summary>
        /// Convert the entire query to a SQL Query.
        /// </summary>
        /// <returns>The corresponding SQL Query.</returns>
        public SqlQuery GetSqlQuery()
        {
            SqlFromClause fromClause;
            if (this.inputQuery != null)
            {
#if SUPPORT_SUBQUERIES

                fromClause = this.CreateSubqueryFromClause();
#else
                throw new DocumentQueryException("SQL subqueries currently not supported");
#endif
            }
            else
            {
                fromClause = this.CreateFromClause(inputCollectionExpression: null);
            }

            // Create a SqlSelectClause with the topSpec.
            // If the query is flatten then selectClause may have a topSpec. It should be taken in that case.
            // If the query doesn't have a selectClause, use SELECT v0 where v0 is the input param.
            SqlSelectClause selectClause = this.selectClause;
            if (selectClause == null)
            {
                string parameterName = this.FromParameters.GetInputParameter().Name;
                SqlScalarExpression parameterExpression = SqlPropertyRefScalarExpression.Create(null, SqlIdentifier.Create(parameterName));
                selectClause = this.selectClause = SqlSelectClause.Create(SqlSelectValueSpec.Create(parameterExpression));
            }
            selectClause = SqlSelectClause.Create(selectClause.SelectSpec, selectClause.TopSpec ?? this.topSpec, selectClause.HasDistinct);
            SqlOffsetLimitClause offsetLimitClause = (this.offsetSpec != null) ?
                SqlOffsetLimitClause.Create(this.offsetSpec, this.limitSpec ?? SqlLimitSpec.Create(SqlNumberLiteral.Create(int.MaxValue))) :
                offsetLimitClause = default(SqlOffsetLimitClause);
            SqlQuery result = SqlQuery.Create(selectClause, fromClause, this.whereClause, this.groupByClause, this.orderByClause, offsetLimitClause);
            return result;
        }

        /// <summary>
        /// Create a new QueryUnderConstruction node that take the current query as its input
        /// </summary>
        /// <param name="inScope">The current context's parameters scope</param>
        /// <returns>The new query node</returns>
        public QueryUnderConstruction PackageQuery(HashSet<ParameterExpression> inScope)
        {
            QueryUnderConstruction result = new QueryUnderConstruction(this.aliasCreatorFunc);
            result.FromParameters.SetInputParameter(typeof(object), this.Alias.Name, inScope);
            result.inputQuery = this;
            return result;
        }

        /// <summary>
        /// Find and flatten the prefix set of queries into a single query by substituting their expressions.
        /// </summary>
        /// <returns>The query that has been flatten</returns>
        public QueryUnderConstruction FlattenAsPossible()
        {
            // Flatten should be done when the current query can be translated without the need of using sub query
            // The cases that need to use sub query are: 
            //     1. Select clause appears after Distinct
            //     2. There are any operations after Take that is not a pure Select.
            //     3. There are nested Select, Where or OrderBy
            //     4. Group by clause appears after Select
            QueryUnderConstruction parentQuery = null;
            QueryUnderConstruction flattenQuery = null;
            bool seenSelect = false;
            bool seenAnyNonSelectOp = false;
            for (QueryUnderConstruction query = this; query != null; query = query.inputQuery)
            {
                foreach (Binding binding in query.FromParameters.GetBindings())
                {
                    if ((binding.ParameterDefinition != null) && (binding.ParameterDefinition is SqlSubqueryCollection))
                    {
                        flattenQuery = this;
                        break;
                    }
                }

                // In Select -> SelectMany cases, fromParameter substitution is not yet supported .
                // Therefore these are un-flattenable.
                if (query.inputQuery != null &&
                    (query.FromParameters.GetBindings().First().Parameter.Name == query.inputQuery.Alias.Name) &&
                    query.FromParameters.GetBindings().Any(b => b.ParameterDefinition != null))
                {
                    flattenQuery = this;
                    break;
                }

                // In case of Select -> Group by cases, the Select query should not be flattened and kept as a subquery
                if ((query.inputQuery?.selectClause != null) && (query.groupByClause != null))
                {
                    flattenQuery = this;
                    break;
                }

                if (flattenQuery != null) break;

                if (((query.topSpec != null || query.offsetSpec != null || query.limitSpec != null) && seenAnyNonSelectOp) ||
                    (query.selectClause != null && query.selectClause.HasDistinct && seenSelect))
                {
                    parentQuery.inputQuery = query.FlattenAsPossible();
                    flattenQuery = this;
                    break;
                }

                seenSelect = seenSelect || ((query.selectClause != null) && !query.selectClause.HasDistinct);
                seenAnyNonSelectOp |=
                    (query.whereClause != null) ||
                    (query.orderByClause != null) ||
                    (query.groupByClause != null) ||    
                    (query.topSpec != null) ||
                    (query.offsetSpec != null) ||
                    query.FromParameters.GetBindings().Any(b => b.ParameterDefinition != null) ||
                    ((query.selectClause != null) && (query.selectClause.HasDistinct || 
                    this.HasSelectAggregate()));
                parentQuery = query;
            }

            if (flattenQuery == null) flattenQuery = this.Flatten();

            return flattenQuery;
        }

        /// <summary>
        /// Flatten subqueries into a single query by substituting their expressions in the current query.
        /// </summary>
        /// <returns>A flattened query.</returns>
        private QueryUnderConstruction Flatten()
        {
            // SELECT fo(y) FROM y IN (SELECT fi(x) FROM x WHERE gi(x)) WHERE go(y)
            // is translated by substituting y for fi(x) in the outer query
            // producing
            // SELECT fo(fi(x)) FROM x WHERE gi(x) AND (go(fi(x))
            if (this.inputQuery == null)
            {
                // we are flat already
                if (this.selectClause == null)
                {
                    // If selectClause doesn't exists, use SELECT v0 where v0 is the input parameter, instead of SELECT *.
                    // If there is a groupby clause, the input parameter comes from the groupBy binding instead of the from clause binding
                    string parameterName = (this.GroupByParameter ?? this.FromParameters).GetInputParameter().Name;
                    SqlScalarExpression parameterExpression = SqlPropertyRefScalarExpression.Create(null, SqlIdentifier.Create(parameterName));
                    this.selectClause = SqlSelectClause.Create(SqlSelectValueSpec.Create(parameterExpression));
                }
                else
                {
                    this.selectClause = SqlSelectClause.Create(this.selectClause.SelectSpec, this.topSpec, this.selectClause.HasDistinct);
                }

                return this;
            }

            QueryUnderConstruction flatInput = this.inputQuery.Flatten();
            SqlSelectClause inputSelect = flatInput.selectClause;
            SqlWhereClause inputwhere = flatInput.whereClause;

            // Determine the paramName to be replaced in the current query
            // It should be the top input parameter name which is not binded in this collection.
            // That is because if it has been binded before, it has global scope and should not be replaced.
            string paramName = null;
            HashSet<string> inputQueryParams = new HashSet<string>();
            foreach (Binding binding in this.inputQuery.FromParameters.GetBindings())
            {
                inputQueryParams.Add(binding.Parameter.Name);
            }

            foreach (Binding binding in this.FromParameters.GetBindings())
            {
                if (binding.ParameterDefinition == null || inputQueryParams.Contains(binding.Parameter.Name))
                {
                    paramName = binding.Parameter.Name;
                }
            }

            SqlIdentifier replacement = SqlIdentifier.Create(paramName);
            SqlSelectClause composedSelect;
            
            composedSelect = this.Substitute(inputSelect, inputSelect.TopSpec ?? this.topSpec, replacement, this.selectClause);
            SqlWhereClause composedWhere = this.Substitute(inputSelect.SelectSpec, replacement, this.whereClause);
            SqlOrderByClause composedOrderBy = this.Substitute(inputSelect.SelectSpec, replacement, this.orderByClause);
            SqlGroupByClause composedGroupBy = this.Substitute(inputSelect.SelectSpec, replacement, this.groupByClause);
            SqlWhereClause and = QueryUnderConstruction.CombineWithConjunction(inputwhere, composedWhere);
            FromParameterBindings fromParams = QueryUnderConstruction.CombineInputParameters(flatInput.FromParameters, this.FromParameters);
            SqlOffsetSpec offsetSpec;
            SqlLimitSpec limitSpec;
            if (flatInput.offsetSpec != null)
            {
                offsetSpec = flatInput.offsetSpec;
                limitSpec = flatInput.limitSpec;
            }
            else
            {
                offsetSpec = this.offsetSpec;
                limitSpec = this.limitSpec;
            }
            QueryUnderConstruction result = new QueryUnderConstruction(this.aliasCreatorFunc)
            {
                selectClause = composedSelect,
                whereClause = and,
                inputQuery = null,
                FromParameters = flatInput.FromParameters,
                orderByClause = composedOrderBy ?? this.inputQuery.orderByClause,
                groupByClause = composedGroupBy ?? this.inputQuery.groupByClause,
                offsetSpec = offsetSpec,
                limitSpec = limitSpec,
                alias = new Lazy<ParameterExpression>(() => this.Alias)
            };
            return result;
        }

        private SqlSelectClause Substitute(SqlSelectClause inputSelectClause, SqlTopSpec topSpec, SqlIdentifier inputParam, SqlSelectClause selectClause)
        {
            SqlSelectSpec inputSelectSpec = inputSelectClause.SelectSpec;

            if (selectClause == null)
            {
                return inputSelectSpec != null ? SqlSelectClause.Create(inputSelectSpec, topSpec, inputSelectClause.HasDistinct) : null;
            }

            if (inputSelectSpec is SqlSelectStarSpec)
            {
                return SqlSelectClause.Create(inputSelectSpec, topSpec, inputSelectClause.HasDistinct);
            }

            SqlSelectValueSpec selValue = inputSelectSpec as SqlSelectValueSpec;
            if (selValue != null)
            {
                SqlSelectSpec intoSpec = selectClause.SelectSpec;
                if (intoSpec is SqlSelectStarSpec)
                {
                    return SqlSelectClause.Create(inputSelectSpec, topSpec, selectClause.HasDistinct || inputSelectClause.HasDistinct);
                }

                SqlSelectValueSpec intoSelValue = intoSpec as SqlSelectValueSpec;
                if (intoSelValue != null)
                {
                    SqlScalarExpression replacement = SqlExpressionManipulation.Substitute(selValue.Expression, inputParam, intoSelValue.Expression);
                    SqlSelectValueSpec selValueReplacement = SqlSelectValueSpec.Create(replacement);
                    return SqlSelectClause.Create(selValueReplacement, topSpec, selectClause.HasDistinct || inputSelectClause.HasDistinct);
                }

                throw new DocumentQueryException("Unexpected SQL select clause type: " + intoSpec.GetType());
            }

            throw new DocumentQueryException("Unexpected SQL select clause type: " + inputSelectSpec.GetType());
        }

        private SqlWhereClause Substitute(SqlSelectSpec spec, SqlIdentifier inputParam, SqlWhereClause whereClause)
        {
            if (whereClause == null)
            {
                return null;
            }

            if (spec is SqlSelectStarSpec)
            {
                return whereClause;
            }
            else
            {
                SqlSelectValueSpec selValue = spec as SqlSelectValueSpec;
                if (selValue != null)
                {
                    SqlScalarExpression replaced = selValue.Expression;
                    SqlScalarExpression original = whereClause.FilterExpression;
                    SqlScalarExpression substituted = SqlExpressionManipulation.Substitute(replaced, inputParam, original);
                    SqlWhereClause result = SqlWhereClause.Create(substituted);
                    return result;
                }
            }

            throw new DocumentQueryException("Unexpected SQL select clause type: " + spec.GetType());
        }

        private SqlOrderByClause Substitute(SqlSelectSpec spec, SqlIdentifier inputParam, SqlOrderByClause orderByClause)
        {
            if (orderByClause == null)
            {
                return null;
            }

            if (spec is SqlSelectStarSpec)
            {
                return orderByClause;
            }

            SqlSelectValueSpec selValue = spec as SqlSelectValueSpec;
            if (selValue != null)
            {
                SqlScalarExpression replaced = selValue.Expression;
                SqlOrderByItem[] substitutedItems = new SqlOrderByItem[orderByClause.OrderByItems.Length];
                for (int i = 0; i < substitutedItems.Length; ++i)
                {
                    SqlScalarExpression substituted = SqlExpressionManipulation.Substitute(replaced, inputParam, orderByClause.OrderByItems[i].Expression);
                    substitutedItems[i] = SqlOrderByItem.Create(substituted, orderByClause.OrderByItems[i].IsDescending);
                }
                SqlOrderByClause result = SqlOrderByClause.Create(substitutedItems);
                return result;
            }

            throw new DocumentQueryException("Unexpected SQL select clause type: " + spec.GetType());
        }

        private SqlGroupByClause Substitute(SqlSelectSpec spec, SqlIdentifier inputParam, SqlGroupByClause groupByClause)
        {
            if (groupByClause == null)
            {
                return null;
            }

            SqlSelectValueSpec selectValueSpec = spec as SqlSelectValueSpec;
            if (selectValueSpec != null)
            {
                SqlScalarExpression replaced = selectValueSpec.Expression;
                SqlScalarExpression[] substitutedItems = new SqlScalarExpression[groupByClause.Expressions.Length];
                for (int i = 0; i < substitutedItems.Length; ++i)
                {
                    SqlScalarExpression substituted = SqlExpressionManipulation.Substitute(replaced, inputParam, groupByClause.Expressions[i]);
                    substitutedItems[i] = substituted;
                }
                SqlGroupByClause result = SqlGroupByClause.Create(substitutedItems);
                return result;
            }

            throw new DocumentQueryException("Unexpected SQL select clause type: " + spec.GetType());
        }

        /// <summary>
        /// Determine if the current method call should create a new QueryUnderConstruction node or not.
        /// </summary>
        /// <param name="methodName">The current method name</param>
        /// <param name="argumentCount">The method's parameter count</param>
        /// <returns>True if the current method should be in a new query node</returns>
        public bool ShouldBeOnNewQuery(string methodName, int argumentCount)
        {
            // In the LINQ provider perspective, a SQL query (without subquery) the order of the execution of the operations is:
            //      Join -> Where -> Order By  -> Aggregates/Distinct/Select -> Top/Offset Limit
            //                    |             |
            //                    |-> Group By->|
            //
            // The order for the corresponding LINQ operations is:
            //      SelectMany -> Where -> OrderBy    -> Aggregates/Distinct/Select -> Skip/Take
            //                          |             |
            //                          |-> Group By->|
            //
            // In general, if an operation Op1 is being visited and the current query already has Op0 which
            // appear not before Op1 in the execution order, then this Op1 needs to be in a new query. This ensures
            // the semantics because if both of them are in the same query then the order would be Op0 -> Op1 
            // which is not true to the order they appear. In this case, Op1 will be consider to be in a parent-query 
            // in the flattening step.
            // 
            // In some cases, two operations has commutativity property, e.g. Select and Skip/Take/OrderBy/Where.
            // So visiting Select after Skip/Take has the same affect as visiting Skip/Take and then Select.
            //
            // Some operations are represented together with another operations in QueryUnderConstruction for simplicity purpose.
            // Therefore, the carrying operation needs to be considered instead. E.g. Aggregation functions are represented as a
            // SELECT VALUE <aggregate method> by themselves, Distinct is represented as SELECT VALUE DISTINCT.
            //
            // The rules in this function are simplified based on the above observations.

            bool shouldPackage = false;

            switch (methodName)
            {
                case LinqMethods.Select:
                    // New query is needed when adding a Select to an existing Select
                    shouldPackage = this.selectClause != null;
                    break;

                case LinqMethods.Min:
                case LinqMethods.Max:
                case LinqMethods.Sum:
                case LinqMethods.Average:
                    shouldPackage = (this.selectClause != null) ||
                        (this.offsetSpec != null) ||
                        (this.topSpec != null);
                    break;

                case LinqMethods.Count:
                    // When Count has 2 arguments, it calls into AddWhereClause so it should be considered as a Where in that case.
                    // Otherwise, treat it as other aggregate functions (using Sum here for simplicity).
                    shouldPackage = (argumentCount == 2 && this.ShouldBeOnNewQuery(LinqMethods.Where, 2)) ||
                        this.ShouldBeOnNewQuery(LinqMethods.Sum, 1);
                    break;

                case LinqMethods.Where:
                // Where expression parameter needs to be substituted if necessary so
                // It is not needed in Select distinct because the Select distinct would have the necessary parameter name adjustment.
                case LinqMethods.Any:
                case LinqMethods.OrderBy:
                case LinqMethods.OrderByDescending:
                case LinqMethods.ThenBy:
                case LinqMethods.ThenByDescending:
                case LinqMethods.Distinct:
                    // New query is needed when there is already a Take or a non-distinct Select
                    shouldPackage = (this.topSpec != null) ||
                        (this.offsetSpec != null) ||
                        (this.selectClause != null && !this.selectClause.HasDistinct) || 
                        (this.groupByClause != null);
                    break;

                case LinqMethods.GroupBy:
                    // New query is needed when there is already a Take or a Select or a Group by clause
                    shouldPackage = (this.topSpec != null) ||
                        (this.offsetSpec != null) ||
                        (this.selectClause != null) || 
                        (this.groupByClause != null);
                    break;

                case LinqMethods.Skip:
                    shouldPackage = (this.topSpec != null) ||
                        (this.limitSpec != null);
                    break;

                case LinqMethods.SelectMany:
                    shouldPackage = (this.topSpec != null) ||
                        (this.offsetSpec != null) ||
                        (this.selectClause != null);
                    break;

                default:
                    break;
            }

            return shouldPackage;
        }

        /// <summary>
        /// Add a Select clause to a query, without creating a new subquery
        /// </summary>
        /// <param name="select">The Select clause to add</param>
        /// <returns>A new query containing a select clause.</returns>
        public QueryUnderConstruction AddSelectClause(SqlSelectClause select)
        {
            // If result SelectClause is not null, or both result selectClause and select has Distinct
            // then it is unexpected since the SelectClause will be overwritten.
            if (!((this.selectClause != null && this.selectClause.HasDistinct && this.selectClause.HasDistinct) ||
                this.selectClause == null))
            {
                throw new DocumentQueryException("Internal error: attempting to overwrite SELECT clause");
            }

            this.selectClause = select;

            return this;
        }

        /// <summary>
        /// Add a Select clause to a query; may need to create a new subquery.
        /// </summary>
        /// <param name="select">Select clause to add.</param>
        /// <param name="context">The translation context.</param>
        /// <returns>A new query containing a select clause.</returns>
        public QueryUnderConstruction AddSelectClause(SqlSelectClause select, TranslationContext context)
        {
            QueryUnderConstruction result = context.PackageCurrentQueryIfNeccessary();

            // If result SelectClause is not null, or both result selectClause and select has Distinct
            // then it is unexpected since the SelectClause will be overwritten.
            if (!((result.selectClause != null && result.selectClause.HasDistinct && this.selectClause.HasDistinct) ||
                result.selectClause == null))
            {
                throw new DocumentQueryException("Internal error: attempting to overwrite SELECT clause");
            }

            result.selectClause = select;
            foreach (Binding binding in context.CurrentSubqueryBinding.TakeBindings()) result.AddBinding(binding);

            return result;
        }

        public QueryUnderConstruction AddOrderByClause(SqlOrderByClause orderBy, TranslationContext context)
        {
            QueryUnderConstruction result = context.PackageCurrentQueryIfNeccessary();

            result.orderByClause = orderBy;
            foreach (Binding binding in context.CurrentSubqueryBinding.TakeBindings()) result.AddBinding(binding);

            return result;
        }

        public QueryUnderConstruction UpdateOrderByClause(SqlOrderByClause thenBy, TranslationContext context)
        {
            List<SqlOrderByItem> items = new List<SqlOrderByItem>(context.CurrentQuery.orderByClause.OrderByItems);
            items.AddRange(thenBy.OrderByItems);
            context.CurrentQuery.orderByClause = SqlOrderByClause.Create(items.ToImmutableArray());
<<<<<<< HEAD

            foreach (Binding binding in context.CurrentSubqueryBinding.TakeBindings()) context.CurrentQuery.AddBinding(binding);

            return context.CurrentQuery;
=======

            foreach (Binding binding in context.CurrentSubqueryBinding.TakeBindings()) context.CurrentQuery.AddBinding(binding);

            return context.CurrentQuery;
        }

        public QueryUnderConstruction AddGroupByClause(SqlGroupByClause groupBy, TranslationContext context)
        {
            QueryUnderConstruction result = context.PackageCurrentQueryIfNeccessary();

            result.groupByClause = groupBy;
            foreach (Binding binding in context.CurrentSubqueryBinding.TakeBindings()) result.AddBinding(binding);

            return result;
>>>>>>> dee9abae
        }

        public QueryUnderConstruction AddOffsetSpec(SqlOffsetSpec offsetSpec, TranslationContext context)
        {
            QueryUnderConstruction result = context.PackageCurrentQueryIfNeccessary();
            if (result.offsetSpec != null)
            {
                // Skip(A).Skip(B) => Skip(A + B)
                long offsetA = QueryUnderConstruction.GetOffsetCount(result.offsetSpec);
                long offsetB = QueryUnderConstruction.GetOffsetCount(offsetSpec);
                result.offsetSpec = SqlOffsetSpec.Create(SqlNumberLiteral.Create(offsetA + offsetB));
            }
            else
            {
                result.offsetSpec = offsetSpec;
            }

            return result;
        }

        private static long GetOffsetCount(SqlOffsetSpec offsetSpec)
        {
            if (offsetSpec == null)
            {
                throw new ArgumentNullException(nameof(offsetSpec));
            }

            SqlScalarExpression offsetExpression = offsetSpec.OffsetExpression;
            if (!(offsetExpression is SqlLiteralScalarExpression offsetLiteralExpression))
            {
                throw new ArgumentException($"Expected number literal scalar expression.");
            }

            SqlLiteral sqlLiteral = offsetLiteralExpression.Literal;
            if (!(sqlLiteral is SqlNumberLiteral sqlNumberLiteral))
            {
                throw new ArgumentException($"Expected number literal.");
            }

            if (!sqlNumberLiteral.Value.IsInteger)
            {
                throw new ArgumentException($"Expected integer literal.");
            }

            long value = Number64.ToLong(sqlNumberLiteral.Value);
            return value;
        }

        public QueryUnderConstruction AddLimitSpec(SqlLimitSpec limitSpec, TranslationContext context)
        {
            QueryUnderConstruction result = this;
            if (result.limitSpec != null)
            {
                long accumulatedLimitCount = QueryUnderConstruction.GetLimitCount(result.limitSpec);
                long currentLimitCount = QueryUnderConstruction.GetLimitCount(limitSpec);
                if (currentLimitCount < accumulatedLimitCount)
                {
                    result.limitSpec = limitSpec;
                }
            }
            else
            {
                result.limitSpec = limitSpec;
            }

            return result;
        }

        private static long GetLimitCount(SqlLimitSpec limitSpec)
        {
            if (limitSpec == null)
            {
                throw new ArgumentNullException(nameof(limitSpec));
            }

            SqlScalarExpression limitExpression = limitSpec.LimitExpression;
            if (!(limitExpression is SqlLiteralScalarExpression limitLiteralExpression))
            {
                throw new ArgumentException($"Expected number literal scalar expression.");
            }

            SqlLiteral sqlLiteral = limitLiteralExpression.Literal;
            if (!(sqlLiteral is SqlNumberLiteral sqlNumberLiteral))
            {
                throw new ArgumentException($"Expected number literal.");
            }

            if (!sqlNumberLiteral.Value.IsInteger)
            {
                throw new ArgumentException($"Expected integer literal.");
            }

            long value = Number64.ToLong(sqlNumberLiteral.Value);
            return value;
        }

        public QueryUnderConstruction AddTopSpec(SqlTopSpec topSpec)
        {
            QueryUnderConstruction result = this;

            if (result.topSpec != null)
            {
                long accumulatedTopCount = QueryUnderConstruction.GetTopCount(result.topSpec);
                long currentTopCount = QueryUnderConstruction.GetTopCount(topSpec);
                if (currentTopCount < accumulatedTopCount)
                {
                    result.topSpec = topSpec;
                }
            }
            else
            {
                result.topSpec = topSpec;
            }

            return result;
        }

        private static long GetTopCount(SqlTopSpec sqlTopSpec)
        {
            if (sqlTopSpec == null)
            {
                throw new ArgumentNullException(nameof(sqlTopSpec));
            }

            SqlScalarExpression topExpression = sqlTopSpec.TopExpresion;
            if (!(topExpression is SqlLiteralScalarExpression topLiteralExpression))
            {
                throw new ArgumentException($"Expected number literal scalar expression.");
            }

            SqlLiteral sqlLiteral = topLiteralExpression.Literal;
            if (!(sqlLiteral is SqlNumberLiteral sqlNumberLiteral))
            {
                throw new ArgumentException($"Expected number literal.");
            }

            if (!sqlNumberLiteral.Value.IsInteger)
            {
                throw new ArgumentException($"Expected integer literal.");
            }

            long value = Number64.ToLong(sqlNumberLiteral.Value);
            return value;
        }

        private static SqlWhereClause CombineWithConjunction(SqlWhereClause first, SqlWhereClause second)
        {
            if (first == null)
            {
                return second;
            }

            if (second == null)
            {
                return first;
            }

            SqlScalarExpression previousFilter = first.FilterExpression;
            SqlScalarExpression currentFilter = second.FilterExpression;
            SqlBinaryScalarExpression and = SqlBinaryScalarExpression.Create(SqlBinaryScalarOperatorKind.And, previousFilter, currentFilter);
            SqlWhereClause result = SqlWhereClause.Create(and);
            return result;
        }

        private static FromParameterBindings CombineInputParameters(FromParameterBindings inputQueryParams, FromParameterBindings currentQueryParams)
        {
            HashSet<string> seen = new HashSet<string>();
            foreach (Binding binding in inputQueryParams.GetBindings())
            {
                seen.Add(binding.Parameter.Name);
            }

            FromParameterBindings fromParams = inputQueryParams;
            foreach (FromParameterBindings.Binding binding in currentQueryParams.GetBindings())
            {
                if (binding.ParameterDefinition != null && !seen.Contains(binding.Parameter.Name))
                {
                    fromParams.Add(binding);
                    seen.Add(binding.Parameter.Name);
                }
            }

            return fromParams;
        }

        /// <summary>
        /// Add a Where clause to a query; may need to create a new query.
        /// </summary>
        /// <param name="whereClause">Clause to add.</param>
        /// <param name="context">The translation context.</param>
        /// <returns>A new query containing the specified Where clause.</returns>
        public QueryUnderConstruction AddWhereClause(SqlWhereClause whereClause, TranslationContext context)
        {
            QueryUnderConstruction result = context.PackageCurrentQueryIfNeccessary();

            whereClause = QueryUnderConstruction.CombineWithConjunction(result.whereClause, whereClause);
            result.whereClause = whereClause;
            foreach (Binding binding in context.CurrentSubqueryBinding.TakeBindings()) result.AddBinding(binding);

            return result;
        }

        /// <summary>
        /// Separate out the query branch, which makes up a subquery and is built on top of the parent query chain.
        /// E.g. Let the query chain at some point in time be q0 - q1 - q2. When a subquery is recognized, its expression is visited.
        /// Assume that adds 2 queries to the chain to q0 - q1 - q2 - q3 - q4. Invoking q4.GetSubquery(q2) would return q3 - q4
        /// after it's isolated from the rest of the chain.
        /// </summary>
        /// <param name="queryBeforeVisit">The last query in the chain before the collection expression is visited</param>
        /// <returns>The subquery that has been decoupled from the parent query chain</returns>
        public QueryUnderConstruction GetSubquery(QueryUnderConstruction queryBeforeVisit)
        {
            QueryUnderConstruction parentQuery = null;
            for (QueryUnderConstruction query = this;
                query != queryBeforeVisit;
                query = query.inputQuery)
            {
                parentQuery = query;
            }

            parentQuery.inputQuery = null;
            return this;
        }

        public bool HasOffsetSpec()
        {
            return this.offsetSpec != null;
        }

        /// <summary>
        /// Check whether the current SELECT clause has an aggregate function
        /// </summary>
        /// <returns>true if the selectClause has an aggregate function call</returns>
        private bool HasSelectAggregate()
        {
            string functionCallName = ((this.selectClause?.SelectSpec as SqlSelectValueSpec)?.Expression as SqlFunctionCallScalarExpression)?.Name.Value;

            return (functionCallName != null) &&
                ((functionCallName == SqlFunctionCallScalarExpression.Names.Max) ||
                (functionCallName == SqlFunctionCallScalarExpression.Names.Min) ||
                (functionCallName == SqlFunctionCallScalarExpression.Names.Avg) ||
                (functionCallName == SqlFunctionCallScalarExpression.Names.Count) ||
                (functionCallName == SqlFunctionCallScalarExpression.Names.Sum));
        }

        /// <summary>
        /// Debugging string.
        /// </summary>
        /// <returns>Query representation as a string (not legal SQL).</returns>
        public override string ToString()
        {
            StringBuilder builder = new StringBuilder();
            if (this.inputQuery != null)
            {
                builder.Append(this.inputQuery);
            }

            if (this.whereClause != null)
            {
                builder.Append("->");
                builder.Append(this.whereClause);
            }

            if (this.selectClause != null)
            {
                builder.Append("->");
                builder.Append(this.selectClause);
            }

            return builder.ToString();
        }
    }
}<|MERGE_RESOLUTION|>--- conflicted
+++ resolved
@@ -648,12 +648,6 @@
             List<SqlOrderByItem> items = new List<SqlOrderByItem>(context.CurrentQuery.orderByClause.OrderByItems);
             items.AddRange(thenBy.OrderByItems);
             context.CurrentQuery.orderByClause = SqlOrderByClause.Create(items.ToImmutableArray());
-<<<<<<< HEAD
-
-            foreach (Binding binding in context.CurrentSubqueryBinding.TakeBindings()) context.CurrentQuery.AddBinding(binding);
-
-            return context.CurrentQuery;
-=======
 
             foreach (Binding binding in context.CurrentSubqueryBinding.TakeBindings()) context.CurrentQuery.AddBinding(binding);
 
@@ -668,7 +662,6 @@
             foreach (Binding binding in context.CurrentSubqueryBinding.TakeBindings()) result.AddBinding(binding);
 
             return result;
->>>>>>> dee9abae
         }
 
         public QueryUnderConstruction AddOffsetSpec(SqlOffsetSpec offsetSpec, TranslationContext context)
