--- conflicted
+++ resolved
@@ -504,11 +504,7 @@
                 }
 
                 bool requiresCustomSerialization = context.CosmosLinqSerializer.RequiresCustomSerialization(memberExpression, memberType);
-<<<<<<< HEAD
                 if (requiresCustomSerialization && right.Literal is not SqlNullLiteral)
-=======
-                if (requiresCustomSerialization)
->>>>>>> 8af055c6
                 {
                     object value = default(object);
 
