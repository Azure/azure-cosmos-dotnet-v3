//------------------------------------------------------------
// Copyright (c) Microsoft Corporation.  All rights reserved.
//------------------------------------------------------------
namespace Microsoft.Azure.Cosmos.Linq
{
    using System;
    using System.Collections;
    using System.Collections.Generic;
    using System.Collections.Immutable;
    using System.Collections.ObjectModel;
    using System.Data.Common;
    using System.Diagnostics;
    using System.Globalization;
    using System.Linq;
    using System.Linq.Expressions;
    using System.Reflection;
    using System.Text.RegularExpressions;
    using Microsoft.Azure.Cosmos.CosmosElements;
    using Microsoft.Azure.Cosmos.Spatial;
    using Microsoft.Azure.Cosmos.SqlObjects;
    using Microsoft.Azure.Documents;
    using Newtonsoft.Json;
    using static Microsoft.Azure.Cosmos.Linq.FromParameterBindings;

    // ReSharper disable UnusedParameter.Local

    //////////////////////////////////////////////////////////////////////
    //
    // data.SelectMany(x => x.fields.SelectMany(y => y.fields.Select(z => f(x,y,z)))
    //  expression tree:
    // SelectMany - lambda - Selectmany - lambda - Select - lambda - f(x,y,z)
    //   |            |          |           |       |          |
    //  data          x          .- fields   y       .- fields  z
    //                           |                   |
    //                           x                   y
    // parameter bound_to
    //    x        data
    //    y        x.fields
    //    z        y.fields
    //
    // data.Where(x => f(x)).Select(y => g(y))
    //  expression tree:
    // Select - lambda - g(y)
    //    |        |
    //    |        y
    //  Where - lambda - f(x)
    //    |        |
    //  data       x
    //
    // parameter bound_to
    //    x       data
    //    y       Where

    /// <summary>
    /// Core Linq to DocDBSQL translator.
    /// </summary>
    internal static class ExpressionToSql
    {
        public static class LinqMethods
        {
            public const string Any = "Any";
            public const string Average = "Average";
            public const string Count = "Count";
            public const string Max = "Max";
            public const string Min = "Min";
            public const string GroupBy = "GroupBy";
            public const string OrderBy = "OrderBy";
            public const string ThenBy = "ThenBy";
            public const string OrderByDescending = "OrderByDescending";
            public const string ThenByDescending = "ThenByDescending";
            public const string Select = "Select";
            public const string SelectMany = "SelectMany";
            public const string Sum = "Sum";
            public const string Skip = "Skip";
            public const string Take = "Take";
            public const string Distinct = "Distinct";
            public const string Where = "Where";
        }

        private static readonly string SqlRoot = "root";
        private static readonly string DefaultParameterName = "v";
        private static readonly bool usePropertyRef = false;

        /// <summary>
        /// Toplevel entry point.
        /// </summary>
        /// <param name="inputExpression">An Expression representing a Query on a IDocumentQuery object.</param>
        /// <param name="parameters">Optional dictionary for parameter name and value</param>
        /// <param name="linqSerializerOptions">Optional serializer options.</param>
        /// <returns>The corresponding SQL query.</returns>
        public static SqlQuery TranslateQuery(
            Expression inputExpression,
            IDictionary<object, string> parameters,
            CosmosLinqSerializerOptions linqSerializerOptions)
        {
            TranslationContext context = new TranslationContext(linqSerializerOptions, parameters);
            ExpressionToSql.Translate(inputExpression, context); // ignore result here

            QueryUnderConstruction query = context.CurrentQuery;
            query = query.FlattenAsPossible();
            SqlQuery result = query.GetSqlQuery();

            return result;
        }

        /// <summary>
        /// Translate an expression into a query.
        /// Query is constructed as a side-effect in context.currentQuery.
        /// </summary>
        /// <param name="inputExpression">Expression to translate.</param>
        /// <param name="context">Context for translation.</param>
        private static Collection Translate(Expression inputExpression, TranslationContext context)
        {
            Debug.Assert(context != null, "Translation Context should not be null");

            if (inputExpression == null)
            {
                throw new ArgumentNullException("inputExpression");
            }

            Collection collection;
            switch (inputExpression.NodeType)
            {
                case ExpressionType.Call:
                    MethodCallExpression methodCallExpression = (MethodCallExpression)inputExpression;
                    bool shouldConvertToScalarAnyCollection = (context.PeekMethod() == null) && methodCallExpression.Method.Name.Equals(LinqMethods.Any);
                    collection = ExpressionToSql.VisitMethodCall(methodCallExpression, context);
                    if (shouldConvertToScalarAnyCollection) collection = ExpressionToSql.ConvertToScalarAnyCollection(context);

                    break;

                case ExpressionType.Constant:
                    collection = ExpressionToSql.TranslateInput((ConstantExpression)inputExpression, context);
                    break;

                case ExpressionType.MemberAccess:
                    collection = ExpressionToSql.VisitMemberAccessCollectionExpression(inputExpression, context, ExpressionToSql.GetBindingParameterName(context));
                    break;

                case ExpressionType.Parameter:
                    SqlScalarExpression scalar = ExpressionToSql.VisitNonSubqueryScalarExpression(inputExpression, context);
                    collection = ExpressionToSql.ConvertToCollection(scalar);
                    break;

                default:
                    throw new DocumentQueryException(string.Format(CultureInfo.CurrentCulture, ClientResources.ExpressionTypeIsNotSupported, inputExpression.NodeType));
            }
            return collection;
        }

        private static Collection TranslateInput(ConstantExpression inputExpression, TranslationContext context)
        {
            if (!typeof(IDocumentQuery).IsAssignableFrom(inputExpression.Type))
            {
                throw new DocumentQueryException(ClientResources.InputIsNotIDocumentQuery);
            }

            // ExpressionToSql is the query input value: a IDocumentQuery
            if (!(inputExpression.Value is IDocumentQuery input))
            {
                throw new DocumentQueryException(ClientResources.InputIsNotIDocumentQuery);
            }

            context.CurrentQuery = new QueryUnderConstruction(context.GetGenFreshParameterFunc());
            Type elemType = TypeSystem.GetElementType(inputExpression.Type);
            context.SetInputParameter(elemType, ParameterSubstitution.InputParameterName); // ignore result

            // First outer collection
            Collection result = new Collection(ExpressionToSql.SqlRoot);
            return result;
        }

        /// <summary>
        /// Get a parameter name to be binded to the collection from the next lambda.
        /// It's merely for readability purpose. If that is not possible, use a default 
        /// parameter name.
        /// </summary>
        /// <param name="context">The translation context</param>
        /// <returns>A parameter name</returns>
        private static string GetBindingParameterName(TranslationContext context)
        {
            MethodCallExpression peekMethod = context.PeekMethod();

            // The parameter name is the top method's parameter if applicable
            string parameterName = null;
            if (peekMethod.Arguments.Count > 1)
            {
                if (peekMethod.Arguments[1] is LambdaExpression lambda && lambda.Parameters.Count > 0)
                {
                    parameterName = lambda.Parameters[0].Name;
                }
            }

            parameterName ??= ExpressionToSql.DefaultParameterName;

            return parameterName;
        }

        #region VISITOR

        /// <summary>
        /// Visitor which produces a SqlScalarExpression.
        /// </summary>
        /// <param name="inputExpression">Expression to visit.</param>
        /// <param name="context">Context information.</param>
        /// <returns>The translation as a ScalarExpression.</returns>
        internal static SqlScalarExpression VisitNonSubqueryScalarExpression(Expression inputExpression, TranslationContext context)
        {
            if (inputExpression == null)
            {
                return null;
            }

            switch (inputExpression.NodeType)
            {
                case ExpressionType.Negate:
                case ExpressionType.NegateChecked:
                case ExpressionType.Not:
                case ExpressionType.Convert:
                case ExpressionType.ConvertChecked:
                case ExpressionType.ArrayLength:
                case ExpressionType.Quote:
                case ExpressionType.TypeAs:
                    return ExpressionToSql.VisitUnary((UnaryExpression)inputExpression, context);
                case ExpressionType.Add:
                case ExpressionType.AddChecked:
                case ExpressionType.Subtract:
                case ExpressionType.SubtractChecked:
                case ExpressionType.Multiply:
                case ExpressionType.MultiplyChecked:
                case ExpressionType.Divide:
                case ExpressionType.Modulo:
                case ExpressionType.And:
                case ExpressionType.AndAlso:
                case ExpressionType.Or:
                case ExpressionType.OrElse:
                case ExpressionType.LessThan:
                case ExpressionType.LessThanOrEqual:
                case ExpressionType.GreaterThan:
                case ExpressionType.GreaterThanOrEqual:
                case ExpressionType.Equal:
                case ExpressionType.NotEqual:
                case ExpressionType.Coalesce:
                case ExpressionType.ArrayIndex:
                case ExpressionType.RightShift:
                case ExpressionType.LeftShift:
                case ExpressionType.ExclusiveOr:
                    return ExpressionToSql.VisitBinary((BinaryExpression)inputExpression, context);
                case ExpressionType.TypeIs:
                    return ExpressionToSql.VisitTypeIs((TypeBinaryExpression)inputExpression, context);
                case ExpressionType.Conditional:
                    return ExpressionToSql.VisitConditional((ConditionalExpression)inputExpression, context);
                case ExpressionType.Constant:
                    return ExpressionToSql.VisitConstant((ConstantExpression)inputExpression, context);
                case ExpressionType.Parameter:
                    return ExpressionToSql.VisitParameter((ParameterExpression)inputExpression, context);
                case ExpressionType.MemberAccess:
                    return ExpressionToSql.VisitMemberAccess((MemberExpression)inputExpression, context);
                case ExpressionType.New:
                    return ExpressionToSql.VisitNew((NewExpression)inputExpression, context);
                case ExpressionType.NewArrayInit:
                case ExpressionType.NewArrayBounds:
                    return ExpressionToSql.VisitNewArray((NewArrayExpression)inputExpression, context);
                case ExpressionType.Invoke:
                    return ExpressionToSql.VisitInvocation((InvocationExpression)inputExpression, context);
                case ExpressionType.MemberInit:
                    return ExpressionToSql.VisitMemberInit((MemberInitExpression)inputExpression, context);
                case ExpressionType.ListInit:
                    return ExpressionToSql.VisitListInit((ListInitExpression)inputExpression, context);
                case ExpressionType.Call:
                    return ExpressionToSql.VisitMethodCallScalar((MethodCallExpression)inputExpression, context);
                default:
                    throw new DocumentQueryException(string.Format(CultureInfo.CurrentCulture, ClientResources.ExpressionTypeIsNotSupported, inputExpression.NodeType));
            }
        }

        private static SqlScalarExpression VisitMethodCallScalar(MethodCallExpression methodCallExpression, TranslationContext context)
        {
            // Check if it is a UDF method call
            if (methodCallExpression.Method.Equals(typeof(CosmosLinq).GetMethod("InvokeUserDefinedFunction")))
            {
                string udfName = ((ConstantExpression)methodCallExpression.Arguments[0]).Value as string;
                if (string.IsNullOrEmpty(udfName))
                {
                    throw new DocumentQueryException(string.Format(CultureInfo.CurrentCulture, ClientResources.UdfNameIsNullOrEmpty));
                }

                SqlIdentifier methodName = SqlIdentifier.Create(udfName);
                List<SqlScalarExpression> arguments = new List<SqlScalarExpression>();

                if (methodCallExpression.Arguments.Count == 2)
                {
                    // We have two cases here, if the udf was expecting only one parameter and this parameter is an array
                    // then the second argument will be an expression of this array.
                    // else we will have a NewArrayExpression of the udf arguments
                    if (methodCallExpression.Arguments[1] is NewArrayExpression newArrayExpression)
                    {
                        ReadOnlyCollection<Expression> argumentsExpressions = newArrayExpression.Expressions;
                        foreach (Expression argument in argumentsExpressions)
                        {
                            arguments.Add(ExpressionToSql.VisitScalarExpression(argument, context));
                        }
                    }
                    else if (methodCallExpression.Arguments[1].NodeType == ExpressionType.Constant &&
                        methodCallExpression.Arguments[1].Type == typeof(object[]))
                    {
                        object[] argumentsExpressions = (object[])((ConstantExpression)methodCallExpression.Arguments[1]).Value;
                        foreach (object argument in argumentsExpressions)
                        {
                            arguments.Add(ExpressionToSql.VisitConstant(Expression.Constant(argument), context));
                        }
                    }
                    else
                    {
                        arguments.Add(ExpressionToSql.VisitScalarExpression(methodCallExpression.Arguments[1], context));
                    }
                }

                return SqlFunctionCallScalarExpression.Create(methodName, true, arguments.ToImmutableArray());
            }
            else
            {
                return BuiltinFunctionVisitor.VisitBuiltinFunctionCall(methodCallExpression, context);
            }
        }

        private static SqlObjectProperty VisitBinding(MemberBinding binding, TranslationContext context)
        {
            switch (binding.BindingType)
            {
                case MemberBindingType.Assignment:
                    return ExpressionToSql.VisitMemberAssignment((MemberAssignment)binding, context);
                case MemberBindingType.MemberBinding:
                    return ExpressionToSql.VisitMemberMemberBinding((MemberMemberBinding)binding, context);
                case MemberBindingType.ListBinding:
                default:
                    return ExpressionToSql.VisitMemberListBinding((MemberListBinding)binding, context);
            }
        }

        private static SqlUnaryScalarOperatorKind GetUnaryOperatorKind(ExpressionType type)
        {
            switch (type)
            {
                case ExpressionType.UnaryPlus:
                    return SqlUnaryScalarOperatorKind.Plus;
                case ExpressionType.Negate:
                    return SqlUnaryScalarOperatorKind.Minus;
                case ExpressionType.OnesComplement:
                    return SqlUnaryScalarOperatorKind.BitwiseNot;
                case ExpressionType.Not:
                    return SqlUnaryScalarOperatorKind.Not;
                default:
                    throw new DocumentQueryException(string.Format(CultureInfo.CurrentCulture, ClientResources.UnaryOperatorNotSupported, type));
            }
        }

        private static SqlScalarExpression VisitUnary(UnaryExpression inputExpression, TranslationContext context)
        {
            SqlScalarExpression operand = ExpressionToSql.VisitScalarExpression(inputExpression.Operand, context);

            // handle NOT IN
            if (operand is SqlInScalarExpression sqlInScalarExpression && inputExpression.NodeType == ExpressionType.Not)
            {
                SqlInScalarExpression inExpression = sqlInScalarExpression;
                return SqlInScalarExpression.Create(inExpression.Needle, true, inExpression.Haystack);
            }

            if (inputExpression.NodeType == ExpressionType.Quote)
            {
                return operand;
            }

            if (inputExpression.NodeType == ExpressionType.Convert)
            {
                return operand;
            }

            SqlUnaryScalarOperatorKind op = GetUnaryOperatorKind(inputExpression.NodeType);
            return SqlUnaryScalarExpression.Create(op, operand);
        }

        private static SqlBinaryScalarOperatorKind GetBinaryOperatorKind(ExpressionType expressionType, Type resultType)
        {
            switch (expressionType)
            {
                case ExpressionType.Add:
                    {
                        if (resultType == typeof(string))
                        {
                            return SqlBinaryScalarOperatorKind.StringConcat;
                        }
                        return SqlBinaryScalarOperatorKind.Add;
                    }
                case ExpressionType.AndAlso:
                    return SqlBinaryScalarOperatorKind.And;
                case ExpressionType.And:
                    return SqlBinaryScalarOperatorKind.BitwiseAnd;
                case ExpressionType.Or:
                    return SqlBinaryScalarOperatorKind.BitwiseOr;
                case ExpressionType.ExclusiveOr:
                    return SqlBinaryScalarOperatorKind.BitwiseXor;
                case ExpressionType.Divide:
                    return SqlBinaryScalarOperatorKind.Divide;
                case ExpressionType.Equal:
                    return SqlBinaryScalarOperatorKind.Equal;
                case ExpressionType.GreaterThan:
                    return SqlBinaryScalarOperatorKind.GreaterThan;
                case ExpressionType.GreaterThanOrEqual:
                    return SqlBinaryScalarOperatorKind.GreaterThanOrEqual;
                case ExpressionType.LessThan:
                    return SqlBinaryScalarOperatorKind.LessThan;
                case ExpressionType.LessThanOrEqual:
                    return SqlBinaryScalarOperatorKind.LessThanOrEqual;
                case ExpressionType.Modulo:
                    return SqlBinaryScalarOperatorKind.Modulo;
                case ExpressionType.Multiply:
                    return SqlBinaryScalarOperatorKind.Multiply;
                case ExpressionType.NotEqual:
                    return SqlBinaryScalarOperatorKind.NotEqual;
                case ExpressionType.OrElse:
                    return SqlBinaryScalarOperatorKind.Or;
                case ExpressionType.Subtract:
                    return SqlBinaryScalarOperatorKind.Subtract;
                case ExpressionType.Coalesce:
                    return SqlBinaryScalarOperatorKind.Coalesce;
                default:
                    throw new DocumentQueryException(string.Format(CultureInfo.CurrentCulture, ClientResources.BinaryOperatorNotSupported, expressionType));
            }
        }

        private static SqlScalarExpression VisitBinary(BinaryExpression inputExpression, TranslationContext context)
        {
            // Speical case for string.CompareTo
            // if any of the left or right expression is MethodCallExpression
            // the other expression should only be constant (integer)
            MethodCallExpression methodCallExpression = null;
            ConstantExpression constantExpression = null;

            bool reverseNodeType = false;
            if (inputExpression.Left.NodeType == ExpressionType.Call && inputExpression.Right.NodeType == ExpressionType.Constant)
            {
                methodCallExpression = (MethodCallExpression)inputExpression.Left;
                constantExpression = (ConstantExpression)inputExpression.Right;
            }
            else if (inputExpression.Right.NodeType == ExpressionType.Call && inputExpression.Left.NodeType == ExpressionType.Constant)
            {
                methodCallExpression = (MethodCallExpression)inputExpression.Right;
                constantExpression = (ConstantExpression)inputExpression.Left;
                reverseNodeType = true;
            }

            if (methodCallExpression != null && constantExpression != null)
            {
                if (TryMatchStringCompareTo(methodCallExpression, constantExpression, inputExpression.NodeType))
                {
                    return ExpressionToSql.VisitStringCompareTo(methodCallExpression, inputExpression.NodeType, reverseNodeType, context);
                }

                if (TryMatchStringCompare(methodCallExpression, constantExpression, inputExpression.NodeType))
                {
                    return ExpressionToSql.VisitStringCompare(methodCallExpression, inputExpression.NodeType, reverseNodeType, context);
                }
            }

            SqlScalarExpression left = ExpressionToSql.VisitScalarExpression(inputExpression.Left, context);
            SqlScalarExpression right = ExpressionToSql.VisitScalarExpression(inputExpression.Right, context);

            if (inputExpression.NodeType == ExpressionType.ArrayIndex)
            {
                SqlMemberIndexerScalarExpression result = SqlMemberIndexerScalarExpression.Create(left, right);
                return result;
            }

            SqlBinaryScalarOperatorKind op = GetBinaryOperatorKind(inputExpression.NodeType, inputExpression.Type);

            if (left is SqlMemberIndexerScalarExpression && right is SqlLiteralScalarExpression literalScalarExpression)
            {
                right = ExpressionToSql.ApplyCustomConverters(inputExpression.Left, literalScalarExpression, context);
            }
            else if (right is SqlMemberIndexerScalarExpression && left is SqlLiteralScalarExpression sqlLiteralScalarExpression)
            {
                left = ExpressionToSql.ApplyCustomConverters(inputExpression.Right, sqlLiteralScalarExpression, context);
            }

            return SqlBinaryScalarExpression.Create(op, left, right);
        }

        private static SqlScalarExpression ApplyCustomConverters(Expression left, SqlLiteralScalarExpression right, TranslationContext context)
        {
            MemberExpression memberExpression;
            if (left is UnaryExpression unaryExpression)
            {
                memberExpression = unaryExpression.Operand as MemberExpression;
            }
            else
            {
                memberExpression = left as MemberExpression;
            }

            if (memberExpression != null)
            {
                Type memberType = memberExpression.Type;
                if (memberType.IsNullable())
                {
                    memberType = memberType.NullableUnderlyingType();
                }

                bool requiresCustomSerializatior = context.CosmosLinqSerializer.RequiresCustomSerialization(memberExpression, memberType);
                if (requiresCustomSerializatior)
                {
                    object value = default(object);
                    // Enum
                    if (memberType.IsEnum())
                    {
                        try
                        {
                            Number64 number64 = ((SqlNumberLiteral)right.Literal).Value;
                            if (number64.IsDouble)
                            {
                                value = Enum.ToObject(memberType, Number64.ToDouble(number64));
                            }
                            else
                            {
                                value = Enum.ToObject(memberType, Number64.ToLong(number64));
                            }
                        }
                        catch
                        {
                            value = ((SqlStringLiteral)right.Literal).Value;
                        }

                    }
                    // DateTime
                    else if (memberType == typeof(DateTime))
                    {
                        SqlStringLiteral serializedDateTime = (SqlStringLiteral)right.Literal;
                        value = DateTime.Parse(serializedDateTime.Value, provider: null, DateTimeStyles.RoundtripKind);
                    }

                    if (value != default(object))
                    {
                        string serializedValue = context.CosmosLinqSerializer.Serialize(value, memberExpression, memberType);
                        return CosmosElement.Parse(serializedValue).Accept(CosmosElementToSqlScalarExpressionVisitor.Singleton);
                    }
                }
            }

            return right;
        }

        private static bool TryMatchStringCompareTo(MethodCallExpression left, ConstantExpression right, ExpressionType compareOperator)
        {
            if (left.Method.Equals(typeof(string).GetMethod("CompareTo", new Type[] { typeof(string) })) && left.Arguments.Count == 1)
            {
                // operator can only be =, >, >=, <, <=
                switch (compareOperator)
                {
                    case ExpressionType.Equal:
                    case ExpressionType.GreaterThan:
                    case ExpressionType.GreaterThanOrEqual:
                    case ExpressionType.LessThan:
                    case ExpressionType.LessThanOrEqual:
                        break;
                    default:
                        throw new DocumentQueryException(string.Format(CultureInfo.CurrentCulture, ClientResources.StringCompareToInvalidOperator));
                }

                // the constant value should be zero, otherwise we can't determine how to translate the expression
                // it could be either integer or nullable integer
                if (!(right.Type == typeof(int) && (int)right.Value == 0) &&
                    !(right.Type == typeof(int?) && ((int?)right.Value).HasValue && ((int?)right.Value).Value == 0))
                {
                    throw new DocumentQueryException(string.Format(CultureInfo.CurrentCulture, ClientResources.StringCompareToInvalidConstant));
                }

                return true;
            }

            return false;
        }

        private static SqlScalarExpression VisitStringCompareTo(
            MethodCallExpression left,
            ExpressionType compareOperator,
            bool reverseNodeType,
            TranslationContext context)
        {
            if (reverseNodeType)
            {
                compareOperator = ReverseExpressionTypeForStrings(compareOperator, ClientResources.StringCompareToInvalidOperator);
            }

            SqlBinaryScalarOperatorKind op = GetBinaryOperatorKind(compareOperator, null);

            SqlScalarExpression leftExpression = ExpressionToSql.VisitNonSubqueryScalarExpression(left.Object, context);
            SqlScalarExpression rightExpression = ExpressionToSql.VisitNonSubqueryScalarExpression(left.Arguments[0], context);

            return SqlBinaryScalarExpression.Create(op, leftExpression, rightExpression);
        }

        private static ExpressionType ReverseExpressionTypeForStrings(ExpressionType compareOperator, string errorMessage)
        {
            switch (compareOperator)
            {
                case ExpressionType.Equal:
                    // do nothing
                    break;
                case ExpressionType.GreaterThan:
                    compareOperator = ExpressionType.LessThan;
                    break;
                case ExpressionType.GreaterThanOrEqual:
                    compareOperator = ExpressionType.LessThanOrEqual;
                    break;
                case ExpressionType.LessThan:
                    compareOperator = ExpressionType.GreaterThan;
                    break;
                case ExpressionType.LessThanOrEqual:
                    compareOperator = ExpressionType.GreaterThanOrEqual;
                    break;
                default:
                    throw new DocumentQueryException(string.Format(CultureInfo.CurrentCulture, errorMessage));
            }

            return compareOperator;
        }

        private static bool TryMatchStringCompare(MethodCallExpression left, ConstantExpression right, ExpressionType compareOperator)
        {
            if (left.Method.Equals(typeof(string).GetMethod("Compare", new Type[] { typeof(string), typeof(string) })) && left.Arguments.Count == 2)
            {
                // operator can only be =, >, >=, <, <=
                switch (compareOperator)
                {
                    case ExpressionType.Equal:
                    case ExpressionType.GreaterThan:
                    case ExpressionType.GreaterThanOrEqual:
                    case ExpressionType.LessThan:
                    case ExpressionType.LessThanOrEqual:
                        break;
                    default:
                        throw new DocumentQueryException(string.Format(CultureInfo.CurrentCulture, ClientResources.StringCompareInvalidOperator));
                }

                // the constant value should be zero, otherwise we can't determine how to translate the expression
                // it could be either integer or nullable integer
                if (!(right.Type == typeof(int) && (int)right.Value == 0) &&
                    !(right.Type == typeof(int?) && ((int?)right.Value).HasValue && ((int?)right.Value).Value == 0))
                {
                    throw new DocumentQueryException(string.Format(CultureInfo.CurrentCulture, ClientResources.StringCompareInvalidConstant));
                }

                return true;
            }

            return false;
        }

        private static SqlScalarExpression VisitStringCompare(
            MethodCallExpression left,
            ExpressionType compareOperator,
            bool reverseNodeType,
            TranslationContext context)
        {
            if (reverseNodeType)
            {
                compareOperator = ReverseExpressionTypeForStrings(compareOperator, ClientResources.StringCompareInvalidOperator);
            }

            SqlBinaryScalarOperatorKind op = GetBinaryOperatorKind(compareOperator, null);

            SqlScalarExpression leftExpression = ExpressionToSql.VisitNonSubqueryScalarExpression(left.Arguments[0], context);
            SqlScalarExpression rightExpression = ExpressionToSql.VisitNonSubqueryScalarExpression(left.Arguments[1], context);

            return SqlBinaryScalarExpression.Create(op, leftExpression, rightExpression);
        }

        private static SqlScalarExpression VisitTypeIs(TypeBinaryExpression inputExpression, TranslationContext context)
        {
            throw new DocumentQueryException(string.Format(CultureInfo.CurrentCulture, ClientResources.ExpressionTypeIsNotSupported, inputExpression.NodeType));
        }

        public static SqlScalarExpression VisitConstant(ConstantExpression inputExpression, TranslationContext context)
        {
            if (inputExpression.Value == null)
            {
                return SqlLiteralScalarExpression.SqlNullLiteralScalarExpression;
            }

            if (inputExpression.Type.IsNullable())
            {
                return VisitConstant(Expression.Constant(inputExpression.Value, Nullable.GetUnderlyingType(inputExpression.Type)), context);
            }

            if (context.Parameters != null && context.Parameters.TryGetValue(inputExpression.Value, out string paramName))
            {
                SqlParameter sqlParameter = SqlParameter.Create(paramName);
                return SqlParameterRefScalarExpression.Create(sqlParameter);
            }

            Type constantType = inputExpression.Value.GetType();
            if (constantType.IsValueType)
            {
                if (inputExpression.Value is bool boolValue)
                {
                    SqlBooleanLiteral literal = SqlBooleanLiteral.Create(boolValue);
                    return SqlLiteralScalarExpression.Create(literal);
                }

                if (ExpressionToSql.TryGetSqlNumberLiteral(inputExpression.Value, out SqlNumberLiteral numberLiteral))
                {
                    return SqlLiteralScalarExpression.Create(numberLiteral);
                }

                if (inputExpression.Value is Guid guidValue)
                {
                    SqlStringLiteral literal = SqlStringLiteral.Create(guidValue.ToString());
                    return SqlLiteralScalarExpression.Create(literal);
                }
            }

            if (inputExpression.Value is string stringValue)
            {
                SqlStringLiteral literal = SqlStringLiteral.Create(stringValue);
                return SqlLiteralScalarExpression.Create(literal);
            }

            if (typeof(Geometry).IsAssignableFrom(constantType))
            {
                return GeometrySqlExpressionFactory.Construct(inputExpression);
            }

            if (inputExpression.Value is IEnumerable enumerable)
            {
                List<SqlScalarExpression> arrayItems = new List<SqlScalarExpression>();

                foreach (object item in enumerable)
                {
                    arrayItems.Add(VisitConstant(Expression.Constant(item), context));
                }

                return SqlArrayCreateScalarExpression.Create(arrayItems.ToImmutableArray());
            }

            string serializedConstant = context.CosmosLinqSerializer.SerializeScalarExpression(inputExpression);
            
            return CosmosElement.Parse(serializedConstant).Accept(CosmosElementToSqlScalarExpressionVisitor.Singleton);
        }

        private static SqlScalarExpression VisitConditional(ConditionalExpression inputExpression, TranslationContext context)
        {
            SqlScalarExpression conditionExpression = ExpressionToSql.VisitScalarExpression(inputExpression.Test, context);
            SqlScalarExpression firstExpression = ExpressionToSql.VisitScalarExpression(inputExpression.IfTrue, context);
            SqlScalarExpression secondExpression = ExpressionToSql.VisitScalarExpression(inputExpression.IfFalse, context);

            return SqlConditionalScalarExpression.Create(conditionExpression, firstExpression, secondExpression);
        }

        private static SqlScalarExpression VisitParameter(ParameterExpression inputExpression, TranslationContext context)
        {
            if (context.currentQuery.GroupByParameter != null)
            {
                Expression groupbySubstitution = context.GroupByKeySubstitution.Lookup(inputExpression);
                if (groupbySubstitution != null)
                {
                    return ExpressionToSql.VisitNonSubqueryScalarExpression(groupbySubstitution, context);
                }
            }
            Expression subst = context.LookupSubstitution(inputExpression);
            if (subst != null)
            {
                return ExpressionToSql.VisitNonSubqueryScalarExpression(subst, context);
            }

            string name = inputExpression.Name;
            SqlIdentifier id = SqlIdentifier.Create(name);
            return SqlPropertyRefScalarExpression.Create(null, id);
        }

        private static SqlScalarExpression VisitMemberAccess(MemberExpression inputExpression, TranslationContext context)
        {
            SqlScalarExpression memberExpression = ExpressionToSql.VisitScalarExpression(inputExpression.Expression, context);
            string memberName = inputExpression.Member.GetMemberName(context);

            // If the resulting memberName is null, then the indexer should be on the root of the object.
            if (memberName == null)
            {
                return memberExpression;
            }

            // if expression is nullable
            if (inputExpression.Expression.Type.IsNullable())
            {
                MemberNames memberNames = context.MemberNames;

                // ignore .Value 
                if (memberName == memberNames.Value)
                {
                    return memberExpression;
                }

                // convert .HasValue to IS_DEFINED expression
                if (memberName == memberNames.HasValue)
                {
                    return SqlFunctionCallScalarExpression.CreateBuiltin("IS_DEFINED", memberExpression);
                }
            }

            if (usePropertyRef)
            {
                SqlIdentifier propertyIdentifier = SqlIdentifier.Create(memberName);
                SqlPropertyRefScalarExpression propertyRefExpression = SqlPropertyRefScalarExpression.Create(memberExpression, propertyIdentifier);
                return propertyRefExpression;
            }
            else
            {
                SqlScalarExpression indexExpression = SqlLiteralScalarExpression.Create(SqlStringLiteral.Create(memberName));
                SqlMemberIndexerScalarExpression memberIndexerExpression = SqlMemberIndexerScalarExpression.Create(memberExpression, indexExpression);
                return memberIndexerExpression;
            }
        }

        private static SqlScalarExpression[] VisitExpressionList(ReadOnlyCollection<Expression> inputExpressionList, TranslationContext context)
        {
            SqlScalarExpression[] result = new SqlScalarExpression[inputExpressionList.Count];
            for (int i = 0; i < inputExpressionList.Count; i++)
            {
                SqlScalarExpression p = ExpressionToSql.VisitScalarExpression(inputExpressionList[i], context);
                result[i] = p;
            }

            return result;
        }

        private static SqlObjectProperty VisitMemberAssignment(MemberAssignment inputExpression, TranslationContext context)
        {
            SqlScalarExpression assign = ExpressionToSql.VisitScalarExpression(inputExpression.Expression, context);
            string memberName = inputExpression.Member.GetMemberName(context);
            SqlPropertyName propName = SqlPropertyName.Create(memberName);
            SqlObjectProperty prop = SqlObjectProperty.Create(propName, assign);
            return prop;
        }

        private static SqlObjectProperty VisitMemberMemberBinding(MemberMemberBinding inputExpression, TranslationContext context)
        {
            throw new DocumentQueryException(ClientResources.MemberBindingNotSupported);
        }

        private static SqlObjectProperty VisitMemberListBinding(MemberListBinding inputExpression, TranslationContext context)
        {
            throw new DocumentQueryException(ClientResources.MemberBindingNotSupported);
        }

        private static SqlObjectProperty[] VisitBindingList(ReadOnlyCollection<MemberBinding> inputExpressionList, TranslationContext context)
        {
            SqlObjectProperty[] list = new SqlObjectProperty[inputExpressionList.Count];
            for (int i = 0; i < inputExpressionList.Count; i++)
            {
                SqlObjectProperty b = ExpressionToSql.VisitBinding(inputExpressionList[i], context);
                list[i] = b;
            }

            return list;
        }

        private static SqlObjectProperty[] CreateInitializers(ReadOnlyCollection<Expression> arguments, ReadOnlyCollection<MemberInfo> members, TranslationContext context)
        {
            if (arguments.Count != members.Count)
            {
                throw new InvalidOperationException("Expected same number of arguments as members");
            }

            SqlObjectProperty[] result = new SqlObjectProperty[arguments.Count];
            for (int i = 0; i < arguments.Count; i++)
            {
                Expression arg = arguments[i];
                MemberInfo member = members[i];
                SqlScalarExpression value = ExpressionToSql.VisitScalarExpression(arg, context);

                string memberName = member.GetMemberName(context);
                SqlPropertyName propName = SqlPropertyName.Create(memberName);
                SqlObjectProperty prop = SqlObjectProperty.Create(propName, value);
                result[i] = prop;
            }

            return result;
        }

        private static SqlScalarExpression VisitNew(NewExpression inputExpression, TranslationContext context)
        {
            if (typeof(Geometry).IsAssignableFrom(inputExpression.Type))
            {
                return GeometrySqlExpressionFactory.Construct(inputExpression);
            }

            if (inputExpression.Arguments.Count > 0)
            {
                if (inputExpression.Members == null)
                {
                    throw new DocumentQueryException(ClientResources.ConstructorInvocationNotSupported);
                }

                SqlObjectProperty[] propertyBindings = ExpressionToSql.CreateInitializers(inputExpression.Arguments, inputExpression.Members, context);
                SqlObjectCreateScalarExpression create = SqlObjectCreateScalarExpression.Create(propertyBindings);
                return create;
            }
            else
            {
                // no need to return anything; the initializer will generate the complete code
                return null;
            }
        }

        private static SqlScalarExpression VisitMemberInit(MemberInitExpression inputExpression, TranslationContext context)
        {
            ExpressionToSql.VisitNew(inputExpression.NewExpression, context); // Return value is ignored
            SqlObjectProperty[] propertyBindings = ExpressionToSql.VisitBindingList(inputExpression.Bindings, context);
            SqlObjectCreateScalarExpression create = SqlObjectCreateScalarExpression.Create(propertyBindings);
            return create;
        }

        private static SqlScalarExpression VisitListInit(ListInitExpression inputExpression, TranslationContext context)
        {
            throw new DocumentQueryException(string.Format(CultureInfo.CurrentCulture, ClientResources.ExpressionTypeIsNotSupported, inputExpression.NodeType));
        }

        private static SqlScalarExpression VisitNewArray(NewArrayExpression inputExpression, TranslationContext context)
        {
            SqlScalarExpression[] exprs = ExpressionToSql.VisitExpressionList(inputExpression.Expressions, context);
            if (inputExpression.NodeType == ExpressionType.NewArrayInit)
            {
                SqlArrayCreateScalarExpression array = SqlArrayCreateScalarExpression.Create(exprs);
                return array;
            }
            else
            {
                throw new DocumentQueryException(string.Format(CultureInfo.CurrentCulture, ClientResources.ExpressionTypeIsNotSupported, inputExpression.NodeType));
            }
        }

        private static SqlScalarExpression VisitInvocation(InvocationExpression inputExpression, TranslationContext context)
        {
            throw new DocumentQueryException(string.Format(CultureInfo.CurrentCulture, ClientResources.ExpressionTypeIsNotSupported, inputExpression.NodeType));
        }

        #endregion VISITOR

        #region Scalar and CollectionScalar Visitors

        private static Collection ConvertToCollection(SqlScalarExpression scalar)
        {
            if (usePropertyRef)
            {
                SqlPropertyRefScalarExpression propertyRefExpression = scalar as SqlPropertyRefScalarExpression;
                if (propertyRefExpression == null)
                {
                    throw new DocumentQueryException(ClientResources.PathExpressionsOnly);
                }

                SqlInputPathCollection path = ConvertPropertyRefToPath(propertyRefExpression);
                Collection result = new Collection(path);
                return result;
            }
            else
            {
                SqlMemberIndexerScalarExpression memberIndexerExpression = scalar as SqlMemberIndexerScalarExpression;
                if (memberIndexerExpression == null)
                {
                    SqlPropertyRefScalarExpression propertyRefExpression = scalar as SqlPropertyRefScalarExpression;
                    if (propertyRefExpression == null)
                    {
                        throw new DocumentQueryException(ClientResources.PathExpressionsOnly);
                    }

                    SqlInputPathCollection path = ConvertPropertyRefToPath(propertyRefExpression);
                    Collection result = new Collection(path);
                    return result;
                }
                else
                {
                    SqlInputPathCollection path = ConvertMemberIndexerToPath(memberIndexerExpression);
                    Collection result = new Collection(path);
                    return result;
                }
            }
        }

        /// <summary>
        /// Convert the context's current query to a scalar Any collection
        /// by wrapping it as following: SELECT VALUE COUNT(v0) > 0 FROM (current query) AS v0.
        /// This is used in cases where LINQ expression ends with Any() which is a boolean scalar.
        /// Normally Any would translate to SELECT VALUE EXISTS() subquery. However that wouldn't work
        /// for these cases because it would result in a boolean value for each row instead of 
        /// one single "aggregated" boolean value.
        /// </summary>
        /// <param name="context">The translation context</param>
        /// <returns>The scalar Any collection</returns>
        private static Collection ConvertToScalarAnyCollection(TranslationContext context)
        {
            SqlQuery query = context.CurrentQuery.FlattenAsPossible().GetSqlQuery();
            SqlCollection subqueryCollection = SqlSubqueryCollection.Create(query);

            ParameterExpression parameterExpression = context.GenerateFreshParameter(typeof(object), ExpressionToSql.DefaultParameterName);
            Binding binding = new Binding(parameterExpression, subqueryCollection, isInCollection: false, isInputParameter: true);

            context.CurrentQuery = new QueryUnderConstruction(context.GetGenFreshParameterFunc());
            context.CurrentQuery.AddBinding(binding);

            SqlSelectSpec selectSpec = SqlSelectValueSpec.Create(
                SqlBinaryScalarExpression.Create(
                    SqlBinaryScalarOperatorKind.GreaterThan,
                    SqlFunctionCallScalarExpression.CreateBuiltin(
                        SqlFunctionCallScalarExpression.Names.Count,
                        SqlPropertyRefScalarExpression.Create(null, SqlIdentifier.Create(parameterExpression.Name))),
                    SqlLiteralScalarExpression.Create(SqlNumberLiteral.Create(0))));
            SqlSelectClause selectClause = SqlSelectClause.Create(selectSpec);
            context.CurrentQuery.AddSelectClause(selectClause);

            return new Collection(LinqMethods.Any);
        }

        private static SqlScalarExpression VisitNonSubqueryScalarExpression(Expression expression, ReadOnlyCollection<ParameterExpression> parameters, TranslationContext context)
        {
            foreach (ParameterExpression par in parameters)
            {
                context.PushParameter(par, context.CurrentSubqueryBinding.ShouldBeOnNewQuery);
            }

            SqlScalarExpression scalarExpression = ExpressionToSql.VisitNonSubqueryScalarExpression(expression, context);

            foreach (ParameterExpression par in parameters)
            {
                context.PopParameter();
            }

            return scalarExpression;
        }

        private static SqlScalarExpression VisitNonSubqueryScalarLambda(LambdaExpression lambdaExpression, TranslationContext context)
        {
            ReadOnlyCollection<ParameterExpression> parameters = lambdaExpression.Parameters;
            if (parameters.Count != 1)
            {
                throw new DocumentQueryException(string.Format(CultureInfo.CurrentCulture, ClientResources.InvalidArgumentsCount, lambdaExpression.Body, 1, parameters.Count));
            }

            return ExpressionToSql.VisitNonSubqueryScalarExpression(lambdaExpression.Body, parameters, context);
        }

        private static Collection VisitCollectionExpression(Expression expression, ReadOnlyCollection<ParameterExpression> parameters, TranslationContext context)
        {
            foreach (ParameterExpression par in parameters)
            {
                context.PushParameter(par, context.CurrentSubqueryBinding.ShouldBeOnNewQuery);
            }

            Collection collection = ExpressionToSql.VisitCollectionExpression(expression, context, parameters.Count > 0 ? parameters.First().Name : ExpressionToSql.DefaultParameterName);

            foreach (ParameterExpression par in parameters)
            {
                context.PopParameter();
            }

            return collection;
        }

        private static Collection VisitCollectionExpression(Expression expression, TranslationContext context, string parameterName)
        {
            Collection result;
            switch (expression.NodeType)
            {
                case ExpressionType.Call:
                    result = ExpressionToSql.Translate(expression, context);
                    break;

                case ExpressionType.MemberAccess:
                    result = ExpressionToSql.VisitMemberAccessCollectionExpression(expression, context, parameterName);
                    break;

                default:
                    throw new DocumentQueryException(string.Format(CultureInfo.CurrentCulture, ClientResources.ExpressionTypeIsNotSupported, expression.NodeType));
            }

            return result;
        }

        /// <summary>
        /// Visit a lambda which is supposed to return a collection.
        /// </summary>
        /// <param name="lambdaExpression">LambdaExpression with a result which is a collection.</param>
        /// <param name="context">The translation context.</param>
        /// <returns>The collection computed by the lambda.</returns>
        private static Collection VisitCollectionLambda(LambdaExpression lambdaExpression, TranslationContext context)
        {
            ReadOnlyCollection<ParameterExpression> parameters = lambdaExpression.Parameters;
            if (parameters.Count != 1)
            {
                throw new DocumentQueryException(string.Format(CultureInfo.CurrentCulture, ClientResources.InvalidArgumentsCount, lambdaExpression.Body, 1, parameters.Count));
            }

            return ExpressionToSql.VisitCollectionExpression(lambdaExpression.Body, lambdaExpression.Parameters, context);
        }

        /// <summary>
        /// Visit an expression, usually a MemberAccess, then trigger parameter binding for that expression.
        /// </summary>
        /// <param name="inputExpression">The input expression</param>
        /// <param name="context">The current translation context</param>
        /// <param name="parameterName">Parameter name is merely for readability</param>
        private static Collection VisitMemberAccessCollectionExpression(Expression inputExpression, TranslationContext context, string parameterName)
        {
            SqlScalarExpression body = ExpressionToSql.VisitNonSubqueryScalarExpression(inputExpression, context);
            Type type = inputExpression.Type;

            Collection collection = ExpressionToSql.ConvertToCollection(body);
            context.PushCollection(collection);
            ParameterExpression parameter = context.GenerateFreshParameter(type, parameterName);
            context.PushParameter(parameter, context.CurrentSubqueryBinding.ShouldBeOnNewQuery);
            context.PopParameter();
            context.PopCollection();

            return new Collection(parameter.Name);
        }

        /// <summary>
        /// Visit a method call, construct the corresponding query in context.currentQuery.
        /// At ExpressionToSql point only LINQ method calls are allowed.
        /// These methods are static extension methods of IQueryable or IEnumerable.
        /// </summary>
        /// <param name="inputExpression">Method to translate.</param>
        /// <param name="context">Query translation context.</param>
        private static Collection VisitMethodCall(MethodCallExpression inputExpression, TranslationContext context)
        {
            context.PushMethod(inputExpression);

            Type declaringType = inputExpression.Method.DeclaringType;
            if ((declaringType != typeof(Queryable) && declaringType != typeof(Enumerable))
                || !inputExpression.Method.IsStatic)
            {
                throw new DocumentQueryException(string.Format(CultureInfo.CurrentCulture, ClientResources.OnlyLINQMethodsAreSupported, inputExpression.Method.Name));
            }

            Type returnType = inputExpression.Method.ReturnType;
            Type returnElementType = TypeSystem.GetElementType(returnType);

            if (inputExpression.Object != null)
            {
                throw new DocumentQueryException(ClientResources.ExpectedMethodCallsMethods);
            }

            Expression inputCollection = inputExpression.Arguments[0]; // all these methods are static extension methods, so argument[0] is the collection

            Type inputElementType = TypeSystem.GetElementType(inputCollection.Type);
            Collection collection = ExpressionToSql.Translate(inputCollection, context);
            
            if (context.currentQuery.GroupByParameter == null) context.PushCollection(collection);

            Collection result = new Collection(inputExpression.Method.Name);
            bool shouldBeOnNewQuery = context.CurrentQuery.ShouldBeOnNewQuery(inputExpression.Method.Name, inputExpression.Arguments.Count);
            context.PushSubqueryBinding(shouldBeOnNewQuery);
            switch (inputExpression.Method.Name)
            {
                case LinqMethods.Select:
                    {
                        SqlSelectClause select = ExpressionToSql.VisitSelect(inputExpression.Arguments, context);
                        context.CurrentQuery = context.CurrentQuery.AddSelectClause(select, context);
                        break;
                    }
                case LinqMethods.Where:
                    {
                        SqlWhereClause where = ExpressionToSql.VisitWhere(inputExpression.Arguments, context);
                        context.CurrentQuery = context.CurrentQuery.AddWhereClause(where, context);
                        break;
                    }
                case LinqMethods.SelectMany:
                    {
                        context.CurrentQuery = context.PackageCurrentQueryIfNeccessary();
                        result = ExpressionToSql.VisitSelectMany(inputExpression.Arguments, context);
                        break;
                    }
                case LinqMethods.GroupBy:
                    {
                        result = ExpressionToSql.VisitGroupBy(returnElementType, inputExpression.Arguments, context);
                        break;
                    }
                case LinqMethods.OrderBy:
                    {
                        SqlOrderByClause orderBy = ExpressionToSql.VisitOrderBy(inputExpression.Arguments, false, context);
                        context.CurrentQuery = context.CurrentQuery.AddOrderByClause(orderBy, context);
                        break;
                    }
                case LinqMethods.OrderByDescending:
                    {
                        SqlOrderByClause orderBy = ExpressionToSql.VisitOrderBy(inputExpression.Arguments, true, context);
                        context.CurrentQuery = context.CurrentQuery.AddOrderByClause(orderBy, context);
                        break;
                    }
                case LinqMethods.ThenBy:
                    {
                        SqlOrderByClause thenBy = ExpressionToSql.VisitOrderBy(inputExpression.Arguments, false, context);
                        context.CurrentQuery = context.CurrentQuery.UpdateOrderByClause(thenBy, context);
                        break;
                    }
                case LinqMethods.ThenByDescending:
                    {
                        SqlOrderByClause thenBy = ExpressionToSql.VisitOrderBy(inputExpression.Arguments, true, context);
                        context.CurrentQuery = context.CurrentQuery.UpdateOrderByClause(thenBy, context);
                        break;
                    }
                case LinqMethods.Skip:
                    {
                        SqlOffsetSpec offsetSpec = ExpressionToSql.VisitSkip(inputExpression.Arguments, context);
                        context.CurrentQuery = context.CurrentQuery.AddOffsetSpec(offsetSpec, context);
                        break;
                    }
                case LinqMethods.Take:
                    {
                        if (context.CurrentQuery.HasOffsetSpec())
                        {
                            SqlLimitSpec limitSpec = ExpressionToSql.VisitTakeLimit(inputExpression.Arguments, context);
                            context.CurrentQuery = context.CurrentQuery.AddLimitSpec(limitSpec, context);
                        }
                        else
                        {
                            SqlTopSpec topSpec = ExpressionToSql.VisitTakeTop(inputExpression.Arguments, context);
                            context.CurrentQuery = context.CurrentQuery.AddTopSpec(topSpec);
                        }
                        break;
                    }
                case LinqMethods.Distinct:
                    {
                        SqlSelectClause select = ExpressionToSql.VisitDistinct(inputExpression.Arguments, context);
                        context.CurrentQuery = context.CurrentQuery.AddSelectClause(select, context);
                        break;
                    }
                case LinqMethods.Max:
                    {
                        SqlSelectClause select = ExpressionToSql.VisitAggregateFunction(inputExpression.Arguments, context, SqlFunctionCallScalarExpression.Names.Max);
                        context.CurrentQuery = context.CurrentQuery.AddSelectClause(select, context);
                        break;
                    }
                case LinqMethods.Min:
                    {
                        SqlSelectClause select = ExpressionToSql.VisitAggregateFunction(inputExpression.Arguments, context, SqlFunctionCallScalarExpression.Names.Min);
                        context.CurrentQuery = context.CurrentQuery.AddSelectClause(select, context);
                        break;
                    }
                case LinqMethods.Average:
                    {
                        SqlSelectClause select = ExpressionToSql.VisitAggregateFunction(inputExpression.Arguments, context, SqlFunctionCallScalarExpression.Names.Avg);
                        context.CurrentQuery = context.CurrentQuery.AddSelectClause(select, context);
                        break;
                    }
                case LinqMethods.Count:
                    {
                        SqlSelectClause select = ExpressionToSql.VisitCount(inputExpression.Arguments, context);
                        context.CurrentQuery = context.CurrentQuery.AddSelectClause(select, context);
                        break;
                    }
                case LinqMethods.Sum:
                    {
                        SqlSelectClause select = ExpressionToSql.VisitAggregateFunction(inputExpression.Arguments, context, SqlFunctionCallScalarExpression.Names.Sum);
                        context.CurrentQuery = context.CurrentQuery.AddSelectClause(select, context);
                        break;
                    }
                case LinqMethods.Any:
                    {
                        result = new Collection(string.Empty);
                        if (inputExpression.Arguments.Count == 2)
                        {
                            // Any is translated to an SELECT VALUE EXISTS() where Any operation itself is treated as a Where.
                            SqlWhereClause where = ExpressionToSql.VisitWhere(inputExpression.Arguments, context);
                            context.CurrentQuery = context.CurrentQuery.AddWhereClause(where, context);
                        }
                        break;
                    }
                default:
                    throw new DocumentQueryException(string.Format(CultureInfo.CurrentCulture, ClientResources.MethodNotSupported, inputExpression.Method.Name));
            }

            context.PopSubqueryBinding();
            if (context.currentQuery.GroupByParameter == null) context.PopCollection();
            context.PopMethod();
            return result;
        }

        /// <summary>
        /// Determine if an expression should be translated to a subquery.
        /// This only applies to expression that is inside a lamda.
        /// </summary>
        /// <param name="expression">The input expression</param>
        /// <param name="expressionObjKind">The expression object kind of the expression</param>
        /// <param name="isMinMaxAvgMethod">True if the method is either Min, Max, or Avg</param>
        /// <returns>True if subquery is needed, otherwise false</returns>
        private static bool IsSubqueryScalarExpression(Expression expression, out SubqueryKind? expressionObjKind, out bool isMinMaxAvgMethod)
        {
            if (!(expression is MethodCallExpression methodCallExpression))
            {
                expressionObjKind = null;
                isMinMaxAvgMethod = false;
                return false;
            }

            string methodName = methodCallExpression.Method.Name;
            bool isSubqueryExpression;

            isMinMaxAvgMethod = false;

            switch (methodName)
            {
                case LinqMethods.Min:
                case LinqMethods.Max:
                case LinqMethods.Average:
                    isMinMaxAvgMethod = true;
                    isSubqueryExpression = true;
                    expressionObjKind = SubqueryKind.SubqueryScalarExpression;
                    break;

                case LinqMethods.Sum:
                    isSubqueryExpression = true;
                    expressionObjKind = SubqueryKind.SubqueryScalarExpression;
                    break;

                case LinqMethods.Count:
                    if (methodCallExpression.Arguments.Count > 1)
                    {
                        isSubqueryExpression = true;
                        expressionObjKind = SubqueryKind.SubqueryScalarExpression;
                    }
                    else
                    {
                        SubqueryKind? objKind;
                        bool isMinMaxAvg;
                        isSubqueryExpression = ExpressionToSql.IsSubqueryScalarExpression(
                            methodCallExpression.Arguments[0] as MethodCallExpression,
                            out objKind, out isMinMaxAvg);

                        if (isSubqueryExpression)
                        {
                            isSubqueryExpression = true;
                            expressionObjKind = SubqueryKind.SubqueryScalarExpression;
                        }
                        else
                        {
                            isSubqueryExpression = false;
                            expressionObjKind = null;
                        }
                    }
                    break;

                case LinqMethods.Any:
                    isSubqueryExpression = true;
                    expressionObjKind = SubqueryKind.ExistsScalarExpression;
                    break;

                case LinqMethods.Select:
                case LinqMethods.SelectMany:
                case LinqMethods.Where:
                case LinqMethods.OrderBy:
                case LinqMethods.OrderByDescending:
                case LinqMethods.ThenBy:
                case LinqMethods.ThenByDescending:
                case LinqMethods.Skip:
                case LinqMethods.Take:
                case LinqMethods.Distinct:
                case LinqMethods.GroupBy:
                    isSubqueryExpression = true;
                    expressionObjKind = SubqueryKind.ArrayScalarExpression;
                    break;

                default:
                    isSubqueryExpression = false;
                    expressionObjKind = null;
                    break;
            }

            return isSubqueryExpression;
        }

        /// <summary>
        /// Visit an lambda expression which is in side a lambda and translate it to a scalar expression or a subquery scalar expression.
        /// See the other overload of this method for more details.
        /// </summary>
        /// <param name="lambda">The input lambda expression</param>
        /// <param name="context">The translation context</param>
        /// <returns>A scalar expression representing the input expression</returns>
        private static SqlScalarExpression VisitScalarExpression(LambdaExpression lambda, TranslationContext context)
        {
            return ExpressionToSql.VisitScalarExpression(
                lambda.Body,
                lambda.Parameters,
                context);
        }

        /// <summary>
        /// Visit an lambda expression which is inside a lambda and translate it to a scalar expression or a collection scalar expression.
        /// If it is a collection scalar expression, e.g. should be translated to subquery such as SELECT VALUE ARRAY, SELECT VALUE EXISTS, 
        /// SELECT VALUE [aggregate], the subquery will be aliased to a new binding for the FROM clause. E.g. consider 
        /// Select(family => family.Children.Select(child => child.Grade)). Since the inner Select corresponds to a subquery, this method would 
        /// create a new binding of v0 to the subquery SELECT VALUE ARRAY(), and the inner expression will be just SELECT v0.
        /// </summary>
        /// <param name="expression">The input expression</param>
        /// <param name="context">The translation context</param>
        /// <returns>A scalar expression representing the input expression</returns>
        internal static SqlScalarExpression VisitScalarExpression(Expression expression, TranslationContext context)
        {
            return ExpressionToSql.VisitScalarExpression(
                expression,
                new ReadOnlyCollection<ParameterExpression>(new ParameterExpression[] { }),
                context);
        }

        internal static bool TryGetSqlNumberLiteral(object value, out SqlNumberLiteral sqlNumberLiteral)
        {
            sqlNumberLiteral = default(SqlNumberLiteral);
            if (value is byte byteValue)
            {
                sqlNumberLiteral = SqlNumberLiteral.Create(byteValue);
            }
            else if (value is sbyte sbyteValue)
            {
                sqlNumberLiteral = SqlNumberLiteral.Create(sbyteValue);
            }
            else if (value is decimal decimalValue)
            {
                if ((decimalValue >= long.MinValue) && (decimalValue <= long.MaxValue) && (decimalValue % 1 == 0))
                {
                    sqlNumberLiteral = SqlNumberLiteral.Create(Convert.ToInt64(decimalValue));
                }
                else
                {
                    sqlNumberLiteral = SqlNumberLiteral.Create(Convert.ToDouble(decimalValue));
                }
            }
            else if (value is double doubleValue)
            {
                sqlNumberLiteral = SqlNumberLiteral.Create(doubleValue);
            }
            else if (value is float floatVlaue)
            {
                sqlNumberLiteral = SqlNumberLiteral.Create(floatVlaue);
            }
            else if (value is int intValue)
            {
                sqlNumberLiteral = SqlNumberLiteral.Create(intValue);
            }
            else if (value is uint uintValue)
            {
                sqlNumberLiteral = SqlNumberLiteral.Create(uintValue);
            }
            else if (value is long longValue)
            {
                sqlNumberLiteral = SqlNumberLiteral.Create(longValue);
            }
            else if (value is ulong ulongValue)
            {
                if (ulongValue <= long.MaxValue)
                {
                    sqlNumberLiteral = SqlNumberLiteral.Create(Convert.ToInt64(ulongValue));
                }
                else
                {
                    sqlNumberLiteral = SqlNumberLiteral.Create(Convert.ToDouble(ulongValue));
                }
            }
            else if (value is short shortValue)
            {
                sqlNumberLiteral = SqlNumberLiteral.Create(shortValue);
            }
            else if (value is ushort ushortValue)
            {
                sqlNumberLiteral = SqlNumberLiteral.Create(ushortValue);
            }

            return sqlNumberLiteral != default(SqlNumberLiteral);
        }

        /// <summary>
        /// Visit an lambda expression which is in side a lambda and translate it to a scalar expression or a collection scalar expression.
        /// See the other overload of this method for more details.
        /// </summary>
        private static SqlScalarExpression VisitScalarExpression(Expression expression,
            ReadOnlyCollection<ParameterExpression> parameters,
            TranslationContext context)
        {
            SubqueryKind? expressionObjKind;
            bool isMinMaxAvgMethod;
            bool shouldUseSubquery = ExpressionToSql.IsSubqueryScalarExpression(expression, out expressionObjKind, out isMinMaxAvgMethod);

            SqlScalarExpression sqlScalarExpression;
            if (!shouldUseSubquery)
            {
                sqlScalarExpression = ExpressionToSql.VisitNonSubqueryScalarExpression(expression, parameters, context);
            }
            else
            {
                SqlQuery query = ExpressionToSql.CreateSubquery(expression, parameters, context);

                ParameterExpression parameterExpression = context.GenerateFreshParameter(typeof(object), ExpressionToSql.DefaultParameterName);
                SqlCollection subqueryCollection = ExpressionToSql.CreateSubquerySqlCollection(
                    query,
                    isMinMaxAvgMethod ? SubqueryKind.ArrayScalarExpression : expressionObjKind.Value);

                Binding newBinding = new Binding(parameterExpression, subqueryCollection,
                    isInCollection: false, isInputParameter: context.IsInMainBranchSelect());

                context.CurrentSubqueryBinding.NewBindings.Add(newBinding);

                if (isMinMaxAvgMethod)
                {
                    sqlScalarExpression = SqlMemberIndexerScalarExpression.Create(
                        SqlPropertyRefScalarExpression.Create(null, SqlIdentifier.Create(parameterExpression.Name)),
                        SqlLiteralScalarExpression.Create(SqlNumberLiteral.Create(0)));
                }
                else
                {
                    sqlScalarExpression = SqlPropertyRefScalarExpression.Create(null, SqlIdentifier.Create(parameterExpression.Name));
                }
            }

            return sqlScalarExpression;
        }

        /// <summary>
        /// Create a subquery SQL collection object for a SQL query
        /// </summary>
        /// <param name="query">The SQL query object</param>
        /// <param name="subqueryType">The subquery type</param>
        private static SqlCollection CreateSubquerySqlCollection(SqlQuery query, SubqueryKind subqueryType)
        {
            SqlCollection subqueryCollection;
            switch (subqueryType)
            {
                case SubqueryKind.ArrayScalarExpression:
                    SqlArrayScalarExpression arrayScalarExpression = SqlArrayScalarExpression.Create(query);
                    query = SqlQuery.Create(
                        SqlSelectClause.Create(SqlSelectValueSpec.Create(arrayScalarExpression)),
                        fromClause: null, whereClause: null, groupByClause: null, orderByClause: null, offsetLimitClause: null);
                    break;

                case SubqueryKind.ExistsScalarExpression:
                    SqlExistsScalarExpression existsScalarExpression = SqlExistsScalarExpression.Create(query);
                    query = SqlQuery.Create(
                        SqlSelectClause.Create(SqlSelectValueSpec.Create(existsScalarExpression)),
                        fromClause: null, whereClause: null, groupByClause: null, orderByClause: null, offsetLimitClause: null);
                    break;

                case SubqueryKind.SubqueryScalarExpression:
                    // No need to wrap query as in ArrayScalarExpression, or ExistsScalarExpression
                    break;

                default:
                    throw new DocumentQueryException($"Unsupported subquery type {subqueryType}");
            }

            subqueryCollection = SqlSubqueryCollection.Create(query);
            return subqueryCollection;
        }

        /// <summary>
        /// Create a subquery from a subquery scalar expression.
        /// By visiting the collection expression, this builds a new QueryUnderConstruction on top of the current one
        /// and then translate it to a SQL query while keeping the current QueryUnderConstruction in tact.
        /// </summary>
        /// <param name="expression">The subquery scalar expression</param>
        /// <param name="parameters">The list of parameters of the expression</param>
        /// <param name="context">The translation context</param>
        /// <returns>A query corresponding to the collection expression</returns>
        /// <remarks>The QueryUnderConstruction remains unchanged after this.</remarks>
        private static SqlQuery CreateSubquery(Expression expression, ReadOnlyCollection<ParameterExpression> parameters, TranslationContext context)
        {
            bool shouldBeOnNewQuery = context.CurrentSubqueryBinding.ShouldBeOnNewQuery;

<<<<<<< HEAD
            QueryUnderConstruction queryBeforeVisit = context.currentQuery;
            QueryUnderConstruction packagedQuery = new QueryUnderConstruction(context.GetGenFreshParameterFunc(), context.currentQuery);
            packagedQuery.FromParameters.SetInputParameter(typeof(object), context.currentQuery.GetInputParameterInContext(shouldBeOnNewQuery).Name, context.InScope);
            context.currentQuery = packagedQuery;
=======
            QueryUnderConstruction queryBeforeVisit = context.CurrentQuery;
            QueryUnderConstruction packagedQuery = new QueryUnderConstruction(context.GetGenFreshParameterFunc(), context.CurrentQuery);
            packagedQuery.fromParameters.SetInputParameter(typeof(object), context.CurrentQuery.GetInputParameterInContext(shouldBeOnNewQuery).Name, context.InScope);
            context.CurrentQuery = packagedQuery;
>>>>>>> d07f9cab

            if (shouldBeOnNewQuery) context.CurrentSubqueryBinding.ShouldBeOnNewQuery = false;

            Collection collection = ExpressionToSql.VisitCollectionExpression(expression, parameters, context);

            QueryUnderConstruction subquery = context.CurrentQuery.GetSubquery(queryBeforeVisit);
            context.CurrentSubqueryBinding.ShouldBeOnNewQuery = shouldBeOnNewQuery;
            context.CurrentQuery = queryBeforeVisit;

            SqlQuery sqlSubquery = subquery.FlattenAsPossible().GetSqlQuery();
            return sqlSubquery;
        }

        #endregion Scalar and CollectionScalar Visitors

        #region LINQ Specific Visitors

        private static SqlWhereClause VisitWhere(ReadOnlyCollection<Expression> arguments, TranslationContext context)
        {
            if (arguments.Count != 2)
            {
                throw new DocumentQueryException(string.Format(CultureInfo.CurrentCulture, ClientResources.InvalidArgumentsCount, LinqMethods.Where, 2, arguments.Count));
            }

            LambdaExpression function = Utilities.GetLambda(arguments[1]);
            SqlScalarExpression sqlfunc = ExpressionToSql.VisitScalarExpression(function, context);
            SqlWhereClause where = SqlWhereClause.Create(sqlfunc);
            return where;
        }

        private static SqlSelectClause VisitSelect(ReadOnlyCollection<Expression> arguments, TranslationContext context)
        {
            if (arguments.Count != 2)
            {
                throw new DocumentQueryException(string.Format(CultureInfo.CurrentCulture, ClientResources.InvalidArgumentsCount, LinqMethods.Select, 2, arguments.Count));
            }

            LambdaExpression lambda = Utilities.GetLambda(arguments[1]);

            SqlScalarExpression sqlfunc = ExpressionToSql.VisitScalarExpression(lambda, context);
            SqlSelectSpec sqlSpec = SqlSelectValueSpec.Create(sqlfunc);
            SqlSelectClause select = SqlSelectClause.Create(sqlSpec, null);
            return select;
        }

        private static Collection VisitSelectMany(ReadOnlyCollection<Expression> arguments, TranslationContext context)
        {
            if (arguments.Count != 2)
            {
                throw new DocumentQueryException(string.Format(CultureInfo.CurrentCulture, ClientResources.InvalidArgumentsCount, LinqMethods.SelectMany, 2, arguments.Count));
            }

            LambdaExpression lambda = Utilities.GetLambda(arguments[1]);

            // If there is Distinct, Take or OrderBy the lambda then it needs to be in a subquery.
            bool requireLocalExecution = false;

            for (MethodCallExpression methodCall = lambda.Body as MethodCallExpression;
                methodCall != null;
                methodCall = methodCall.Arguments[0] as MethodCallExpression)
            {
                string methodName = methodCall.Method.Name;
                requireLocalExecution |= methodName.Equals(LinqMethods.Distinct) || methodName.Equals(LinqMethods.Take) || methodName.Equals(LinqMethods.OrderBy) || methodName.Equals(LinqMethods.OrderByDescending);
            }

            Collection collection;
            if (!requireLocalExecution)
            {
                collection = ExpressionToSql.VisitCollectionLambda(lambda, context);
            }
            else
            {
                collection = new Collection(string.Empty);
                Binding binding;
                SqlQuery query = ExpressionToSql.CreateSubquery(lambda.Body, lambda.Parameters, context);
                SqlCollection subqueryCollection = SqlSubqueryCollection.Create(query);
                ParameterExpression parameterExpression = context.GenerateFreshParameter(typeof(object), ExpressionToSql.DefaultParameterName);
                binding = new Binding(parameterExpression, subqueryCollection, isInCollection: false, isInputParameter: true);
<<<<<<< HEAD
                context.currentQuery.FromParameters.Add(binding);
            }

            return collection;
        }

        private static Collection VisitGroupBy(Type returnElementType, ReadOnlyCollection<Expression> arguments, TranslationContext context)
        {
            if (arguments.Count != 3)
            {
                throw new DocumentQueryException(string.Format(CultureInfo.CurrentCulture, ClientResources.InvalidArgumentsCount, LinqMethods.GroupBy, 3, arguments.Count));
            }

            // bind the parameters in the value selector to the current input
            foreach (ParameterExpression par in Utilities.GetLambda(arguments[2]).Parameters)
            {
                context.PushParameter(par, context.CurrentSubqueryBinding.ShouldBeOnNewQuery);
            }

            // First argument is input, second is key selector and third is value selector
            LambdaExpression keySelectorLambda = Utilities.GetLambda(arguments[1]);

            // Current GroupBy doesn't allow subquery, so we need to visit non subquery scalar lambda
            SqlScalarExpression keySelectorFunc = ExpressionToSql.VisitNonSubqueryScalarLambda(keySelectorLambda, context);

            SqlGroupByClause groupby = SqlGroupByClause.Create(keySelectorFunc);

            context.currentQuery = context.currentQuery.AddGroupByClause(groupby, context);

            // Create a GroupBy collection and bind the new GroupBy collection to the new parameters created from the key
            Collection collection = ExpressionToSql.ConvertToCollection(keySelectorFunc);
            collection.isOuter = true;
            collection.Name = "GroupBy";

            ParameterExpression parameterExpression = context.GenerateFreshParameter(returnElementType, keySelectorFunc.ToString(), includeSuffix: false);
            Binding binding = new Binding(parameterExpression, collection.inner, isInCollection: false, isInputParameter: true);

            context.currentQuery.GroupByParameter = new FromParameterBindings();
            context.currentQuery.GroupByParameter.Add(binding);

            // The alias for the key in the value selector lambda is the first parameter
            ParameterExpression valueSelectorKeyExpressionAlias = Utilities.GetLambda(arguments[2]).Parameters[0];
            context.GroupByKeySubstitution.AddSubstitution(valueSelectorKeyExpressionAlias, Utilities.GetLambda(arguments[1]).Body);

            // Translate the body of the value selector lambda
            Expression valueSelectorExpression = Utilities.GetLambda(arguments[2]).Body;

            // The value selector function needs to be either a MethodCall or an AnonymousType
            switch (valueSelectorExpression.NodeType)
            {
                case ExpressionType.Parameter:
                    ParameterExpression parameterValueExpression = (ParameterExpression)valueSelectorExpression;
                    ExpressionToSql.VisitParameter(parameterValueExpression, context);
                    break;
                    
                case ExpressionType.Call:
                    // Single Value Selector
                    MethodCallExpression methodCallExpression = (MethodCallExpression)valueSelectorExpression;
                    ExpressionToSql.VisitMethodCall(methodCallExpression, context);

                    break;

                case ExpressionType.New:
                    // TODO: Multi Value Selector
                    throw new DocumentQueryException(string.Format(CultureInfo.CurrentCulture, ClientResources.ExpressionTypeIsNotSupported, "Multiple value selector"));

                default:
                    throw new DocumentQueryException(string.Format(CultureInfo.CurrentCulture, ClientResources.ExpressionTypeIsNotSupported, valueSelectorExpression.NodeType));
            }

            foreach (ParameterExpression par in Utilities.GetLambda(arguments[2]).Parameters)
            {
                context.PopParameter();
=======
                context.CurrentQuery.fromParameters.Add(binding);
>>>>>>> d07f9cab
            }

            return collection;
        }

        private static SqlOrderByClause VisitOrderBy(ReadOnlyCollection<Expression> arguments, bool isDescending, TranslationContext context)
        {
            if (arguments.Count != 2)
            {
                throw new DocumentQueryException(string.Format(CultureInfo.CurrentCulture, ClientResources.InvalidArgumentsCount, LinqMethods.OrderBy, 2, arguments.Count));
            }

            LambdaExpression lambda = Utilities.GetLambda(arguments[1]);
            SqlScalarExpression sqlfunc = ExpressionToSql.VisitScalarExpression(lambda, context);
            SqlOrderByItem orderByItem = SqlOrderByItem.Create(sqlfunc, isDescending);
            SqlOrderByClause orderby = SqlOrderByClause.Create(new SqlOrderByItem[] { orderByItem });
            return orderby;
        }

        private static bool TryGetTopSkipTakeLiteral(
            SqlScalarExpression scalarExpression,
            TranslationContext context,
            out SqlNumberLiteral literal)
        {
            literal = default(SqlNumberLiteral);

            if (scalarExpression is SqlLiteralScalarExpression literalScalarExpression)
            {
                if (literalScalarExpression.Literal is SqlNumberLiteral numberLiteral)
                {
                    // After a member access in SelectMany's lambda, if there is only Top/Skip/Take then
                    // it is necessary to trigger the binding because Skip is just a spec with no binding on its own. 
                    // This can be done by pushing and popping a temporary parameter. E.g. In SelectMany(f => f.Children.Skip(1)), 
                    // it's necessary to consider Skip as Skip(x => x, 1) to bind x to f.Children. Similarly for Top and Limit.
                    ParameterExpression parameter = context.GenerateFreshParameter(typeof(object), ExpressionToSql.DefaultParameterName);
                    context.PushParameter(parameter, context.CurrentSubqueryBinding.ShouldBeOnNewQuery);
                    context.PopParameter();

                    literal = numberLiteral;
                }
            }

            return (literal != default(SqlNumberLiteral)) && (literal.Value >= 0);
        }

        private static bool TryGetTopSkipTakeParameter(
            SqlScalarExpression scalarExpression,
            TranslationContext context,
            out SqlParameter sqlParameter)
        {
            sqlParameter = default(SqlParameter);
            SqlParameterRefScalarExpression parameterRefScalarExpression = scalarExpression as SqlParameterRefScalarExpression;
            if (parameterRefScalarExpression != null)
            {
                sqlParameter = parameterRefScalarExpression.Parameter;
            }

            return (sqlParameter != default(SqlParameter)) && !string.IsNullOrEmpty(sqlParameter.Name);
        }

        private static SqlOffsetSpec VisitSkip(ReadOnlyCollection<Expression> arguments, TranslationContext context)
        {
            if (arguments.Count != 2)
            {
                throw new DocumentQueryException(string.Format(CultureInfo.CurrentCulture, ClientResources.InvalidArgumentsCount, LinqMethods.Skip, 2, arguments.Count));
            }

            Expression expression = arguments[1];
            if (expression == null)
            {
                throw new ArgumentNullException(nameof(expression));
            }

            SqlScalarExpression scalarExpression = ExpressionToSql.VisitScalarExpression(expression, context);
            SqlNumberLiteral offsetNumberLiteral;
            SqlParameter sqlParameter;
            SqlOffsetSpec offsetSpec;

            // skipExpression must be number literal
            if (TryGetTopSkipTakeLiteral(scalarExpression, context, out offsetNumberLiteral))
            {
                offsetSpec = SqlOffsetSpec.Create(offsetNumberLiteral);
            }
            else if (TryGetTopSkipTakeParameter(scalarExpression, context, out sqlParameter))
            {
                offsetSpec = SqlOffsetSpec.Create(sqlParameter);
            }
            else
            {
                // .Skip() has only one overload that takes int
                // so we really should always get a number (integer) literal here
                // the below throw serves as assert
                throw new ArgumentException(ClientResources.InvalidSkipValue);
            }

            return offsetSpec;
        }

        private static SqlLimitSpec VisitTakeLimit(ReadOnlyCollection<Expression> arguments, TranslationContext context)
        {
            if (arguments.Count != 2)
            {
                throw new DocumentQueryException(string.Format(CultureInfo.CurrentCulture, ClientResources.InvalidArgumentsCount, LinqMethods.Take, 2, arguments.Count));
            }

            Expression expression = arguments[1];
            if (expression == null)
            {
                throw new ArgumentNullException(nameof(expression));
            }

            SqlScalarExpression scalarExpression = ExpressionToSql.VisitScalarExpression(expression, context);
            SqlNumberLiteral takeNumberLiteral;
            SqlParameter sqlParameter;
            SqlLimitSpec limitSpec;

            // takeExpression must be number literal
            if (TryGetTopSkipTakeLiteral(scalarExpression, context, out takeNumberLiteral))
            {
                limitSpec = SqlLimitSpec.Create(takeNumberLiteral);
            }
            else if (TryGetTopSkipTakeParameter(scalarExpression, context, out sqlParameter))
            {
                limitSpec = SqlLimitSpec.Create(sqlParameter);
            }
            else
            {
                // .Take() has only one overload that takes int
                // so we really should always get a number (integer) literal here
                // the below throw serves as assert
                throw new ArgumentException(ClientResources.InvalidTakeValue);
            }

            return limitSpec;
        }

        private static SqlTopSpec VisitTakeTop(ReadOnlyCollection<Expression> arguments, TranslationContext context)
        {
            if (arguments.Count != 2)
            {
                throw new DocumentQueryException(string.Format(CultureInfo.CurrentCulture, ClientResources.InvalidArgumentsCount, LinqMethods.Take, 2, arguments.Count));
            }

            Expression expression = arguments[1];
            if (expression == null)
            {
                throw new ArgumentNullException(nameof(expression));
            }

            SqlScalarExpression scalarExpression = ExpressionToSql.VisitScalarExpression(expression, context);
            SqlNumberLiteral takeNumberLiteral;
            SqlParameter sqlParameter;
            SqlTopSpec topSpec;

            // takeExpression must be number literal
            if (TryGetTopSkipTakeLiteral(scalarExpression, context, out takeNumberLiteral))
            {
                topSpec = SqlTopSpec.Create(takeNumberLiteral);
            }
            else if (TryGetTopSkipTakeParameter(scalarExpression, context, out sqlParameter))
            {
                topSpec = SqlTopSpec.Create(sqlParameter);
            }
            else
            {
                // .Take() has only one overload that takes int
                // so we really should always get a number (integer) literal here
                // the below throw serves as assert
                throw new ArgumentException(ClientResources.InvalidTakeValue);
            }

            return topSpec;
        }

        private static SqlSelectClause VisitAggregateFunction(
            ReadOnlyCollection<Expression> arguments,
            TranslationContext context,
            string aggregateFunctionName)
        {
            SqlScalarExpression aggregateExpression;
            if (arguments.Count == 1)
            {
                // Need to trigger parameter binding for cases where an aggregate function immediately follows a member access.
                ParameterExpression parameter = context.GenerateFreshParameter(typeof(object), ExpressionToSql.DefaultParameterName);
                context.PushParameter(parameter, context.CurrentSubqueryBinding.ShouldBeOnNewQuery);

                // If there is a groupby, since there is no argument to the aggregate, we consider it to be invoked on the source collection, and not the group by keys 
                aggregateExpression = ExpressionToSql.VisitParameter(parameter, context);
                context.PopParameter();
            }
            else if (arguments.Count == 2)
            {
                if (context.currentQuery.GroupByParameter != null)
                {
                    LambdaExpression lambda = Utilities.GetLambda(arguments[1]);
                    aggregateExpression = ExpressionToSql.VisitNonSubqueryScalarLambda(lambda, context);
                }
                else
                {
                    LambdaExpression lambda = Utilities.GetLambda(arguments[1]);
                    aggregateExpression = ExpressionToSql.VisitScalarExpression(lambda, context);
                }
            }
            else
            {
                throw new DocumentQueryException(string.Format(CultureInfo.CurrentCulture, ClientResources.InvalidArgumentsCount, aggregateFunctionName, 2, arguments.Count));
            }

            SqlFunctionCallScalarExpression aggregateFunctionCall;
            aggregateFunctionCall = SqlFunctionCallScalarExpression.CreateBuiltin(aggregateFunctionName, aggregateExpression);

            SqlSelectSpec selectSpec = SqlSelectValueSpec.Create(aggregateFunctionCall);
            SqlSelectClause selectClause = SqlSelectClause.Create(selectSpec, null);
            return selectClause;
        }

        private static SqlSelectClause VisitDistinct(
            ReadOnlyCollection<Expression> arguments,
            TranslationContext context)
        {
            string functionName = LinqMethods.Distinct;
            if (arguments.Count != 1)
            {
                throw new DocumentQueryException(string.Format(CultureInfo.CurrentCulture, ClientResources.InvalidArgumentsCount, functionName, 1, arguments.Count));
            }

            // We consider Distinct as Distinct(v0 => v0)
            // It's necessary to visit this identity method to replace the parameters names
            ParameterExpression parameter = context.GenerateFreshParameter(typeof(object), ExpressionToSql.DefaultParameterName);
            LambdaExpression identityLambda = Expression.Lambda(parameter, parameter);
            SqlScalarExpression sqlfunc = ExpressionToSql.VisitNonSubqueryScalarLambda(identityLambda, context);
            SqlSelectSpec sqlSpec = SqlSelectValueSpec.Create(sqlfunc);
            SqlSelectClause select = SqlSelectClause.Create(sqlSpec, topSpec: null, hasDistinct: true);
            return select;
        }

        private static SqlSelectClause VisitCount(
            ReadOnlyCollection<Expression> arguments,
            TranslationContext context)
        {
            SqlScalarExpression countExpression;
            countExpression = SqlLiteralScalarExpression.Create(SqlNumberLiteral.Create((Number64)1));

            if (arguments.Count == 2)
            {
                SqlWhereClause whereClause = ExpressionToSql.VisitWhere(arguments, context);
                context.CurrentQuery = context.CurrentQuery.AddWhereClause(whereClause, context);
            }
            else if (arguments.Count != 1)
            {
                throw new DocumentQueryException(string.Format(CultureInfo.CurrentCulture, ClientResources.InvalidArgumentsCount, LinqMethods.Count, 2, arguments.Count));
            }

            SqlSelectSpec selectSpec = SqlSelectValueSpec.Create(SqlFunctionCallScalarExpression.CreateBuiltin(SqlFunctionCallScalarExpression.Names.Count, countExpression));
            SqlSelectClause selectClause = SqlSelectClause.Create(selectSpec, null);
            return selectClause;
        }

        /// <summary>
        /// Property references that refer to array-valued properties are converted to collection references.
        /// </summary>
        /// <param name="propRef">Property reference object.</param>
        /// <returns>An inputPathCollection which contains the same property path as the propRef.</returns>
        private static SqlInputPathCollection ConvertPropertyRefToPath(SqlPropertyRefScalarExpression propRef)
        {
            List<SqlIdentifier> identifiers = new List<SqlIdentifier>();
            while (true)
            {
                identifiers.Add(propRef.Identifier);
                SqlScalarExpression parent = propRef.Member;
                if (parent == null)
                {
                    break;
                }

                if (parent is SqlPropertyRefScalarExpression)
                {
                    propRef = parent as SqlPropertyRefScalarExpression;
                }
                else
                {
                    throw new DocumentQueryException(ClientResources.NotSupported);
                }
            }

            if (identifiers.Count == 0)
            {
                throw new DocumentQueryException(ClientResources.NotSupported);
            }

            SqlPathExpression path = null;
            for (int i = identifiers.Count - 2; i >= 0; i--)
            {
                SqlIdentifier identifer = identifiers[i];
                path = SqlIdentifierPathExpression.Create(path, identifer);
            }

            SqlIdentifier last = identifiers[identifiers.Count - 1];
            SqlInputPathCollection result = SqlInputPathCollection.Create(last, path);
            return result;
        }

        private static SqlInputPathCollection ConvertMemberIndexerToPath(SqlMemberIndexerScalarExpression memberIndexerExpression)
        {
            // root.Children.Age ==> root["Children"]["Age"]
            List<SqlStringLiteral> literals = new List<SqlStringLiteral>();
            while (true)
            {
                literals.Add((SqlStringLiteral)((SqlLiteralScalarExpression)memberIndexerExpression.Indexer).Literal);
                SqlScalarExpression parent = memberIndexerExpression.Member;
                if (parent == null)
                {
                    break;
                }

                if (parent is SqlPropertyRefScalarExpression sqlPropertyRefScalarExpression)
                {
                    literals.Add(SqlStringLiteral.Create(sqlPropertyRefScalarExpression.Identifier.Value));
                    break;
                }

                if (parent is SqlMemberIndexerScalarExpression)
                {
                    memberIndexerExpression = parent as SqlMemberIndexerScalarExpression;
                }
                else
                {
                    throw new DocumentQueryException(ClientResources.NotSupported);
                }
            }

            if (literals.Count == 0)
            {
                throw new ArgumentException("memberIndexerExpression");
            }

            SqlPathExpression path = null;
            for (int i = literals.Count - 2; i >= 0; i--)
            {
                path = SqlStringPathExpression.Create(path, literals[i]);
            }

            SqlInputPathCollection result = SqlInputPathCollection.Create(SqlIdentifier.Create(literals[literals.Count - 1].Value), path);
            return result;
        }

        #endregion LINQ Specific Visitors

        private enum SubqueryKind
        {
            ArrayScalarExpression,
            ExistsScalarExpression,
            SubqueryScalarExpression,
        }
    }
}<|MERGE_RESOLUTION|>--- conflicted
+++ resolved
@@ -105,7 +105,7 @@
 
         /// <summary>
         /// Translate an expression into a query.
-        /// Query is constructed as a side-effect in context.currentQuery.
+        /// Query is constructed as a side-effect in context.CurrentQuery.
         /// </summary>
         /// <param name="inputExpression">Expression to translate.</param>
         /// <param name="context">Context for translation.</param>
@@ -758,7 +758,7 @@
 
         private static SqlScalarExpression VisitParameter(ParameterExpression inputExpression, TranslationContext context)
         {
-            if (context.currentQuery.GroupByParameter != null)
+            if (context.CurrentQuery.GroupByParameter != null)
             {
                 Expression groupbySubstitution = context.GroupByKeySubstitution.Lookup(inputExpression);
                 if (groupbySubstitution != null)
@@ -1123,7 +1123,7 @@
         }
 
         /// <summary>
-        /// Visit a method call, construct the corresponding query in context.currentQuery.
+        /// Visit a method call, construct the corresponding query in context.CurrentQuery.
         /// At ExpressionToSql point only LINQ method calls are allowed.
         /// These methods are static extension methods of IQueryable or IEnumerable.
         /// </summary>
@@ -1153,7 +1153,7 @@
             Type inputElementType = TypeSystem.GetElementType(inputCollection.Type);
             Collection collection = ExpressionToSql.Translate(inputCollection, context);
             
-            if (context.currentQuery.GroupByParameter == null) context.PushCollection(collection);
+            if (context.CurrentQuery.GroupByParameter == null) context.PushCollection(collection);
 
             Collection result = new Collection(inputExpression.Method.Name);
             bool shouldBeOnNewQuery = context.CurrentQuery.ShouldBeOnNewQuery(inputExpression.Method.Name, inputExpression.Arguments.Count);
@@ -1279,7 +1279,7 @@
             }
 
             context.PopSubqueryBinding();
-            if (context.currentQuery.GroupByParameter == null) context.PopCollection();
+            if (context.CurrentQuery.GroupByParameter == null) context.PopCollection();
             context.PopMethod();
             return result;
         }
@@ -1571,17 +1571,10 @@
         {
             bool shouldBeOnNewQuery = context.CurrentSubqueryBinding.ShouldBeOnNewQuery;
 
-<<<<<<< HEAD
-            QueryUnderConstruction queryBeforeVisit = context.currentQuery;
-            QueryUnderConstruction packagedQuery = new QueryUnderConstruction(context.GetGenFreshParameterFunc(), context.currentQuery);
-            packagedQuery.FromParameters.SetInputParameter(typeof(object), context.currentQuery.GetInputParameterInContext(shouldBeOnNewQuery).Name, context.InScope);
-            context.currentQuery = packagedQuery;
-=======
             QueryUnderConstruction queryBeforeVisit = context.CurrentQuery;
             QueryUnderConstruction packagedQuery = new QueryUnderConstruction(context.GetGenFreshParameterFunc(), context.CurrentQuery);
-            packagedQuery.fromParameters.SetInputParameter(typeof(object), context.CurrentQuery.GetInputParameterInContext(shouldBeOnNewQuery).Name, context.InScope);
+            packagedQuery.FromParameters.SetInputParameter(typeof(object), context.CurrentQuery.GetInputParameterInContext(shouldBeOnNewQuery).Name, context.InScope);
             context.CurrentQuery = packagedQuery;
->>>>>>> d07f9cab
 
             if (shouldBeOnNewQuery) context.CurrentSubqueryBinding.ShouldBeOnNewQuery = false;
 
@@ -1660,8 +1653,7 @@
                 SqlCollection subqueryCollection = SqlSubqueryCollection.Create(query);
                 ParameterExpression parameterExpression = context.GenerateFreshParameter(typeof(object), ExpressionToSql.DefaultParameterName);
                 binding = new Binding(parameterExpression, subqueryCollection, isInCollection: false, isInputParameter: true);
-<<<<<<< HEAD
-                context.currentQuery.FromParameters.Add(binding);
+                context.CurrentQuery.FromParameters.Add(binding);
             }
 
             return collection;
@@ -1688,7 +1680,7 @@
 
             SqlGroupByClause groupby = SqlGroupByClause.Create(keySelectorFunc);
 
-            context.currentQuery = context.currentQuery.AddGroupByClause(groupby, context);
+            context.CurrentQuery = context.CurrentQuery.AddGroupByClause(groupby, context);
 
             // Create a GroupBy collection and bind the new GroupBy collection to the new parameters created from the key
             Collection collection = ExpressionToSql.ConvertToCollection(keySelectorFunc);
@@ -1698,8 +1690,8 @@
             ParameterExpression parameterExpression = context.GenerateFreshParameter(returnElementType, keySelectorFunc.ToString(), includeSuffix: false);
             Binding binding = new Binding(parameterExpression, collection.inner, isInCollection: false, isInputParameter: true);
 
-            context.currentQuery.GroupByParameter = new FromParameterBindings();
-            context.currentQuery.GroupByParameter.Add(binding);
+            context.CurrentQuery.GroupByParameter = new FromParameterBindings();
+            context.CurrentQuery.GroupByParameter.Add(binding);
 
             // The alias for the key in the value selector lambda is the first parameter
             ParameterExpression valueSelectorKeyExpressionAlias = Utilities.GetLambda(arguments[2]).Parameters[0];
@@ -1734,9 +1726,6 @@
             foreach (ParameterExpression par in Utilities.GetLambda(arguments[2]).Parameters)
             {
                 context.PopParameter();
-=======
-                context.CurrentQuery.fromParameters.Add(binding);
->>>>>>> d07f9cab
             }
 
             return collection;
@@ -1929,7 +1918,7 @@
             }
             else if (arguments.Count == 2)
             {
-                if (context.currentQuery.GroupByParameter != null)
+                if (context.CurrentQuery.GroupByParameter != null)
                 {
                     LambdaExpression lambda = Utilities.GetLambda(arguments[1]);
                     aggregateExpression = ExpressionToSql.VisitNonSubqueryScalarLambda(lambda, context);
