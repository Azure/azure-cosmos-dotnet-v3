--- conflicted
+++ resolved
@@ -507,36 +507,8 @@
                     memberType = memberType.NullableUnderlyingType();
                 }
 
-<<<<<<< HEAD
-                // There are two ways to specify a custom attribute
-                // 1- by specifying the JsonConverterAttribute on a Class/Enum
-                //      [JsonConverter(typeof(StringEnumConverter))]
-                //      Enum MyEnum
-                //      {
-                //           ...
-                //      }
-                //
-                // 2- by specifying the JsonConverterAttribute on a property
-                //      class MyClass
-                //      {
-                //           [JsonConverter(typeof(StringEnumConverter))]
-                //           public MyEnum MyEnum;
-                //      }
-                //
-                // Newtonsoft gives high precedence to the attribute specified
-                // on a property over on a type (class/enum)
-                // so we check both attributes and apply the same precedence rules
-                // JsonConverterAttribute doesn't allow duplicates so it's safe to
-                // use FirstOrDefault()
-                CustomAttributeData converterAttribute = memberExpression.Member.CustomAttributes.FirstOrDefault(ca => ca.AttributeType == typeof(Newtonsoft.Json.JsonConverterAttribute));
-                converterAttribute ??= memberType.GetsCustomAttributes().FirstOrDefault(ca => ca.AttributeType == typeof(Newtonsoft.Json.JsonConverterAttribute));
-                converterAttribute ??= memberExpression.Member.CustomAttributes.FirstOrDefault(ca => ca.AttributeType == typeof(System.Text.Json.Serialization.JsonConverterAttribute));
-
-                if (converterAttribute != null)
-=======
                 bool requiresCustomSerializatior = context.CosmosLinqSerializer.RequiresCustomSerialization(memberExpression, memberType);
                 if (requiresCustomSerializatior)
->>>>>>> d287f085
                 {
                     object value = default(object);
                     // Enum
@@ -569,32 +541,7 @@
 
                     if (value != default(object))
                     {
-<<<<<<< HEAD
-                        string serializedValue;
-
-                        if (converterType.GetConstructor(Type.EmptyTypes) != null)
-                        {                      
-                            if (converterAttribute.AttributeType == typeof(System.Text.Json.Serialization.JsonConverterAttribute))
-                            {
-                                // DotNet serializer
-                                JsonSerializerOptions options = new JsonSerializerOptions();
-                                options.Converters.Add(new JsonStringEnumConverter());
-                                serializedValue = System.Text.Json.JsonSerializer.Serialize(value, options);
-                            }
-                            else
-                            {
-                                // Newtonsoft serializer
-                                serializedValue = JsonConvert.SerializeObject(value, (Newtonsoft.Json.JsonConverter)Activator.CreateInstance(converterType));
-                            }
-                        }
-                        else
-                        {
-                            serializedValue = JsonConvert.SerializeObject(value);
-                        }
-
-=======
                         string serializedValue = context.CosmosLinqSerializer.Serialize(value, memberExpression, memberType);
->>>>>>> d287f085
                         return CosmosElement.Parse(serializedValue).Accept(CosmosElementToSqlScalarExpressionVisitor.Singleton);
                     }
                 }
@@ -796,46 +743,9 @@
                 return SqlArrayCreateScalarExpression.Create(arrayItems.ToImmutableArray());
             }
 
-<<<<<<< HEAD
-            // if ANY property is decorated with Newtonsoft JsonPropertyAttribute, we serialize all with this serializer
-            PropertyInfo[] propInfo = inputExpression.Value.GetType().GetProperties();
-            bool hasCustomAttributesNewtonsoft = propInfo.Any(property => property.GetCustomAttributes().Any(attribute => attribute.GetType() == typeof(JsonPropertyAttribute)));
-
-            bool hasCustomAttributesDataMember = inputExpression.Type.CustomAttributes != null && inputExpression.Type.CustomAttributes.Count() > 0;
-
-            if (hasCustomAttributesNewtonsoft || hasCustomAttributesDataMember )
-            {
-                JsonSerializerSettings serializerSettings = new JsonSerializerSettings();
-                if (context.linqSerializerOptions != null && context.linqSerializerOptions.PropertyNamingPolicy == CosmosPropertyNamingPolicy.CamelCase)
-                {
-                    serializerSettings.ContractResolver = new CamelCasePropertyNamesContractResolver();
-                }
-
-                return CosmosElement.Parse(JsonConvert.SerializeObject(inputExpression.Value, serializerSettings)).Accept(CosmosElementToSqlScalarExpressionVisitor.Singleton);
-            }
-
-            // Use DotNet custom serializer if provided
-            if (context.linqSerializerOptions?.CustomCosmosSerializer != null)
-            {
-                StringWriter writer = new StringWriter(CultureInfo.InvariantCulture);
-
-                using (Stream stream = context.linqSerializerOptions.CustomCosmosSerializer.ToStream(inputExpression.Value))
-                {
-                    using (StreamReader streamReader = new StreamReader(stream))
-                    {
-                        string propertyValue = streamReader.ReadToEnd();
-                        writer.Write(propertyValue);
-                        return CosmosElement.Parse(writer.ToString()).Accept(CosmosElementToSqlScalarExpressionVisitor.Singleton);
-                    }
-                }
-            }
-
-            return CosmosElement.Parse(JsonConvert.SerializeObject(inputExpression.Value)).Accept(CosmosElementToSqlScalarExpressionVisitor.Singleton);
-=======
             string serializedConstant = context.CosmosLinqSerializer.SerializeScalarExpression(inputExpression);
             
             return CosmosElement.Parse(serializedConstant).Accept(CosmosElementToSqlScalarExpressionVisitor.Singleton);
->>>>>>> d287f085
         }
 
         private static SqlScalarExpression VisitConditional(ConditionalExpression inputExpression, TranslationContext context)
