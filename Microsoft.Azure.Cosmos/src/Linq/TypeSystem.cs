--- conflicted
+++ resolved
@@ -21,11 +21,7 @@
 
         public static string GetMemberName(this MemberInfo memberInfo, TranslationContext context)
         {
-<<<<<<< HEAD
-            return context.CosmosLinqSerializer.SerializeMemberName(memberInfo, context.LinqSerializerOptions);
-=======
             return context.CosmosLinqSerializer.SerializeMemberName(memberInfo);
->>>>>>> dee9abae
         }
 
         private static Type GetElementType(Type type, HashSet<Type> visitedSet)
