﻿//------------------------------------------------------------
// Copyright (c) Microsoft Corporation.  All rights reserved.
//------------------------------------------------------------

namespace Microsoft.Azure.Cosmos.Linq
{
    using System;
    using System.Collections.Generic;
    using System.Diagnostics;
    using System.Linq;
    using System.Reflection;
    using System.Runtime.CompilerServices;
    using System.Runtime.Serialization;
    using Microsoft.Azure.Documents;
    using Newtonsoft.Json;
    using Newtonsoft.Json.Serialization;

    internal static class TypeSystem
    {
        public static Type GetElementType(Type type)
        {
            return GetElementType(type, new HashSet<Type>());
        }

        public static string GetMemberName(this MemberInfo memberInfo, CosmosSerializationOptions cosmosSerializationOptions = null)
        {
<<<<<<< HEAD
            // Json.Net honors JsonPropertyAttribute more than DataMemberAttribute
            // So we check for JsonPropertyAttribute first.
=======
            string memberName = null;
             // Json.Net honors JsonPropertyAttribute more than DataMemberAttribute
             // So we check for JsonPropertyAttribute first.
>>>>>>> 8c02ee1d
            JsonPropertyAttribute jsonPropertyAttribute = memberInfo.GetCustomAttribute<JsonPropertyAttribute>(true);
            if (jsonPropertyAttribute != null && !string.IsNullOrEmpty(jsonPropertyAttribute.PropertyName))
            {
                memberName = jsonPropertyAttribute.PropertyName;
            }
            else
            {
                DataContractAttribute dataContractAttribute = memberInfo.DeclaringType.GetCustomAttribute<DataContractAttribute>(true);
                if (dataContractAttribute != null)
                {
                    DataMemberAttribute dataMemberAttribute = memberInfo.GetCustomAttribute<DataMemberAttribute>(true);
                    if (dataMemberAttribute != null && !string.IsNullOrEmpty(dataMemberAttribute.Name))
                    {
                        memberName = dataMemberAttribute.Name;
                    }
                }
            }

            if (memberName == null)
            {
                memberName = memberInfo.Name;
            }

            if (cosmosSerializationOptions != null)
            {
                memberName = cosmosSerializationOptions.GetStrWithPropertyNamingPolicy(memberName);
            }

            return memberName;
        }

        private static Type GetElementType(Type type, HashSet<Type> visitedSet)
        {
            Debug.Assert(type != null);
            Debug.Assert(visitedSet != null);

            // Check if we visited the type, to prevent exponential recursion in case multi-inheritance.
            if (visitedSet.Contains(type))
            {
                return null;
            }

            // Mark type as visited.
            visitedSet.Add(type);

            // Check if type is array.
            if (type.IsArray)
            {
                return type.GetElementType();
            }

            // Attempt to find most specific element type among base class and all implemented interfaces.
            Type elementType = null;

            // Check if type is intance of generic IEnumerable<>
            if (type.IsInterface() && type.IsGenericType() && type.GetGenericTypeDefinition() == typeof(IEnumerable<>))
            {
                elementType = GetMoreSpecificType(elementType, type.GetGenericArguments()[0]);
            }

            foreach (Type interfaceType in type.GetInterfaces())
            {
                elementType = GetMoreSpecificType(elementType, GetElementType(interfaceType, visitedSet));
            }

            if (type.GetBaseType() != null && type.GetBaseType() != typeof(object))
            {
                elementType = GetMoreSpecificType(elementType, GetElementType(type.GetBaseType(), visitedSet));
            }

            return elementType;
        }

        private static Type GetMoreSpecificType(Type left, Type right)
        {
            if (left != null && right != null)
            {
                // Prefer left type over right type, in case both are assignable from each other or none.
                if (right.IsAssignableFrom(left))
                {
                    return left;
                }
                else if (left.IsAssignableFrom(right))
                {
                    return right;
                }
                else
                {
                    return left;
                }
            }
            else
            {
                return left ?? right;
            }
        }

        /// <summary>
        /// True if type is anonymous.
        /// </summary>
        /// <param name="type">Type to check.</param>
        /// <returns>Trye if the type is anonymous.</returns>
        public static Boolean IsAnonymousType(this Type type)
        {
            Boolean hasCompilerGeneratedAttribute = type.GetCustomAttributes(typeof(CompilerGeneratedAttribute), false).Any();
            Boolean nameContainsAnonymousType = type.FullName.Contains("AnonymousType");
            Boolean isAnonymousType = hasCompilerGeneratedAttribute && nameContainsAnonymousType;

            return isAnonymousType;
        }

        public static bool IsEnumerable(this Type type)
        {
            if (type == typeof(Enumerable)) return true;
            if (type.IsGenericType() && type.GetGenericTypeDefinition() == typeof(IEnumerable<>)) return true;

            IEnumerable<Type> types = type.GetInterfaces().Where(interfaceType => interfaceType.IsGenericType() && interfaceType.GetGenericTypeDefinition() == typeof(IEnumerable<>));
            return types.FirstOrDefault() != null;
        }

        public static bool IsExtensionMethod(this MethodInfo methodInfo)
        {
            return methodInfo.GetCustomAttribute(typeof(ExtensionAttribute)) != null;
        }

        public static bool IsNullable(this Type type)
        {
            return type.IsGenericType() && type.GetGenericTypeDefinition() == typeof(Nullable<>);
        }

        public static Type NullableUnderlyingType(this Type type)
        {
            if (type.IsNullable())
            {
                return type.GetGenericArguments()[0];
            }

            return type;
        }
    }
}<|MERGE_RESOLUTION|>--- conflicted
+++ resolved
@@ -13,7 +13,6 @@
     using System.Runtime.Serialization;
     using Microsoft.Azure.Documents;
     using Newtonsoft.Json;
-    using Newtonsoft.Json.Serialization;
 
     internal static class TypeSystem
     {
@@ -24,14 +23,9 @@
 
         public static string GetMemberName(this MemberInfo memberInfo, CosmosSerializationOptions cosmosSerializationOptions = null)
         {
-<<<<<<< HEAD
+            string memberName = null;
             // Json.Net honors JsonPropertyAttribute more than DataMemberAttribute
             // So we check for JsonPropertyAttribute first.
-=======
-            string memberName = null;
-             // Json.Net honors JsonPropertyAttribute more than DataMemberAttribute
-             // So we check for JsonPropertyAttribute first.
->>>>>>> 8c02ee1d
             JsonPropertyAttribute jsonPropertyAttribute = memberInfo.GetCustomAttribute<JsonPropertyAttribute>(true);
             if (jsonPropertyAttribute != null && !string.IsNullOrEmpty(jsonPropertyAttribute.PropertyName))
             {
