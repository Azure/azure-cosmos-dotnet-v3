<<<<<<< HEAD
﻿//------------------------------------------------------------
// Copyright (c) Microsoft Corporation.  All rights reserved.
//------------------------------------------------------------

namespace Microsoft.Azure.Cosmos.Linq
{
    using System;
    using System.Collections.Generic;
    using System.Diagnostics;
    using System.Linq;
    using System.Reflection;
    using System.Runtime.CompilerServices;
    using System.Runtime.Serialization;
    using Microsoft.Azure.Cosmos.Serializer;
    using Microsoft.Azure.Documents;
    using Newtonsoft.Json;

    internal static class TypeSystem
    {
        public static Type GetElementType(Type type)
        {
            return GetElementType(type, new HashSet<Type>());
        }

        public static string GetMemberName(this MemberInfo memberInfo, CosmosLinqSerializerOptions linqSerializerOptions = null)
        {
            //!HACK START
            if (memberInfo is PropertyInfo propertyInfo)
            {
                string name = (string)memberInfo.DeclaringType?.GetMethod("GetJsonName",
                        BindingFlags.Public | BindingFlags.NonPublic | BindingFlags.Static |
                        BindingFlags.FlattenHierarchy, null, new[] {typeof(PropertyInfo)}, null)?
                    .Invoke(null, new object[] {propertyInfo});
                if (name != null)
                    return name;
            }
            //!HACK END
            
            string memberName = null;
            // Json.Net honors JsonPropertyAttribute more than DataMemberAttribute
            // So we check for JsonPropertyAttribute first.
            JsonPropertyAttribute jsonPropertyAttribute = memberInfo.GetCustomAttribute<JsonPropertyAttribute>(true);
            if (jsonPropertyAttribute != null && !string.IsNullOrEmpty(jsonPropertyAttribute.PropertyName))
            {
                memberName = jsonPropertyAttribute.PropertyName;
            }
            else
            {
                DataContractAttribute dataContractAttribute = memberInfo.DeclaringType.GetCustomAttribute<DataContractAttribute>(true);
                if (dataContractAttribute != null)
                {
                    DataMemberAttribute dataMemberAttribute = memberInfo.GetCustomAttribute<DataMemberAttribute>(true);
                    if (dataMemberAttribute != null && !string.IsNullOrEmpty(dataMemberAttribute.Name))
                    {
                        memberName = dataMemberAttribute.Name;
                    }
                }
            }

            if (memberName == null)
            {
                memberName = memberInfo.Name;
            }

            if (linqSerializerOptions != null)
            {
                memberName = CosmosSerializationUtil.GetStringWithPropertyNamingPolicy(linqSerializerOptions, memberName);
            }

            return memberName;
        }

        private static Type GetElementType(Type type, HashSet<Type> visitedSet)
        {
            Debug.Assert(type != null);
            Debug.Assert(visitedSet != null);

            // Check if we visited the type, to prevent exponential recursion in case multi-inheritance.
            if (visitedSet.Contains(type))
            {
                return null;
            }

            // Mark type as visited.
            visitedSet.Add(type);

            // Check if type is array.
            if (type.IsArray)
            {
                return type.GetElementType();
            }

            // Attempt to find most specific element type among base class and all implemented interfaces.
            Type elementType = null;

            // Check if type is intance of generic IEnumerable<>
            if (type.IsInterface() && type.IsGenericType() && type.GetGenericTypeDefinition() == typeof(IEnumerable<>))
            {
                elementType = GetMoreSpecificType(elementType, type.GetGenericArguments()[0]);
            }

            foreach (Type interfaceType in type.GetInterfaces())
            {
                elementType = GetMoreSpecificType(elementType, GetElementType(interfaceType, visitedSet));
            }

            if (type.GetBaseType() != null && type.GetBaseType() != typeof(object))
            {
                elementType = GetMoreSpecificType(elementType, GetElementType(type.GetBaseType(), visitedSet));
            }

            return elementType;
        }

        private static Type GetMoreSpecificType(Type left, Type right)
        {
            if (left != null && right != null)
            {
                // Prefer left type over right type, in case both are assignable from each other or none.
                if (right.IsAssignableFrom(left))
                {
                    return left;
                }
                else if (left.IsAssignableFrom(right))
                {
                    return right;
                }
                else
                {
                    return left;
                }
            }
            else
            {
                return left ?? right;
            }
        }

        /// <summary>
        /// True if type is anonymous.
        /// </summary>
        /// <param name="type">Type to check.</param>
        /// <returns>Trye if the type is anonymous.</returns>
        public static Boolean IsAnonymousType(this Type type)
        {
            Boolean hasCompilerGeneratedAttribute = type.GetCustomAttributes(typeof(CompilerGeneratedAttribute), false).Any();
            Boolean nameContainsAnonymousType = type.FullName.Contains("AnonymousType");
            Boolean isAnonymousType = hasCompilerGeneratedAttribute && nameContainsAnonymousType;

            return isAnonymousType;
        }

        public static bool IsEnumerable(this Type type)
        {
            if (type == typeof(Enumerable)) return true;
            if (type.IsGenericType() && type.GetGenericTypeDefinition() == typeof(IEnumerable<>)) return true;

            IEnumerable<Type> types = type.GetInterfaces().Where(interfaceType => interfaceType.IsGenericType() && interfaceType.GetGenericTypeDefinition() == typeof(IEnumerable<>));
            return types.FirstOrDefault() != null;
        }

        public static bool IsExtensionMethod(this MethodInfo methodInfo)
        {
            return methodInfo.GetCustomAttribute(typeof(ExtensionAttribute)) != null;
        }

        public static bool IsNullable(this Type type)
        {
            return type.IsGenericType() && type.GetGenericTypeDefinition() == typeof(Nullable<>);
        }

        public static Type NullableUnderlyingType(this Type type)
        {
            if (type.IsNullable())
            {
                return type.GetGenericArguments()[0];
            }

            return type;
        }
    }
}
=======
﻿//------------------------------------------------------------
// Copyright (c) Microsoft Corporation.  All rights reserved.
//------------------------------------------------------------

namespace Microsoft.Azure.Cosmos.Linq
{
    using System;
    using System.Collections.Generic;
    using System.Diagnostics;
    using System.Linq;
    using System.Reflection;
    using System.Runtime.CompilerServices;
    using Microsoft.Azure.Documents;

    internal static class TypeSystem
    {
        public static Type GetElementType(Type type)
        {
            return GetElementType(type, new HashSet<Type>());
        }

        public static string GetMemberName(this MemberInfo memberInfo, TranslationContext context)
        {
            return context.CosmosLinqSerializer.SerializeMemberName(memberInfo);
        }

        private static Type GetElementType(Type type, HashSet<Type> visitedSet)
        {
            Debug.Assert(type != null);
            Debug.Assert(visitedSet != null);

            // Check if we visited the type, to prevent exponential recursion in case multi-inheritance.
            if (visitedSet.Contains(type))
            {
                return null;
            }

            // Mark type as visited.
            visitedSet.Add(type);

            // Check if type is array.
            if (type.IsArray)
            {
                return type.GetElementType();
            }

            // Attempt to find most specific element type among base class and all implemented interfaces.
            Type elementType = null;

            // Check if type is intance of generic IEnumerable<>
            if (type.IsInterface() && type.IsGenericType() && type.GetGenericTypeDefinition() == typeof(IEnumerable<>))
            {
                elementType = GetMoreSpecificType(elementType, type.GetGenericArguments()[0]);
            }

            foreach (Type interfaceType in type.GetInterfaces())
            {
                elementType = GetMoreSpecificType(elementType, GetElementType(interfaceType, visitedSet));
            }

            if (type.GetBaseType() != null && type.GetBaseType() != typeof(object))
            {
                elementType = GetMoreSpecificType(elementType, GetElementType(type.GetBaseType(), visitedSet));
            }

            return elementType;
        }

        private static Type GetMoreSpecificType(Type left, Type right)
        {
            if (left != null && right != null)
            {
                // Prefer left type over right type, in case both are assignable from each other or none.
                if (right.IsAssignableFrom(left))
                {
                    return left;
                }
                else if (left.IsAssignableFrom(right))
                {
                    return right;
                }
                else
                {
                    return left;
                }
            }
            else
            {
                return left ?? right;
            }
        }

        /// <summary>
        /// True if type is anonymous.
        /// </summary>
        /// <param name="type">Type to check.</param>
        /// <returns>Trye if the type is anonymous.</returns>
        public static Boolean IsAnonymousType(this Type type)
        {
            Boolean hasCompilerGeneratedAttribute = type.GetCustomAttributes(typeof(CompilerGeneratedAttribute), false).Any();
            Boolean nameContainsAnonymousType = type.FullName.Contains("AnonymousType");
            Boolean isAnonymousType = hasCompilerGeneratedAttribute && nameContainsAnonymousType;

            return isAnonymousType;
        }

        public static bool IsEnumerable(this Type type)
        {
            if (type == typeof(Enumerable)) return true;
            if (type.IsGenericType() && type.GetGenericTypeDefinition() == typeof(IEnumerable<>)) return true;

            IEnumerable<Type> types = type.GetInterfaces().Where(interfaceType => interfaceType.IsGenericType() && interfaceType.GetGenericTypeDefinition() == typeof(IEnumerable<>));
            return types.FirstOrDefault() != null;
        }

        public static bool IsExtensionMethod(this MethodInfo methodInfo)
        {
            return methodInfo.GetCustomAttribute(typeof(ExtensionAttribute)) != null;
        }

        public static bool IsNullable(this Type type)
        {
            return type.IsGenericType() && type.GetGenericTypeDefinition() == typeof(Nullable<>);
        }

        public static Type NullableUnderlyingType(this Type type)
        {
            if (type.IsNullable())
            {
                return type.GetGenericArguments()[0];
            }

            return type;
        }
    }
}
>>>>>>> 8a596881
<|MERGE_RESOLUTION|>--- conflicted
+++ resolved
@@ -1,321 +1,148 @@
-<<<<<<< HEAD
-﻿//------------------------------------------------------------
-// Copyright (c) Microsoft Corporation.  All rights reserved.
-//------------------------------------------------------------
-
-namespace Microsoft.Azure.Cosmos.Linq
-{
-    using System;
-    using System.Collections.Generic;
-    using System.Diagnostics;
-    using System.Linq;
-    using System.Reflection;
-    using System.Runtime.CompilerServices;
-    using System.Runtime.Serialization;
-    using Microsoft.Azure.Cosmos.Serializer;
-    using Microsoft.Azure.Documents;
-    using Newtonsoft.Json;
-
-    internal static class TypeSystem
-    {
-        public static Type GetElementType(Type type)
-        {
-            return GetElementType(type, new HashSet<Type>());
-        }
-
-        public static string GetMemberName(this MemberInfo memberInfo, CosmosLinqSerializerOptions linqSerializerOptions = null)
-        {
-            //!HACK START
-            if (memberInfo is PropertyInfo propertyInfo)
-            {
-                string name = (string)memberInfo.DeclaringType?.GetMethod("GetJsonName",
-                        BindingFlags.Public | BindingFlags.NonPublic | BindingFlags.Static |
-                        BindingFlags.FlattenHierarchy, null, new[] {typeof(PropertyInfo)}, null)?
-                    .Invoke(null, new object[] {propertyInfo});
-                if (name != null)
-                    return name;
-            }
-            //!HACK END
-            
-            string memberName = null;
-            // Json.Net honors JsonPropertyAttribute more than DataMemberAttribute
-            // So we check for JsonPropertyAttribute first.
-            JsonPropertyAttribute jsonPropertyAttribute = memberInfo.GetCustomAttribute<JsonPropertyAttribute>(true);
-            if (jsonPropertyAttribute != null && !string.IsNullOrEmpty(jsonPropertyAttribute.PropertyName))
-            {
-                memberName = jsonPropertyAttribute.PropertyName;
-            }
-            else
-            {
-                DataContractAttribute dataContractAttribute = memberInfo.DeclaringType.GetCustomAttribute<DataContractAttribute>(true);
-                if (dataContractAttribute != null)
-                {
-                    DataMemberAttribute dataMemberAttribute = memberInfo.GetCustomAttribute<DataMemberAttribute>(true);
-                    if (dataMemberAttribute != null && !string.IsNullOrEmpty(dataMemberAttribute.Name))
-                    {
-                        memberName = dataMemberAttribute.Name;
-                    }
-                }
-            }
-
-            if (memberName == null)
-            {
-                memberName = memberInfo.Name;
-            }
-
-            if (linqSerializerOptions != null)
-            {
-                memberName = CosmosSerializationUtil.GetStringWithPropertyNamingPolicy(linqSerializerOptions, memberName);
-            }
-
-            return memberName;
-        }
-
-        private static Type GetElementType(Type type, HashSet<Type> visitedSet)
-        {
-            Debug.Assert(type != null);
-            Debug.Assert(visitedSet != null);
-
-            // Check if we visited the type, to prevent exponential recursion in case multi-inheritance.
-            if (visitedSet.Contains(type))
-            {
-                return null;
-            }
-
-            // Mark type as visited.
-            visitedSet.Add(type);
-
-            // Check if type is array.
-            if (type.IsArray)
-            {
-                return type.GetElementType();
-            }
-
-            // Attempt to find most specific element type among base class and all implemented interfaces.
-            Type elementType = null;
-
-            // Check if type is intance of generic IEnumerable<>
-            if (type.IsInterface() && type.IsGenericType() && type.GetGenericTypeDefinition() == typeof(IEnumerable<>))
-            {
-                elementType = GetMoreSpecificType(elementType, type.GetGenericArguments()[0]);
-            }
-
-            foreach (Type interfaceType in type.GetInterfaces())
-            {
-                elementType = GetMoreSpecificType(elementType, GetElementType(interfaceType, visitedSet));
-            }
-
-            if (type.GetBaseType() != null && type.GetBaseType() != typeof(object))
-            {
-                elementType = GetMoreSpecificType(elementType, GetElementType(type.GetBaseType(), visitedSet));
-            }
-
-            return elementType;
-        }
-
-        private static Type GetMoreSpecificType(Type left, Type right)
-        {
-            if (left != null && right != null)
-            {
-                // Prefer left type over right type, in case both are assignable from each other or none.
-                if (right.IsAssignableFrom(left))
-                {
-                    return left;
-                }
-                else if (left.IsAssignableFrom(right))
-                {
-                    return right;
-                }
-                else
-                {
-                    return left;
-                }
-            }
-            else
-            {
-                return left ?? right;
-            }
-        }
-
-        /// <summary>
-        /// True if type is anonymous.
-        /// </summary>
-        /// <param name="type">Type to check.</param>
-        /// <returns>Trye if the type is anonymous.</returns>
-        public static Boolean IsAnonymousType(this Type type)
-        {
-            Boolean hasCompilerGeneratedAttribute = type.GetCustomAttributes(typeof(CompilerGeneratedAttribute), false).Any();
-            Boolean nameContainsAnonymousType = type.FullName.Contains("AnonymousType");
-            Boolean isAnonymousType = hasCompilerGeneratedAttribute && nameContainsAnonymousType;
-
-            return isAnonymousType;
-        }
-
-        public static bool IsEnumerable(this Type type)
-        {
-            if (type == typeof(Enumerable)) return true;
-            if (type.IsGenericType() && type.GetGenericTypeDefinition() == typeof(IEnumerable<>)) return true;
-
-            IEnumerable<Type> types = type.GetInterfaces().Where(interfaceType => interfaceType.IsGenericType() && interfaceType.GetGenericTypeDefinition() == typeof(IEnumerable<>));
-            return types.FirstOrDefault() != null;
-        }
-
-        public static bool IsExtensionMethod(this MethodInfo methodInfo)
-        {
-            return methodInfo.GetCustomAttribute(typeof(ExtensionAttribute)) != null;
-        }
-
-        public static bool IsNullable(this Type type)
-        {
-            return type.IsGenericType() && type.GetGenericTypeDefinition() == typeof(Nullable<>);
-        }
-
-        public static Type NullableUnderlyingType(this Type type)
-        {
-            if (type.IsNullable())
-            {
-                return type.GetGenericArguments()[0];
-            }
-
-            return type;
-        }
-    }
-}
-=======
-﻿//------------------------------------------------------------
-// Copyright (c) Microsoft Corporation.  All rights reserved.
-//------------------------------------------------------------
-
-namespace Microsoft.Azure.Cosmos.Linq
-{
-    using System;
-    using System.Collections.Generic;
-    using System.Diagnostics;
-    using System.Linq;
-    using System.Reflection;
-    using System.Runtime.CompilerServices;
-    using Microsoft.Azure.Documents;
-
-    internal static class TypeSystem
-    {
-        public static Type GetElementType(Type type)
-        {
-            return GetElementType(type, new HashSet<Type>());
-        }
-
-        public static string GetMemberName(this MemberInfo memberInfo, TranslationContext context)
-        {
-            return context.CosmosLinqSerializer.SerializeMemberName(memberInfo);
-        }
-
-        private static Type GetElementType(Type type, HashSet<Type> visitedSet)
-        {
-            Debug.Assert(type != null);
-            Debug.Assert(visitedSet != null);
-
-            // Check if we visited the type, to prevent exponential recursion in case multi-inheritance.
-            if (visitedSet.Contains(type))
-            {
-                return null;
-            }
-
-            // Mark type as visited.
-            visitedSet.Add(type);
-
-            // Check if type is array.
-            if (type.IsArray)
-            {
-                return type.GetElementType();
-            }
-
-            // Attempt to find most specific element type among base class and all implemented interfaces.
-            Type elementType = null;
-
-            // Check if type is intance of generic IEnumerable<>
-            if (type.IsInterface() && type.IsGenericType() && type.GetGenericTypeDefinition() == typeof(IEnumerable<>))
-            {
-                elementType = GetMoreSpecificType(elementType, type.GetGenericArguments()[0]);
-            }
-
-            foreach (Type interfaceType in type.GetInterfaces())
-            {
-                elementType = GetMoreSpecificType(elementType, GetElementType(interfaceType, visitedSet));
-            }
-
-            if (type.GetBaseType() != null && type.GetBaseType() != typeof(object))
-            {
-                elementType = GetMoreSpecificType(elementType, GetElementType(type.GetBaseType(), visitedSet));
-            }
-
-            return elementType;
-        }
-
-        private static Type GetMoreSpecificType(Type left, Type right)
-        {
-            if (left != null && right != null)
-            {
-                // Prefer left type over right type, in case both are assignable from each other or none.
-                if (right.IsAssignableFrom(left))
-                {
-                    return left;
-                }
-                else if (left.IsAssignableFrom(right))
-                {
-                    return right;
-                }
-                else
-                {
-                    return left;
-                }
-            }
-            else
-            {
-                return left ?? right;
-            }
-        }
-
-        /// <summary>
-        /// True if type is anonymous.
-        /// </summary>
-        /// <param name="type">Type to check.</param>
-        /// <returns>Trye if the type is anonymous.</returns>
-        public static Boolean IsAnonymousType(this Type type)
-        {
-            Boolean hasCompilerGeneratedAttribute = type.GetCustomAttributes(typeof(CompilerGeneratedAttribute), false).Any();
-            Boolean nameContainsAnonymousType = type.FullName.Contains("AnonymousType");
-            Boolean isAnonymousType = hasCompilerGeneratedAttribute && nameContainsAnonymousType;
-
-            return isAnonymousType;
-        }
-
-        public static bool IsEnumerable(this Type type)
-        {
-            if (type == typeof(Enumerable)) return true;
-            if (type.IsGenericType() && type.GetGenericTypeDefinition() == typeof(IEnumerable<>)) return true;
-
-            IEnumerable<Type> types = type.GetInterfaces().Where(interfaceType => interfaceType.IsGenericType() && interfaceType.GetGenericTypeDefinition() == typeof(IEnumerable<>));
-            return types.FirstOrDefault() != null;
-        }
-
-        public static bool IsExtensionMethod(this MethodInfo methodInfo)
-        {
-            return methodInfo.GetCustomAttribute(typeof(ExtensionAttribute)) != null;
-        }
-
-        public static bool IsNullable(this Type type)
-        {
-            return type.IsGenericType() && type.GetGenericTypeDefinition() == typeof(Nullable<>);
-        }
-
-        public static Type NullableUnderlyingType(this Type type)
-        {
-            if (type.IsNullable())
-            {
-                return type.GetGenericArguments()[0];
-            }
-
-            return type;
-        }
-    }
-}
->>>>>>> 8a596881
+﻿//------------------------------------------------------------
+// Copyright (c) Microsoft Corporation.  All rights reserved.
+//------------------------------------------------------------
+
+namespace Microsoft.Azure.Cosmos.Linq
+{
+    using System;
+    using System.Collections.Generic;
+    using System.Diagnostics;
+    using System.Linq;
+    using System.Reflection;
+    using System.Runtime.CompilerServices;
+    using Microsoft.Azure.Documents;
+
+    internal static class TypeSystem
+    {
+        public static Type GetElementType(Type type)
+        {
+            return GetElementType(type, new HashSet<Type>());
+        }
+
+        public static string GetMemberName(this MemberInfo memberInfo, TranslationContext context)
+        {
+            //!HACK START
+            if (memberInfo is PropertyInfo propertyInfo)
+            {
+                string name = (string)memberInfo.DeclaringType?.GetMethod("GetJsonName",
+                        BindingFlags.Public | BindingFlags.NonPublic | BindingFlags.Static |
+                        BindingFlags.FlattenHierarchy, null, new[] {typeof(PropertyInfo)}, null)?
+                    .Invoke(null, new object[] {propertyInfo});
+                if (name != null)
+                    return name;
+            }
+            //!HACK END
+            
+            return context.CosmosLinqSerializer.SerializeMemberName(memberInfo);
+        }
+
+        private static Type GetElementType(Type type, HashSet<Type> visitedSet)
+        {
+            Debug.Assert(type != null);
+            Debug.Assert(visitedSet != null);
+
+            // Check if we visited the type, to prevent exponential recursion in case multi-inheritance.
+            if (visitedSet.Contains(type))
+            {
+                return null;
+            }
+
+            // Mark type as visited.
+            visitedSet.Add(type);
+
+            // Check if type is array.
+            if (type.IsArray)
+            {
+                return type.GetElementType();
+            }
+
+            // Attempt to find most specific element type among base class and all implemented interfaces.
+            Type elementType = null;
+
+            // Check if type is intance of generic IEnumerable<>
+            if (type.IsInterface() && type.IsGenericType() && type.GetGenericTypeDefinition() == typeof(IEnumerable<>))
+            {
+                elementType = GetMoreSpecificType(elementType, type.GetGenericArguments()[0]);
+            }
+
+            foreach (Type interfaceType in type.GetInterfaces())
+            {
+                elementType = GetMoreSpecificType(elementType, GetElementType(interfaceType, visitedSet));
+            }
+
+            if (type.GetBaseType() != null && type.GetBaseType() != typeof(object))
+            {
+                elementType = GetMoreSpecificType(elementType, GetElementType(type.GetBaseType(), visitedSet));
+            }
+
+            return elementType;
+        }
+
+        private static Type GetMoreSpecificType(Type left, Type right)
+        {
+            if (left != null && right != null)
+            {
+                // Prefer left type over right type, in case both are assignable from each other or none.
+                if (right.IsAssignableFrom(left))
+                {
+                    return left;
+                }
+                else if (left.IsAssignableFrom(right))
+                {
+                    return right;
+                }
+                else
+                {
+                    return left;
+                }
+            }
+            else
+            {
+                return left ?? right;
+            }
+        }
+
+        /// <summary>
+        /// True if type is anonymous.
+        /// </summary>
+        /// <param name="type">Type to check.</param>
+        /// <returns>Trye if the type is anonymous.</returns>
+        public static Boolean IsAnonymousType(this Type type)
+        {
+            Boolean hasCompilerGeneratedAttribute = type.GetCustomAttributes(typeof(CompilerGeneratedAttribute), false).Any();
+            Boolean nameContainsAnonymousType = type.FullName.Contains("AnonymousType");
+            Boolean isAnonymousType = hasCompilerGeneratedAttribute && nameContainsAnonymousType;
+
+            return isAnonymousType;
+        }
+
+        public static bool IsEnumerable(this Type type)
+        {
+            if (type == typeof(Enumerable)) return true;
+            if (type.IsGenericType() && type.GetGenericTypeDefinition() == typeof(IEnumerable<>)) return true;
+
+            IEnumerable<Type> types = type.GetInterfaces().Where(interfaceType => interfaceType.IsGenericType() && interfaceType.GetGenericTypeDefinition() == typeof(IEnumerable<>));
+            return types.FirstOrDefault() != null;
+        }
+
+        public static bool IsExtensionMethod(this MethodInfo methodInfo)
+        {
+            return methodInfo.GetCustomAttribute(typeof(ExtensionAttribute)) != null;
+        }
+
+        public static bool IsNullable(this Type type)
+        {
+            return type.IsGenericType() && type.GetGenericTypeDefinition() == typeof(Nullable<>);
+        }
+
+        public static Type NullableUnderlyingType(this Type type)
+        {
+            if (type.IsNullable())
+            {
+                return type.GetGenericArguments()[0];
+            }
+
+            return type;
+        }
+    }
+}