﻿//------------------------------------------------------------
// Copyright (c) Microsoft Corporation.  All rights reserved.
//------------------------------------------------------------

namespace Microsoft.Azure.Cosmos.Linq
{
    using System;
    using System.Collections.Generic;
    using System.Linq.Expressions;
    using Microsoft.Azure.Cosmos.SqlObjects;
    using static Microsoft.Azure.Cosmos.Linq.ExpressionToSql;
    using static Microsoft.Azure.Cosmos.Linq.FromParameterBindings;

    /// <summary>
    /// Used by the Expression tree visitor.
    /// </summary>
    internal sealed class TranslationContext
    {
        /// <summary>
        /// Member names for special mapping cases
        /// </summary>
        public readonly MemberNames MemberNames;

        /// <summary>
        /// The LINQ serializer 
        /// </summary>
        public readonly ICosmosLinqSerializer CosmosLinqSerializer;

        /// <summary>
        /// User-provided LINQ serializer options
        /// </summary>
        public CosmosLinqSerializerOptions LinqSerializerOptions;

        /// <summary>
        /// Set of parameters in scope at any point; used to generate fresh parameter names if necessary.
        /// </summary>
        public HashSet<ParameterExpression> InScope;

        /// <summary>
        /// Query that is being assembled.
        /// </summary>
        public QueryUnderConstruction CurrentQuery;

        /// <summary>
        /// Dictionary for parameter name and value
        /// </summary>
        public IDictionary<object, string> Parameters;

        /// <summary>
        /// Ductuibart for group by key substitution
        /// </summary>
        public ParameterSubstitution GroupByKeySubstitution;

        /// <summary>
        /// If the FROM clause uses a parameter name, it will be substituted for the parameter used in 
        /// the lambda expressions for the WHERE and SELECT clauses.
        /// </summary>
        private ParameterSubstitution substitutions;

        /// <summary>
        /// We are currently visiting these methods.
        /// </summary>
        private List<MethodCallExpression> methodStack;

        /// <summary>
        /// Stack of parameters from lambdas currently in scope.
        /// </summary>
        private List<ParameterExpression> lambdaParametersStack;

        /// <summary>
        /// Stack of collection-valued inputs.
        /// </summary>
        private List<Collection> collectionStack;

        /// <summary>
        /// The stack of subquery binding information.
        /// </summary>
        private Stack<SubqueryBinding> subqueryBindingStack;

        public TranslationContext(CosmosLinqSerializerOptions linqSerializerOptions, IDictionary<object, string> parameters = null)
        {
            this.InScope = new HashSet<ParameterExpression>();
            this.substitutions = new ParameterSubstitution();
            this.methodStack = new List<MethodCallExpression>();
            this.lambdaParametersStack = new List<ParameterExpression>();
            this.collectionStack = new List<Collection>();
            this.CurrentQuery = new QueryUnderConstruction(this.GetGenFreshParameterFunc());
            this.subqueryBindingStack = new Stack<SubqueryBinding>();
<<<<<<< HEAD
            this.linqSerializerOptions = linqSerializerOptions;
            this.parameters = parameters;
            this.memberNames = new MemberNames(linqSerializerOptions);
            this.GroupByKeySubstitution = new ParameterSubstitution();
=======
            this.LinqSerializerOptions = linqSerializerOptions;
            this.Parameters = parameters;
            this.MemberNames = new MemberNames(linqSerializerOptions);
            this.CosmosLinqSerializer = new DefaultCosmosLinqSerializer();
>>>>>>> d07f9cab
        }

        public Expression LookupSubstitution(ParameterExpression parameter)
        {
            return this.substitutions.Lookup(parameter);
        }

        public ParameterExpression GenerateFreshParameter(Type parameterType, string baseParameterName, bool includeSuffix = true)
        {
            return Utilities.NewParameter(baseParameterName, parameterType, this.InScope, includeSuffix);
        }

        public Func<string, ParameterExpression> GetGenFreshParameterFunc()
        {
            return (paramName) => this.GenerateFreshParameter(typeof(object), paramName);
        }

        /// <summary>
        /// Called when visiting a lambda with one parameter.
        /// Binds this parameter with the last collection visited.
        /// </summary>
        /// <param name="parameter">New parameter.</param>
        /// <param name="shouldBeOnNewQuery">Indicate if the parameter should be in a new QueryUnderConstruction clause</param>
        public void PushParameter(ParameterExpression parameter, bool shouldBeOnNewQuery)
        {
            this.lambdaParametersStack.Add(parameter);

            Collection last = this.collectionStack[this.collectionStack.Count - 1];
            if (last.isOuter)
            {
                // substitute
                ParameterExpression inputParam = this.CurrentQuery.GetInputParameterInContext(shouldBeOnNewQuery);
                this.substitutions.AddSubstitution(parameter, inputParam);
            }
            else
            {
                this.CurrentQuery.Bind(parameter, last.inner);
            }
        }

        /// <summary>
        /// Remove a parameter from the stack.
        /// </summary>
        public void PopParameter()
        {
            ParameterExpression last = this.lambdaParametersStack[this.lambdaParametersStack.Count - 1];
            this.lambdaParametersStack.RemoveAt(this.lambdaParametersStack.Count - 1);
            this.substitutions.Remove(last);
        }

        /// <summary>
        /// Called when visiting a new MethodCall.
        /// </summary>
        /// <param name="method">Method that is being visited.</param>
        public void PushMethod(MethodCallExpression method)
        {
            if (method == null)
            {
                throw new ArgumentNullException("method");
            }

            this.methodStack.Add(method);
        }

        /// <summary>
        /// Called when finished visiting a MethodCall.
        /// </summary>
        public void PopMethod()
        {
            this.methodStack.RemoveAt(this.methodStack.Count - 1);
        }

        /// <summary>
        /// Return the top method in the method stack
        /// This is used only to determine the parameter name that the user provides in the lamda expression
        /// for readability purpose.
        /// </summary>
        public MethodCallExpression PeekMethod()
        {
            return (this.methodStack.Count > 0) ?
                this.methodStack[this.methodStack.Count - 1] :
                null;
        }

        /// <summary>
        /// Called when visiting a LINQ Method call with the input collection of the method.
        /// </summary>
        /// <param name="collection">Collection that is the input to a LINQ method.</param>
        public void PushCollection(Collection collection)
        {
            if (collection == null)
            {
                throw new ArgumentNullException("collection");
            }

            this.collectionStack.Add(collection);
        }

        public void PopCollection()
        {
            this.collectionStack.RemoveAt(this.collectionStack.Count - 1);
        }

        /// <summary>
        /// Sets the parameter used to scan the input.
        /// </summary>
        /// <param name="type">Type of the input parameter.</param>
        /// <param name="name">Suggested name for the input parameter.</param>
        public ParameterExpression SetInputParameter(Type type, string name)
        {
<<<<<<< HEAD
            return this.currentQuery.FromParameters.SetInputParameter(type, name, this.InScope);
=======
            return this.CurrentQuery.fromParameters.SetInputParameter(type, name, this.InScope);
>>>>>>> d07f9cab
        }

        /// <summary>
        /// Sets the parameter used by the this.fromClause if it is not already set.
        /// </summary>
        /// <param name="parameter">Parameter to set for the FROM clause.</param>
        /// <param name="collection">Collection to bind parameter to.</param>
        public void SetFromParameter(ParameterExpression parameter, SqlCollection collection)
        {
            Binding binding = new Binding(parameter, collection, isInCollection: true);
<<<<<<< HEAD
            this.currentQuery.FromParameters.Add(binding);
=======
            this.CurrentQuery.fromParameters.Add(binding);
>>>>>>> d07f9cab
        }

        /// <summary>
        /// Gets whether the context is currently in a Select method at top level or not.
        /// Used to determine if a paramter should be an input parameter.
        /// </summary>
        public bool IsInMainBranchSelect()
        {
            if (this.methodStack.Count == 0) return false;

            bool isPositive = true;
            string bottomMethod = this.methodStack[0].ToString();
            for (int i = 1; i < this.methodStack.Count; ++i)
            {
                string currentMethod = this.methodStack[i].ToString();
                if (!bottomMethod.StartsWith(currentMethod, StringComparison.Ordinal))
                {
                    isPositive = false;
                    break;
                }

                bottomMethod = currentMethod;
            }

            string topMethodName = this.methodStack[this.methodStack.Count - 1].Method.Name;
            return isPositive && (topMethodName.Equals(LinqMethods.Select) || topMethodName.Equals(LinqMethods.SelectMany));
        }

        public void PushSubqueryBinding(bool shouldBeOnNewQuery)
        {
            this.subqueryBindingStack.Push(new SubqueryBinding(shouldBeOnNewQuery));
        }

        public SubqueryBinding PopSubqueryBinding()
        {
            if (this.subqueryBindingStack.Count == 0)
            {
                throw new InvalidOperationException("Unexpected empty subquery binding stack.");
            }

            return this.subqueryBindingStack.Pop();
        }

        public SubqueryBinding CurrentSubqueryBinding
        {
            get
            {
                if (this.subqueryBindingStack.Count == 0)
                {
                    throw new InvalidOperationException("Unexpected empty subquery binding stack.");
                }

                return this.subqueryBindingStack.Peek();
            }
        }

        /// <summary>
        /// Create a new QueryUnderConstruction node if indicated as neccesary by the subquery binding 
        /// </summary>
        /// <returns>The current QueryUnderConstruction after the package query call if necessary</returns>
        public QueryUnderConstruction PackageCurrentQueryIfNeccessary()
        {
            if (this.CurrentSubqueryBinding.ShouldBeOnNewQuery)
            {
                this.CurrentQuery = this.CurrentQuery.PackageQuery(this.InScope);
                this.CurrentSubqueryBinding.ShouldBeOnNewQuery = false;
            }

            return this.CurrentQuery;
        }

        public class SubqueryBinding
        {
            public static SubqueryBinding EmptySubqueryBinding = new SubqueryBinding(false);

            /// <summary>
            /// Indicates if the current query should be on a new QueryUnderConstruction
            /// </summary>
            public bool ShouldBeOnNewQuery { get; set; }
            /// <summary>
            /// Indicates the new bindings that are introduced when visiting the subquery
            /// </summary>
            public List<Binding> NewBindings { get; private set; }

            public SubqueryBinding(bool shouldBeOnNewQuery)
            {
                this.ShouldBeOnNewQuery = shouldBeOnNewQuery;
                this.NewBindings = new List<Binding>();
            }

            /// <summary>
            /// Consume all the bindings
            /// </summary>
            /// <returns>All the current bindings</returns>
            /// <remarks>The binding list is reset after this operation.</remarks>
            public List<Binding> TakeBindings()
            {
                List<Binding> bindings = this.NewBindings;
                this.NewBindings = new List<Binding>();
                return bindings;
            }
        }
    }

    /// <summary>
    /// Maintains a map from parameters to expressions.
    /// </summary>
    internal sealed class ParameterSubstitution
    {
        // In DocDB SQL parameters are bound in the FROM clause
        // and used in the sequent WHERE and SELECT.
        // E.g. SELECT VALUE x + 2 FROM data x WHERE x > 2
        // In Linq they are bound in each clause separately.
        // E.g. data.Where(x => x > 2).Select(y => y + 2).
        // This class is used to rename parameters, so that the Linq program above generates 
        // the correct SQL program above (modulo alpha-renaming).

        private Dictionary<ParameterExpression, Expression> substitutionTable;

        public ParameterSubstitution()
        {
            this.substitutionTable = new Dictionary<ParameterExpression, Expression>();
        }

        public void AddSubstitution(ParameterExpression parameter, Expression with)
        {
            if (parameter == with)
            {
                throw new InvalidOperationException("Substitution with self attempted");
            }

            this.substitutionTable.Add(parameter, with);
        }

        public Expression Lookup(ParameterExpression parameter)
        {
            if (this.substitutionTable.ContainsKey(parameter))
            {
                return this.substitutionTable[parameter];
            }

            return null;
        }

        internal void Remove(ParameterExpression parameter)
        {
            this.substitutionTable.Remove(parameter);
        }

        public const string InputParameterName = "root";
    }

    /// <summary>
    /// Special member names for mapping
    /// </summary>
    internal sealed class MemberNames
    {
        internal MemberNames(CosmosLinqSerializerOptions options)
        {
            this.Value = CosmosSerializationUtil.GetStringWithPropertyNamingPolicy(options, nameof(this.Value));
            this.HasValue = CosmosSerializationUtil.GetStringWithPropertyNamingPolicy(options, nameof(this.HasValue));
        }

        /// <summary>
        /// HasValue for mapping <see cref="Nullable{T}.Value"/>
        /// </summary>
        public string Value { get; }

        /// <summary>
        /// HasValue for mapping <see cref="Nullable{T}.HasValue"/>
        /// </summary>
        public string HasValue { get; }
    }

    /// <summary>
    /// Bindings for a set of parameters used in a FROM expression.
    /// Each parameter is bound to a collection.
    /// </summary>
    internal sealed class FromParameterBindings
    {
        /// <summary>
        /// Binding for a single parameter.
        /// </summary>
        public sealed class Binding
        {
            /// <summary>
            /// Parameter defined by FROM clause
            /// </summary>
            public ParameterExpression Parameter;

            /// <summary>
            /// How parameter is defined (may be null).  
            /// </summary>
            public SqlCollection ParameterDefinition;

            /// <summary>
            /// If true this corresponds to the clause `Parameter IN ParameterDefinition'
            /// else this corresponds to the clause `ParameterDefinition Parameter'
            /// </summary>
            public bool IsInCollection;

            /// <summary>
            /// True if a binding should be an input paramter for the next transformation. 
            /// E.g. in Select(f -> f.Children).Select(), if the lambda's translation is
            /// a subquery SELECT VALUE ARRAY() with alias v0 then v0 should be the input of the second Select.
            /// </summary>
            public bool IsInputParameter;

            public Binding(ParameterExpression parameter, SqlCollection collection, bool isInCollection, bool isInputParameter = true)
            {
                this.ParameterDefinition = collection;
                this.Parameter = parameter;
                this.IsInCollection = isInCollection;
                this.IsInputParameter = isInputParameter;

                if (isInCollection && collection == null)
                {
                    throw new ArgumentNullException($"{nameof(collection)} cannot be null for in-collection parameter.");
                }
            }
        }

        /// <summary>
        /// The list of parameter definitions.  This will generate a FROM clause of the shape:
        /// FROM ParameterDefinitions[0] JOIN ParameterDefinitions[1] ... ParameterDefinitions[n]
        /// </summary>
        private List<Binding> ParameterDefinitions;

        /// <summary>
        /// Create empty parameter bindings.
        /// </summary>
        public FromParameterBindings()
        {
            this.ParameterDefinitions = new List<Binding>();
        }

        /// <summary>
        /// Sets the parameter which iterates over the outer collection.
        /// </summary> 
        /// <param name="parameterType">Parameter type.</param>
        /// <param name="parameterName">Hint for name.</param>
        /// <param name="inScope">List of parameter names currently in scope.</param>
        /// <returns>The name of the parameter which iterates over the outer collection.  
        /// If the name is already set it will return the existing name.</returns>
        public ParameterExpression SetInputParameter(Type parameterType, string parameterName, HashSet<ParameterExpression> inScope)
        {
            if (this.ParameterDefinitions.Count > 0)
            {
                throw new InvalidOperationException("First parameter already set");
            }

            ParameterExpression newParam = Expression.Parameter(parameterType, parameterName);
            inScope.Add(newParam);
            Binding def = new Binding(newParam, collection: null, isInCollection: false);
            this.ParameterDefinitions.Add(def);
            return newParam;
        }

        public void Add(Binding binding)
        {
            this.ParameterDefinitions.Add(binding);
        }

        public IEnumerable<Binding> GetBindings()
        {
            return this.ParameterDefinitions;
        }

        /// <summary>
        /// Get the input parameter.
        /// </summary>
        /// <returns>The input parameter.</returns>
        public ParameterExpression GetInputParameter()
        {
            int i = this.ParameterDefinitions.Count - 1;
            while (i > 0 && !this.ParameterDefinitions[i].IsInputParameter) i--;

            // always the first one to be set.
            return i >= 0 ? this.ParameterDefinitions[i].Parameter : null;
        }
    }

    /// <summary>
    /// There are two types of collections: outer and inner.
    /// </summary>
    internal sealed class Collection
    {
        public bool isOuter;
        public SqlCollection inner;
        public string Name;

        /// <summary>
        /// Creates an outer collection.
        /// </summary>
        public Collection(string name)
        {
            this.isOuter = true;
            this.Name = name; // currently the name is not used for anything
        }

        public Collection(SqlCollection collection)
        {
            if (collection == null)
            {
                throw new ArgumentNullException("collection");
            }

            this.isOuter = false;
            this.inner = collection;
        }
    }
}<|MERGE_RESOLUTION|>--- conflicted
+++ resolved
@@ -86,18 +86,13 @@
             this.collectionStack = new List<Collection>();
             this.CurrentQuery = new QueryUnderConstruction(this.GetGenFreshParameterFunc());
             this.subqueryBindingStack = new Stack<SubqueryBinding>();
-<<<<<<< HEAD
-            this.linqSerializerOptions = linqSerializerOptions;
-            this.parameters = parameters;
-            this.memberNames = new MemberNames(linqSerializerOptions);
-            this.GroupByKeySubstitution = new ParameterSubstitution();
-=======
             this.LinqSerializerOptions = linqSerializerOptions;
             this.Parameters = parameters;
             this.MemberNames = new MemberNames(linqSerializerOptions);
             this.CosmosLinqSerializer = new DefaultCosmosLinqSerializer();
->>>>>>> d07f9cab
-        }
+            this.GroupByKeySubstitution = new ParameterSubstitution();
+        }
+    }
 
         public Expression LookupSubstitution(ParameterExpression parameter)
         {
@@ -207,11 +202,7 @@
         /// <param name="name">Suggested name for the input parameter.</param>
         public ParameterExpression SetInputParameter(Type type, string name)
         {
-<<<<<<< HEAD
-            return this.currentQuery.FromParameters.SetInputParameter(type, name, this.InScope);
-=======
-            return this.CurrentQuery.fromParameters.SetInputParameter(type, name, this.InScope);
->>>>>>> d07f9cab
+            return this.CurrentQuery.FromParameters.SetInputParameter(type, name, this.InScope);
         }
 
         /// <summary>
@@ -222,11 +213,7 @@
         public void SetFromParameter(ParameterExpression parameter, SqlCollection collection)
         {
             Binding binding = new Binding(parameter, collection, isInCollection: true);
-<<<<<<< HEAD
-            this.currentQuery.FromParameters.Add(binding);
-=======
-            this.CurrentQuery.fromParameters.Add(binding);
->>>>>>> d07f9cab
+            this.CurrentQuery.FromParameters.Add(binding);
         }
 
         /// <summary>
