--- conflicted
+++ resolved
@@ -1,249 +1,125 @@
-<<<<<<< HEAD
-﻿//------------------------------------------------------------
-// Copyright (c) Microsoft Corporation.  All rights reserved.
-//------------------------------------------------------------
-
-namespace Microsoft.Azure.Cosmos.Linq
-{
-    using System;
-    using System.Collections.Generic;
-    using System.Globalization;
-    using System.Linq.Expressions;
-    using Microsoft.Azure.Cosmos;
-    using Microsoft.Azure.Cosmos.Spatial;
-    using Microsoft.Azure.Cosmos.SqlObjects;
-    using Microsoft.Azure.Documents;
-
-    internal abstract class BuiltinFunctionVisitor
-    {
-        public SqlScalarExpression Visit(MethodCallExpression methodCallExpression, TranslationContext context)
-        {
-            SqlScalarExpression result = this.VisitExplicit(methodCallExpression, context);
-            if (result != null)
-            {
-                return result;
-            }
-
-            result = this.VisitImplicit(methodCallExpression, context);
-            if (result != null)
-            {
-                return result;
-            }
-
-            throw new DocumentQueryException(string.Format(CultureInfo.CurrentCulture, ClientResources.MethodNotSupported, methodCallExpression.Method.Name));
-        }
-
-        public static SqlScalarExpression VisitBuiltinFunctionCall(MethodCallExpression methodCallExpression, TranslationContext context)
-        {
-            Type declaringType;
-
-            // Method could be an extension method
-            if (methodCallExpression.Method.IsStatic && methodCallExpression.Method.IsExtensionMethod())
-            {
-                if (methodCallExpression.Arguments.Count < 1)
-                {
-                    // Extension methods should has at least 1 argument, this should never happen
-                    // Throwing ArgumentException instead of assert
-                    throw new ArgumentException();
-                }
-
-                declaringType = methodCallExpression.Arguments[0].Type;
-
-                if (methodCallExpression.Method.DeclaringType.GeUnderlyingSystemType() == typeof(CosmosLinqExtensions))
-                {
-                    // CosmosLinq Extensions can be RegexMatch, DocumentId or Type check functions (IsString, IsBool, etc.)
-                    if ((methodCallExpression.Method.Name == nameof(CosmosLinqExtensions.RegexMatch)) ||
-                        (methodCallExpression.Method.Name == nameof(CosmosLinqExtensions.FullTextContains)) ||
-                        (methodCallExpression.Method.Name == nameof(CosmosLinqExtensions.FullTextContainsAll)) ||
-                        (methodCallExpression.Method.Name == nameof(CosmosLinqExtensions.FullTextContainsAny)))
-                    {
-                        return StringBuiltinFunctions.Visit(methodCallExpression, context);
-                    }
-
-                    if (methodCallExpression.Method.Name == nameof(CosmosLinqExtensions.DocumentId))
-                    {
-                        return OtherBuiltinSystemFunctions.Visit(methodCallExpression, context);
-                    }
-
-                    return TypeCheckFunctions.Visit(methodCallExpression, context);
-                }
-            }
-            else
-            {
-                declaringType = methodCallExpression.Method.DeclaringType;
-            }
-
-            // Check order matters, some extension methods work for both strings and arrays
-
-            // Math functions
-            if (declaringType == typeof(Math))
-            {
-                return MathBuiltinFunctions.Visit(methodCallExpression, context);
-            }
-
-            // ToString with String and Guid only becomes passthrough
-            if (methodCallExpression.Method.Name == "ToString" &&
-                 methodCallExpression.Arguments.Count == 0 &&
-                 methodCallExpression.Object != null && 
-                 ((methodCallExpression.Object.Type == typeof(string)) ||
-                 (methodCallExpression.Object.Type == typeof(Guid))))
-            {
-                return ExpressionToSql.VisitNonSubqueryScalarExpression(methodCallExpression.Object, context);
-            }
-
-            // String functions or ToString with Objects that are not strings and guids
-            if ((declaringType == typeof(string)) ||
-                (methodCallExpression.Method.Name == "ToString" &&
-                 methodCallExpression.Arguments.Count == 0 &&
-                 methodCallExpression.Object != null))
-            {
-                return StringBuiltinFunctions.Visit(methodCallExpression, context);
-            }
-
-            // Array functions
-            if (declaringType.IsEnumerable())
-            {
-                return ArrayBuiltinFunctions.Visit(methodCallExpression, context);
-            }
-
-            // Spatial functions
-            if (typeof(Geometry).IsAssignableFrom(declaringType))
-            {
-                return SpatialBuiltinFunctions.Visit(methodCallExpression, context);
-            }
-
-            throw new DocumentQueryException(string.Format(CultureInfo.CurrentCulture, ClientResources.MethodNotSupported, methodCallExpression.Method.Name));
-        }
-
-        protected abstract SqlScalarExpression VisitExplicit(MethodCallExpression methodCallExpression, TranslationContext context);
-
-        protected abstract SqlScalarExpression VisitImplicit(MethodCallExpression methodCallExpression, TranslationContext context);
-    }
-}
-=======
-﻿//------------------------------------------------------------
-// Copyright (c) Microsoft Corporation.  All rights reserved.
-//------------------------------------------------------------
-
-namespace Microsoft.Azure.Cosmos.Linq
-{
-    using System;
-    using System.Collections.Generic;
-    using System.Globalization;
-    using System.Linq.Expressions;
-    using Microsoft.Azure.Cosmos;
-    using Microsoft.Azure.Cosmos.Spatial;
-    using Microsoft.Azure.Cosmos.SqlObjects;
-    using Microsoft.Azure.Documents;
-
-    internal abstract class BuiltinFunctionVisitor
-    {
-        public SqlScalarExpression Visit(MethodCallExpression methodCallExpression, TranslationContext context)
-        {
-            SqlScalarExpression result = this.VisitExplicit(methodCallExpression, context);
-            if (result != null)
-            {
-                return result;
-            }
-
-            result = this.VisitImplicit(methodCallExpression, context);
-            if (result != null)
-            {
-                return result;
-            }
-
-            throw new DocumentQueryException(string.Format(CultureInfo.CurrentCulture, ClientResources.MethodNotSupported, methodCallExpression.Method.Name));
-        }
-
-        public static SqlScalarExpression VisitBuiltinFunctionCall(MethodCallExpression methodCallExpression, TranslationContext context)
-        {
-            Type declaringType;
-            bool isExtensionMethod = methodCallExpression.Method.IsExtensionMethod();
-            // Method could be an extension method
-            // RRF doesn't have "this" qualifier, so it's not considered an extension method by the compiler, and so needed to be checked separately
-            if (methodCallExpression.Method.IsStatic && 
-                (methodCallExpression.Method.IsExtensionMethod() 
-                || methodCallExpression.Method.Name.Equals(nameof(CosmosLinqExtensions.RRF)))) 
-            {
-                if (methodCallExpression.Arguments.Count < 1)
-                {
-                    // Extension methods should has at least 1 argument, this should never happen
-                    // Throwing ArgumentException instead of assert
-                    throw new ArgumentException();
-                }
-
-                declaringType = methodCallExpression.Arguments[0].Type;
-
-                if (methodCallExpression.Method.DeclaringType.GeUnderlyingSystemType() == typeof(CosmosLinqExtensions))
-                {
-                    // CosmosLinq Extensions can be RegexMatch, DocumentId or Type check functions (IsString, IsBool, etc.)
-                    switch (methodCallExpression.Method.Name)
-                    {
-                        case nameof(CosmosLinqExtensions.RegexMatch):
-                        case nameof(CosmosLinqExtensions.FullTextContains):
-                        case nameof(CosmosLinqExtensions.FullTextContainsAll):
-                        case nameof(CosmosLinqExtensions.FullTextContainsAny):
-                            return StringBuiltinFunctions.Visit(methodCallExpression, context);
-                        case nameof(CosmosLinqExtensions.DocumentId):
-                        case nameof(CosmosLinqExtensions.RRF):
-                        case nameof(CosmosLinqExtensions.FullTextScore):
-                        case nameof(CosmosLinqExtensions.VectorDistance):
-                            return OtherBuiltinSystemFunctions.Visit(methodCallExpression, context);
-                        default:
-                            return TypeCheckFunctions.Visit(methodCallExpression, context);
-                    }
-                }
-            }
-            else
-            {
-                declaringType = methodCallExpression.Method.DeclaringType;
-            }
-
-            // Check order matters, some extension methods work for both strings and arrays
-
-            // Math functions
-            if (declaringType == typeof(Math))
-            {
-                return MathBuiltinFunctions.Visit(methodCallExpression, context);
-            }
-
-            // ToString with String and Guid only becomes passthrough
-            if (methodCallExpression.Method.Name == "ToString" &&
-                 methodCallExpression.Arguments.Count == 0 &&
-                 methodCallExpression.Object != null && 
-                 ((methodCallExpression.Object.Type == typeof(string)) ||
-                 (methodCallExpression.Object.Type == typeof(Guid))))
-            {
-                return ExpressionToSql.VisitNonSubqueryScalarExpression(methodCallExpression.Object, context);
-            }
-
-            // String functions or ToString with Objects that are not strings and guids
-            if ((declaringType == typeof(string)) ||
-                (methodCallExpression.Method.Name == "ToString" &&
-                 methodCallExpression.Arguments.Count == 0 &&
-                 methodCallExpression.Object != null))
-            {
-                return StringBuiltinFunctions.Visit(methodCallExpression, context);
-            }
-
-            // Array functions
-            if (declaringType.IsEnumerable())
-            {
-                return ArrayBuiltinFunctions.Visit(methodCallExpression, context);
-            }
-
-            // Spatial functions
-            if (typeof(Geometry).IsAssignableFrom(declaringType))
-            {
-                return SpatialBuiltinFunctions.Visit(methodCallExpression, context);
-            }
-
-            throw new DocumentQueryException(string.Format(CultureInfo.CurrentCulture, ClientResources.MethodNotSupported, methodCallExpression.Method.Name));
-        }
-
-        protected abstract SqlScalarExpression VisitExplicit(MethodCallExpression methodCallExpression, TranslationContext context);
-
-        protected abstract SqlScalarExpression VisitImplicit(MethodCallExpression methodCallExpression, TranslationContext context);
-    }
-}
->>>>>>> f20c685e
+﻿//------------------------------------------------------------
+// Copyright (c) Microsoft Corporation.  All rights reserved.
+//------------------------------------------------------------
+
+namespace Microsoft.Azure.Cosmos.Linq
+{
+    using System;
+    using System.Collections.Generic;
+    using System.Globalization;
+    using System.Linq.Expressions;
+    using Microsoft.Azure.Cosmos;
+    using Microsoft.Azure.Cosmos.Spatial;
+    using Microsoft.Azure.Cosmos.SqlObjects;
+    using Microsoft.Azure.Documents;
+
+    internal abstract class BuiltinFunctionVisitor
+    {
+        public SqlScalarExpression Visit(MethodCallExpression methodCallExpression, TranslationContext context)
+        {
+            SqlScalarExpression result = this.VisitExplicit(methodCallExpression, context);
+            if (result != null)
+            {
+                return result;
+            }
+
+            result = this.VisitImplicit(methodCallExpression, context);
+            if (result != null)
+            {
+                return result;
+            }
+
+            throw new DocumentQueryException(string.Format(CultureInfo.CurrentCulture, ClientResources.MethodNotSupported, methodCallExpression.Method.Name));
+        }
+
+        public static SqlScalarExpression VisitBuiltinFunctionCall(MethodCallExpression methodCallExpression, TranslationContext context)
+        {
+            Type declaringType;
+            bool isExtensionMethod = methodCallExpression.Method.IsExtensionMethod();
+            // Method could be an extension method
+            // RRF doesn't have "this" qualifier, so it's not considered an extension method by the compiler, and so needed to be checked separately
+            if (methodCallExpression.Method.IsStatic && 
+                (methodCallExpression.Method.IsExtensionMethod() 
+                || methodCallExpression.Method.Name.Equals(nameof(CosmosLinqExtensions.RRF)))) 
+            {
+                if (methodCallExpression.Arguments.Count < 1)
+                {
+                    // Extension methods should has at least 1 argument, this should never happen
+                    // Throwing ArgumentException instead of assert
+                    throw new ArgumentException();
+                }
+
+                declaringType = methodCallExpression.Arguments[0].Type;
+
+                if (methodCallExpression.Method.DeclaringType.GeUnderlyingSystemType() == typeof(CosmosLinqExtensions))
+                {
+                    // CosmosLinq Extensions can be RegexMatch, DocumentId or Type check functions (IsString, IsBool, etc.)
+                    switch (methodCallExpression.Method.Name)
+                    {
+                        case nameof(CosmosLinqExtensions.RegexMatch):
+                        case nameof(CosmosLinqExtensions.FullTextContains):
+                        case nameof(CosmosLinqExtensions.FullTextContainsAll):
+                        case nameof(CosmosLinqExtensions.FullTextContainsAny):
+                            return StringBuiltinFunctions.Visit(methodCallExpression, context);
+                        case nameof(CosmosLinqExtensions.DocumentId):
+                        case nameof(CosmosLinqExtensions.RRF):
+                        case nameof(CosmosLinqExtensions.FullTextScore):
+                        case nameof(CosmosLinqExtensions.VectorDistance):
+                            return OtherBuiltinSystemFunctions.Visit(methodCallExpression, context);
+                        default:
+                            return TypeCheckFunctions.Visit(methodCallExpression, context);
+                    }
+                }
+            }
+            else
+            {
+                declaringType = methodCallExpression.Method.DeclaringType;
+            }
+
+            // Check order matters, some extension methods work for both strings and arrays
+
+            // Math functions
+            if (declaringType == typeof(Math))
+            {
+                return MathBuiltinFunctions.Visit(methodCallExpression, context);
+            }
+
+            // ToString with String and Guid only becomes passthrough
+            if (methodCallExpression.Method.Name == "ToString" &&
+                 methodCallExpression.Arguments.Count == 0 &&
+                 methodCallExpression.Object != null && 
+                 ((methodCallExpression.Object.Type == typeof(string)) ||
+                 (methodCallExpression.Object.Type == typeof(Guid))))
+            {
+                return ExpressionToSql.VisitNonSubqueryScalarExpression(methodCallExpression.Object, context);
+            }
+
+            // String functions or ToString with Objects that are not strings and guids
+            if ((declaringType == typeof(string)) ||
+                (methodCallExpression.Method.Name == "ToString" &&
+                 methodCallExpression.Arguments.Count == 0 &&
+                 methodCallExpression.Object != null))
+            {
+                return StringBuiltinFunctions.Visit(methodCallExpression, context);
+            }
+
+            // Array functions
+            if (declaringType.IsEnumerable())
+            {
+                return ArrayBuiltinFunctions.Visit(methodCallExpression, context);
+            }
+
+            // Spatial functions
+            if (typeof(Geometry).IsAssignableFrom(declaringType))
+            {
+                return SpatialBuiltinFunctions.Visit(methodCallExpression, context);
+            }
+
+            throw new DocumentQueryException(string.Format(CultureInfo.CurrentCulture, ClientResources.MethodNotSupported, methodCallExpression.Method.Name));
+        }
+
+        protected abstract SqlScalarExpression VisitExplicit(MethodCallExpression methodCallExpression, TranslationContext context);
+
+        protected abstract SqlScalarExpression VisitImplicit(MethodCallExpression methodCallExpression, TranslationContext context);
+    }
+}