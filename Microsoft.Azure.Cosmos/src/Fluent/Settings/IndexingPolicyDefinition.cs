﻿//------------------------------------------------------------
// Copyright (c) Microsoft Corporation.  All rights reserved.
//------------------------------------------------------------
namespace Microsoft.Azure.Cosmos.Fluent
{
    using System;
    using System.Collections.Generic;
    using System.Collections.ObjectModel;

    /// <summary>
    /// Indexing Policy fluent definition.
    /// </summary>
    /// <seealso cref="IndexingPolicy"/>
    public class IndexingPolicyDefinition<T>
    {
        private readonly IndexingPolicy indexingPolicy = new IndexingPolicy();
        private readonly T parent;
        private readonly Action<IndexingPolicy> attachCallback;
        private PathsDefinition<IndexingPolicyDefinition<T>> includedPathsBuilder;
        private PathsDefinition<IndexingPolicyDefinition<T>> excludedPathsBuilder;

        /// <summary>
        /// Creates an instance for unit-testing
        /// </summary>
        public IndexingPolicyDefinition()
        {
        }

        internal IndexingPolicyDefinition(
            T parent,
            Action<IndexingPolicy> attachCallback)
        {
            this.parent = parent;
            this.attachCallback = attachCallback;
        }

        /// <summary>
        /// Defines the <see cref="Container"/>'s <see cref="Cosmos.IndexingMode"/>.
        /// </summary>
        /// <param name="indexingMode">An <see cref="Cosmos.IndexingMode"/></param>
        /// <returns>An instance of <see cref="IndexingPolicyDefinition{T}"/>.</returns>
        /// <remarks>
        /// If multiple calls are made to this method within the same <see cref="IndexingPolicyDefinition{T}"/>, the last one will apply.
        /// </remarks>
        public IndexingPolicyDefinition<T> WithIndexingMode(IndexingMode indexingMode)
        {
            this.indexingPolicy.IndexingMode = indexingMode;
            return this;
        }

        /// <summary>
        /// Defines the <see cref="Container"/>'s automatic indexing.
        /// </summary>
        /// <param name="enabled">Defines whether Automatic Indexing is enabled or not.</param>
        /// <returns>An instance of <see cref="IndexingPolicyDefinition{T}"/>.</returns>
        public IndexingPolicyDefinition<T> WithAutomaticIndexing(bool enabled)
        {
            this.indexingPolicy.Automatic = enabled;
            return this;
        }

        /// <summary>
        /// Defines the <see cref="Container"/>'s <see cref="IndexingPolicy.IncludedPaths"/>.
        /// </summary>
        /// <returns>An instance of <see cref="PathsDefinition{T}"/>.</returns>
        public PathsDefinition<IndexingPolicyDefinition<T>> WithIncludedPaths()
        {
            if (this.includedPathsBuilder == null)
            {
                this.includedPathsBuilder = new PathsDefinition<IndexingPolicyDefinition<T>>(
                    this,
                    (paths) => this.AddIncludedPaths(paths));
            }

            return this.includedPathsBuilder;
        }

        /// <summary>
        /// Defines the <see cref="Container"/>'s <see cref="IndexingPolicy.ExcludedPaths"/>.
        /// </summary>
        /// <returns>An instance of <see cref="PathsDefinition{T}"/>.</returns>
        public PathsDefinition<IndexingPolicyDefinition<T>> WithExcludedPaths()
        {
            if (this.excludedPathsBuilder == null)
            {
                this.excludedPathsBuilder = new PathsDefinition<IndexingPolicyDefinition<T>>(
                    this,
                    (paths) => this.AddExcludedPaths(paths));
            }

            return this.excludedPathsBuilder;
        }

        /// <summary>
        /// Defines a Composite Index in the current <see cref="Container"/>'s definition.
        /// </summary>
        /// <returns>An instance of <see cref="CompositeIndexDefinition{T}"/>.</returns>
        public CompositeIndexDefinition<IndexingPolicyDefinition<T>> WithCompositeIndex()
        {
            return new CompositeIndexDefinition<IndexingPolicyDefinition<T>>(
                this,
                (compositePaths) => this.AddCompositePaths(compositePaths));
        }

        /// <summary>
        /// Defines a <see cref="Cosmos.SpatialIndex"/> in the current <see cref="Container"/>'s definition.
        /// </summary>
        /// <returns>An instance of <see cref="SpatialIndexDefinition{T}"/>.</returns>
        public SpatialIndexDefinition<IndexingPolicyDefinition<T>> WithSpatialIndex()
        {
            return new SpatialIndexDefinition<IndexingPolicyDefinition<T>>(
                this,
                (spatialIndex) => this.AddSpatialPath(spatialIndex));
        }

        /// <summary>
        /// Defines a <see cref="VectorIndexPath"/> in the current <see cref="Container"/>'s definition.
        /// </summary>
        /// <returns>An instance of <see cref="VectorIndexDefinition{T}"/>.</returns>
<<<<<<< HEAD
=======
        public VectorIndexDefinition<IndexingPolicyDefinition<T>> WithVectorIndex()
        {
            return new VectorIndexDefinition<IndexingPolicyDefinition<T>>(
                this,
                (vectorIndex) => this.AddVectorIndexPath(vectorIndex));
        }

        /// <summary>
        /// Defines a <see cref="FullTextIndexPath"/> in the current <see cref="Container"/>'s definition.
        /// </summary>
        /// <returns>An instance of <see cref="FullTextIndexDefinition{T}"/>.</returns>
>>>>>>> b4a4ac0f
#if PREVIEW
        public
#else
        internal
#endif
<<<<<<< HEAD
        VectorIndexDefinition<IndexingPolicyDefinition<T>> WithVectorIndex()
        {
            return new VectorIndexDefinition<IndexingPolicyDefinition<T>>(
                this,
                (vectorIndex) => this.AddVectorIndexPath(vectorIndex));
=======
        FullTextIndexDefinition<IndexingPolicyDefinition<T>> WithFullTextIndex()
        {
            return new FullTextIndexDefinition<IndexingPolicyDefinition<T>>(
                this,
                (fullTextIndex) => this.AddFullTextndexPath(fullTextIndex));
>>>>>>> b4a4ac0f
        }

        /// <summary>
        /// Applies the current definition to the parent.
        /// </summary>
        /// <returns>An instance of the parent.</returns>
        public T Attach()
        {
            this.attachCallback(this.indexingPolicy);
            return this.parent;
        }

        private void AddCompositePaths(Collection<CompositePath> compositePaths)
        {
            this.indexingPolicy.CompositeIndexes.Add(compositePaths);
        }

        private void AddSpatialPath(SpatialPath spatialSpec)
        {
            this.indexingPolicy.SpatialIndexes.Add(spatialSpec);
        }

        private void AddVectorIndexPath(VectorIndexPath vectorIndexPath)
        {
            this.indexingPolicy.VectorIndexes.Add(vectorIndexPath);
        }

<<<<<<< HEAD
=======
        private void AddFullTextndexPath(FullTextIndexPath fullTextIndexPath)
        {
            this.indexingPolicy.FullTextIndexes.Add(fullTextIndexPath);
        }

>>>>>>> b4a4ac0f
        private void AddIncludedPaths(IEnumerable<string> paths)
        {
            foreach (string path in paths)
            {
                this.indexingPolicy.IncludedPaths.Add(new IncludedPath() { Path = path });
            }
        }

        private void AddExcludedPaths(IEnumerable<string> paths)
        {
            foreach (string path in paths)
            {
                this.indexingPolicy.ExcludedPaths.Add(new ExcludedPath() { Path = path });
            }
        }
    }
}<|MERGE_RESOLUTION|>--- conflicted
+++ resolved
@@ -117,8 +117,6 @@
         /// Defines a <see cref="VectorIndexPath"/> in the current <see cref="Container"/>'s definition.
         /// </summary>
         /// <returns>An instance of <see cref="VectorIndexDefinition{T}"/>.</returns>
-<<<<<<< HEAD
-=======
         public VectorIndexDefinition<IndexingPolicyDefinition<T>> WithVectorIndex()
         {
             return new VectorIndexDefinition<IndexingPolicyDefinition<T>>(
@@ -130,25 +128,16 @@
         /// Defines a <see cref="FullTextIndexPath"/> in the current <see cref="Container"/>'s definition.
         /// </summary>
         /// <returns>An instance of <see cref="FullTextIndexDefinition{T}"/>.</returns>
->>>>>>> b4a4ac0f
 #if PREVIEW
         public
 #else
         internal
 #endif
-<<<<<<< HEAD
-        VectorIndexDefinition<IndexingPolicyDefinition<T>> WithVectorIndex()
-        {
-            return new VectorIndexDefinition<IndexingPolicyDefinition<T>>(
-                this,
-                (vectorIndex) => this.AddVectorIndexPath(vectorIndex));
-=======
         FullTextIndexDefinition<IndexingPolicyDefinition<T>> WithFullTextIndex()
         {
             return new FullTextIndexDefinition<IndexingPolicyDefinition<T>>(
                 this,
                 (fullTextIndex) => this.AddFullTextndexPath(fullTextIndex));
->>>>>>> b4a4ac0f
         }
 
         /// <summary>
@@ -176,14 +165,11 @@
             this.indexingPolicy.VectorIndexes.Add(vectorIndexPath);
         }
 
-<<<<<<< HEAD
-=======
         private void AddFullTextndexPath(FullTextIndexPath fullTextIndexPath)
         {
             this.indexingPolicy.FullTextIndexes.Add(fullTextIndexPath);
         }
 
->>>>>>> b4a4ac0f
         private void AddIncludedPaths(IEnumerable<string> paths)
         {
             foreach (string path in paths)
