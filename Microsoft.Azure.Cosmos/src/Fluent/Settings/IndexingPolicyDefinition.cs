﻿//------------------------------------------------------------
// Copyright (c) Microsoft Corporation.  All rights reserved.
//------------------------------------------------------------
namespace Microsoft.Azure.Cosmos.Fluent
{
    using System;
    using System.Collections.Generic;
    using System.Collections.ObjectModel;

    /// <summary>
    /// Indexing Policy fluent definition.
    /// </summary>
    /// <seealso cref="IndexingPolicy"/>
    public class IndexingPolicyDefinition<T>
    {
        private readonly IndexingPolicy indexingPolicy = new IndexingPolicy();
        private readonly T parent;
        private readonly Action<IndexingPolicy> attachCallback;
        private PathsDefinition<IndexingPolicyDefinition<T>> includedPathsBuilder;
        private PathsDefinition<IndexingPolicyDefinition<T>> excludedPathsBuilder;

        /// <summary>
        /// Creates an instance for unit-testing
        /// </summary>
        public IndexingPolicyDefinition()
        {
        }

        internal IndexingPolicyDefinition(
            T parent,
            Action<IndexingPolicy> attachCallback)
        {
            this.parent = parent;
            this.attachCallback = attachCallback;
        }

        /// <summary>
        /// Defines the <see cref="Container"/>'s <see cref="Cosmos.IndexingMode"/>.
        /// </summary>
        /// <param name="indexingMode">An <see cref="Cosmos.IndexingMode"/></param>
        /// <returns>An instance of <see cref="IndexingPolicyDefinition{T}"/>.</returns>
        /// <remarks>
        /// If multiple calls are made to this method within the same <see cref="IndexingPolicyDefinition{T}"/>, the last one will apply.
        /// </remarks>
        public IndexingPolicyDefinition<T> WithIndexingMode(IndexingMode indexingMode)
        {
            this.indexingPolicy.IndexingMode = indexingMode;
            return this;
        }

        /// <summary>
        /// Defines the <see cref="Container"/>'s automatic indexing.
        /// </summary>
        /// <param name="enabled">Defines whether Automatic Indexing is enabled or not.</param>
        /// <returns>An instance of <see cref="IndexingPolicyDefinition{T}"/>.</returns>
        public IndexingPolicyDefinition<T> WithAutomaticIndexing(bool enabled)
        {
            this.indexingPolicy.Automatic = enabled;
            return this;
        }

        /// <summary>
        /// Defines the <see cref="Container"/>'s <see cref="IndexingPolicy.IncludedPaths"/>.
        /// </summary>
        /// <returns>An instance of <see cref="PathsDefinition{T}"/>.</returns>
        public PathsDefinition<IndexingPolicyDefinition<T>> WithIncludedPaths()
        {
            if (this.includedPathsBuilder == null)
            {
                this.includedPathsBuilder = new PathsDefinition<IndexingPolicyDefinition<T>>(
                    this,
                    (paths) => this.AddIncludedPaths(paths));
            }

            return this.includedPathsBuilder;
        }

        /// <summary>
        /// Defines the <see cref="Container"/>'s <see cref="IndexingPolicy.ExcludedPaths"/>.
        /// </summary>
        /// <returns>An instance of <see cref="PathsDefinition{T}"/>.</returns>
        public PathsDefinition<IndexingPolicyDefinition<T>> WithExcludedPaths()
        {
            if (this.excludedPathsBuilder == null)
            {
                this.excludedPathsBuilder = new PathsDefinition<IndexingPolicyDefinition<T>>(
                    this,
                    (paths) => this.AddExcludedPaths(paths));
            }

            return this.excludedPathsBuilder;
        }

        /// <summary>
        /// Defines a Composite Index in the current <see cref="Container"/>'s definition.
        /// </summary>
        /// <returns>An instance of <see cref="CompositeIndexDefinition{T}"/>.</returns>
        public CompositeIndexDefinition<IndexingPolicyDefinition<T>> WithCompositeIndex()
        {
            return new CompositeIndexDefinition<IndexingPolicyDefinition<T>>(
                this,
                (compositePaths) => this.AddCompositePaths(compositePaths));
        }

        /// <summary>
        /// Defines a <see cref="Cosmos.SpatialIndex"/> in the current <see cref="Container"/>'s definition.
        /// </summary>
        /// <returns>An instance of <see cref="SpatialIndexDefinition{T}"/>.</returns>
        public SpatialIndexDefinition<IndexingPolicyDefinition<T>> WithSpatialIndex()
        {
            return new SpatialIndexDefinition<IndexingPolicyDefinition<T>>(
                this,
                (spatialIndex) => this.AddSpatialPath(spatialIndex));
        }

        /// <summary>
        /// Defines a <see cref="VectorIndexPath"/> in the current <see cref="Container"/>'s definition.
        /// </summary>
        /// <returns>An instance of <see cref="VectorIndexDefinition{T}"/>.</returns>
        public VectorIndexDefinition<IndexingPolicyDefinition<T>> WithVectorIndex()
        {
            return new VectorIndexDefinition<IndexingPolicyDefinition<T>>(
                this,
                (vectorIndex) => this.AddVectorIndexPath(vectorIndex));
        }

        /// <summary>
        /// Defines a <see cref="FullTextIndexPath"/> in the current <see cref="Container"/>'s definition.
        /// </summary>
        /// <returns>An instance of <see cref="FullTextIndexDefinition{T}"/>.</returns>
<<<<<<< HEAD
#if PREVIEW
        public
#else
        internal
#endif
        FullTextIndexDefinition<IndexingPolicyDefinition<T>> WithFullTextIndex()
=======
        public FullTextIndexDefinition<IndexingPolicyDefinition<T>> WithFullTextIndex()
>>>>>>> faaa3a73
        {
            return new FullTextIndexDefinition<IndexingPolicyDefinition<T>>(
                this,
                (fullTextIndex) => this.AddFullTextndexPath(fullTextIndex));
        }

        /// <summary>
        /// Applies the current definition to the parent.
        /// </summary>
        /// <returns>An instance of the parent.</returns>
        public T Attach()
        {
            this.attachCallback(this.indexingPolicy);
            return this.parent;
        }

        private void AddCompositePaths(Collection<CompositePath> compositePaths)
        {
            this.indexingPolicy.CompositeIndexes.Add(compositePaths);
        }

        private void AddSpatialPath(SpatialPath spatialSpec)
        {
            this.indexingPolicy.SpatialIndexes.Add(spatialSpec);
        }

        private void AddVectorIndexPath(VectorIndexPath vectorIndexPath)
        {
            this.indexingPolicy.VectorIndexes.Add(vectorIndexPath);
        }

        private void AddFullTextndexPath(FullTextIndexPath fullTextIndexPath)
        {
            this.indexingPolicy.FullTextIndexes.Add(fullTextIndexPath);
        }

        private void AddIncludedPaths(IEnumerable<string> paths)
        {
            foreach (string path in paths)
            {
                this.indexingPolicy.IncludedPaths.Add(new IncludedPath() { Path = path });
            }
        }

        private void AddExcludedPaths(IEnumerable<string> paths)
        {
            foreach (string path in paths)
            {
                this.indexingPolicy.ExcludedPaths.Add(new ExcludedPath() { Path = path });
            }
        }
    }
}<|MERGE_RESOLUTION|>--- conflicted
+++ resolved
@@ -128,16 +128,7 @@
         /// Defines a <see cref="FullTextIndexPath"/> in the current <see cref="Container"/>'s definition.
         /// </summary>
         /// <returns>An instance of <see cref="FullTextIndexDefinition{T}"/>.</returns>
-<<<<<<< HEAD
-#if PREVIEW
-        public
-#else
-        internal
-#endif
-        FullTextIndexDefinition<IndexingPolicyDefinition<T>> WithFullTextIndex()
-=======
         public FullTextIndexDefinition<IndexingPolicyDefinition<T>> WithFullTextIndex()
->>>>>>> faaa3a73
         {
             return new FullTextIndexDefinition<IndexingPolicyDefinition<T>>(
                 this,
