--- conflicted
+++ resolved
@@ -23,10 +23,7 @@
         private ChangeFeedPolicy changeFeedPolicy;
         private ClientEncryptionPolicy clientEncryptionPolicy;
         private VectorEmbeddingPolicy vectorEmbeddingPolicy;
-<<<<<<< HEAD
-=======
         private FullTextPolicy fullTextPolicy;
->>>>>>> b4a4ac0f
 
         /// <summary>
         /// Creates an instance for unit-testing
@@ -122,12 +119,6 @@
         }
 
         /// <summary>
-<<<<<<< HEAD
-        /// Defined the vector embedding policy for this Azure Cosmos container
-        /// </summary>
-        /// <param name="embeddings">List of vector embeddings to include in the policy definition.</param>
-        /// <returns>An instance of <see cref="VectorEmbeddingPolicyDefinition"/>.</returns>
-=======
         /// Defines the vector embedding policy for this Azure Cosmos container
         /// </summary>
         /// <param name="embeddings">List of vector embeddings to include in the policy definition.</param>
@@ -147,21 +138,11 @@
         /// <param name="defaultLanguage">A string indicating the default language.</param>
         /// <param name="fullTextPaths">List of full text paths to include in the policy definition.</param>
         /// <returns>An instance of <see cref="FullTextPolicyDefinition"/>.</returns>
->>>>>>> b4a4ac0f
 #if PREVIEW
         public
 #else
         internal
 #endif
-<<<<<<< HEAD
-        VectorEmbeddingPolicyDefinition WithVectorEmbeddingPolicy(
-            Collection<Embedding> embeddings)
-        {
-            return new VectorEmbeddingPolicyDefinition(
-                this,
-                embeddings,
-                (embeddingPolicy) => this.AddVectorEmbeddingPolicy(embeddingPolicy));
-=======
         FullTextPolicyDefinition WithFullTextPolicy(
             string defaultLanguage,
             Collection<FullTextPath> fullTextPaths)
@@ -171,7 +152,6 @@
                 defaultLanguage,
                 fullTextPaths,
                 (fullTextPolicy) => this.AddFullTextSearchPolicy(fullTextPolicy));
->>>>>>> b4a4ac0f
         }
 
         /// <summary>
@@ -285,14 +265,11 @@
                 containerProperties.VectorEmbeddingPolicy = this.vectorEmbeddingPolicy;
             }
 
-<<<<<<< HEAD
-=======
             if (this.fullTextPolicy != null)
             {
                 containerProperties.FullTextPolicy = this.fullTextPolicy;
             }
 
->>>>>>> b4a4ac0f
             return containerProperties;
         }
 
@@ -332,13 +309,10 @@
         {
             this.vectorEmbeddingPolicy = embeddingPolicy;
         }
-<<<<<<< HEAD
-=======
 
         private void AddFullTextSearchPolicy(FullTextPolicy fullTextPolicy)
         {
             this.fullTextPolicy = fullTextPolicy;
         }
->>>>>>> b4a4ac0f
     }
 }