--- conflicted
+++ resolved
@@ -18,11 +18,8 @@
         private readonly Uri containerUri;
         private UniqueKeyPolicy uniqueKeyPolicy;
         private ConflictResolutionPolicy conflictResolutionPolicy;
-<<<<<<< HEAD
+        private ChangeFeedPolicy changeFeedPolicy;
         private ClientEncryptionPolicy clientEncryptionPolicy;
-=======
-        private ChangeFeedPolicy changeFeedPolicy;
->>>>>>> 0e338b7c
 
         /// <summary>
         /// Creates an instance for unit-testing
@@ -66,7 +63,19 @@
         }
 
         /// <summary>
-<<<<<<< HEAD
+        /// Defined the change feed policy for this Azure Cosmos container
+        /// </summary>
+        /// <param name="retention"> Indicates for how long operation logs have to be retained. <see cref="ChangeFeedPolicy.FullFidelityRetention"/>.</param>
+        /// <returns>An instance of <see cref="ChangeFeedPolicyDefinition"/>.</returns>
+        internal ChangeFeedPolicyDefinition WithChangeFeedPolicy(TimeSpan retention)
+        {
+            return new ChangeFeedPolicyDefinition(
+                this,
+                retention,
+                (changeFeedPolicy) => this.AddChangeFeedPolicy(changeFeedPolicy));
+        }
+
+        /// <summary>
         /// Defines the ClientEncryptionPolicy for Azure Cosmos container
         /// </summary>
         /// <returns>An instance of <see cref="ClientEncryptionPolicyDefinition"/>.</returns>
@@ -80,18 +89,6 @@
             return new ClientEncryptionPolicyDefinition(
                 this,
                 (clientEncryptionPolicy) => this.AddClientEncryptionPolicy(clientEncryptionPolicy));
-=======
-        /// Defined the change feed policy for this Azure Cosmos container
-        /// </summary>
-        /// <param name="retention"> Indicates for how long operation logs have to be retained. <see cref="ChangeFeedPolicy.FullFidelityRetention"/>.</param>
-        /// <returns>An instance of <see cref="ChangeFeedPolicyDefinition"/>.</returns>
-        internal ChangeFeedPolicyDefinition WithChangeFeedPolicy(TimeSpan retention)
-        {
-            return new ChangeFeedPolicyDefinition(
-                this,
-                retention,
-                (changeFeedPolicy) => this.AddChangeFeedPolicy(changeFeedPolicy));
->>>>>>> 0e338b7c
         }
 
         /// <summary>
@@ -190,15 +187,14 @@
                 containerProperties.ConflictResolutionPolicy = this.conflictResolutionPolicy;
             }
 
-<<<<<<< HEAD
+            if (this.changeFeedPolicy != null)
+            {
+                containerProperties.ChangeFeedPolicy = this.changeFeedPolicy;
+            }
+
             if (this.clientEncryptionPolicy != null)
             {
                 containerProperties.ClientEncryptionPolicy = this.clientEncryptionPolicy;
-=======
-            if (this.changeFeedPolicy != null)
-            {
-                containerProperties.ChangeFeedPolicy = this.changeFeedPolicy;
->>>>>>> 0e338b7c
             }
 
             return containerProperties;
@@ -226,15 +222,14 @@
             this.conflictResolutionPolicy = conflictResolutionPolicy;
         }
 
-<<<<<<< HEAD
+        private void AddChangeFeedPolicy(ChangeFeedPolicy changeFeedPolicy)
+        {
+            this.changeFeedPolicy = changeFeedPolicy;
+        }
+
         private void AddClientEncryptionPolicy(ClientEncryptionPolicy clientEncryptionPolicy)
         {
             this.clientEncryptionPolicy = clientEncryptionPolicy;
-=======
-        private void AddChangeFeedPolicy(ChangeFeedPolicy changeFeedPolicy)
-        {
-            this.changeFeedPolicy = changeFeedPolicy;
->>>>>>> 0e338b7c
         }
     }
 }