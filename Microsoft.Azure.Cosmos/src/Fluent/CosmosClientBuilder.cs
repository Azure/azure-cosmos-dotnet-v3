﻿//------------------------------------------------------------
// Copyright (c) Microsoft Corporation.  All rights reserved.
//------------------------------------------------------------

namespace Microsoft.Azure.Cosmos.Fluent
{
    using System;
    using System.Linq;
    using Microsoft.Azure.Documents;
    using Microsoft.Azure.Documents.Client;

    /// <summary>
    /// This is a Builder class that creates a cosmos client
    /// </summary>
    public class CosmosClientBuilder
    {
        private readonly CosmosClientOptions clientOptions = new CosmosClientOptions();
        private readonly string accountEndpoint;
        private readonly string accountKey;

        /// <summary>
        /// Initialize a new CosmosConfiguration class that holds all the properties the CosmosClient requires.
        /// </summary>
        /// <param name="accountEndpoint">The Uri to the Cosmos Account. Example: https://{Cosmos Account Name}.documents.azure.com:443/ </param>
        /// <param name="accountKey">The key to the account.</param>
        /// <example>
        /// The example below creates a new <see cref="CosmosClientBuilder"/>
        /// <code language="c#">
        /// <![CDATA[
        /// CosmosClientBuilder cosmosClientBuilder = new CosmosClientBuilder(
        ///     accountEndpoint: "https://testcosmos.documents.azure.com:443/",
        ///     accountKey: "SuperSecretKey");
        /// CosmosClient client = cosmosClientBuilder.Build();
        /// ]]>
        /// </code>
        /// </example>
        /// <example>
        /// The example below creates a new <see cref="CosmosClientBuilder"/> with a ConsistencyLevel and a list of preferred locations.
        /// <code language="c#">
        /// <![CDATA[
        /// CosmosClientBuilder cosmosClientBuilder = new CosmosClientBuilder(
        ///     accountEndpoint: "https://testcosmos.documents.azure.com:443/",
        ///     accountKey: "SuperSecretKey")
        /// .UseConsistencyLevel(ConsistencyLevel.Strong)
        /// .WithApplicationRegion("East US 2");
        /// CosmosClient client = cosmosClientBuilder.Build();
        /// ]]>
        /// </code>
        /// </example>
        public CosmosClientBuilder(
            string accountEndpoint,
            string accountKey)
        {
            if (accountEndpoint == null)
            {
                throw new ArgumentNullException(nameof(CosmosClientBuilder.accountEndpoint));
            }

            if (accountKey == null)
            {
                throw new ArgumentNullException(nameof(accountKey));
            }

            this.accountEndpoint = accountEndpoint;
            this.accountKey = accountKey;
        }

        /// <summary>
        /// Extracts the account endpoint and key from the connection string.
        /// </summary>
        /// <example>"AccountEndpoint=https://mytestcosmosaccount.documents.azure.com:443/;AccountKey={SecretAccountKey};"</example>
        /// <param name="connectionString">The connection string must contain AccountEndpoint and AccountKey.</param>
        public CosmosClientBuilder(string connectionString)
        {
            if (connectionString == null)
            {
                throw new ArgumentNullException(nameof(connectionString));
            }

            this.accountEndpoint = CosmosClientOptions.GetAccountEndpoint(connectionString);
            this.accountKey = CosmosClientOptions.GetAccountKey(connectionString);
        }

        /// <summary>
        /// A method to create the cosmos client
        /// </summary>
        /// <remarks>
        /// Setting this property after sending any request won't have any effect.
        /// </remarks>
        /// <returns>An instance of <see cref="CosmosClient"/>.</returns>
        public virtual CosmosClient Build()
        {
            DefaultTrace.TraceInformation($"CosmosClientBuilder.Build with configuration: {this.clientOptions.GetSerializedConfiguration()}");
            return new CosmosClient(this.accountEndpoint, this.accountKey, this.clientOptions);
        }

        /// <summary>
        /// A method to create the cosmos client
        /// </summary>
        /// <remarks>
        /// Setting this property after sending any request won't have any effect.
        /// </remarks>
        internal virtual CosmosClient Build(DocumentClient documentClient)
        {
            DefaultTrace.TraceInformation($"CosmosClientBuilder.Build(DocumentClient) with configuration: {this.clientOptions.GetSerializedConfiguration()}");
            return new CosmosClient(this.accountEndpoint, this.accountKey, this.clientOptions, documentClient);
        }

        /// <summary>
        /// A suffix to be added to the default user-agent for the Azure Cosmos DB service.
        /// </summary>
        /// <param name="applicationName">A string to use as suffix in the User Agent.</param>
        /// <remarks>
        /// Setting this property after sending any request won't have any effect.
        /// </remarks>
        /// <returns>The current <see cref="CosmosClientBuilder"/>.</returns>
        public virtual CosmosClientBuilder WithApplicationName(string applicationName)
        {
            this.clientOptions.ApplicationName = applicationName;
            return this;
        }

        /// <summary>
        /// Set the current preferred region
        /// </summary>
        /// <param name="applicationRegion"><see cref="CosmosRegions"/> for a list of valid azure regions. This list may not contain the latest azure regions.</param>
        /// <example>
        /// The example below creates a new <see cref="CosmosClientBuilder"/> with a of preferred region.
        /// <code language="c#">
        /// <![CDATA[
        /// CosmosClientBuilder cosmosClientBuilder = new CosmosClientBuilder(
        ///     accountEndpoint: "https://testcosmos.documents.azure.com:443/",
        ///     accountKey: "SuperSecretKey")
        /// .WithApplicationRegion("East US 2");
        /// CosmosClient client = cosmosClientBuilder.Build();
        /// ]]>
        /// </code>
        /// </example>
        /// <returns>The current <see cref="CosmosClientBuilder"/>.</returns>
        /// <seealso cref="CosmosClientOptions.ApplicationRegion"/>
        public virtual CosmosClientBuilder WithApplicationRegion(string applicationRegion)
        {
            this.clientOptions.ApplicationRegion = applicationRegion;
            return this;
        }

        /// <summary>
        /// Sets the request timeout in seconds when connecting to the Azure Cosmos DB service.
        /// </summary>
        /// <param name="requestTimeout">A time to use as timeout for operations.</param>
        /// <value>Default value is 60 seconds.</value>
        /// <returns>The current <see cref="CosmosClientBuilder"/>.</returns>
        /// <seealso cref="CosmosClientOptions.RequestTimeout"/>
        public virtual CosmosClientBuilder WithRequestTimeout(TimeSpan requestTimeout)
        {
            this.clientOptions.RequestTimeout = requestTimeout;
            return this;
        }

        /// <summary>
        /// Sets the connection mode to Direct. This is used by the client when connecting to the Azure Cosmos DB service.
        /// </summary>
        /// <remarks>
        /// For more information, see <see href="https://docs.microsoft.com/azure/documentdb/documentdb-performance-tips#direct-connection">Connection policy: Use direct connection mode</see>.
        /// </remarks>
        /// <returns>The current <see cref="CosmosClientBuilder"/>.</returns>
        /// <seealso cref="CosmosClientOptions.ConnectionMode"/>
        public virtual CosmosClientBuilder WithConnectionModeDirect()
        {
            this.clientOptions.ConnectionMode = ConnectionMode.Direct;
            this.clientOptions.ConnectionProtocol = Protocol.Tcp;
            return this;
        }

        /// <summary>
        /// Sets the connection mode to Gateway. This is used by the client when connecting to the Azure Cosmos DB service.
        /// </summary>
        /// <param name="maxConnectionLimit">The number specifies the time to wait for response to come back from network peer. Default is 60 connections</param>
        /// <remarks>
        /// For more information, see <see href="https://docs.microsoft.com/azure/documentdb/documentdb-performance-tips#direct-connection">Connection policy: Use direct connection mode</see>.
        /// </remarks>
        /// <returns>The current <see cref="CosmosClientBuilder"/>.</returns>
        /// <seealso cref="CosmosClientOptions.ConnectionMode"/>
        /// <seealso cref="CosmosClientOptions.GatewayModeMaxConnectionLimit"/>
        public virtual CosmosClientBuilder WithConnectionModeGateway(int? maxConnectionLimit = null)
        {
            this.clientOptions.ConnectionMode = ConnectionMode.Gateway;
            this.clientOptions.ConnectionProtocol = Protocol.Https;
            if (maxConnectionLimit.HasValue)
            {
                this.clientOptions.GatewayModeMaxConnectionLimit = maxConnectionLimit.Value;
            }

            return this;
        }

        /// <summary>
        /// Sets an array of custom handlers to the request. The handlers will be chained in
        /// the order listed. The InvokerHandler.InnerHandler is required to be null to allow the
        /// pipeline to chain the handlers.
        /// </summary>
        /// <returns>The current <see cref="CosmosClientBuilder"/>.</returns>
<<<<<<< HEAD
        /// <param name="customHandlers">A list of <see cref="CosmosRequestHandler"/> instaces to add to the pipeline.</param>
        /// <seealso cref="ClientOptions.CustomHandlers"/>
        public virtual CosmosClientBuilder AddCustomHandlers(params CosmosRequestHandler[] customHandlers)
=======
        /// <param name="handlers">A list of <see cref="RequestHandler"/> instaces to add to the pipeline.</param>
        /// <seealso cref="CosmosClientOptions.CustomHandlers"/>
        public virtual CosmosClientBuilder AddCustomHandlers(params RequestHandler[] handlers)
>>>>>>> acf6e4d4
        {
            foreach (CosmosRequestHandler handler in customHandlers)
            {
                this.clientOptions.CustomHandlers.Add(handler);
            }

            return this;
        }

        /// <summary>
        /// Sets the minimum time to wait between retry and the max number of times to retry on throttled requests.
        /// </summary>
        /// <param name="maxRetryWaitTimeOnThrottledRequests">The maximum retry time in seconds for the Azure Cosmos DB service. Any interval that is smaller than a second will be ignored.</param>
        /// <param name="maxRetryAttemptsOnThrottledRequests">The number specifies the times retry requests for throttled requests.</param>
        /// <para>
        /// When a request fails due to a rate limiting error, the service sends back a response that
        /// contains a value indicating the client should not retry before the time period has
        /// elapsed. This property allows the application to set a maximum wait time for all retry attempts.
        /// If the cumulative wait time exceeds the this value, the client will stop retrying and return the error to the application.
        /// </para>
        /// <para>
        /// For more information, see <see href="https://docs.microsoft.com/azure/documentdb/documentdb-performance-tips#429">Handle rate limiting/request rate too large</see>.
        /// </para>
        /// <returns>The current <see cref="CosmosClientBuilder"/>.</returns>
        /// <seealso cref="CosmosClientOptions.MaxRetryWaitTimeOnThrottledRequests"/>
        /// <seealso cref="CosmosClientOptions.MaxRetryAttemptsOnThrottledRequests"/>
        public virtual CosmosClientBuilder WithThrottlingRetryOptions(TimeSpan maxRetryWaitTimeOnThrottledRequests, 
            int maxRetryAttemptsOnThrottledRequests)
        {
            this.clientOptions.MaxRetryWaitTimeOnThrottledRequests = maxRetryWaitTimeOnThrottledRequests;
            this.clientOptions.MaxRetryAttemptsOnThrottledRequests = maxRetryAttemptsOnThrottledRequests;
            return this;
        }

        /// <summary>
        /// Set a custom JSON serializer. 
        /// </summary>
        /// <param name="cosmosJsonSerializer">The custom class that implements <see cref="CosmosSerializer"/> </param>
        /// <returns>The <see cref="CosmosClientBuilder"/> object</returns>
        /// <seealso cref="CosmosSerializer"/>
        /// <seealso cref="CosmosClientOptions.Serializer"/>
        public virtual CosmosClientBuilder WithCustomJsonSerializer(
            CosmosSerializer cosmosJsonSerializer)
        {
            this.clientOptions.Serializer = cosmosJsonSerializer;
            return this;
        }

        /// <summary>
        /// The event handler to be invoked before the request is sent.
        /// </summary>
        internal CosmosClientBuilder WithSendingRequestEventArgs(EventHandler<SendingRequestEventArgs> sendingRequestEventArgs)
        {
            this.clientOptions.SendingRequestEventArgs = sendingRequestEventArgs;
            return this;
        }

        /// <summary>
        /// (Optional) transport interceptor factory
        /// </summary>
        internal CosmosClientBuilder WithTransportClientHandlerFactory(Func<TransportClient, TransportClient> transportClientHandlerFactory)
        {
            this.clientOptions.TransportClientHandlerFactory = transportClientHandlerFactory;
            return this;
        }

        /// <summary>
        /// ApiType for the account
        /// </summary>
        internal CosmosClientBuilder WithApiType(ApiType apiType)
        {
            this.clientOptions.ApiType = apiType;
            return this;
        }

        /// <summary>
        /// Specify a store client factory to use for all transport requests for cosmos client.
        /// </summary>
        /// <remarks>
        /// This method enables transport client sharing among multiple cosmos client instances inside a single process.
        /// </remarks>
        /// <param name="storeClientFactory">Instance of store client factory to use to create transport client for an instance of cosmos client.</param>
        internal CosmosClientBuilder WithStoreClientFactory(IStoreClientFactory storeClientFactory)
        {
            this.clientOptions.StoreClientFactory = storeClientFactory;
            return this;
        }

        /// <summary>
        /// Disables CPU monitoring for transport client which will inhibit troubleshooting of timeout exceptions.
        /// </summary>
        internal CosmosClientBuilder WithCpuMonitorDisabled()
        {
            this.clientOptions.EnableCpuMonitor = false;
            return this;
        }

        internal CosmosClientBuilder WithRetryWithOptions(
            int? initialRetryForRetryWithMilliseconds,
            int? maximumRetryForRetryWithMilliseconds,
            int? randomSaltForRetryWithMilliseconds,
            int? totalWaitTimeForRetryWithMilliseconds)
        {
            this.clientOptions.InitialRetryForRetryWithMilliseconds = initialRetryForRetryWithMilliseconds;
            this.clientOptions.MaximumRetryForRetryWithMilliseconds = maximumRetryForRetryWithMilliseconds;
            this.clientOptions.RandomSaltForRetryWithMilliseconds = randomSaltForRetryWithMilliseconds;
            this.clientOptions.TotalWaitTimeForRetryWithMilliseconds = totalWaitTimeForRetryWithMilliseconds;
            return this;
        }
    }
}<|MERGE_RESOLUTION|>--- conflicted
+++ resolved
@@ -200,17 +200,11 @@
         /// pipeline to chain the handlers.
         /// </summary>
         /// <returns>The current <see cref="CosmosClientBuilder"/>.</returns>
-<<<<<<< HEAD
-        /// <param name="customHandlers">A list of <see cref="CosmosRequestHandler"/> instaces to add to the pipeline.</param>
-        /// <seealso cref="ClientOptions.CustomHandlers"/>
-        public virtual CosmosClientBuilder AddCustomHandlers(params CosmosRequestHandler[] customHandlers)
-=======
-        /// <param name="handlers">A list of <see cref="RequestHandler"/> instaces to add to the pipeline.</param>
+        /// <param name="customHandlers">A list of <see cref="RequestHandler"/> instaces to add to the pipeline.</param>
         /// <seealso cref="CosmosClientOptions.CustomHandlers"/>
-        public virtual CosmosClientBuilder AddCustomHandlers(params RequestHandler[] handlers)
->>>>>>> acf6e4d4
-        {
-            foreach (CosmosRequestHandler handler in customHandlers)
+        public virtual CosmosClientBuilder AddCustomHandlers(params RequestHandler[] customHandlers)
+        {
+            foreach (RequestHandler handler in customHandlers)
             {
                 this.clientOptions.CustomHandlers.Add(handler);
             }
