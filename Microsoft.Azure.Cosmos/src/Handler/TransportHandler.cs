--- conflicted
+++ resolved
@@ -80,12 +80,8 @@
                 request.Method.ToString(),
                 serviceRequest.Headers,
                 AuthorizationTokenType.PrimaryMasterKey,
-<<<<<<< HEAD
                 payload: out _);
 
-=======
-                out payload);
->>>>>>> ed09c240
             serviceRequest.Headers[HttpConstants.HttpHeaders.Authorization] = authorization;
 
             IStoreModel storeProxy = this.client.DocumentClient.GetStoreProxy(serviceRequest);
