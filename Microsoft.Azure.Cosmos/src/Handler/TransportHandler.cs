<<<<<<< HEAD
﻿//------------------------------------------------------------
// Copyright (c) Microsoft Corporation.  All rights reserved.
//------------------------------------------------------------

namespace Microsoft.Azure.Cosmos.Handlers
{
    using System;
    using System.Diagnostics;
    using System.Linq;
    using System.Threading;
    using System.Threading.Tasks;
    using Microsoft.Azure.Cosmos.Resource.CosmosExceptions;
    using Microsoft.Azure.Cosmos.Tracing;
    using Microsoft.Azure.Cosmos.Tracing.TraceData;
    using Microsoft.Azure.Documents;

    //TODO: write unit test for this handler
    internal class TransportHandler : RequestHandler
    {
        private readonly CosmosClient client;

        public TransportHandler(CosmosClient client)
        {
            this.client = client ?? throw new ArgumentNullException(nameof(client));
        }

        public override async Task<ResponseMessage> SendAsync(
            RequestMessage request,
            CancellationToken cancellationToken)
        {
            try
            {
                ResponseMessage response = await this.ProcessMessageAsync(request, cancellationToken);
                Debug.Assert(System.Diagnostics.Trace.CorrelationManager.ActivityId != Guid.Empty, "Trace activity id is missing");

                return response;
            }
            //catch DocumentClientException and exceptions that inherit it. Other exception types happen before a backend request
            catch (DocumentClientException ex)
            {
                Debug.Assert(System.Diagnostics.Trace.CorrelationManager.ActivityId != Guid.Empty, "Trace activity id is missing");
                return ex.ToCosmosResponseMessage(request);
            }
            catch (CosmosException ce)
            {
                Debug.Assert(System.Diagnostics.Trace.CorrelationManager.ActivityId != Guid.Empty, "Trace activity id is missing");
                return ce.ToCosmosResponseMessage(request);
            }
            catch (OperationCanceledException ex)
            {
                // Catch Operation Cancelled Exception and convert to Timeout 408 if the user did not cancel it.
                // Throw the exception if the user cancelled.
                if (cancellationToken.IsCancellationRequested)
                {
                    throw;
                }

                Debug.Assert(System.Diagnostics.Trace.CorrelationManager.ActivityId != Guid.Empty, "Trace activity id is missing");
                CosmosException cosmosException = CosmosExceptionFactory.CreateRequestTimeoutException(
                                                            message: ex.Data?["Message"].ToString(),
                                                            headers: new Headers()
                                                            {
                                                                ActivityId = System.Diagnostics.Trace.CorrelationManager.ActivityId.ToString()
                                                            },
                                                            innerException: ex,
                                                            trace: request.Trace);
                return cosmosException.ToCosmosResponseMessage(request);
            }
            catch (AggregateException ex)
            {
                Debug.Assert(System.Diagnostics.Trace.CorrelationManager.ActivityId != Guid.Empty, "Trace activity id is missing");
                // TODO: because the SDK underneath this path uses ContinueWith or task.Result we need to catch AggregateExceptions here
                // in order to ensure that underlying DocumentClientExceptions get propagated up correctly. Once all ContinueWith and .Result 
                // is removed this catch can be safely removed.
                ResponseMessage errorMessage = AggregateExceptionConverter(ex, request);
                if (errorMessage != null)
                {
                    return errorMessage;
                }

                throw;
            }
        }

        internal async Task<ResponseMessage> ProcessMessageAsync(
            RequestMessage request,
            CancellationToken cancellationToken)
        {
            if (request == null)
            {
                throw new ArgumentNullException(nameof(request));
            }

            DocumentServiceRequest serviceRequest = request.ToDocumentServiceRequest();

            ClientSideRequestStatisticsTraceDatum clientSideRequestStatisticsTraceDatum = new ClientSideRequestStatisticsTraceDatum(DateTime.UtcNow, request.Trace.Summary);
            serviceRequest.RequestContext.ClientRequestStatistics = clientSideRequestStatisticsTraceDatum;

            //TODO: extrace auth into a separate handler
            string authorization = await ((ICosmosAuthorizationTokenProvider)this.client.DocumentClient).GetUserAuthorizationTokenAsync(
                serviceRequest.ResourceAddress,
                PathsHelper.GetResourcePath(request.ResourceType),
                request.Method.ToString(),
                serviceRequest.Headers,
                AuthorizationTokenType.PrimaryMasterKey,
                request.Trace);

            serviceRequest.Headers[HttpConstants.HttpHeaders.Authorization] = authorization;

            IStoreModel storeProxy = this.client.DocumentClient.GetStoreProxy(serviceRequest);
            using (ITrace processMessageAsyncTrace = request.Trace.StartChild(
                            name: $"{storeProxy.GetType().FullName} Transport Request",
                            component: TraceComponent.Transport,
                            level: Tracing.TraceLevel.Info))
            {
                request.Trace = processMessageAsyncTrace;
                processMessageAsyncTrace.AddDatum("Client Side Request Stats", clientSideRequestStatisticsTraceDatum);

                DocumentServiceResponse response = null;
                try
                {
                    response = request.OperationType == OperationType.Upsert
                       ? await this.ProcessUpsertAsync(storeProxy, serviceRequest, cancellationToken)
                       : await storeProxy.ProcessMessageAsync(serviceRequest, cancellationToken);
                }
                finally
                {
                    processMessageAsyncTrace.UpdateRegionContacted(clientSideRequestStatisticsTraceDatum);
                }
               
                return response.ToCosmosResponseMessage(
                    request,
                    serviceRequest.RequestContext.RequestChargeTracker);
            }
        }

        internal static ResponseMessage AggregateExceptionConverter(AggregateException aggregateException, RequestMessage request)
        {
            AggregateException innerExceptions = aggregateException.Flatten();
            DocumentClientException docClientException = (DocumentClientException)innerExceptions.InnerExceptions.FirstOrDefault(innerEx => innerEx is DocumentClientException);
            if (docClientException != null)
            {
                return docClientException.ToCosmosResponseMessage(request);
            }

            Exception exception = innerExceptions.InnerExceptions.FirstOrDefault(innerEx => innerEx is CosmosException);
            if (exception is CosmosException cosmosException)
            {
                return cosmosException.ToCosmosResponseMessage(request);
            }

            return null;
        }

        private async Task<DocumentServiceResponse> ProcessUpsertAsync(IStoreModel storeProxy, DocumentServiceRequest serviceRequest, CancellationToken cancellationToken)
        {
            DocumentServiceResponse response = await storeProxy.ProcessMessageAsync(serviceRequest, cancellationToken);
            this.client.DocumentClient.CaptureSessionToken(serviceRequest, response);
            return response;
        }
    }
}
=======
﻿//------------------------------------------------------------
// Copyright (c) Microsoft Corporation.  All rights reserved.
//------------------------------------------------------------

namespace Microsoft.Azure.Cosmos.Handlers
{
    using System;
    using System.Diagnostics;
    using System.Linq;
    using System.Threading;
    using System.Threading.Tasks;
    using Microsoft.Azure.Cosmos.Resource.CosmosExceptions;
    using Microsoft.Azure.Cosmos.Tracing;
    using Microsoft.Azure.Cosmos.Tracing.TraceData;
    using Microsoft.Azure.Documents;

    //TODO: write unit test for this handler
    internal class TransportHandler : RequestHandler
    {
        private readonly CosmosClient client;

        public TransportHandler(CosmosClient client)
        {
            this.client = client ?? throw new ArgumentNullException(nameof(client));
        }

        public override async Task<ResponseMessage> SendAsync(
            RequestMessage request,
            CancellationToken cancellationToken)
        {
            try
            {
                ResponseMessage response = await this.ProcessMessageAsync(request, cancellationToken);
                Debug.Assert(System.Diagnostics.Trace.CorrelationManager.ActivityId != Guid.Empty, "Trace activity id is missing");

                return response;
            }
            //catch DocumentClientException and exceptions that inherit it. Other exception types happen before a backend request
            catch (DocumentClientException ex)
            {
                Debug.Assert(System.Diagnostics.Trace.CorrelationManager.ActivityId != Guid.Empty, "Trace activity id is missing");
                return ex.ToCosmosResponseMessage(request);
            }
            catch (CosmosException ce)
            {
                Debug.Assert(System.Diagnostics.Trace.CorrelationManager.ActivityId != Guid.Empty, "Trace activity id is missing");
                return ce.ToCosmosResponseMessage(request);
            }
            catch (OperationCanceledException ex)
            {
                // Catch Operation Cancelled Exception and convert to Timeout 408 if the user did not cancel it.
                // Throw the exception if the user cancelled.
                if (cancellationToken.IsCancellationRequested)
                {
                    throw;
                }

                Debug.Assert(System.Diagnostics.Trace.CorrelationManager.ActivityId != Guid.Empty, "Trace activity id is missing");
                CosmosException cosmosException = CosmosExceptionFactory.CreateRequestTimeoutException(
                                                            message: ex.Data?["Message"].ToString(),
                                                            headers: new Headers()
                                                            {
                                                                ActivityId = System.Diagnostics.Trace.CorrelationManager.ActivityId.ToString()
                                                            },
                                                            innerException: ex,
                                                            trace: request.Trace);
                return cosmosException.ToCosmosResponseMessage(request);
            }
            catch (AggregateException ex)
            {
                Debug.Assert(System.Diagnostics.Trace.CorrelationManager.ActivityId != Guid.Empty, "Trace activity id is missing");
                // TODO: because the SDK underneath this path uses ContinueWith or task.Result we need to catch AggregateExceptions here
                // in order to ensure that underlying DocumentClientExceptions get propagated up correctly. Once all ContinueWith and .Result 
                // is removed this catch can be safely removed.
                ResponseMessage errorMessage = AggregateExceptionConverter(ex, request);
                if (errorMessage != null)
                {
                    return errorMessage;
                }

                throw;
            }
        }

        internal async Task<ResponseMessage> ProcessMessageAsync(
            RequestMessage request,
            CancellationToken cancellationToken)
        {
            if (request == null)
            {
                throw new ArgumentNullException(nameof(request));
            }

            DocumentServiceRequest serviceRequest = request.ToDocumentServiceRequest();

            ClientSideRequestStatisticsTraceDatum clientSideRequestStatisticsTraceDatum = new ClientSideRequestStatisticsTraceDatum(DateTime.UtcNow);
            serviceRequest.RequestContext.ClientRequestStatistics = clientSideRequestStatisticsTraceDatum;

            //TODO: extrace auth into a separate handler
            string authorization = await ((ICosmosAuthorizationTokenProvider)this.client.DocumentClient).GetUserAuthorizationTokenAsync(
                serviceRequest.ResourceAddress,
                PathsHelper.GetResourcePath(request.ResourceType),
                request.Method.ToString(),
                serviceRequest.Headers,
                AuthorizationTokenType.PrimaryMasterKey,
                request.Trace);

            serviceRequest.Headers[HttpConstants.HttpHeaders.Authorization] = authorization;

            IStoreModel storeProxy = this.client.DocumentClient.GetStoreProxy(serviceRequest);
            using (ITrace processMessageAsyncTrace = request.Trace.StartChild(
                            name: $"{storeProxy.GetType().FullName} Transport Request",
                            component: TraceComponent.Transport,
                            level: Tracing.TraceLevel.Info))
            {
                request.Trace = processMessageAsyncTrace;
                processMessageAsyncTrace.AddDatum("Client Side Request Stats", clientSideRequestStatisticsTraceDatum);

                DocumentServiceResponse response = null;
                try
                {
                    response = await storeProxy.ProcessMessageAsync(serviceRequest, cancellationToken);
                }
                finally
                {
                    processMessageAsyncTrace.UpdateRegionContacted(clientSideRequestStatisticsTraceDatum);
                }
               
                return response.ToCosmosResponseMessage(
                    request,
                    serviceRequest.RequestContext.RequestChargeTracker);
            }
        }

        internal static ResponseMessage AggregateExceptionConverter(AggregateException aggregateException, RequestMessage request)
        {
            AggregateException innerExceptions = aggregateException.Flatten();
            DocumentClientException docClientException = (DocumentClientException)innerExceptions.InnerExceptions.FirstOrDefault(innerEx => innerEx is DocumentClientException);
            if (docClientException != null)
            {
                return docClientException.ToCosmosResponseMessage(request);
            }

            Exception exception = innerExceptions.InnerExceptions.FirstOrDefault(innerEx => innerEx is CosmosException);
            if (exception is CosmosException cosmosException)
            {
                return cosmosException.ToCosmosResponseMessage(request);
            }

            return null;
        }
    }
}
>>>>>>> 6bbe69b6
<|MERGE_RESOLUTION|>--- conflicted
+++ resolved
@@ -1,318 +1,153 @@
-<<<<<<< HEAD
-﻿//------------------------------------------------------------
-// Copyright (c) Microsoft Corporation.  All rights reserved.
-//------------------------------------------------------------
-
-namespace Microsoft.Azure.Cosmos.Handlers
-{
-    using System;
-    using System.Diagnostics;
-    using System.Linq;
-    using System.Threading;
-    using System.Threading.Tasks;
-    using Microsoft.Azure.Cosmos.Resource.CosmosExceptions;
-    using Microsoft.Azure.Cosmos.Tracing;
-    using Microsoft.Azure.Cosmos.Tracing.TraceData;
-    using Microsoft.Azure.Documents;
-
-    //TODO: write unit test for this handler
-    internal class TransportHandler : RequestHandler
-    {
-        private readonly CosmosClient client;
-
-        public TransportHandler(CosmosClient client)
-        {
-            this.client = client ?? throw new ArgumentNullException(nameof(client));
-        }
-
-        public override async Task<ResponseMessage> SendAsync(
-            RequestMessage request,
-            CancellationToken cancellationToken)
-        {
-            try
-            {
-                ResponseMessage response = await this.ProcessMessageAsync(request, cancellationToken);
-                Debug.Assert(System.Diagnostics.Trace.CorrelationManager.ActivityId != Guid.Empty, "Trace activity id is missing");
-
-                return response;
-            }
-            //catch DocumentClientException and exceptions that inherit it. Other exception types happen before a backend request
-            catch (DocumentClientException ex)
-            {
-                Debug.Assert(System.Diagnostics.Trace.CorrelationManager.ActivityId != Guid.Empty, "Trace activity id is missing");
-                return ex.ToCosmosResponseMessage(request);
-            }
-            catch (CosmosException ce)
-            {
-                Debug.Assert(System.Diagnostics.Trace.CorrelationManager.ActivityId != Guid.Empty, "Trace activity id is missing");
-                return ce.ToCosmosResponseMessage(request);
-            }
-            catch (OperationCanceledException ex)
-            {
-                // Catch Operation Cancelled Exception and convert to Timeout 408 if the user did not cancel it.
-                // Throw the exception if the user cancelled.
-                if (cancellationToken.IsCancellationRequested)
-                {
-                    throw;
-                }
-
-                Debug.Assert(System.Diagnostics.Trace.CorrelationManager.ActivityId != Guid.Empty, "Trace activity id is missing");
-                CosmosException cosmosException = CosmosExceptionFactory.CreateRequestTimeoutException(
-                                                            message: ex.Data?["Message"].ToString(),
-                                                            headers: new Headers()
-                                                            {
-                                                                ActivityId = System.Diagnostics.Trace.CorrelationManager.ActivityId.ToString()
-                                                            },
-                                                            innerException: ex,
-                                                            trace: request.Trace);
-                return cosmosException.ToCosmosResponseMessage(request);
-            }
-            catch (AggregateException ex)
-            {
-                Debug.Assert(System.Diagnostics.Trace.CorrelationManager.ActivityId != Guid.Empty, "Trace activity id is missing");
-                // TODO: because the SDK underneath this path uses ContinueWith or task.Result we need to catch AggregateExceptions here
-                // in order to ensure that underlying DocumentClientExceptions get propagated up correctly. Once all ContinueWith and .Result 
-                // is removed this catch can be safely removed.
-                ResponseMessage errorMessage = AggregateExceptionConverter(ex, request);
-                if (errorMessage != null)
-                {
-                    return errorMessage;
-                }
-
-                throw;
-            }
-        }
-
-        internal async Task<ResponseMessage> ProcessMessageAsync(
-            RequestMessage request,
-            CancellationToken cancellationToken)
-        {
-            if (request == null)
-            {
-                throw new ArgumentNullException(nameof(request));
-            }
-
-            DocumentServiceRequest serviceRequest = request.ToDocumentServiceRequest();
-
-            ClientSideRequestStatisticsTraceDatum clientSideRequestStatisticsTraceDatum = new ClientSideRequestStatisticsTraceDatum(DateTime.UtcNow, request.Trace.Summary);
-            serviceRequest.RequestContext.ClientRequestStatistics = clientSideRequestStatisticsTraceDatum;
-
-            //TODO: extrace auth into a separate handler
-            string authorization = await ((ICosmosAuthorizationTokenProvider)this.client.DocumentClient).GetUserAuthorizationTokenAsync(
-                serviceRequest.ResourceAddress,
-                PathsHelper.GetResourcePath(request.ResourceType),
-                request.Method.ToString(),
-                serviceRequest.Headers,
-                AuthorizationTokenType.PrimaryMasterKey,
-                request.Trace);
-
-            serviceRequest.Headers[HttpConstants.HttpHeaders.Authorization] = authorization;
-
-            IStoreModel storeProxy = this.client.DocumentClient.GetStoreProxy(serviceRequest);
-            using (ITrace processMessageAsyncTrace = request.Trace.StartChild(
-                            name: $"{storeProxy.GetType().FullName} Transport Request",
-                            component: TraceComponent.Transport,
-                            level: Tracing.TraceLevel.Info))
-            {
-                request.Trace = processMessageAsyncTrace;
-                processMessageAsyncTrace.AddDatum("Client Side Request Stats", clientSideRequestStatisticsTraceDatum);
-
-                DocumentServiceResponse response = null;
-                try
-                {
-                    response = request.OperationType == OperationType.Upsert
-                       ? await this.ProcessUpsertAsync(storeProxy, serviceRequest, cancellationToken)
-                       : await storeProxy.ProcessMessageAsync(serviceRequest, cancellationToken);
-                }
-                finally
-                {
-                    processMessageAsyncTrace.UpdateRegionContacted(clientSideRequestStatisticsTraceDatum);
-                }
-               
-                return response.ToCosmosResponseMessage(
-                    request,
-                    serviceRequest.RequestContext.RequestChargeTracker);
-            }
-        }
-
-        internal static ResponseMessage AggregateExceptionConverter(AggregateException aggregateException, RequestMessage request)
-        {
-            AggregateException innerExceptions = aggregateException.Flatten();
-            DocumentClientException docClientException = (DocumentClientException)innerExceptions.InnerExceptions.FirstOrDefault(innerEx => innerEx is DocumentClientException);
-            if (docClientException != null)
-            {
-                return docClientException.ToCosmosResponseMessage(request);
-            }
-
-            Exception exception = innerExceptions.InnerExceptions.FirstOrDefault(innerEx => innerEx is CosmosException);
-            if (exception is CosmosException cosmosException)
-            {
-                return cosmosException.ToCosmosResponseMessage(request);
-            }
-
-            return null;
-        }
-
-        private async Task<DocumentServiceResponse> ProcessUpsertAsync(IStoreModel storeProxy, DocumentServiceRequest serviceRequest, CancellationToken cancellationToken)
-        {
-            DocumentServiceResponse response = await storeProxy.ProcessMessageAsync(serviceRequest, cancellationToken);
-            this.client.DocumentClient.CaptureSessionToken(serviceRequest, response);
-            return response;
-        }
-    }
-}
-=======
-﻿//------------------------------------------------------------
-// Copyright (c) Microsoft Corporation.  All rights reserved.
-//------------------------------------------------------------
-
-namespace Microsoft.Azure.Cosmos.Handlers
-{
-    using System;
-    using System.Diagnostics;
-    using System.Linq;
-    using System.Threading;
-    using System.Threading.Tasks;
-    using Microsoft.Azure.Cosmos.Resource.CosmosExceptions;
-    using Microsoft.Azure.Cosmos.Tracing;
-    using Microsoft.Azure.Cosmos.Tracing.TraceData;
-    using Microsoft.Azure.Documents;
-
-    //TODO: write unit test for this handler
-    internal class TransportHandler : RequestHandler
-    {
-        private readonly CosmosClient client;
-
-        public TransportHandler(CosmosClient client)
-        {
-            this.client = client ?? throw new ArgumentNullException(nameof(client));
-        }
-
-        public override async Task<ResponseMessage> SendAsync(
-            RequestMessage request,
-            CancellationToken cancellationToken)
-        {
-            try
-            {
-                ResponseMessage response = await this.ProcessMessageAsync(request, cancellationToken);
-                Debug.Assert(System.Diagnostics.Trace.CorrelationManager.ActivityId != Guid.Empty, "Trace activity id is missing");
-
-                return response;
-            }
-            //catch DocumentClientException and exceptions that inherit it. Other exception types happen before a backend request
-            catch (DocumentClientException ex)
-            {
-                Debug.Assert(System.Diagnostics.Trace.CorrelationManager.ActivityId != Guid.Empty, "Trace activity id is missing");
-                return ex.ToCosmosResponseMessage(request);
-            }
-            catch (CosmosException ce)
-            {
-                Debug.Assert(System.Diagnostics.Trace.CorrelationManager.ActivityId != Guid.Empty, "Trace activity id is missing");
-                return ce.ToCosmosResponseMessage(request);
-            }
-            catch (OperationCanceledException ex)
-            {
-                // Catch Operation Cancelled Exception and convert to Timeout 408 if the user did not cancel it.
-                // Throw the exception if the user cancelled.
-                if (cancellationToken.IsCancellationRequested)
-                {
-                    throw;
-                }
-
-                Debug.Assert(System.Diagnostics.Trace.CorrelationManager.ActivityId != Guid.Empty, "Trace activity id is missing");
-                CosmosException cosmosException = CosmosExceptionFactory.CreateRequestTimeoutException(
-                                                            message: ex.Data?["Message"].ToString(),
-                                                            headers: new Headers()
-                                                            {
-                                                                ActivityId = System.Diagnostics.Trace.CorrelationManager.ActivityId.ToString()
-                                                            },
-                                                            innerException: ex,
-                                                            trace: request.Trace);
-                return cosmosException.ToCosmosResponseMessage(request);
-            }
-            catch (AggregateException ex)
-            {
-                Debug.Assert(System.Diagnostics.Trace.CorrelationManager.ActivityId != Guid.Empty, "Trace activity id is missing");
-                // TODO: because the SDK underneath this path uses ContinueWith or task.Result we need to catch AggregateExceptions here
-                // in order to ensure that underlying DocumentClientExceptions get propagated up correctly. Once all ContinueWith and .Result 
-                // is removed this catch can be safely removed.
-                ResponseMessage errorMessage = AggregateExceptionConverter(ex, request);
-                if (errorMessage != null)
-                {
-                    return errorMessage;
-                }
-
-                throw;
-            }
-        }
-
-        internal async Task<ResponseMessage> ProcessMessageAsync(
-            RequestMessage request,
-            CancellationToken cancellationToken)
-        {
-            if (request == null)
-            {
-                throw new ArgumentNullException(nameof(request));
-            }
-
-            DocumentServiceRequest serviceRequest = request.ToDocumentServiceRequest();
-
-            ClientSideRequestStatisticsTraceDatum clientSideRequestStatisticsTraceDatum = new ClientSideRequestStatisticsTraceDatum(DateTime.UtcNow);
-            serviceRequest.RequestContext.ClientRequestStatistics = clientSideRequestStatisticsTraceDatum;
-
-            //TODO: extrace auth into a separate handler
-            string authorization = await ((ICosmosAuthorizationTokenProvider)this.client.DocumentClient).GetUserAuthorizationTokenAsync(
-                serviceRequest.ResourceAddress,
-                PathsHelper.GetResourcePath(request.ResourceType),
-                request.Method.ToString(),
-                serviceRequest.Headers,
-                AuthorizationTokenType.PrimaryMasterKey,
-                request.Trace);
-
-            serviceRequest.Headers[HttpConstants.HttpHeaders.Authorization] = authorization;
-
-            IStoreModel storeProxy = this.client.DocumentClient.GetStoreProxy(serviceRequest);
-            using (ITrace processMessageAsyncTrace = request.Trace.StartChild(
-                            name: $"{storeProxy.GetType().FullName} Transport Request",
-                            component: TraceComponent.Transport,
-                            level: Tracing.TraceLevel.Info))
-            {
-                request.Trace = processMessageAsyncTrace;
-                processMessageAsyncTrace.AddDatum("Client Side Request Stats", clientSideRequestStatisticsTraceDatum);
-
-                DocumentServiceResponse response = null;
-                try
-                {
-                    response = await storeProxy.ProcessMessageAsync(serviceRequest, cancellationToken);
-                }
-                finally
-                {
-                    processMessageAsyncTrace.UpdateRegionContacted(clientSideRequestStatisticsTraceDatum);
-                }
-               
-                return response.ToCosmosResponseMessage(
-                    request,
-                    serviceRequest.RequestContext.RequestChargeTracker);
-            }
-        }
-
-        internal static ResponseMessage AggregateExceptionConverter(AggregateException aggregateException, RequestMessage request)
-        {
-            AggregateException innerExceptions = aggregateException.Flatten();
-            DocumentClientException docClientException = (DocumentClientException)innerExceptions.InnerExceptions.FirstOrDefault(innerEx => innerEx is DocumentClientException);
-            if (docClientException != null)
-            {
-                return docClientException.ToCosmosResponseMessage(request);
-            }
-
-            Exception exception = innerExceptions.InnerExceptions.FirstOrDefault(innerEx => innerEx is CosmosException);
-            if (exception is CosmosException cosmosException)
-            {
-                return cosmosException.ToCosmosResponseMessage(request);
-            }
-
-            return null;
-        }
-    }
-}
->>>>>>> 6bbe69b6
+﻿//------------------------------------------------------------
+// Copyright (c) Microsoft Corporation.  All rights reserved.
+//------------------------------------------------------------
+
+namespace Microsoft.Azure.Cosmos.Handlers
+{
+    using System;
+    using System.Diagnostics;
+    using System.Linq;
+    using System.Threading;
+    using System.Threading.Tasks;
+    using Microsoft.Azure.Cosmos.Resource.CosmosExceptions;
+    using Microsoft.Azure.Cosmos.Tracing;
+    using Microsoft.Azure.Cosmos.Tracing.TraceData;
+    using Microsoft.Azure.Documents;
+
+    //TODO: write unit test for this handler
+    internal class TransportHandler : RequestHandler
+    {
+        private readonly CosmosClient client;
+
+        public TransportHandler(CosmosClient client)
+        {
+            this.client = client ?? throw new ArgumentNullException(nameof(client));
+        }
+
+        public override async Task<ResponseMessage> SendAsync(
+            RequestMessage request,
+            CancellationToken cancellationToken)
+        {
+            try
+            {
+                ResponseMessage response = await this.ProcessMessageAsync(request, cancellationToken);
+                Debug.Assert(System.Diagnostics.Trace.CorrelationManager.ActivityId != Guid.Empty, "Trace activity id is missing");
+
+                return response;
+            }
+            //catch DocumentClientException and exceptions that inherit it. Other exception types happen before a backend request
+            catch (DocumentClientException ex)
+            {
+                Debug.Assert(System.Diagnostics.Trace.CorrelationManager.ActivityId != Guid.Empty, "Trace activity id is missing");
+                return ex.ToCosmosResponseMessage(request);
+            }
+            catch (CosmosException ce)
+            {
+                Debug.Assert(System.Diagnostics.Trace.CorrelationManager.ActivityId != Guid.Empty, "Trace activity id is missing");
+                return ce.ToCosmosResponseMessage(request);
+            }
+            catch (OperationCanceledException ex)
+            {
+                // Catch Operation Cancelled Exception and convert to Timeout 408 if the user did not cancel it.
+                // Throw the exception if the user cancelled.
+                if (cancellationToken.IsCancellationRequested)
+                {
+                    throw;
+                }
+
+                Debug.Assert(System.Diagnostics.Trace.CorrelationManager.ActivityId != Guid.Empty, "Trace activity id is missing");
+                CosmosException cosmosException = CosmosExceptionFactory.CreateRequestTimeoutException(
+                                                            message: ex.Data?["Message"].ToString(),
+                                                            headers: new Headers()
+                                                            {
+                                                                ActivityId = System.Diagnostics.Trace.CorrelationManager.ActivityId.ToString()
+                                                            },
+                                                            innerException: ex,
+                                                            trace: request.Trace);
+                return cosmosException.ToCosmosResponseMessage(request);
+            }
+            catch (AggregateException ex)
+            {
+                Debug.Assert(System.Diagnostics.Trace.CorrelationManager.ActivityId != Guid.Empty, "Trace activity id is missing");
+                // TODO: because the SDK underneath this path uses ContinueWith or task.Result we need to catch AggregateExceptions here
+                // in order to ensure that underlying DocumentClientExceptions get propagated up correctly. Once all ContinueWith and .Result 
+                // is removed this catch can be safely removed.
+                ResponseMessage errorMessage = AggregateExceptionConverter(ex, request);
+                if (errorMessage != null)
+                {
+                    return errorMessage;
+                }
+
+                throw;
+            }
+        }
+
+        internal async Task<ResponseMessage> ProcessMessageAsync(
+            RequestMessage request,
+            CancellationToken cancellationToken)
+        {
+            if (request == null)
+            {
+                throw new ArgumentNullException(nameof(request));
+            }
+
+            DocumentServiceRequest serviceRequest = request.ToDocumentServiceRequest();
+
+            ClientSideRequestStatisticsTraceDatum clientSideRequestStatisticsTraceDatum = new ClientSideRequestStatisticsTraceDatum(DateTime.UtcNow, request.Trace.Summary);
+            serviceRequest.RequestContext.ClientRequestStatistics = clientSideRequestStatisticsTraceDatum;
+
+            //TODO: extrace auth into a separate handler
+            string authorization = await ((ICosmosAuthorizationTokenProvider)this.client.DocumentClient).GetUserAuthorizationTokenAsync(
+                serviceRequest.ResourceAddress,
+                PathsHelper.GetResourcePath(request.ResourceType),
+                request.Method.ToString(),
+                serviceRequest.Headers,
+                AuthorizationTokenType.PrimaryMasterKey,
+                request.Trace);
+
+            serviceRequest.Headers[HttpConstants.HttpHeaders.Authorization] = authorization;
+
+            IStoreModel storeProxy = this.client.DocumentClient.GetStoreProxy(serviceRequest);
+            using (ITrace processMessageAsyncTrace = request.Trace.StartChild(
+                            name: $"{storeProxy.GetType().FullName} Transport Request",
+                            component: TraceComponent.Transport,
+                            level: Tracing.TraceLevel.Info))
+            {
+                request.Trace = processMessageAsyncTrace;
+                processMessageAsyncTrace.AddDatum("Client Side Request Stats", clientSideRequestStatisticsTraceDatum);
+
+                DocumentServiceResponse response = null;
+                try
+                {
+                    response = await storeProxy.ProcessMessageAsync(serviceRequest, cancellationToken);
+                }
+                finally
+                {
+                    processMessageAsyncTrace.UpdateRegionContacted(clientSideRequestStatisticsTraceDatum);
+                }
+               
+                return response.ToCosmosResponseMessage(
+                    request,
+                    serviceRequest.RequestContext.RequestChargeTracker);
+            }
+        }
+
+        internal static ResponseMessage AggregateExceptionConverter(AggregateException aggregateException, RequestMessage request)
+        {
+            AggregateException innerExceptions = aggregateException.Flatten();
+            DocumentClientException docClientException = (DocumentClientException)innerExceptions.InnerExceptions.FirstOrDefault(innerEx => innerEx is DocumentClientException);
+            if (docClientException != null)
+            {
+                return docClientException.ToCosmosResponseMessage(request);
+            }
+
+            Exception exception = innerExceptions.InnerExceptions.FirstOrDefault(innerEx => innerEx is CosmosException);
+            if (exception is CosmosException cosmosException)
+            {
+                return cosmosException.ToCosmosResponseMessage(request);
+            }
+
+            return null;
+        }
+    }
+}