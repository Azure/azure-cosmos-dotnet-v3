--- conflicted
+++ resolved
@@ -111,11 +111,7 @@
         /// <summary>
         /// Gets the cosmos diagnostic information for the current request to Azure Cosmos DB service
         /// </summary>
-<<<<<<< HEAD
-        public CosmosDiagnostics cosmosDiagnostics { get; set; }
-=======
         public CosmosDiagnostics Diagnostics { get; set; }
->>>>>>> 76e76dd5
 
         /// <summary>
         /// Gets the internal error object.
