﻿//------------------------------------------------------------
// Copyright (c) Microsoft Corporation.  All rights reserved.
//------------------------------------------------------------

namespace Microsoft.Azure.Cosmos.Handler
{
    using System;
    using System.Collections.Generic;
    using System.Threading.Tasks;
    using Documents.Rntbd;
    using Microsoft.Azure.Cosmos.Core.Trace;

    /// <summary>
    /// This is a helper class that creates a single static instance to avoid each
    /// client instance from creating a new System Usage monitor with Diagnostics and Telemetry Recorders(if enabled).
    /// The diagnostics should never block a request, and is a best attempt
    /// If the CPU load history fails then don't try it in the future.
    /// </summary>
    internal class DiagnosticsHandlerHelper
    {
        private const string Diagnostickey = "diagnostic";
        private const string Telemetrykey = "telemetry";

        public static readonly TimeSpan DiagnosticsRefreshInterval = TimeSpan.FromSeconds(10);
        private static readonly TimeSpan ClientTelemetryRefreshInterval = TimeSpan.FromSeconds(5);

        // Need to reset it in Tests hence kept it non-readonly.
        private static SystemUsageRecorder DiagnosticSystemUsageRecorder = new SystemUsageRecorder(
            identifier: Diagnostickey,
            historyLength: 6,
            refreshInterval: DiagnosticsHandlerHelper.DiagnosticsRefreshInterval);
        private static SystemUsageRecorder TelemetrySystemUsageRecorder = null;

        /// <summary>
        /// Singleton to make sure only one instance of DiagnosticHandlerHelper is there.
        /// The system usage collection is disabled for internal builds so it is set to null to avoid
        /// compute for accidentally creating an instance or trying to use it.
        /// </summary>
        private static DiagnosticsHandlerHelper Instance =
#if INTERNAL
            null; 
#else
            new DiagnosticsHandlerHelper();
#endif

        private static bool isDiagnosticsMonitoringEnabled;
        private static bool isTelemetryMonitoringEnabled;

        private readonly SystemUsageMonitor systemUsageMonitor = null;

        public static DiagnosticsHandlerHelper GetInstance()
        {
            return DiagnosticsHandlerHelper.Instance;
        }

        /// <summary>
        /// Restart the monitor with client telemetry recorder if telemetry is enabled
        /// </summary>
        /// <param name="isClientTelemetryEnabled"></param>
        public static void Refresh(bool isClientTelemetryEnabled)
        {
            if (isClientTelemetryEnabled != DiagnosticsHandlerHelper.isTelemetryMonitoringEnabled)
            {
                DiagnosticsHandlerHelper tempInstance = DiagnosticsHandlerHelper.Instance;

                DiagnosticsHandlerHelper.isTelemetryMonitoringEnabled = isClientTelemetryEnabled;
                DiagnosticsHandlerHelper.Instance = new DiagnosticsHandlerHelper();

                // Stopping the monitor is a blocking call so we do it in a separate thread
                _ = Task.Run(() => tempInstance.StopSystemMonitor());
            }
        }

        private void StopSystemMonitor()
        {
            try
            {
                this.systemUsageMonitor?.Dispose();
            }
            catch (ObjectDisposedException ex)
            {
<<<<<<< HEAD
                DefaultTrace.TraceError("Error while stopping system usage monitor. {0} ", ex);
=======
                DefaultTrace.TraceError("Error while stopping system usage monitor. {0} ", ex.Message);
>>>>>>> cdd1b1d2
            }
        }

        /// <summary>
        /// Start System Usage Monitor with Diagnostic and Telemetry Recorder if Telemetry is enabled 
        /// Otherwise Start System Usage Monitor with only Diagnostic Recorder
        /// </summary>
        private DiagnosticsHandlerHelper()
        {
            DiagnosticsHandlerHelper.isDiagnosticsMonitoringEnabled = false;

            // If the CPU monitor fails for some reason don't block the application
            try
            {
                List<SystemUsageRecorder> recorders = new List<SystemUsageRecorder>()
                {
                    DiagnosticsHandlerHelper.DiagnosticSystemUsageRecorder,
                };

                if (DiagnosticsHandlerHelper.isTelemetryMonitoringEnabled)
                {
                    // re-initialize a fresh telemetry recorder when feature is switched on
                    DiagnosticsHandlerHelper.TelemetrySystemUsageRecorder = new SystemUsageRecorder(
                                                                                   identifier: Telemetrykey,
                                                                                   historyLength: 120,
                                                                                   refreshInterval: DiagnosticsHandlerHelper.ClientTelemetryRefreshInterval);

                    recorders.Add(DiagnosticsHandlerHelper.TelemetrySystemUsageRecorder);
                }
                else
                {
                    DiagnosticsHandlerHelper.TelemetrySystemUsageRecorder = null;
                }

                this.systemUsageMonitor = SystemUsageMonitor.CreateAndStart(recorders);

                DiagnosticsHandlerHelper.isDiagnosticsMonitoringEnabled = true;
            }
            catch (Exception ex)
            {
                DefaultTrace.TraceError(ex.Message);

                DiagnosticsHandlerHelper.isDiagnosticsMonitoringEnabled = false;
            }
        }

        /// <summary>
        /// This method will give CPU Usage(%), Memory Usage(kb) and ThreadPool Information from Diagnostic recorder, 
        /// It will return null if Diagnostic Monitoring is not enabled or throws any error while reading data from the recorder.
        /// </summary>
        public SystemUsageHistory GetDiagnosticsSystemHistory()
        {
            if (!DiagnosticsHandlerHelper.isDiagnosticsMonitoringEnabled)
            {
                return null;
            }

            try
            {
                return DiagnosticsHandlerHelper.DiagnosticSystemUsageRecorder.Data;
            }
            catch (Exception ex)
            {
                DefaultTrace.TraceError(ex.Message);
                DiagnosticsHandlerHelper.isDiagnosticsMonitoringEnabled = false;
                return null;
            }
        }

        /// <summary>
        /// This method will give CPU Usage(%), Memory Usage(kb) and ThreadPool Information from Client Telemetry recorder.
        /// It will return null if Diagnostic Monitoring is not enabled or throws any error while reading data from the recorder.
        /// </summary>
        /// <returns> CpuAndMemoryUsageRecorder</returns>
        public SystemUsageHistory GetClientTelemetrySystemHistory()
        {
            if (!DiagnosticsHandlerHelper.isTelemetryMonitoringEnabled)
            {
                return null;
            }

            try
            {
                return DiagnosticsHandlerHelper.TelemetrySystemUsageRecorder?.Data;
            }
            catch (Exception ex)
            {
                DefaultTrace.TraceError(ex.Message);
                DiagnosticsHandlerHelper.isTelemetryMonitoringEnabled = false;
                return null;
            }
        }
    }
}<|MERGE_RESOLUTION|>--- conflicted
+++ resolved
@@ -79,11 +79,7 @@
             }
             catch (ObjectDisposedException ex)
             {
-<<<<<<< HEAD
-                DefaultTrace.TraceError("Error while stopping system usage monitor. {0} ", ex);
-=======
                 DefaultTrace.TraceError("Error while stopping system usage monitor. {0} ", ex.Message);
->>>>>>> cdd1b1d2
             }
         }
 
