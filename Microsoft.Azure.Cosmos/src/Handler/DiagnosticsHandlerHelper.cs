--- conflicted
+++ resolved
@@ -7,59 +7,34 @@
     using System;
     using System.Collections.Generic;
     using Documents.Rntbd;
-<<<<<<< HEAD
     using Microsoft.Azure.Cosmos.Core.Trace;
     using Microsoft.Azure.Cosmos.Telemetry;
 
     /// <summary>
     /// This is a helper class that creates a single static instance to avoid each
     /// client instance from creating a new System Usage monitor with Diagnostics and Telemetry Recorders(if enabled).
-=======
-    using Microsoft.Azure.Cosmos.Core.Trace;
-    using Microsoft.Azure.Cosmos.Telemetry;
-
-    /// <summary>
-    /// This is a helper class that creates a single static instance to avoid each
-    /// client instance from creating a new System Usage monitor with Diagnostics and Telemetry Recorders(if enabled).
->>>>>>> 63a846de
     /// The diagnostics should never block a request, and is a best attempt
     /// If the CPU load history fails then don't try it in the future.
     /// </summary>
     internal class DiagnosticsHandlerHelper
-<<<<<<< HEAD
     {
         private const string Diagnostickey = "diagnostic";
         private const string Telemetrykey = "telemetry";
-=======
-    {
-        private const string Diagnostickey = "diagnostic";
-        private const string Telemetrykey = "telemetry";
->>>>>>> 63a846de
 
         public static readonly TimeSpan DiagnosticsRefreshInterval = TimeSpan.FromSeconds(10);
         private readonly SystemUsageRecorder diagnosticSystemUsageRecorder = new SystemUsageRecorder(
             identifier: Diagnostickey,
             historyLength: 6,
-<<<<<<< HEAD
             refreshInterval: DiagnosticsHandlerHelper.DiagnosticsRefreshInterval);
 
-=======
-            refreshInterval: DiagnosticsHandlerHelper.DiagnosticsRefreshInterval);
-
->>>>>>> 63a846de
         private static readonly TimeSpan ClientTelemetryRefreshInterval = TimeSpan.FromSeconds(5);
         private readonly SystemUsageRecorder telemetrySystemUsageRecorder = new SystemUsageRecorder(
             identifier: Telemetrykey,
             historyLength: 120,
             refreshInterval: DiagnosticsHandlerHelper.ClientTelemetryRefreshInterval);
 
-<<<<<<< HEAD
         private static bool isDiagnosticsMonitoringEnabled = false;
         private static bool isTelemetryMonitoringEnabled = false;
-=======
-        private static bool isDiagnosticsMonitoringEnabled = false;
-        private static bool isTelemetryMonitoringEnabled = false;
->>>>>>> 63a846de
 
         /// <summary>
         /// Singleton to make sure only one instance of DiagnosticHandlerHelper is there.
@@ -71,42 +46,6 @@
             null; 
 #else
             new DiagnosticsHandlerHelper();
-<<<<<<< HEAD
-#endif
-
-        private readonly SystemUsageMonitor systemUsageMonitor = null;
-
-        /// <summary>
-        /// Start System Usage Monitor with Diagnostic and Telemetry Recorder if Telemetry is enabled 
-        /// Otherwise Start System Usage Monitor with only Diagnostic Recorder
-        /// </summary>
-        private DiagnosticsHandlerHelper()
-        {
-            DiagnosticsHandlerHelper.isDiagnosticsMonitoringEnabled = false;
-
-            // If the CPU monitor fails for some reason don't block the application
-            try
-            {
-                DiagnosticsHandlerHelper.isTelemetryMonitoringEnabled = ClientTelemetryOptions.IsClientTelemetryEnabled();
-
-                List<SystemUsageRecorder> recorders = new List<SystemUsageRecorder>()
-                {
-                    this.diagnosticSystemUsageRecorder,
-                };
-
-                if (DiagnosticsHandlerHelper.isTelemetryMonitoringEnabled)
-                {
-                    recorders.Add(this.telemetrySystemUsageRecorder);
-                }
-
-                this.systemUsageMonitor = SystemUsageMonitor.CreateAndStart(recorders);
-
-                DiagnosticsHandlerHelper.isDiagnosticsMonitoringEnabled = true;
-            }
-            catch (Exception ex)
-            {
-                DefaultTrace.TraceError(ex.Message);
-=======
 #endif
 
         private readonly SystemUsageMonitor systemUsageMonitor = null;
@@ -146,27 +85,13 @@
                 DiagnosticsHandlerHelper.isTelemetryMonitoringEnabled = false;
             }
         }
->>>>>>> 63a846de
-
-                DiagnosticsHandlerHelper.isDiagnosticsMonitoringEnabled = false;
-                DiagnosticsHandlerHelper.isTelemetryMonitoringEnabled = false;
-            }
-        }
 
         /// <summary>
-<<<<<<< HEAD
         /// This method will give CPU Usage(%), Memory Usage(kb) and ThreadPool Information from Diagnostic recorder, 
         /// It will return null if Diagnostic Monitoring is not enabled or throws any error while reading data from the recorder.
         /// </summary>
         public SystemUsageHistory GetDiagnosticsSystemHistory()
         {
-=======
-        /// This method will give CPU Usage(%), Memory Usage(kb) and ThreadPool Information from Diagnostic recorder, 
-        /// It will return null if Diagnostic Monitoring is not enabled or throws any error while reading data from the recorder.
-        /// </summary>
-        public SystemUsageHistory GetDiagnosticsSystemHistory()
-        {
->>>>>>> 63a846de
             if (!DiagnosticsHandlerHelper.isDiagnosticsMonitoringEnabled)
             {
                 return null;
@@ -185,20 +110,12 @@
         }
 
         /// <summary>
-<<<<<<< HEAD
         /// This method will give CPU Usage(%), Memory Usage(kb) and ThreadPool Information from Client Telemetry recorder.
-=======
-        /// This method will give CPU Usage(%), Memory Usage(kb) and ThreadPool Information from Client Telemetry recorder.
->>>>>>> 63a846de
         /// It will return null if Diagnostic Monitoring is not enabled or throws any error while reading data from the recorder.
         /// </summary>
         /// <returns> CpuAndMemoryUsageRecorder</returns>
         public SystemUsageHistory GetClientTelemetrySystemHistory()
-<<<<<<< HEAD
         {
-=======
-        {
->>>>>>> 63a846de
             if (!DiagnosticsHandlerHelper.isTelemetryMonitoringEnabled)
             {
                 return null;
