--- conflicted
+++ resolved
@@ -30,21 +30,6 @@
             {
                 try
                 {
-<<<<<<< HEAD
-                    this.telemetry
-                        .CollectOperationInfo(
-                                cosmosDiagnostics: response.Diagnostics,
-                                statusCode: response.StatusCode,
-                                responseSizeInBytes: this.GetPayloadSize(response),
-                                containerId: request.ContainerId,
-                                databaseId: request.DatabaseId,
-                                operationType: request.OperationType,
-                                resourceType: request.ResourceType,
-                                consistencyLevel: request.Headers?[Documents.HttpConstants.HttpHeaders.ConsistencyLevel],
-                                requestCharge: response.Headers.RequestCharge,
-                                subStatusCode: response.Headers.SubStatusCode,
-                                trace: response.Trace);
-=======
                     this.telemetryToServiceHelper.GetCollector().CollectOperationAndNetworkInfo(
                         () => new TelemetryInformation
                         {
@@ -61,7 +46,6 @@
                             SubStatusCode = response.Headers.SubStatusCode,
                             Trace = response.Trace
                         });
->>>>>>> e2ce570b
                 }
                 catch (Exception ex)
                 {
