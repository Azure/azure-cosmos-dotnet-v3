﻿//------------------------------------------------------------
// Copyright (c) Microsoft Corporation.  All rights reserved.
//------------------------------------------------------------

namespace Microsoft.Azure.Cosmos.Handlers
{
    using System;
    using System.IO;
    using System.Threading;
    using System.Threading.Tasks;
    using Microsoft.Azure.Cosmos.Core.Trace;
    using Microsoft.Azure.Cosmos.Telemetry;
    using Microsoft.Azure.Cosmos.Telemetry.Collector;

    internal class TelemetryHandler : RequestHandler
    {
        private readonly TelemetryToServiceHelper telemetryToServiceHelper;

        public TelemetryHandler(TelemetryToServiceHelper telemetryToServiceHelper)
        {
            this.telemetryToServiceHelper = telemetryToServiceHelper ?? throw new ArgumentNullException(nameof(telemetryToServiceHelper));
        }

        public override async Task<ResponseMessage> SendAsync(
            RequestMessage request,
            CancellationToken cancellationToken)
        {
            ResponseMessage response = await base.SendAsync(request, cancellationToken);
            if (this.IsAllowed(request))
            {
                try
                {
                    this.telemetryToServiceHelper.GetCollector().CollectOperationAndNetworkInfo(
                        () => new TelemetryInformation
                        {
                            RegionsContactedList = response.Diagnostics.GetContactedRegions(),
                            RequestLatency = response.Diagnostics.GetClientElapsedTime(),
                            StatusCode = response.StatusCode,
                            ResponseSizeInBytes = TelemetryHandler.GetPayloadSize(response),
                            ContainerId = request.ContainerId,
                            DatabaseId = request.DatabaseId,
                            OperationType = request.OperationType,
                            ResourceType = request.ResourceType,
                            ConsistencyLevel = request.Headers?[Documents.HttpConstants.HttpHeaders.ConsistencyLevel],
                            RequestCharge = response.Headers.RequestCharge,
                            SubStatusCode = response.Headers.SubStatusCode,
                            Trace = response.Trace
                        });
                }
                catch (Exception ex)
                {
<<<<<<< HEAD
                    DefaultTrace.TraceError("Error while collecting telemetry information : {0}", ex);
=======
                    DefaultTrace.TraceError("Error while collecting telemetry information : {0}", ex.Message);
>>>>>>> faaa3a73
                }
            }
            return response;
        }

        private bool IsAllowed(RequestMessage request)
        { 
            return ClientTelemetryOptions.AllowedResourceTypes.Equals(request.ResourceType);
        }

        /// <summary>
        /// It returns the payload size after reading it from the Response content stream. 
        /// To avoid blocking IO calls to get the stream length, it will return response content length if stream is of Memory Type
        /// otherwise it will return the content length from the response header (if it is there)
        /// </summary>
        /// <param name="response"></param>
        /// <returns>Size of Payload</returns>
        private static long GetPayloadSize(ResponseMessage response)
        {
            if (response != null)
            {
                if (response.Content != null && response.Content is MemoryStream)
                {
                    return response.Content.Length;
                }

                if (response.Headers != null && response.Headers.ContentLength != null)
                {
                    return long.Parse(response.Headers.ContentLength);
                }
            }

            return 0;
        }
    }
}<|MERGE_RESOLUTION|>--- conflicted
+++ resolved
@@ -49,11 +49,7 @@
                 }
                 catch (Exception ex)
                 {
-<<<<<<< HEAD
-                    DefaultTrace.TraceError("Error while collecting telemetry information : {0}", ex);
-=======
                     DefaultTrace.TraceError("Error while collecting telemetry information : {0}", ex.Message);
->>>>>>> faaa3a73
                 }
             }
             return response;
