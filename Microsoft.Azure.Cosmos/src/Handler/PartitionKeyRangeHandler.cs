--- conflicted
+++ resolved
@@ -165,13 +165,9 @@
                 }
                 catch (CosmosException ex)
                 {
-<<<<<<< HEAD
                     ResponseMessage errorResponse = ex.ToCosmosResponseMessage(request);
                     this.SetOriginalContinuationToken(request, errorResponse, originalContinuation);
                     return errorResponse;
-=======
-                    this.SetOriginalContinuationToken(request, response, originalContinuation);
->>>>>>> df7faa27
                 }
                 catch (AggregateException ex)
                 {
@@ -187,36 +183,7 @@
                         return ((DocumentClientException)docClientException).ToCosmosResponseMessage(request);
                     }
 
-<<<<<<< HEAD
                     throw;
-=======
-                return response;
-            }
-            catch (DocumentClientException ex)
-            {
-                ResponseMessage errorResponse = ex.ToCosmosResponseMessage(request);
-                this.SetOriginalContinuationToken(request, errorResponse, originalContinuation);
-                return errorResponse;
-            }
-            catch (CosmosException ex)
-            {
-                ResponseMessage errorResponse = ex.ToCosmosResponseMessage(request);
-                this.SetOriginalContinuationToken(request, errorResponse, originalContinuation);
-                return errorResponse;
-            }
-            catch (AggregateException ex)
-            {
-                this.SetOriginalContinuationToken(request, response, originalContinuation);
-
-                // TODO: because the SDK underneath this path uses ContinueWith or task.Result we need to catch AggregateExceptions here
-                // in order to ensure that underlying DocumentClientExceptions get propagated up correctly. Once all ContinueWith and .Result 
-                // is removed this catch can be safely removed.
-                AggregateException innerExceptions = ex.Flatten();
-                Exception docClientException = innerExceptions.InnerExceptions.FirstOrDefault(innerEx => innerEx is DocumentClientException);
-                if (docClientException != null)
-                {
-                    return ((DocumentClientException)docClientException).ToCosmosResponseMessage(request);
->>>>>>> df7faa27
                 }
             }
         }
