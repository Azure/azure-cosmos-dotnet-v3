//------------------------------------------------------------
// Copyright (c) Microsoft Corporation.  All rights reserved.
//------------------------------------------------------------

namespace Microsoft.Azure.Cosmos.Handlers
{
    using System;
    using System.Threading.Tasks;
    using Microsoft.Azure.Cosmos.Routing;

    /// <summary>
    /// Refreshed named cache in-case of Gone with NameCacheIsStale
    /// </summary>
    internal class NamedCacheRetryHandler : AbstractRetryHandler
    {
        public NamedCacheRetryHandler()
        {
        }

        internal override Task<IDocumentClientRetryPolicy> GetRetryPolicyAsync(RequestMessage request)
        {
<<<<<<< HEAD
            return Task.FromResult<IDocumentClientRetryPolicy>(new InvalidPartitionExceptionRetryPolicy(null));
=======
            return new InvalidPartitionExceptionRetryPolicy(await this.client.DocumentClient.GetCollectionCacheAsync(), null);
>>>>>>> 743845dc
        }
    }
}<|MERGE_RESOLUTION|>--- conflicted
+++ resolved
@@ -19,11 +19,7 @@
 
         internal override Task<IDocumentClientRetryPolicy> GetRetryPolicyAsync(RequestMessage request)
         {
-<<<<<<< HEAD
             return Task.FromResult<IDocumentClientRetryPolicy>(new InvalidPartitionExceptionRetryPolicy(null));
-=======
-            return new InvalidPartitionExceptionRetryPolicy(await this.client.DocumentClient.GetCollectionCacheAsync(), null);
->>>>>>> 743845dc
         }
     }
 }