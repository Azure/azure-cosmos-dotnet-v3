﻿//------------------------------------------------------------
// Copyright (c) Microsoft Corporation.  All rights reserved.
//------------------------------------------------------------

namespace Microsoft.Azure.Cosmos
{
    using System;
    using System.Collections.Generic;
    using System.Diagnostics;
    using System.Linq;
    using Microsoft.Azure.Cosmos.Handlers;
    using Microsoft.Azure.Cosmos.Telemetry;

    internal class ClientPipelineBuilder
    {
        private readonly CosmosClient client;
        private readonly ConsistencyLevel? requestedClientConsistencyLevel;
        private readonly PriorityLevel? requestedPriorityLevel;
        private readonly DiagnosticsHandler diagnosticsHandler;
        private readonly RequestHandler invalidPartitionExceptionRetryHandler;
        private readonly RequestHandler transportHandler;
        private readonly TelemetryHandler telemetryHandler;
        private readonly int? requestedClientThroughputBucket;

        private IReadOnlyCollection<RequestHandler> customHandlers;
        private RequestHandler retryHandler;

        public ClientPipelineBuilder(
            CosmosClient client,
            ConsistencyLevel? requestedClientConsistencyLevel,
            PriorityLevel? requestedClientPriorityLevel,
            IReadOnlyCollection<RequestHandler> customHandlers,
<<<<<<< HEAD
            TelemetryToServiceHelper telemetryToServiceHelper)
=======
            TelemetryToServiceHelper telemetryToServiceHelper,
            int? requestedClientThroughputBucket)
>>>>>>> b4a4ac0f
        {
            this.client = client ?? throw new ArgumentNullException(nameof(client));
            this.requestedClientConsistencyLevel = requestedClientConsistencyLevel;
            this.requestedPriorityLevel = requestedClientPriorityLevel;
<<<<<<< HEAD
=======
            this.requestedClientThroughputBucket = requestedClientThroughputBucket;
>>>>>>> b4a4ac0f
            this.transportHandler = new TransportHandler(client);
            Debug.Assert(this.transportHandler.InnerHandler == null, nameof(this.transportHandler));

            this.invalidPartitionExceptionRetryHandler = new NamedCacheRetryHandler();
            Debug.Assert(this.invalidPartitionExceptionRetryHandler.InnerHandler == null, "The invalidPartitionExceptionRetryHandler.InnerHandler must be null to allow other handlers to be linked.");

            this.PartitionKeyRangeHandler = new PartitionKeyRangeHandler(client);
            Debug.Assert(this.PartitionKeyRangeHandler.InnerHandler == null, "The PartitionKeyRangeHandler.InnerHandler must be null to allow other handlers to be linked.");

            // Disable system usage for internal builds. Cosmos DB owns the VMs and already logs
            // the system information so no need to track it.
#if !INTERNAL
            this.diagnosticsHandler = new DiagnosticsHandler();
            Debug.Assert(this.diagnosticsHandler.InnerHandler == null, nameof(this.diagnosticsHandler));
#else
            this.diagnosticsHandler = null;
#endif
            this.telemetryHandler = new TelemetryHandler(telemetryToServiceHelper);
            Debug.Assert(this.telemetryHandler.InnerHandler == null, nameof(this.telemetryHandler));

            this.UseRetryPolicy();
            this.AddCustomHandlers(customHandlers);
        }

        internal IReadOnlyCollection<RequestHandler> CustomHandlers
        {
            get => this.customHandlers;
            private set
            {
                if (value != null && value.Any(x => x?.InnerHandler != null))
                {
                    throw new ArgumentOutOfRangeException(nameof(this.CustomHandlers));
                }

                this.customHandlers = value;
            }
        }

        internal RequestHandler PartitionKeyRangeHandler { get; set; }

        /// <summary>
        /// This is the cosmos pipeline logic for the operations. 
        /// 
        ///                                    +-----------------------------+
        ///                                    |                             |
        ///                                    |    RequestInvokerHandler    |
        ///                                    |                             |
        ///                                    +-----------------------------+
        ///                                                 |
        ///                                                 |
        ///                                                 |
        ///                                    +-----------------------------+
        ///                                    |                             |
        ///                                    |       UserHandlers          |
        ///                                    |                             |
        ///                                    +-----------------------------+
        ///                                                 |
        ///                                                 |
        ///                                                 |
        ///                                    +-----------------------------+
        ///                                    |                             |
        ///                                    |       DiagnosticHandler     |
        ///                                    |                             |
        ///                                    +-----------------------------+
        ///                                                 |
        ///                                                 |
        ///                                                 |
        ///                                    +-----------------------------+
        ///                                    |                             |
        ///                                    |       TelemetryHandler      |-> Trigger a thread to monitor system usage/operation information and sends to an API
        ///                                    |                             |
        ///                                    +-----------------------------+
        ///                                                 |
        ///                                                 |
        ///                                                 |
        ///                                    +-----------------------------+
        ///                                    |                             |
        ///                                    |       RetryHandler          |-> RetryPolicy -> ResetSessionTokenRetryPolicyFactory -> ClientRetryPolicy -> ResourceThrottleRetryPolicy
        ///                                    |                             |
        ///                                    +-----------------------------+
        ///                                                 |
        ///                                                 |
        ///                                                 |
        ///                                    +-----------------------------+
        ///                                    |                             |
        ///                                    |       RouteHandler          | 
        ///                                    |                             |
        ///                                    +-----------------------------+
        ///                                    |                             |
        ///                                    |                             |
        ///                                    |                             |
        ///                  +-----------------------------+         +---------------------------------------+
        ///                  | !IsPartitionedFeedOperation |         |    IsPartitionedFeedOperation         |
        ///                  |      TransportHandler       |         | invalidPartitionExceptionRetryHandler |
        ///                  |                             |         |                                       |
        ///                  +-----------------------------+         +---------------------------------------+
        ///                                                                          |
        ///                                                                          |
        ///                                                                          |
        ///                                                          +---------------------------------------+
        ///                                                          |                                       |
        ///                                                          |     PartitionKeyRangeHandler          |
        ///                                                          |                                       |
        ///                                                          +---------------------------------------+
        ///                                                                          |
        ///                                                                          |
        ///                                                                          |
        ///                                                          +---------------------------------------+
        ///                                                          |                                       |
        ///                                                          |         TransportHandler              |
        ///                                                          |                                       |
        ///                                                          +---------------------------------------+
        /// </summary>
        /// <returns>The request invoker handler used to do calls to Cosmos DB</returns>
        public RequestInvokerHandler Build()
        {
            RequestInvokerHandler root = new RequestInvokerHandler(
                this.client,
                this.requestedClientConsistencyLevel,
<<<<<<< HEAD
                this.requestedPriorityLevel);
=======
                this.requestedPriorityLevel,
                this.requestedClientThroughputBucket);
>>>>>>> b4a4ac0f

            RequestHandler current = root;
            if (this.CustomHandlers != null && this.CustomHandlers.Any())
            {
                foreach (RequestHandler handler in this.CustomHandlers)
                {
                    current.InnerHandler = handler;
                    current = current.InnerHandler;
                }
            }

            // Public SDK should always have the diagnostics handler
#if !INTERNAL
            Debug.Assert(this.diagnosticsHandler != null, nameof(this.diagnosticsHandler));
#endif
            if (this.diagnosticsHandler != null)
            {
                current.InnerHandler = this.diagnosticsHandler;
                current = current.InnerHandler;
            }

            if (this.telemetryHandler != null)
            {
                current.InnerHandler = this.telemetryHandler;
                current = current.InnerHandler;
            }

            Debug.Assert(this.retryHandler != null, nameof(this.retryHandler));
            current.InnerHandler = this.retryHandler;
            current = current.InnerHandler;

            // Have a router handler
            RequestHandler feedHandler = this.CreateDocumentFeedPipeline();

            Debug.Assert(feedHandler != null, nameof(feedHandler));
            Debug.Assert(this.transportHandler.InnerHandler == null, nameof(this.transportHandler));
            RequestHandler routerHandler = new RouterHandler(
                documentFeedHandler: feedHandler,
                pointOperationHandler: this.transportHandler);

            current.InnerHandler = routerHandler;
            current = current.InnerHandler;

            return root;
        }

        internal static RequestHandler CreatePipeline(params RequestHandler[] requestHandlers)
        {
            RequestHandler head = null;
            int handlerCount = requestHandlers.Length;
            for (int i = handlerCount - 1; i >= 0; i--)
            {
                RequestHandler indexHandler = requestHandlers[i];
                if (indexHandler.InnerHandler != null)
                {
                    throw new ArgumentOutOfRangeException($"The requestHandlers[{i}].InnerHandler is required to be null to allow the pipeline to chain the handlers.");
                }

                if (head != null)
                {
                    indexHandler.InnerHandler = head;
                }
                head = indexHandler;
            }

            return head;
        }

        private ClientPipelineBuilder UseRetryPolicy()
        {
            this.retryHandler = new RetryHandler(this.client);
            Debug.Assert(this.retryHandler.InnerHandler == null, "The retryHandler.InnerHandler must be null to allow other handlers to be linked.");
            return this;
        }

        private ClientPipelineBuilder AddCustomHandlers(IReadOnlyCollection<RequestHandler> customHandlers)
        {
            this.CustomHandlers = customHandlers;
            return this;
        }

        private RequestHandler CreateDocumentFeedPipeline()
        {
            RequestHandler[] feedPipeline = new RequestHandler[]
                {
                    this.invalidPartitionExceptionRetryHandler,
                    this.PartitionKeyRangeHandler,
                    this.transportHandler,
                };

            return ClientPipelineBuilder.CreatePipeline(feedPipeline);
        }
    }
}<|MERGE_RESOLUTION|>--- conflicted
+++ resolved
@@ -30,20 +30,13 @@
             ConsistencyLevel? requestedClientConsistencyLevel,
             PriorityLevel? requestedClientPriorityLevel,
             IReadOnlyCollection<RequestHandler> customHandlers,
-<<<<<<< HEAD
-            TelemetryToServiceHelper telemetryToServiceHelper)
-=======
             TelemetryToServiceHelper telemetryToServiceHelper,
             int? requestedClientThroughputBucket)
->>>>>>> b4a4ac0f
         {
             this.client = client ?? throw new ArgumentNullException(nameof(client));
             this.requestedClientConsistencyLevel = requestedClientConsistencyLevel;
             this.requestedPriorityLevel = requestedClientPriorityLevel;
-<<<<<<< HEAD
-=======
             this.requestedClientThroughputBucket = requestedClientThroughputBucket;
->>>>>>> b4a4ac0f
             this.transportHandler = new TransportHandler(client);
             Debug.Assert(this.transportHandler.InnerHandler == null, nameof(this.transportHandler));
 
@@ -163,12 +156,8 @@
             RequestInvokerHandler root = new RequestInvokerHandler(
                 this.client,
                 this.requestedClientConsistencyLevel,
-<<<<<<< HEAD
-                this.requestedPriorityLevel);
-=======
                 this.requestedPriorityLevel,
                 this.requestedClientThroughputBucket);
->>>>>>> b4a4ac0f
 
             RequestHandler current = root;
             if (this.CustomHandlers != null && this.CustomHandlers.Any())
