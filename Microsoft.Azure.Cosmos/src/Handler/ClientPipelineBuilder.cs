﻿//------------------------------------------------------------
// Copyright (c) Microsoft Corporation.  All rights reserved.
//------------------------------------------------------------

namespace Microsoft.Azure.Cosmos
{
    using System;
    using System.Collections.Generic;
    using System.Collections.ObjectModel;
    using System.Diagnostics;
    using System.Linq;
    using Microsoft.Azure.Cosmos.Handlers;

    internal class ClientPipelineBuilder
    {
        private readonly CosmosClient client;
        private readonly RequestHandler invalidPartitionExceptionRetryHandler;
        private readonly RequestHandler transportHandler;
        private readonly RequestHandler partitionKeyRangeGoneRetryHandler;
        private IReadOnlyCollection<RequestHandler> customHandlers;
        private RequestHandler retryHandler;

        public ClientPipelineBuilder(
            CosmosClient client,
<<<<<<< HEAD
            ReadOnlyCollection<CosmosRequestHandler> customHandlers)
=======
            IRetryPolicyFactory retryPolicyFactory,
            IReadOnlyCollection<RequestHandler> customHandlers)
>>>>>>> e25464df
        {
            this.client = client;
            this.transportHandler = new TransportHandler(client);
            Debug.Assert(this.transportHandler.InnerHandler == null, nameof(this.transportHandler));

            this.partitionKeyRangeGoneRetryHandler = new PartitionKeyRangeGoneRetryHandler(this.client);
            Debug.Assert(this.partitionKeyRangeGoneRetryHandler.InnerHandler == null, "The partitionKeyRangeGoneRetryHandler.InnerHandler must be null to allow other handlers to be linked.");

            this.invalidPartitionExceptionRetryHandler = new NamedCacheRetryHandler();
            Debug.Assert(this.invalidPartitionExceptionRetryHandler.InnerHandler == null, "The invalidPartitionExceptionRetryHandler.InnerHandler must be null to allow other handlers to be linked.");

            this.PartitionKeyRangeHandler = new PartitionKeyRangeHandler(client);
            Debug.Assert(this.PartitionKeyRangeHandler.InnerHandler == null, "The PartitionKeyRangeHandler.InnerHandler must be null to allow other handlers to be linked.");

            this.UseRetryPolicy();
            this.AddCustomHandlers(customHandlers);
        }

        internal IReadOnlyCollection<RequestHandler> CustomHandlers
        {
            get => this.customHandlers;
            private set
            {
                if (value != null && value.Any(x => x?.InnerHandler != null))
                {
                    throw new ArgumentOutOfRangeException(nameof(this.CustomHandlers));
                }

                this.customHandlers = value;
            }
        }

        internal RequestHandler PartitionKeyRangeHandler { get; set; }

        /// <summary>
        /// This is the cosmos pipeline logic for the operations. 
        /// 
        ///                                    +-----------------------------+
        ///                                    |                             |
        ///                                    |    RequestInvokerHandler    |
        ///                                    |                             |
        ///                                    +-----------------------------+
        ///                                                 |
        ///                                                 |
        ///                                                 |
        ///                                    +-----------------------------+
        ///                                    |                             |
        ///                                    |       UserHandlers          |
        ///                                    |                             |
        ///                                    +-----------------------------+
        ///                                                 |
        ///                                                 |
        ///                                                 |
        ///                                    +-----------------------------+
        ///                                    |                             |
        ///                                    |       RetryHandler          |-> RetryPolicy -> ResetSessionTokenRetryPolicyFactory -> ClientRetryPolicy -> ResourceThrottleRetryPolicy
        ///                                    |                             |
        ///                                    +-----------------------------+
        ///                                                 |
        ///                                                 |
        ///                                                 |
        ///                                    +-----------------------------+
        ///                                    |                             |
        ///                                    |       RouteHandler          | 
        ///                                    |                             |
        ///                                    +-----------------------------+
        ///                                    |                             |
        ///                                    |                             |
        ///                                    |                             |
        ///                  +-----------------------------+         +---------------------------------------+
        ///                  | !IsPartitionedFeedOperation |         |    IsPartitionedFeedOperation         |
        ///                  |      TransportHandler       |         | invalidPartitionExceptionRetryHandler |
        ///                  |                             |         |                                       |
        ///                  +-----------------------------+         +---------------------------------------+
        ///                                                                          |
        ///                                                                          |
        ///                                                                          |
        ///                                                          +---------------------------------------+
        ///                                                          |                                       |
        ///                                                          |   partitionKeyRangeGoneRetryHandler   |
        ///                                                          |                                       |
        ///                                                          +---------------------------------------+
        ///                                                                          |
        ///                                                                          |
        ///                                                                          |
        ///                                                          +---------------------------------------+
        ///                                                          |                                       |
        ///                                                          |     PartitionKeyRangeHandler          |
        ///                                                          |                                       |
        ///                                                          +---------------------------------------+
        ///                                                                          |
        ///                                                                          |
        ///                                                                          |
        ///                                                          +---------------------------------------+
        ///                                                          |                                       |
        ///                                                          |         TransportHandler              |
        ///                                                          |                                       |
        ///                                                          +---------------------------------------+
        /// </summary>
        /// <returns>The request invoker handler used to do calls to Cosmos DB</returns>
        public RequestInvokerHandler Build()
        {
            RequestInvokerHandler root = new RequestInvokerHandler(this.client);

            RequestHandler current = root;
            if (this.CustomHandlers != null && this.CustomHandlers.Any())
            {
                foreach (RequestHandler handler in this.CustomHandlers)
                {
                    current.InnerHandler = handler;
                    current = (RequestHandler)current.InnerHandler;
                }
            }

            Debug.Assert(this.retryHandler != null, nameof(this.retryHandler));
            current.InnerHandler = this.retryHandler;
            current = (RequestHandler)current.InnerHandler;

            // Have a router handler
            RequestHandler feedHandler = this.CreateDocumentFeedPipeline();

            Debug.Assert(feedHandler != null, nameof(feedHandler));
            Debug.Assert(this.transportHandler.InnerHandler == null, nameof(this.transportHandler));
<<<<<<< HEAD
            CosmosRequestHandler routerHandler = new RouterHandler(
               documentFeedHandler: feedHandler,
               pointOperationHandler: this.transportHandler);

=======
            RequestHandler routerHandler = new RouterHandler(feedHandler, this.transportHandler);
>>>>>>> e25464df
            current.InnerHandler = routerHandler;
            current = (RequestHandler)current.InnerHandler;

            return root;
        }

        private static RequestHandler CreatePipeline(params RequestHandler[] requestHandlers)
        {
            RequestHandler head = null;
            int handlerCount = requestHandlers.Length;
            for (int i = handlerCount - 1; i >= 0; i--)
            {
                RequestHandler indexHandler = requestHandlers[i];
                if (indexHandler.InnerHandler != null)
                {
                    throw new ArgumentOutOfRangeException($"The requestHandlers[{i}].InnerHandler is required to be null to allow the pipeline to chain the handlers.");
                }

                if (head != null)
                {
                    indexHandler.InnerHandler = head;
                }
                head = indexHandler;
            }

            return head;
        }

        private ClientPipelineBuilder UseRetryPolicy()
        {
            this.retryHandler = new RetryHandler(this.client);
            Debug.Assert(this.retryHandler.InnerHandler == null, "The retryHandler.InnerHandler must be null to allow other handlers to be linked.");
            return this;
        }

        private ClientPipelineBuilder AddCustomHandlers(IReadOnlyCollection<RequestHandler> customHandlers)
        {
            this.CustomHandlers = customHandlers;
            return this;
        }

        private RequestHandler CreateDocumentFeedPipeline()
        {
            RequestHandler[] feedPipeline = new RequestHandler[]
                {
                    this.invalidPartitionExceptionRetryHandler,
                    this.partitionKeyRangeGoneRetryHandler,
                    this.PartitionKeyRangeHandler,
                    this.transportHandler,
                };

            return (RequestHandler)ClientPipelineBuilder.CreatePipeline(feedPipeline);
        }
    }
}<|MERGE_RESOLUTION|>--- conflicted
+++ resolved
@@ -22,12 +22,7 @@
 
         public ClientPipelineBuilder(
             CosmosClient client,
-<<<<<<< HEAD
-            ReadOnlyCollection<CosmosRequestHandler> customHandlers)
-=======
-            IRetryPolicyFactory retryPolicyFactory,
             IReadOnlyCollection<RequestHandler> customHandlers)
->>>>>>> e25464df
         {
             this.client = client;
             this.transportHandler = new TransportHandler(client);
@@ -151,14 +146,10 @@
 
             Debug.Assert(feedHandler != null, nameof(feedHandler));
             Debug.Assert(this.transportHandler.InnerHandler == null, nameof(this.transportHandler));
-<<<<<<< HEAD
-            CosmosRequestHandler routerHandler = new RouterHandler(
-               documentFeedHandler: feedHandler,
-               pointOperationHandler: this.transportHandler);
-
-=======
-            RequestHandler routerHandler = new RouterHandler(feedHandler, this.transportHandler);
->>>>>>> e25464df
+            RequestHandler routerHandler = new RouterHandler(
+                documentFeedHandler: feedHandler,
+                pointOperationHandler: this.transportHandler);
+
             current.InnerHandler = routerHandler;
             current = (RequestHandler)current.InnerHandler;
 
