--- conflicted
+++ resolved
@@ -14,28 +14,16 @@
     internal class ClientPipelineBuilder
     {
         private readonly CosmosClient client;
-<<<<<<< HEAD
-        private readonly CosmosRequestHandler invalidPartitionExceptionRetryHandler;
-        private readonly CosmosRequestHandler transportHandler;
-        private readonly CosmosRequestHandler partitionKeyRangeGoneRetryHandler;
-        private IReadOnlyCollection<CosmosRequestHandler> customHandlers;
-        private CosmosRequestHandler retryHandler;
-=======
         private readonly RequestHandler invalidPartitionExceptionRetryHandler;
         private readonly RequestHandler transportHandler;
         private readonly RequestHandler partitionKeyRangeGoneRetryHandler;
-        private ReadOnlyCollection<RequestHandler> customHandlers;
+        private IReadOnlyCollection<RequestHandler> customHandlers;
         private RequestHandler retryHandler;
->>>>>>> acf6e4d4
 
         public ClientPipelineBuilder(
             CosmosClient client,
             IRetryPolicyFactory retryPolicyFactory,
-<<<<<<< HEAD
-            IReadOnlyCollection<CosmosRequestHandler> customHandlers)
-=======
-            ReadOnlyCollection<RequestHandler> customHandlers)
->>>>>>> acf6e4d4
+            IReadOnlyCollection<RequestHandler> customHandlers)
         {
             this.client = client;
             this.transportHandler = new TransportHandler(client);
@@ -54,11 +42,7 @@
             this.AddCustomHandlers(customHandlers);
         }
 
-<<<<<<< HEAD
-        internal IReadOnlyCollection<CosmosRequestHandler> CustomHandlers
-=======
-        internal ReadOnlyCollection<RequestHandler> CustomHandlers
->>>>>>> acf6e4d4
+        internal IReadOnlyCollection<RequestHandler> CustomHandlers
         {
             get => this.customHandlers;
             private set
@@ -133,11 +117,7 @@
             return this;
         }
 
-<<<<<<< HEAD
-        private ClientPipelineBuilder AddCustomHandlers(IReadOnlyCollection<CosmosRequestHandler> customHandlers)
-=======
-        private ClientPipelineBuilder AddCustomHandlers(ReadOnlyCollection<RequestHandler> customHandlers)
->>>>>>> acf6e4d4
+        private ClientPipelineBuilder AddCustomHandlers(IReadOnlyCollection<RequestHandler> customHandlers)
         {
             this.CustomHandlers = customHandlers;
             return this;
