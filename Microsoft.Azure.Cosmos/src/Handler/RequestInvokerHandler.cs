﻿//------------------------------------------------------------
// Copyright (c) Microsoft Corporation.  All rights reserved.
//------------------------------------------------------------

namespace Microsoft.Azure.Cosmos.Handlers
{
    using System;
    using System.Collections.Generic;
    using System.Diagnostics;
    using System.Globalization;
    using System.IO;
    using System.Net.Http;
    using System.Threading;
    using System.Threading.Tasks;
    using Microsoft.Azure.Cosmos.Diagnostics;
    using Microsoft.Azure.Cosmos.Routing;
    using Microsoft.Azure.Cosmos.Tracing;
    using Microsoft.Azure.Documents;
    using Microsoft.Azure.Documents.Routing;

    /// <summary>
    /// HttpMessageHandler can only be invoked by derived classed or internal classes inside http assembly
    /// </summary>
    internal class RequestInvokerHandler : RequestHandler
    {
        private static readonly HttpMethod httpPatchMethod = new HttpMethod(HttpConstants.HttpMethods.Patch);
        private static readonly string BinarySerializationFormat = SupportedSerializationFormats.CosmosBinary.ToString();
        private static (bool, ResponseMessage) clientIsValid = (false, null);

        private readonly CosmosClient client;
        private readonly Cosmos.ConsistencyLevel? RequestedClientConsistencyLevel;
        private readonly Cosmos.PriorityLevel? RequestedClientPriorityLevel;
        private readonly int? RequestedClientThroughputBucket;

        private bool? IsLocalQuorumConsistency;
        private Cosmos.ConsistencyLevel? AccountConsistencyLevel = null;

        public RequestInvokerHandler(
            CosmosClient client,
            Cosmos.ConsistencyLevel? requestedClientConsistencyLevel,
            Cosmos.PriorityLevel? requestedClientPriorityLevel,
            int? requestedClientThroughputBucket)
        {
            this.client = client;

            this.RequestedClientConsistencyLevel = requestedClientConsistencyLevel;       
            this.RequestedClientPriorityLevel = requestedClientPriorityLevel;
            this.RequestedClientThroughputBucket = requestedClientThroughputBucket;
        }

        public override async Task<ResponseMessage> SendAsync(
            RequestMessage request,
            CancellationToken cancellationToken)
        {
            if (request == null)
            {
                throw new ArgumentNullException(nameof(request));
            }

            RequestOptions promotedRequestOptions = request.RequestOptions;
            // Fill request options
            promotedRequestOptions?.PopulateRequestOptions(request);

            // Adds the NoContent header if not already added based on Client Level flag
            if (RequestInvokerHandler.ShouldSetNoContentResponseHeaders(
                request.RequestOptions,
                this.client.ClientOptions,
                request.OperationType,
                request.ResourceType))
            {
                request.Headers.Add(HttpConstants.HttpHeaders.Prefer, HttpConstants.HttpHeaderValues.PreferReturnMinimal);
            }

            if (ConfigurationManager.IsBinaryEncodingEnabled()
                && RequestInvokerHandler.IsPointOperationSupportedForBinaryEncoding(request))
            {
                request.Headers.Add(HttpConstants.HttpHeaders.SupportedSerializationFormats, RequestInvokerHandler.BinarySerializationFormat);
            }

            await this.ValidateAndSetConsistencyLevelAsync(request);
            this.SetPriorityLevel(request);
            this.ValidateAndSetThroughputBucket(request);

            (bool isError, ResponseMessage errorResponse) = await this.EnsureValidClientAsync(request, request.Trace);
            if (isError)
            {
                return errorResponse;
            }

            await request.AssertPartitioningDetailsAsync(this.client, cancellationToken, request.Trace);
            this.FillMultiMasterContext(request);

            AvailabilityStrategyInternal strategy = this.AvailabilityStrategy(request);

            ResponseMessage response = strategy != null && strategy.Enabled()
                ? await strategy.ExecuteAvailabilityStrategyAsync(
                    this.BaseSendAsync,
                    this.client,
                    request,
                    cancellationToken)
                : await this.BaseSendAsync(request, cancellationToken);

            if (request.RequestOptions?.ExcludeRegions != null)
            {
                ((CosmosTraceDiagnostics)response.Diagnostics).Value.AddOrUpdateDatum("ExcludedRegions", request.RequestOptions.ExcludeRegions);
            }

            if (ConfigurationManager.IsBinaryEncodingEnabled()
                && RequestInvokerHandler.IsPointOperationSupportedForBinaryEncoding(request)
                && response.Content != null
                && response.Content is not CloneableStream)
            {
                response.Content = await StreamExtension.AsClonableStreamAsync(
                    mediaStream: response.Content,
                    allowUnsafeDataAccess: true);
            }

            return response;
        }

        /// <summary>
        /// This method determines if there is an availability strategy that the request can use.
        /// Note that the request level availability strategy options override the client level options.
        /// </summary>
        /// <param name="request"></param>
        /// <returns>whether the request should be a parallel hedging request.</returns>
        public AvailabilityStrategyInternal AvailabilityStrategy(RequestMessage request)
        {
            AvailabilityStrategy strategy = request.RequestOptions?.AvailabilityStrategy
<<<<<<< HEAD
                    ?? this.client.ClientOptions.AvailabilityStrategy;
=======
                    ?? this.client.DocumentClient.ConnectionPolicy.AvailabilityStrategy;
>>>>>>> f20c685e

            if (strategy == null)
            {
                return null;
            }

            return strategy as AvailabilityStrategyInternal;
        }

        public virtual async Task<ResponseMessage> BaseSendAsync(
            RequestMessage request,
            CancellationToken cancellationToken)
        {
            return await base.SendAsync(request, cancellationToken);
        }

        public virtual async Task<T> SendAsync<T>(
            string resourceUri,
            ResourceType resourceType,
            OperationType operationType,
            RequestOptions requestOptions,
            ContainerInternal cosmosContainerCore,
            FeedRange feedRange,
            Stream streamPayload,
            Action<RequestMessage> requestEnricher,
            Func<ResponseMessage, T> responseCreator,
            ITrace trace,
            CancellationToken cancellationToken)
        {
            if (responseCreator == null)
            {
                throw new ArgumentNullException(nameof(responseCreator));
            }

            ResponseMessage responseMessage = await this.SendAsync(
                resourceUriString: resourceUri,
                resourceType: resourceType,
                operationType: operationType,
                requestOptions: requestOptions,
                cosmosContainerCore: cosmosContainerCore,
                feedRange: feedRange,
                streamPayload: streamPayload,
                requestEnricher: requestEnricher,
                trace: trace,
                cancellationToken: cancellationToken);

            return responseCreator(responseMessage);
        }

        public virtual async Task<ResponseMessage> SendAsync(
            string resourceUriString,
            ResourceType resourceType,
            OperationType operationType,
            RequestOptions requestOptions,
            ContainerInternal cosmosContainerCore,
            FeedRange feedRange,
            Stream streamPayload,
            Action<RequestMessage> requestEnricher,
            ITrace trace,
            CancellationToken cancellationToken)
        {
            if (resourceUriString == null)
            {
                throw new ArgumentNullException(nameof(resourceUriString));
            }

            if (trace == null)
            {
                throw new ArgumentNullException(nameof(trace));
            }

            // This is needed for query where a single
            // user request might span multiple backend requests.
            // This will still have a single request id for retry scenarios
            ActivityScope activityScope = ActivityScope.CreateIfDefaultActivityId();
            Debug.Assert(activityScope == null || (activityScope != null &&
                         (operationType != OperationType.SqlQuery || operationType != OperationType.Query || operationType != OperationType.QueryPlan)),
                "There should be an activity id already set");

            using (ITrace childTrace = trace.StartChild(this.FullHandlerName, TraceComponent.RequestHandler, Tracing.TraceLevel.Info))
            {
                try
                {
                    HttpMethod method = RequestInvokerHandler.GetHttpMethod(resourceType, operationType, streamPayload != null);

                    RequestMessage request = new RequestMessage(
                        method,
                        resourceUriString,
                        childTrace)
                    {
                        OperationType = operationType,
                        ResourceType = resourceType,
                        RequestOptions = requestOptions,
                        Content = streamPayload,
                    };

                    request.Headers.SDKSupportedCapabilities = Headers.SDKSUPPORTEDCAPABILITIES;

                    if (feedRange != null)
                    {
                        if (!request.OperationType.IsPointOperation()) 
                        {
                            feedRange = await RequestInvokerHandler.ResolveFeedRangeBasedOnPrefixContainerAsync(
                                feedRange: feedRange,
                                cosmosContainerCore: cosmosContainerCore,
                                cancellationToken: cancellationToken);
                        }
                        
                        if (feedRange is FeedRangePartitionKey feedRangePartitionKey)
                        {
                            if (cosmosContainerCore == null && object.ReferenceEquals(feedRangePartitionKey.PartitionKey, Cosmos.PartitionKey.None))
                            {
                                throw new ArgumentException($"{nameof(cosmosContainerCore)} can not be null with partition key as PartitionKey.None");
                            }
                            else if (feedRangePartitionKey.PartitionKey.IsNone)
                            {
                                try
                                {
                                    PartitionKeyInternal partitionKeyInternal = await cosmosContainerCore.GetNonePartitionKeyValueAsync(
                                        childTrace,
                                        cancellationToken);
                                    request.Headers.PartitionKey = partitionKeyInternal.ToJsonString();
                                }
                                catch (DocumentClientException dce)
                                {
                                    return dce.ToCosmosResponseMessage(request);
                                }
                                catch (CosmosException ce)
                                {
                                    return ce.ToCosmosResponseMessage(request);
                                }
                            }
                            else
                            {
                                request.Headers.PartitionKey = feedRangePartitionKey.PartitionKey.ToJsonString();
                            }
                        }
                        else if (feedRange is FeedRangeEpk feedRangeEpk)
                        {
                            ContainerProperties collectionFromCache;
                            try
                            {
                                if (cosmosContainerCore == null)
                                {
                                    throw new ArgumentException($"The container core can not be null for FeedRangeEpk");
                                }

                                collectionFromCache = await cosmosContainerCore.GetCachedContainerPropertiesAsync(
                                    forceRefresh: false,
                                    childTrace,
                                    cancellationToken);
                            }
                            catch (CosmosException ex)
                            {
                                return ex.ToCosmosResponseMessage(request);
                            }

                            PartitionKeyRangeCache routingMapProvider = await this.client.DocumentClient.GetPartitionKeyRangeCacheAsync(childTrace);
                            IReadOnlyList<PartitionKeyRange> overlappingRanges = await routingMapProvider.TryGetOverlappingRangesAsync(
                                collectionFromCache.ResourceId,
                                feedRangeEpk.Range,
                                childTrace,
                                forceRefresh: false);
                            if (overlappingRanges == null)
                            {
                                CosmosException notFound = new CosmosException(
                                    $"Stale cache for rid '{collectionFromCache.ResourceId}'",
                                    statusCode: System.Net.HttpStatusCode.NotFound,
                                    subStatusCode: default,
                                    activityId: Guid.Empty.ToString(),
                                    requestCharge: default);
                                return notFound.ToCosmosResponseMessage(request);
                            }

                            // For epk range filtering we can end up in one of 3 cases:
                            if (overlappingRanges.Count > 1)
                            {
                                // 1) The EpkRange spans more than one physical partition
                                // In this case it means we have encountered a split and 
                                // we need to bubble that up to the higher layers to update their datastructures
                                CosmosException goneException = new CosmosException(
                                    message: $"Epk Range: {feedRangeEpk.Range} is gone.",
                                    statusCode: System.Net.HttpStatusCode.Gone,
                                    subStatusCode: (int)SubStatusCodes.PartitionKeyRangeGone,
                                    activityId: Guid.NewGuid().ToString(),
                                    requestCharge: default);

                                return goneException.ToCosmosResponseMessage(request);
                            }
                            // overlappingRanges.Count == 1
                            else
                            {
                                Range<string> singleRange = overlappingRanges[0].ToRange();
                                if ((singleRange.Min == feedRangeEpk.Range.Min) && (singleRange.Max == feedRangeEpk.Range.Max))
                                {
                                    // 2) The EpkRange spans exactly one physical partition
                                    // In this case we can route to the physical pkrange id
                                    request.PartitionKeyRangeId = new Documents.PartitionKeyRangeIdentity(overlappingRanges[0].Id);
                                }
                                else
                                {
                                    // 3) The EpkRange spans less than single physical partition
                                    // In this case we route to the physical partition and 
                                    // pass the epk range headers to filter within partition
                                    request.PartitionKeyRangeId = new Documents.PartitionKeyRangeIdentity(overlappingRanges[0].Id);
                                    request.Headers.ReadFeedKeyType = RntbdConstants.RntdbReadFeedKeyType.EffectivePartitionKeyRange.ToString();
                                    request.Headers.StartEpk = feedRangeEpk.Range.Min;
                                    request.Headers.EndEpk = feedRangeEpk.Range.Max;
                                }
                            }
                        }
                        else
                        {
                            request.PartitionKeyRangeId = feedRange is FeedRangePartitionKeyRange feedRangePartitionKeyRange
                                ? new Documents.PartitionKeyRangeIdentity(feedRangePartitionKeyRange.PartitionKeyRangeId)
                                : throw new InvalidOperationException($"Unknown feed range type: '{feedRange.GetType()}'.");
                        }
                    }

                    if (operationType == OperationType.Upsert)
                    {
                        request.Headers.IsUpsert = bool.TrueString;
                    }
                    else if (operationType == OperationType.Patch)
                    {
                        request.Headers.ContentType = RuntimeConstants.MediaTypes.JsonPatch;
                    }

                    if (ChangeFeedHelper.IsChangeFeedWithQueryRequest(operationType, streamPayload != null))
                    {
                        request.Headers.Add(HttpConstants.HttpHeaders.IsQuery, bool.TrueString);
                        request.Headers.Add(HttpConstants.HttpHeaders.ContentType, RuntimeConstants.MediaTypes.QueryJson);
                    }

                    if (cosmosContainerCore != null)
                    {
                        request.ContainerId = cosmosContainerCore?.Id;
                        request.DatabaseId = cosmosContainerCore?.Database.Id;
                    }
                    requestEnricher?.Invoke(request);

                    return await this.SendAsync(request, cancellationToken);
                }
                finally
                {
                    activityScope?.Dispose();
                }
            }
        }

        internal static HttpMethod GetHttpMethod(
            ResourceType resourceType,
            OperationType operationType,
            bool hasPayload = false)
        {
            if (operationType == OperationType.Create ||
                operationType == OperationType.Upsert ||
                operationType == OperationType.Query ||
                operationType == OperationType.SqlQuery ||
                operationType == OperationType.QueryPlan ||
                operationType == OperationType.Batch ||
                operationType == OperationType.ExecuteJavaScript ||
                operationType == OperationType.CompleteUserTransaction ||
                (resourceType == ResourceType.PartitionKey && operationType == OperationType.Delete))
            {
                return HttpMethod.Post;
            }
            else if (ChangeFeedHelper.IsChangeFeedWithQueryRequest(operationType, hasPayload))
            {
                // ChangeFeed with payload is a CF with query support and will
                // be a POST request.
                return HttpMethod.Post;
            }
            else if (operationType == OperationType.Read ||
                operationType == OperationType.ReadFeed)
            {
                return HttpMethod.Get;
            }
            else if ((operationType == OperationType.Replace) || (operationType == OperationType.CollectionTruncate))
            {
                return HttpMethod.Put;
            }
            else if (operationType == OperationType.Delete)
            {
                return HttpMethod.Delete;
            }
            else if (operationType == OperationType.Patch)
            {
                // There isn't support for PATCH method in .NetStandard 2.0
                return httpPatchMethod;
            }
            else
            {
                throw new NotImplementedException();
            }
        }

        private async Task<(bool, ResponseMessage)> EnsureValidClientAsync(RequestMessage request, ITrace trace)
        {
            try
            {
                await this.client.DocumentClient.EnsureValidClientAsync(trace);
                return RequestInvokerHandler.clientIsValid;
            }
            catch (DocumentClientException dce)
            {
                return (true, dce.ToCosmosResponseMessage(request));
            }
        }

        private void FillMultiMasterContext(RequestMessage request)
        {
            if (this.client.DocumentClient.UseMultipleWriteLocations)
            {
                request.Headers.Set(HttpConstants.HttpHeaders.AllowTentativeWrites, bool.TrueString);
            }
        }

        /// <summary>
        /// Validate the request consistency compatibility with account consistency
        /// Type based access context for requested consistency preferred for performance
        /// </summary>
        /// <param name="requestMessage"></param>
        /// <exception cref="ArgumentException">In case, Invalid consistency is passed</exception>
        private async Task ValidateAndSetConsistencyLevelAsync(RequestMessage requestMessage)
        {
            Cosmos.ConsistencyLevel? consistencyLevel = null;
            RequestOptions promotedRequestOptions = requestMessage.RequestOptions;
            if (promotedRequestOptions != null && promotedRequestOptions.BaseConsistencyLevel.HasValue)
            {
                consistencyLevel = promotedRequestOptions.BaseConsistencyLevel;
            }
            else if (this.RequestedClientConsistencyLevel.HasValue)
            {
                consistencyLevel = this.RequestedClientConsistencyLevel;
            }

            if (consistencyLevel.HasValue)
            {
                if (!this.AccountConsistencyLevel.HasValue)
                {
                    this.AccountConsistencyLevel = await this.client.GetAccountConsistencyLevelAsync();
                }

                if (!this.IsLocalQuorumConsistency.HasValue)
                {
                    this.IsLocalQuorumConsistency = this.client.ClientOptions.EnableUpgradeConsistencyToLocalQuorum;
                }

                if (ValidationHelpers.IsValidConsistencyLevelOverwrite(
                            backendConsistency: this.AccountConsistencyLevel.Value, 
                            desiredConsistency: consistencyLevel.Value,
                            isLocalQuorumConsistency: this.IsLocalQuorumConsistency.Value,
                            operationType: requestMessage.OperationType,
                            resourceType: requestMessage.ResourceType))
                {
                    // ConsistencyLevel compatibility with back-end configuration will be done by RequestInvokeHandler
                    requestMessage.Headers.ConsistencyLevel = consistencyLevel.Value.ToString();
                }
                else
                {
                    throw new ArgumentException(string.Format(
                            CultureInfo.CurrentUICulture,
                            RMResources.InvalidConsistencyLevel,
                            consistencyLevel.Value.ToString(),
                            this.AccountConsistencyLevel));
                }
            }
        }

        /// <summary>
        /// Set the PriorityLevel in the request headers
        /// </summary>
        /// <param name="requestMessage"></param>
        private void SetPriorityLevel(RequestMessage requestMessage)
        {
            Cosmos.PriorityLevel? priorityLevel = this.RequestedClientPriorityLevel;
            RequestOptions promotedRequestOptions = requestMessage.RequestOptions;
            if (promotedRequestOptions?.PriorityLevel.HasValue == true)
            {
                priorityLevel = promotedRequestOptions.PriorityLevel.Value;
            }

            if (priorityLevel.HasValue)
            {
                requestMessage.Headers.Set(HttpConstants.HttpHeaders.PriorityLevel, priorityLevel.ToString());
            }
        }

        /// <summary>
        /// Set the ThroughputBucket in the request headers
        /// </summary>
        /// <param name="requestMessage"></param>
        private void ValidateAndSetThroughputBucket(RequestMessage requestMessage)
        {
            int? throughputBucket = this.RequestedClientThroughputBucket;
            RequestOptions promotedRequestOptions = requestMessage.RequestOptions;

            if (promotedRequestOptions?.ThroughputBucket.HasValue == true)
            {
                if (this.client.ClientOptions.AllowBulkExecution)
                {
                    throw new ArgumentException($"{nameof(requestMessage.RequestOptions.ThroughputBucket)} cannot be set in " +
                        $"{nameof(requestMessage.RequestOptions)} when {nameof(this.client.ClientOptions.AllowBulkExecution)} is set to true. " +
                        $"Instead, set {nameof(this.client.ClientOptions.ThroughputBucket)} only in {nameof(this.client.ClientOptions)}.");
                }
                throughputBucket = promotedRequestOptions.ThroughputBucket.Value;
            }

            if (throughputBucket.HasValue)
            {
                requestMessage.Headers.Set(HttpConstants.HttpHeaders.ThroughputBucket, throughputBucket.ToString());
            }
        }

        internal static bool ShouldSetNoContentResponseHeaders(RequestOptions requestOptions,
            CosmosClientOptions clientOptions,
            OperationType operationType,
            ResourceType resourceType)
        {
            if (resourceType != ResourceType.Document)
            {
                return false;
            }

            if (requestOptions == null)
            {
                return RequestInvokerHandler.IsClientNoResponseSet(clientOptions, operationType);
            }

            if (requestOptions is ItemRequestOptions itemRequestOptions)
            {
                if (itemRequestOptions.EnableContentResponseOnWrite.HasValue)
                {
                    return RequestInvokerHandler.IsItemNoRepsonseSet(itemRequestOptions.EnableContentResponseOnWrite.Value, operationType);
                }
                else
                {
                    return RequestInvokerHandler.IsClientNoResponseSet(clientOptions, operationType);
                }
            }

            if (requestOptions is TransactionalBatchItemRequestOptions batchRequestOptions)
            {
                if (batchRequestOptions.EnableContentResponseOnWrite.HasValue)
                {
                    return RequestInvokerHandler.IsItemNoRepsonseSet(batchRequestOptions.EnableContentResponseOnWrite.Value, operationType);
                }
                else
                {
                    return RequestInvokerHandler.IsClientNoResponseSet(clientOptions, operationType);
                }
            }

            return false;
        }

        private static bool IsItemNoRepsonseSet(bool enableContentResponseOnWrite, OperationType operationType)
        {
            return !enableContentResponseOnWrite &&
              (operationType == OperationType.Create ||
              operationType == OperationType.Replace ||
              operationType == OperationType.Upsert ||
              operationType == OperationType.Patch);
        }

        private static bool IsPointOperationSupportedForBinaryEncoding(RequestMessage request)
        {
            return request.ResourceType == ResourceType.Document 
                && (request.OperationType == OperationType.Create
                    || request.OperationType == OperationType.Replace
                    || request.OperationType == OperationType.Delete
                    || request.OperationType == OperationType.Read
                    || request.OperationType == OperationType.Upsert);
        }

        private static bool IsClientNoResponseSet(CosmosClientOptions clientOptions, OperationType operationType)
        {
            return clientOptions != null
                && clientOptions.EnableContentResponseOnWrite.HasValue
                && RequestInvokerHandler.IsItemNoRepsonseSet(clientOptions.EnableContentResponseOnWrite.Value, operationType);
        }

        internal static async Task<FeedRange> ResolveFeedRangeBasedOnPrefixContainerAsync(
            FeedRange feedRange,
            ContainerInternal cosmosContainerCore,
            CancellationToken cancellationToken)
        {
            if (feedRange is FeedRangePartitionKey feedRangePartitionKey)
            {
                PartitionKeyDefinition partitionKeyDefinition = await cosmosContainerCore
                    .GetPartitionKeyDefinitionAsync(cancellationToken)
                    .ConfigureAwait(false);

                if (partitionKeyDefinition != null && partitionKeyDefinition.Kind == PartitionKind.MultiHash
                    && feedRangePartitionKey.PartitionKey.InternalKey?.Components?.Count < partitionKeyDefinition.Paths?.Count)
                {
                   feedRange = new FeedRangeEpk(feedRangePartitionKey.PartitionKey.InternalKey.GetEPKRangeForPrefixPartitionKey(partitionKeyDefinition));
                }
            }

            return feedRange;
        }
    }
}<|MERGE_RESOLUTION|>--- conflicted
+++ resolved
@@ -127,11 +127,7 @@
         public AvailabilityStrategyInternal AvailabilityStrategy(RequestMessage request)
         {
             AvailabilityStrategy strategy = request.RequestOptions?.AvailabilityStrategy
-<<<<<<< HEAD
-                    ?? this.client.ClientOptions.AvailabilityStrategy;
-=======
                     ?? this.client.DocumentClient.ConnectionPolicy.AvailabilityStrategy;
->>>>>>> f20c685e
 
             if (strategy == null)
             {
