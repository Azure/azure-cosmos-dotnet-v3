--- conflicted
+++ resolved
@@ -28,11 +28,7 @@
         private readonly GlobalEndpointManager globalEndpointManager;
         private readonly GlobalPartitionEndpointManager partitionKeyRangeLocationCache;
         private readonly bool enableEndpointDiscovery;
-<<<<<<< HEAD
-        private readonly bool isPertitionLevelFailoverEnabled;
-=======
         private readonly bool isPartitionLevelFailoverEnabled;
->>>>>>> faaa3a73
         private int failoverRetryCount;
 
         private int sessionTokenRetryCount;
@@ -49,11 +45,7 @@
             GlobalPartitionEndpointManager partitionKeyRangeLocationCache,
             RetryOptions retryOptions,
             bool enableEndpointDiscovery,
-<<<<<<< HEAD
-            bool isPertitionLevelFailoverEnabled)
-=======
             bool isPartitionLevelFailoverEnabled)
->>>>>>> faaa3a73
         {
             this.throttlingRetry = new ResourceThrottleRetryPolicy(
                 retryOptions.MaxRetryAttemptsOnThrottledRequests,
@@ -67,11 +59,7 @@
             this.serviceUnavailableRetryCount = 0;
             this.canUseMultipleWriteLocations = false;
             this.isMultiMasterWriteRequest = false;
-<<<<<<< HEAD
-            this.isPertitionLevelFailoverEnabled = isPertitionLevelFailoverEnabled;
-=======
             this.isPartitionLevelFailoverEnabled = isPartitionLevelFailoverEnabled;
->>>>>>> faaa3a73
         }
 
         /// <summary> 
@@ -92,19 +80,9 @@
                     this.documentServiceRequest?.RequestContext?.LocationEndpointToRoute?.ToString() ?? string.Empty,
                     this.documentServiceRequest?.ResourceAddress ?? string.Empty);
 
-<<<<<<< HEAD
-                if (this.isPertitionLevelFailoverEnabled)
-                {
-                    // In the event of the routing gateway having outage on region A, mark the partition as unavailable assuming that the
-                    // partition has been failed over to region B, when per partition automatic failover is enabled.
-                    this.partitionKeyRangeLocationCache.TryMarkEndpointUnavailableForPartitionKeyRange(
-                         this.documentServiceRequest);
-                }
-=======
                 // In the event of the routing gateway having outage on region A, mark the partition as unavailable assuming that the
                 // partition has been failed over to region B, when per partition automatic failover is enabled.
                 this.TryMarkEndpointUnavailableForPkRange(isSystemResourceUnavailableForWrite: false);
->>>>>>> faaa3a73
 
                 // Mark both read and write requests because it gateway exception.
                 // This means all requests going to the region will fail.
@@ -131,11 +109,7 @@
                         StatusCodes.TooManyRequests, SubStatusCodes.SystemResourceUnavailable);
 
                     return this.TryMarkEndpointUnavailableForPkRangeAndRetryOnServiceUnavailable(
-<<<<<<< HEAD
-                        shouldMarkEndpointUnavailableForPkRange: true);
-=======
                         isSystemResourceUnavailableForWrite: true);
->>>>>>> faaa3a73
                 }
 
                 ShouldRetryResult shouldRetryResult = await this.ShouldRetryInternalAsync(
@@ -161,8 +135,6 @@
                 }
             }
 
-<<<<<<< HEAD
-=======
             if (exception is OperationCanceledException)
             {
                 DefaultTrace.TraceInformation("ClientRetryPolicy: The operation was cancelled. Not retrying. Retry count = {0}, Endpoint = {1}",
@@ -180,7 +152,6 @@
                 }
             }
 
->>>>>>> faaa3a73
             return await this.throttlingRetry.ShouldRetryAsync(exception, cancellationToken);
         }
 
@@ -218,11 +189,7 @@
                     StatusCodes.TooManyRequests, SubStatusCodes.SystemResourceUnavailable);
 
                 return this.TryMarkEndpointUnavailableForPkRangeAndRetryOnServiceUnavailable(
-<<<<<<< HEAD
-                    shouldMarkEndpointUnavailableForPkRange: true);
-=======
                     isSystemResourceUnavailableForWrite: true);
->>>>>>> faaa3a73
             }
 
             return await this.throttlingRetry.ShouldRetryAsync(cosmosResponseMessage, cancellationToken);
@@ -363,9 +330,6 @@
             if (statusCode == HttpStatusCode.ServiceUnavailable)
             {
                 return this.TryMarkEndpointUnavailableForPkRangeAndRetryOnServiceUnavailable(
-<<<<<<< HEAD
-                    shouldMarkEndpointUnavailableForPkRange: true);
-=======
                     isSystemResourceUnavailableForWrite: false);
             }
 
@@ -374,7 +338,6 @@
                 || (statusCode == HttpStatusCode.Gone && subStatusCode == SubStatusCodes.LeaseNotFound))
             {
                 return this.ShouldRetryOnUnavailableEndpointStatusCodes();
->>>>>>> faaa3a73
             }
 
             return null;
@@ -503,49 +466,26 @@
         /// Service Unavailable response is received, indicating that the service might be temporarily unavailable.
         /// It optionally marks the partition key range as unavailable, which will influence future routing decisions.
         /// </summary>
-<<<<<<< HEAD
-        /// <param name="shouldMarkEndpointUnavailableForPkRange">A boolean flag indicating whether the endpoint for the
-        /// current partition key range should be marked as unavailable.</param>
-        /// <returns>An instance of <see cref="ShouldRetryResult"/> indicating whether the operation should be retried.</returns>
-        private ShouldRetryResult TryMarkEndpointUnavailableForPkRangeAndRetryOnServiceUnavailable(
-            bool shouldMarkEndpointUnavailableForPkRange)
-=======
         /// <param name="isSystemResourceUnavailableForWrite">A boolean flag indicating whether the endpoint for the
         /// current partition key range should be marked as unavailable, if the failure happened due to system
         /// resource unavailability.</param>
         /// <returns>An instance of <see cref="ShouldRetryResult"/> indicating whether the operation should be retried.</returns>
         private ShouldRetryResult TryMarkEndpointUnavailableForPkRangeAndRetryOnServiceUnavailable(
             bool isSystemResourceUnavailableForWrite)
->>>>>>> faaa3a73
         {
             DefaultTrace.TraceWarning("ClientRetryPolicy: ServiceUnavailable. Refresh cache and retry. Failed Location: {0}; ResourceAddress: {1}",
                 this.documentServiceRequest?.RequestContext?.LocationEndpointToRoute?.ToString() ?? string.Empty,
                 this.documentServiceRequest?.ResourceAddress ?? string.Empty);
 
-<<<<<<< HEAD
-            if (shouldMarkEndpointUnavailableForPkRange)
-            {
-                // Mark the partition as unavailable.
-                // Let the ClientRetry logic decide if the request should be retried
-                this.partitionKeyRangeLocationCache.TryMarkEndpointUnavailableForPartitionKeyRange(
-                     this.documentServiceRequest);
-            }
-
-            return this.ShouldRetryOnServiceUnavailable();
-=======
             this.TryMarkEndpointUnavailableForPkRange(isSystemResourceUnavailableForWrite);
 
             return this.ShouldRetryOnUnavailableEndpointStatusCodes();
->>>>>>> faaa3a73
         }
 
         /// <summary>
         /// For a ServiceUnavailable (503.0) we could be having a timeout from Direct/TCP locally or a request to Gateway request with a similar response due to an endpoint not yet available.
         /// We try and retry the request only if there are other regions available. The retry logic is applicable for single master write accounts as well.
-<<<<<<< HEAD
-=======
         /// Other status codes include InternalServerError (500.0) and LeaseNotFound (410.1022).
->>>>>>> faaa3a73
         /// </summary>
         private ShouldRetryResult ShouldRetryOnUnavailableEndpointStatusCodes()
         {
@@ -557,11 +497,7 @@
 
             if (!this.canUseMultipleWriteLocations
                     && !this.isReadRequest
-<<<<<<< HEAD
-                    && !this.isPertitionLevelFailoverEnabled)
-=======
                     && !this.isPartitionLevelFailoverEnabled)
->>>>>>> faaa3a73
             {
                 // Write requests on single master cannot be retried if partition level failover is disabled.
                 // This means there are no other regions available to serve the writes.
@@ -591,8 +527,6 @@
         }
 
         /// <summary>
-<<<<<<< HEAD
-=======
         /// Attempts to mark the endpoint associated with the current partition key range as unavailable
         /// which will influence future routing decisions.
         /// </summary>
@@ -617,7 +551,6 @@
         }
 
         /// <summary>
->>>>>>> faaa3a73
         /// Returns a boolean flag indicating if the endpoint should be marked as unavailable
         /// due to a 429 response with a sub status code of 3092 (system resource unavailable).
         /// This is applicable for write requests targeted for multi master accounts.
@@ -635,8 +568,6 @@
                 && subStatusCode == SubStatusCodes.SystemResourceUnavailable;
         }
 
-<<<<<<< HEAD
-=======
         /// <summary>
         /// Determines if a request is eligible for per-partition automatic failover.
         /// A request is eligible if it is a write request, partition level failover is enabled,
@@ -663,7 +594,6 @@
                         && this.partitionKeyRangeLocationCache.IncrementRequestFailureCounterAndCheckIfPartitionCanFailover(this.documentServiceRequest);
         }
 
->>>>>>> faaa3a73
         private sealed class RetryContext
         {
             public int RetryLocationIndex { get; set; }
