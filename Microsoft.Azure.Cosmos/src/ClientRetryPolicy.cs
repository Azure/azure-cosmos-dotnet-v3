﻿//------------------------------------------------------------
// Copyright (c) Microsoft Corporation.  All rights reserved.
//------------------------------------------------------------

namespace Microsoft.Azure.Cosmos
{
    using System;
    using System.Collections.Generic;
    using System.Collections.ObjectModel;
    using System.Net;
    using System.Net.Http;
    using System.Threading;
    using System.Threading.Tasks;
    using Microsoft.Azure.Cosmos.Core.Trace;
    using Microsoft.Azure.Cosmos.Routing;
    using Microsoft.Azure.Documents;

    /// <summary>
    /// Client policy is combination of endpoint change retry + throttling retry.
    /// </summary>
    internal sealed class ClientRetryPolicy : IDocumentClientRetryPolicy
    {
        private const int RetryIntervalInMS = 1000; // Once we detect failover wait for 1 second before retrying request.
        private const int MaxRetryCount = 120;
        private const int MaxServiceUnavailableRetryCount = 1;

        private readonly IDocumentClientRetryPolicy throttlingRetry;
        private readonly GlobalEndpointManager globalEndpointManager;
        private readonly GlobalPartitionEndpointManager partitionKeyRangeLocationCache;
        private readonly bool enableEndpointDiscovery;
        private readonly bool isPertitionLevelFailoverEnabled;
        private int failoverRetryCount;

        private int sessionTokenRetryCount;
        private int serviceUnavailableRetryCount;
        private bool isReadRequest;
        private bool canUseMultipleWriteLocations;
        private bool isMultiMasterWriteRequest;
        private Uri locationEndpoint;
        private RetryContext retryContext;
        private DocumentServiceRequest documentServiceRequest;

        public ClientRetryPolicy(
            GlobalEndpointManager globalEndpointManager,
            GlobalPartitionEndpointManager partitionKeyRangeLocationCache,
            RetryOptions retryOptions,
            bool enableEndpointDiscovery,
            bool isPertitionLevelFailoverEnabled)
        {
            this.throttlingRetry = new ResourceThrottleRetryPolicy(
                retryOptions.MaxRetryAttemptsOnThrottledRequests,
                retryOptions.MaxRetryWaitTimeInSeconds);

            this.globalEndpointManager = globalEndpointManager;
            this.partitionKeyRangeLocationCache = partitionKeyRangeLocationCache;
            this.failoverRetryCount = 0;
            this.enableEndpointDiscovery = enableEndpointDiscovery;
            this.sessionTokenRetryCount = 0;
            this.serviceUnavailableRetryCount = 0;
            this.canUseMultipleWriteLocations = false;
            this.isMultiMasterWriteRequest = false;
            this.isPertitionLevelFailoverEnabled = isPertitionLevelFailoverEnabled;
        }

        /// <summary> 
        /// Should the caller retry the operation.
        /// </summary>
        /// <param name="exception">Exception that occurred when the operation was tried</param>
        /// <param name="cancellationToken"></param>
        /// <returns>True indicates caller should retry, False otherwise</returns>
        public async Task<ShouldRetryResult> ShouldRetryAsync(
            Exception exception,
            CancellationToken cancellationToken)
        {
            this.retryContext = null;
            // Received Connection error (HttpRequestException), initiate the endpoint rediscovery
            if (exception is HttpRequestException _)
            {
                DefaultTrace.TraceWarning("ClientRetryPolicy: Gateway HttpRequestException Endpoint not reachable. Failed Location: {0}; ResourceAddress: {1}",
                    this.documentServiceRequest?.RequestContext?.LocationEndpointToRoute?.ToString() ?? string.Empty,
                    this.documentServiceRequest?.ResourceAddress ?? string.Empty);

                if (this.isPertitionLevelFailoverEnabled)
                {
                    // In the event of the routing gateway having outage on region A, mark the partition as unavailable assuming that the
                    // partition has been failed over to region B, when per partition automatic failover is enabled.
                    this.partitionKeyRangeLocationCache.TryMarkEndpointUnavailableForPartitionKeyRange(
                         this.documentServiceRequest);
                }

                // Mark both read and write requests because it gateway exception.
                // This means all requests going to the region will fail.
                return await this.ShouldRetryOnEndpointFailureAsync(
                    isReadRequest: this.isReadRequest,
                    markBothReadAndWriteAsUnavailable: true,
                    forceRefresh: false,
                    retryOnPreferredLocations: true);
            }

            if (exception is DocumentClientException clientException)
            {
                // Today, the only scenario where we would treat a throttling (429) exception as service unavailable is when we
                // get 429 (TooManyRequests) with sub status code 3092 (System Resource Not Available). Note that this is applicable
                // for write requests targeted to a multiple master account. In such case, the 429/3092 will be treated as 503. The
                // reason to keep the code out of the throttling retry policy is that in the near future, the 3092 sub status code
                // might not be a throttling scenario at all and the status code in that case would be different than 429.
                if (this.ShouldMarkEndpointUnavailableOnSystemResourceUnavailableForWrite(
                    clientException.StatusCode,
                    clientException.GetSubStatus()))
                {
                    DefaultTrace.TraceError(
                        "Operation will NOT be retried on local region. Treating SystemResourceUnavailable (429/3092) as ServiceUnavailable (503). Status code: {0}, sub status code: {1}.",
                        StatusCodes.TooManyRequests, SubStatusCodes.SystemResourceUnavailable);

                    return this.TryMarkEndpointUnavailableForPkRangeAndRetryOnServiceUnavailable(
                        shouldMarkEndpointUnavailableForPkRange: true);
                }

                ShouldRetryResult shouldRetryResult = await this.ShouldRetryInternalAsync(
                    clientException?.StatusCode,
                    clientException?.GetSubStatus());
                if (shouldRetryResult != null)
                {
                    return shouldRetryResult;
                }
            }

            // Any metadata request will throw a cosmos exception from CosmosHttpClientCore if
            // it receives a 503 service unavailable from gateway. This check is to add retry
            // mechanism for the metadata requests in such cases.
            if (exception is CosmosException cosmosException)
            {
                ShouldRetryResult shouldRetryResult = await this.ShouldRetryInternalAsync(
                    cosmosException.StatusCode,
                    cosmosException.Headers.SubStatusCode);
                if (shouldRetryResult != null)
                {
                    return shouldRetryResult;
                }
            }

            return await this.throttlingRetry.ShouldRetryAsync(exception, cancellationToken);
        }

        /// <summary> 
        /// Should the caller retry the operation.
        /// </summary>
        /// <param name="cosmosResponseMessage"><see cref="ResponseMessage"/> in return of the request</param>
        /// <param name="cancellationToken"></param>
        /// <returns>True indicates caller should retry, False otherwise</returns>
        public async Task<ShouldRetryResult> ShouldRetryAsync(
            ResponseMessage cosmosResponseMessage,
            CancellationToken cancellationToken)
        {
            this.retryContext = null;

            ShouldRetryResult shouldRetryResult = await this.ShouldRetryInternalAsync(
                    cosmosResponseMessage?.StatusCode,
                    cosmosResponseMessage?.Headers.SubStatusCode);
            if (shouldRetryResult != null)
            {
                return shouldRetryResult;
            }

            // Today, the only scenario where we would treat a throttling (429) exception as service unavailable is when we
            // get 429 (TooManyRequests) with sub status code 3092 (System Resource Not Available). Note that this is applicable
            // for write requests targeted to a multiple master account. In such case, the 429/3092 will be treated as 503. The
            // reason to keep the code out of the throttling retry policy is that in the near future, the 3092 sub status code
            // might not be a throttling scenario at all and the status code in that case would be different than 429.
            if (this.ShouldMarkEndpointUnavailableOnSystemResourceUnavailableForWrite(
                cosmosResponseMessage.StatusCode,
                cosmosResponseMessage?.Headers.SubStatusCode))
            {
                DefaultTrace.TraceError(
                    "Operation will NOT be retried on local region. Treating SystemResourceUnavailable (429/3092) as ServiceUnavailable (503). Status code: {0}, sub status code: {1}.",
                    StatusCodes.TooManyRequests, SubStatusCodes.SystemResourceUnavailable);

                return this.TryMarkEndpointUnavailableForPkRangeAndRetryOnServiceUnavailable(
                    shouldMarkEndpointUnavailableForPkRange: true);
            }

            return await this.throttlingRetry.ShouldRetryAsync(cosmosResponseMessage, cancellationToken);
        }

        /// <summary>
        /// Method that is called before a request is sent to allow the retry policy implementation
        /// to modify the state of the request.
        /// </summary>
        /// <param name="request">The request being sent to the service.</param>
        public void OnBeforeSendRequest(DocumentServiceRequest request)
        {
            this.isReadRequest = request.IsReadOnlyRequest;
            this.canUseMultipleWriteLocations = this.globalEndpointManager.CanUseMultipleWriteLocations(request);
            this.documentServiceRequest = request;
            this.isMultiMasterWriteRequest = !this.isReadRequest
<<<<<<< HEAD
                && (this.globalEndpointManager?.CanSupportMultipleWriteLocations(request) ?? false);
=======
                && (this.globalEndpointManager?.CanSupportMultipleWriteLocations(request.ResourceType, request.OperationType) ?? false);
>>>>>>> b4a4ac0f

            // clear previous location-based routing directive
            request.RequestContext.ClearRouteToLocation();

            if (this.retryContext != null)
            {
                if (this.retryContext.RouteToHub)
                {
                    request.RequestContext.RouteToLocation(this.globalEndpointManager.GetHubUri());
                }
                else
                {
                    // set location-based routing directive based on request retry context
                    request.RequestContext.RouteToLocation(this.retryContext.RetryLocationIndex, this.retryContext.RetryRequestOnPreferredLocations);
                }
            }

            // Resolve the endpoint for the request and pin the resolution to the resolved endpoint
            // This enables marking the endpoint unavailability on endpoint failover/unreachability
            this.locationEndpoint = this.globalEndpointManager.ResolveServiceEndpoint(request);
            request.RequestContext.RouteToLocation(this.locationEndpoint);
        }

        private async Task<ShouldRetryResult> ShouldRetryInternalAsync(
            HttpStatusCode? statusCode,
            SubStatusCodes? subStatusCode)
        {
            if (!statusCode.HasValue
                && (!subStatusCode.HasValue
                || subStatusCode.Value == SubStatusCodes.Unknown))
            {
                return null;
            }

            // Received request timeout
            if (statusCode == HttpStatusCode.RequestTimeout)
            {
                DefaultTrace.TraceWarning("ClientRetryPolicy: RequestTimeout. Failed Location: {0}; ResourceAddress: {1}",
                    this.documentServiceRequest?.RequestContext?.LocationEndpointToRoute?.ToString() ?? string.Empty,
                    this.documentServiceRequest?.ResourceAddress ?? string.Empty);

                // Mark the partition key range as unavailable to retry future request on a new region.
                this.partitionKeyRangeLocationCache.TryMarkEndpointUnavailableForPartitionKeyRange(
                     this.documentServiceRequest);
            }

            // Received 403.3 on write region, initiate the endpoint rediscovery
            if (statusCode == HttpStatusCode.Forbidden
                && subStatusCode == SubStatusCodes.WriteForbidden)
            {
                // It's a write forbidden so it safe to retry
                if (this.partitionKeyRangeLocationCache.TryMarkEndpointUnavailableForPartitionKeyRange(
                     this.documentServiceRequest))
                {
                    return ShouldRetryResult.RetryAfter(TimeSpan.Zero);
                }

                DefaultTrace.TraceWarning("ClientRetryPolicy: Endpoint not writable. Refresh cache and retry. Failed Location: {0}; ResourceAddress: {1}",
                    this.documentServiceRequest?.RequestContext?.LocationEndpointToRoute?.ToString() ?? string.Empty,
                    this.documentServiceRequest?.ResourceAddress ?? string.Empty);

                if (this.globalEndpointManager.IsMultimasterMetadataWriteRequest(this.documentServiceRequest))
                {
                    bool forceRefresh = false;

                    if (this.retryContext != null && this.retryContext.RouteToHub)
                    {
                        forceRefresh = true;
                        
                    }

                    ShouldRetryResult retryResult = await this.ShouldRetryOnEndpointFailureAsync(
                        isReadRequest: false,
                        markBothReadAndWriteAsUnavailable: false,
                        forceRefresh: forceRefresh,
                        retryOnPreferredLocations: false,
                        overwriteEndpointDiscovery: true);

                    if (retryResult.ShouldRetry)
                    {
                        this.retryContext.RouteToHub = true;
                    }
                    
                    return retryResult;
                }

                return await this.ShouldRetryOnEndpointFailureAsync(
                    isReadRequest: false,
                    markBothReadAndWriteAsUnavailable: false,
                    forceRefresh: true,
                    retryOnPreferredLocations: false);
            }

            // Regional endpoint is not available yet for reads (e.g. add/ online of region is in progress)
            if (statusCode == HttpStatusCode.Forbidden
                && subStatusCode == SubStatusCodes.DatabaseAccountNotFound
                && (this.isReadRequest || this.canUseMultipleWriteLocations))
            {
                DefaultTrace.TraceWarning("ClientRetryPolicy: Endpoint not available for reads. Refresh cache and retry. Failed Location: {0}; ResourceAddress: {1}",
                    this.documentServiceRequest?.RequestContext?.LocationEndpointToRoute?.ToString() ?? string.Empty,
                    this.documentServiceRequest?.ResourceAddress ?? string.Empty);

                return await this.ShouldRetryOnEndpointFailureAsync(
                    isReadRequest: this.isReadRequest,
                    markBothReadAndWriteAsUnavailable: false,
                    forceRefresh: false,
                    retryOnPreferredLocations: false);
            }

            if (statusCode == HttpStatusCode.NotFound
                && subStatusCode == SubStatusCodes.ReadSessionNotAvailable)
            {
                return this.ShouldRetryOnSessionNotAvailable(this.documentServiceRequest);
            }
            
            // Received 503 due to client connect timeout or Gateway
            if (statusCode == HttpStatusCode.ServiceUnavailable)
            {
                return this.TryMarkEndpointUnavailableForPkRangeAndRetryOnServiceUnavailable(
                    shouldMarkEndpointUnavailableForPkRange: true);
            }

            return null;
        }

        private async Task<ShouldRetryResult> ShouldRetryOnEndpointFailureAsync(
            bool isReadRequest,
            bool markBothReadAndWriteAsUnavailable,
            bool forceRefresh,
            bool retryOnPreferredLocations,
            bool overwriteEndpointDiscovery = false)
        {
            if (this.failoverRetryCount > MaxRetryCount || (!this.enableEndpointDiscovery && !overwriteEndpointDiscovery))
            {
                DefaultTrace.TraceInformation("ClientRetryPolicy: ShouldRetryOnEndpointFailureAsync() Not retrying. Retry count = {0}, Endpoint = {1}", 
                    this.failoverRetryCount,
                    this.locationEndpoint?.ToString() ?? string.Empty);
                return ShouldRetryResult.NoRetry();
            }

            this.failoverRetryCount++;

            if (this.locationEndpoint != null && !overwriteEndpointDiscovery)
            {
                if (isReadRequest || markBothReadAndWriteAsUnavailable)
                {
                    this.globalEndpointManager.MarkEndpointUnavailableForRead(this.locationEndpoint);
                }
                
                if (!isReadRequest || markBothReadAndWriteAsUnavailable)
                {
                    this.globalEndpointManager.MarkEndpointUnavailableForWrite(this.locationEndpoint);
                }
            }

            TimeSpan retryDelay = TimeSpan.Zero;
            if (!isReadRequest)
            {
                DefaultTrace.TraceInformation("ClientRetryPolicy: Failover happening. retryCount {0}", this.failoverRetryCount);

                if (this.failoverRetryCount > 1)
                {
                    //if retried both endpoints, follow regular retry interval.
                    retryDelay = TimeSpan.FromMilliseconds(ClientRetryPolicy.RetryIntervalInMS);
                }
            }
            else
            {
                retryDelay = TimeSpan.FromMilliseconds(ClientRetryPolicy.RetryIntervalInMS);
            }

            await this.globalEndpointManager.RefreshLocationAsync(forceRefresh);

            int retryLocationIndex = this.failoverRetryCount; // Used to generate a round-robin effect
            if (retryOnPreferredLocations)
            {
                retryLocationIndex = 0; // When the endpoint is marked as unavailable, it is moved to the bottom of the preferrence list
            }

            this.retryContext = new RetryContext
            {
                RetryLocationIndex = retryLocationIndex,
                RetryRequestOnPreferredLocations = retryOnPreferredLocations,
            };

            return ShouldRetryResult.RetryAfter(retryDelay);
        }

        private ShouldRetryResult ShouldRetryOnSessionNotAvailable(DocumentServiceRequest request)
        {
            this.sessionTokenRetryCount++;

            if (!this.enableEndpointDiscovery)
            {
                // if endpoint discovery is disabled, the request cannot be retried anywhere else
                return ShouldRetryResult.NoRetry();
            }
            else
            {
                if (this.canUseMultipleWriteLocations)
                {
                    ReadOnlyCollection<Uri> endpoints = this.globalEndpointManager.GetApplicableEndpoints(request, this.isReadRequest);

                    if (this.sessionTokenRetryCount > endpoints.Count)
                    {
                        // When use multiple write locations is true and the request has been tried 
                        // on all locations, then don't retry the request
                        return ShouldRetryResult.NoRetry();
                    }
                    else
                    {
                        this.retryContext = new RetryContext()
                        {
                            RetryLocationIndex = this.sessionTokenRetryCount,
                            RetryRequestOnPreferredLocations = true
                        };

                        return ShouldRetryResult.RetryAfter(TimeSpan.Zero);
                    }
                }
                else
                {
                    if (this.sessionTokenRetryCount > 1)
                    {
                        // When cannot use multiple write locations, then don't retry the request if 
                        // we have already tried this request on the write location
                        return ShouldRetryResult.NoRetry();
                    }
                    else
                    {
                        this.retryContext = new RetryContext
                        {
                            RetryLocationIndex = 0,
                            RetryRequestOnPreferredLocations = false
                        };

                        return ShouldRetryResult.RetryAfter(TimeSpan.Zero);
                    }
                }
            }
        }

        /// <summary>
        /// Attempts to mark the endpoint associated with the current partition key range as unavailable and determines if
        /// a retry should be performed due to a ServiceUnavailable (503) response. This method is invoked when a 503
        /// Service Unavailable response is received, indicating that the service might be temporarily unavailable.
        /// It optionally marks the partition key range as unavailable, which will influence future routing decisions.
        /// </summary>
        /// <param name="shouldMarkEndpointUnavailableForPkRange">A boolean flag indicating whether the endpoint for the
        /// current partition key range should be marked as unavailable.</param>
        /// <returns>An instance of <see cref="ShouldRetryResult"/> indicating whether the operation should be retried.</returns>
        private ShouldRetryResult TryMarkEndpointUnavailableForPkRangeAndRetryOnServiceUnavailable(
            bool shouldMarkEndpointUnavailableForPkRange)
        {
            DefaultTrace.TraceWarning("ClientRetryPolicy: ServiceUnavailable. Refresh cache and retry. Failed Location: {0}; ResourceAddress: {1}",
                this.documentServiceRequest?.RequestContext?.LocationEndpointToRoute?.ToString() ?? string.Empty,
                this.documentServiceRequest?.ResourceAddress ?? string.Empty);

            if (shouldMarkEndpointUnavailableForPkRange)
            {
                // Mark the partition as unavailable.
                // Let the ClientRetry logic decide if the request should be retried
                this.partitionKeyRangeLocationCache.TryMarkEndpointUnavailableForPartitionKeyRange(
                     this.documentServiceRequest);
            }

            return this.ShouldRetryOnServiceUnavailable();
        }

        /// <summary>
        /// For a ServiceUnavailable (503.0) we could be having a timeout from Direct/TCP locally or a request to Gateway request with a similar response due to an endpoint not yet available.
        /// We try and retry the request only if there are other regions available. The retry logic is applicable for single master write accounts as well.
        /// </summary>
        private ShouldRetryResult ShouldRetryOnServiceUnavailable()
        {
            if (this.serviceUnavailableRetryCount++ >= ClientRetryPolicy.MaxServiceUnavailableRetryCount)
            {
                DefaultTrace.TraceInformation($"ClientRetryPolicy: ShouldRetryOnServiceUnavailable() Not retrying. Retry count = {this.serviceUnavailableRetryCount}.");
                return ShouldRetryResult.NoRetry();
            }

            if (!this.canUseMultipleWriteLocations
                    && !this.isReadRequest
                    && !this.isPertitionLevelFailoverEnabled)
            {
                // Write requests on single master cannot be retried if partition level failover is disabled.
                // This means there are no other regions available to serve the writes.
                return ShouldRetryResult.NoRetry();
            }

            int availablePreferredLocations = this.globalEndpointManager.PreferredLocationCount;

            if (availablePreferredLocations <= 1)
            {
                // No other regions to retry on
                DefaultTrace.TraceInformation($"ClientRetryPolicy: ShouldRetryOnServiceUnavailable() Not retrying. No other regions available for the request. AvailablePreferredLocations = {availablePreferredLocations}.");
                return ShouldRetryResult.NoRetry();
            }

            DefaultTrace.TraceInformation($"ClientRetryPolicy: ShouldRetryOnServiceUnavailable() Retrying. Received on endpoint {this.locationEndpoint}, IsReadRequest = {this.isReadRequest}.");

            // Retrying on second PreferredLocations
            // RetryCount is used as zero-based index
            this.retryContext = new RetryContext()
            {
                RetryLocationIndex = this.serviceUnavailableRetryCount,
                RetryRequestOnPreferredLocations = true
            };

            return ShouldRetryResult.RetryAfter(TimeSpan.Zero);
        }

        /// <summary>
        /// Returns a boolean flag indicating if the endpoint should be marked as unavailable
        /// due to a 429 response with a sub status code of 3092 (system resource unavailable).
        /// This is applicable for write requests targeted for multi master accounts.
        /// </summary>
        /// <param name="statusCode">An instance of <see cref="HttpStatusCode"/> containing the status code.</param>
        /// <param name="subStatusCode">An instance of <see cref="SubStatusCodes"/> containing the sub status code.</param>
        /// <returns>A boolean flag indicating is the endpoint should be marked as unavailable.</returns>
        private bool ShouldMarkEndpointUnavailableOnSystemResourceUnavailableForWrite(
            HttpStatusCode? statusCode,
            SubStatusCodes? subStatusCode)
        {
            return this.isMultiMasterWriteRequest
                && statusCode.HasValue
                && (int)statusCode.Value == (int)StatusCodes.TooManyRequests
                && subStatusCode == SubStatusCodes.SystemResourceUnavailable;
        }

        private sealed class RetryContext
        {
            public int RetryLocationIndex { get; set; }
            public bool RetryRequestOnPreferredLocations { get; set; }

            public bool RouteToHub { get; set; }
        }
    }
}<|MERGE_RESOLUTION|>--- conflicted
+++ resolved
@@ -193,11 +193,7 @@
             this.canUseMultipleWriteLocations = this.globalEndpointManager.CanUseMultipleWriteLocations(request);
             this.documentServiceRequest = request;
             this.isMultiMasterWriteRequest = !this.isReadRequest
-<<<<<<< HEAD
-                && (this.globalEndpointManager?.CanSupportMultipleWriteLocations(request) ?? false);
-=======
                 && (this.globalEndpointManager?.CanSupportMultipleWriteLocations(request.ResourceType, request.OperationType) ?? false);
->>>>>>> b4a4ac0f
 
             // clear previous location-based routing directive
             request.RequestContext.ClearRouteToLocation();
