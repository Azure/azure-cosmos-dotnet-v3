﻿//------------------------------------------------------------
// Copyright (c) Microsoft Corporation.  All rights reserved.
//------------------------------------------------------------

namespace Microsoft.Azure.Cosmos
{
    using System;
    using System.Collections.Generic;
    using System.Collections.ObjectModel;
    using System.Net;
    using System.Net.Http;
    using System.Threading;
    using System.Threading.Tasks;
    using Microsoft.Azure.Cosmos.Core.Trace;
    using Microsoft.Azure.Cosmos.Routing;
    using Microsoft.Azure.Documents;

    /// <summary>
    /// Client policy is combination of endpoint change retry + throttling retry.
    /// </summary>
    internal sealed class ClientRetryPolicy : IDocumentClientRetryPolicy
    {
        private const int RetryIntervalInMS = 1000; // Once we detect failover wait for 1 second before retrying request.
        private const int MaxRetryCount = 120;
        private const int MaxServiceUnavailableRetryCount = 1;

        private readonly IDocumentClientRetryPolicy throttlingRetry;
        private readonly GlobalEndpointManager globalEndpointManager;
        private readonly GlobalPartitionEndpointManager partitionKeyRangeLocationCache;
        private readonly bool enableEndpointDiscovery;
        private readonly bool isPartitionLevelFailoverEnabled;
        private int failoverRetryCount;

        private int sessionTokenRetryCount;
        private int serviceUnavailableRetryCount;
        private bool isReadRequest;
        private bool canUseMultipleWriteLocations;
        private bool isMultiMasterWriteRequest;
        private Uri locationEndpoint;
        private RetryContext retryContext;
        private DocumentServiceRequest documentServiceRequest;

        public ClientRetryPolicy(
            GlobalEndpointManager globalEndpointManager,
            GlobalPartitionEndpointManager partitionKeyRangeLocationCache,
            RetryOptions retryOptions,
            bool enableEndpointDiscovery,
            bool isPartitionLevelFailoverEnabled)
        {
            this.throttlingRetry = new ResourceThrottleRetryPolicy(
                retryOptions.MaxRetryAttemptsOnThrottledRequests,
                retryOptions.MaxRetryWaitTimeInSeconds);

            this.globalEndpointManager = globalEndpointManager;
            this.partitionKeyRangeLocationCache = partitionKeyRangeLocationCache;
            this.failoverRetryCount = 0;
            this.enableEndpointDiscovery = enableEndpointDiscovery;
            this.sessionTokenRetryCount = 0;
            this.serviceUnavailableRetryCount = 0;
            this.canUseMultipleWriteLocations = false;
            this.isMultiMasterWriteRequest = false;
            this.isPartitionLevelFailoverEnabled = isPartitionLevelFailoverEnabled;
        }

        /// <summary> 
        /// Should the caller retry the operation.
        /// </summary>
        /// <param name="exception">Exception that occurred when the operation was tried</param>
        /// <param name="cancellationToken"></param>
        /// <returns>True indicates caller should retry, False otherwise</returns>
        public async Task<ShouldRetryResult> ShouldRetryAsync(
            Exception exception,
            CancellationToken cancellationToken)
        {
            this.retryContext = null;
            // Received Connection error (HttpRequestException), initiate the endpoint rediscovery
            if (exception is HttpRequestException _)
            {
                DefaultTrace.TraceWarning("ClientRetryPolicy: Gateway HttpRequestException Endpoint not reachable. Failed Location: {0}; ResourceAddress: {1}",
                    this.documentServiceRequest?.RequestContext?.LocationEndpointToRoute?.ToString() ?? string.Empty,
                    this.documentServiceRequest?.ResourceAddress ?? string.Empty);

                // In the event of the routing gateway having outage on region A, mark the partition as unavailable assuming that the
                // partition has been failed over to region B, when per partition automatic failover is enabled.
                this.TryMarkEndpointUnavailableForPkRange(isSystemResourceUnavailableForWrite: false);

                // Mark both read and write requests because it gateway exception.
                // This means all requests going to the region will fail.
                return await this.ShouldRetryOnEndpointFailureAsync(
                    isReadRequest: this.isReadRequest,
                    markBothReadAndWriteAsUnavailable: true,
                    forceRefresh: false,
                    retryOnPreferredLocations: true);
            }

            if (exception is DocumentClientException clientException)
            {
                // Today, the only scenario where we would treat a throttling (429) exception as service unavailable is when we
                // get 429 (TooManyRequests) with sub status code 3092 (System Resource Not Available). Note that this is applicable
                // for write requests targeted to a multiple master account. In such case, the 429/3092 will be treated as 503. The
                // reason to keep the code out of the throttling retry policy is that in the near future, the 3092 sub status code
                // might not be a throttling scenario at all and the status code in that case would be different than 429.
                if (this.ShouldMarkEndpointUnavailableOnSystemResourceUnavailableForWrite(
                    clientException.StatusCode,
                    clientException.GetSubStatus()))
                {
                    DefaultTrace.TraceError(
                        "Operation will NOT be retried on local region. Treating SystemResourceUnavailable (429/3092) as ServiceUnavailable (503). Status code: {0}, sub status code: {1}.",
                        StatusCodes.TooManyRequests, SubStatusCodes.SystemResourceUnavailable);

                    return this.TryMarkEndpointUnavailableForPkRangeAndRetryOnServiceUnavailable(
                        isSystemResourceUnavailableForWrite: true);
                }

                ShouldRetryResult shouldRetryResult = await this.ShouldRetryInternalAsync(
                    clientException?.StatusCode,
                    clientException?.GetSubStatus());
                if (shouldRetryResult != null)
                {
                    return shouldRetryResult;
                }
            }

            // Any metadata request will throw a cosmos exception from CosmosHttpClientCore if
            // it receives a 503 service unavailable from gateway. This check is to add retry
            // mechanism for the metadata requests in such cases.
            if (exception is CosmosException cosmosException)
            {
                ShouldRetryResult shouldRetryResult = await this.ShouldRetryInternalAsync(
                    cosmosException.StatusCode,
                    cosmosException.Headers.SubStatusCode);
                if (shouldRetryResult != null)
                {
                    return shouldRetryResult;
                }
            }

            if (exception is OperationCanceledException)
            {
                DefaultTrace.TraceInformation("ClientRetryPolicy: The operation was cancelled. Not retrying. Retry count = {0}, Endpoint = {1}",
                    this.failoverRetryCount,
                    this.locationEndpoint?.ToString() ?? string.Empty);

                if (this.partitionKeyRangeLocationCache.IncrementRequestFailureCounterAndCheckIfPartitionCanFailover(
                        this.documentServiceRequest))
                {
                    // In the event of a (ppaf + write operation) or (ppcb + read or multi-master write operation) getting timed
                    // out due to cancellation token expiration on region A, mark the partition as unavailable assuming that
                    // the partition has been failed over to region B, when per partition automatic failover is enabled.
                    this.partitionKeyRangeLocationCache.TryMarkEndpointUnavailableForPartitionKeyRange(
                         this.documentServiceRequest);
                }
            }

            return await this.throttlingRetry.ShouldRetryAsync(exception, cancellationToken);
        }

        /// <summary> 
        /// Should the caller retry the operation.
        /// </summary>
        /// <param name="cosmosResponseMessage"><see cref="ResponseMessage"/> in return of the request</param>
        /// <param name="cancellationToken"></param>
        /// <returns>True indicates caller should retry, False otherwise</returns>
        public async Task<ShouldRetryResult> ShouldRetryAsync(
            ResponseMessage cosmosResponseMessage,
            CancellationToken cancellationToken)
        {
            this.retryContext = null;

            ShouldRetryResult shouldRetryResult = await this.ShouldRetryInternalAsync(
                    cosmosResponseMessage?.StatusCode,
                    cosmosResponseMessage?.Headers.SubStatusCode);
            if (shouldRetryResult != null)
            {
                return shouldRetryResult;
            }

            // Today, the only scenario where we would treat a throttling (429) exception as service unavailable is when we
            // get 429 (TooManyRequests) with sub status code 3092 (System Resource Not Available). Note that this is applicable
            // for write requests targeted to a multiple master account. In such case, the 429/3092 will be treated as 503. The
            // reason to keep the code out of the throttling retry policy is that in the near future, the 3092 sub status code
            // might not be a throttling scenario at all and the status code in that case would be different than 429.
            if (this.ShouldMarkEndpointUnavailableOnSystemResourceUnavailableForWrite(
                cosmosResponseMessage.StatusCode,
                cosmosResponseMessage?.Headers.SubStatusCode))
            {
                DefaultTrace.TraceError(
                    "Operation will NOT be retried on local region. Treating SystemResourceUnavailable (429/3092) as ServiceUnavailable (503). Status code: {0}, sub status code: {1}.",
                    StatusCodes.TooManyRequests, SubStatusCodes.SystemResourceUnavailable);

                return this.TryMarkEndpointUnavailableForPkRangeAndRetryOnServiceUnavailable(
                    isSystemResourceUnavailableForWrite: true);
            }

            return await this.throttlingRetry.ShouldRetryAsync(cosmosResponseMessage, cancellationToken);
        }

        /// <summary>
        /// Method that is called before a request is sent to allow the retry policy implementation
        /// to modify the state of the request.
        /// </summary>
        /// <param name="request">The request being sent to the service.</param>
        public void OnBeforeSendRequest(DocumentServiceRequest request)
        {
            this.isReadRequest = request.IsReadOnlyRequest;
            this.canUseMultipleWriteLocations = this.globalEndpointManager.CanUseMultipleWriteLocations(request);
            this.documentServiceRequest = request;
            this.isMultiMasterWriteRequest = !this.isReadRequest
                && (this.globalEndpointManager?.CanSupportMultipleWriteLocations(request.ResourceType, request.OperationType) ?? false);

            // clear previous location-based routing directive
            request.RequestContext.ClearRouteToLocation();

            if (this.retryContext != null)
            {
                if (this.retryContext.RouteToHub)
                {
                    request.RequestContext.RouteToLocation(this.globalEndpointManager.GetHubUri());
                }
                else
                {
                    // set location-based routing directive based on request retry context
                    request.RequestContext.RouteToLocation(this.retryContext.RetryLocationIndex, this.retryContext.RetryRequestOnPreferredLocations);
                }
            }

            // Resolve the endpoint for the request and pin the resolution to the resolved endpoint
            // This enables marking the endpoint unavailability on endpoint failover/unreachability
            this.locationEndpoint = ConfigurationManager.IsThinClientEnabled(defaultValue: false)
<<<<<<< HEAD
                && !LocationCache.IsMetaData(request)
=======
                && ThinClientStoreModel.IsOperationSupportedByThinClient(request)
>>>>>>> 7acc58a2
                ? this.globalEndpointManager.ResolveThinClientEndpoint(request)
                : this.globalEndpointManager.ResolveServiceEndpoint(request);

            request.RequestContext.RouteToLocation(this.locationEndpoint);
        }

        private async Task<ShouldRetryResult> ShouldRetryInternalAsync(
            HttpStatusCode? statusCode,
            SubStatusCodes? subStatusCode)
        {
            if (!statusCode.HasValue
                && (!subStatusCode.HasValue
                || subStatusCode.Value == SubStatusCodes.Unknown))
            {
                return null;
            }

            // Received request timeout
            if (statusCode == HttpStatusCode.RequestTimeout)
            {
                DefaultTrace.TraceWarning("ClientRetryPolicy: RequestTimeout. Failed Location: {0}; ResourceAddress: {1}",
                    this.documentServiceRequest?.RequestContext?.LocationEndpointToRoute?.ToString() ?? string.Empty,
                    this.documentServiceRequest?.ResourceAddress ?? string.Empty);

                // Mark the partition key range as unavailable to retry future request on a new region.
                this.TryMarkEndpointUnavailableForPkRange(isSystemResourceUnavailableForWrite: false);
            }

            // Received 403.3 on write region, initiate the endpoint rediscovery
            if (statusCode == HttpStatusCode.Forbidden
                && subStatusCode == SubStatusCodes.WriteForbidden)
            {
                // It's a write forbidden so it safe to retry
                if (this.partitionKeyRangeLocationCache.TryMarkEndpointUnavailableForPartitionKeyRange(
                     this.documentServiceRequest))
                {
                    return ShouldRetryResult.RetryAfter(TimeSpan.Zero);
                }

                DefaultTrace.TraceWarning("ClientRetryPolicy: Endpoint not writable. Refresh cache and retry. Failed Location: {0}; ResourceAddress: {1}",
                    this.documentServiceRequest?.RequestContext?.LocationEndpointToRoute?.ToString() ?? string.Empty,
                    this.documentServiceRequest?.ResourceAddress ?? string.Empty);

                if (this.globalEndpointManager.IsMultimasterMetadataWriteRequest(this.documentServiceRequest))
                {
                    bool forceRefresh = false;

                    if (this.retryContext != null && this.retryContext.RouteToHub)
                    {
                        forceRefresh = true;
                        
                    }

                    ShouldRetryResult retryResult = await this.ShouldRetryOnEndpointFailureAsync(
                        isReadRequest: false,
                        markBothReadAndWriteAsUnavailable: false,
                        forceRefresh: forceRefresh,
                        retryOnPreferredLocations: false,
                        overwriteEndpointDiscovery: true);

                    if (retryResult.ShouldRetry)
                    {
                        this.retryContext.RouteToHub = true;
                    }
                    
                    return retryResult;
                }

                return await this.ShouldRetryOnEndpointFailureAsync(
                    isReadRequest: false,
                    markBothReadAndWriteAsUnavailable: false,
                    forceRefresh: true,
                    retryOnPreferredLocations: false);
            }

            // Regional endpoint is not available yet for reads (e.g. add/ online of region is in progress)
            if (statusCode == HttpStatusCode.Forbidden
                && subStatusCode == SubStatusCodes.DatabaseAccountNotFound
                && (this.isReadRequest || this.canUseMultipleWriteLocations))
            {
                DefaultTrace.TraceWarning("ClientRetryPolicy: Endpoint not available for reads. Refresh cache and retry. Failed Location: {0}; ResourceAddress: {1}",
                    this.documentServiceRequest?.RequestContext?.LocationEndpointToRoute?.ToString() ?? string.Empty,
                    this.documentServiceRequest?.ResourceAddress ?? string.Empty);

                //Retry policy will retry on the next preffered region as the original requert region is not accepting requests
                return await this.ShouldRetryOnEndpointFailureAsync(
                    isReadRequest: this.isReadRequest,
                    markBothReadAndWriteAsUnavailable: false,
                    forceRefresh: false,
                    retryOnPreferredLocations: true);
            }

            if (statusCode == HttpStatusCode.NotFound
                && subStatusCode == SubStatusCodes.ReadSessionNotAvailable)
            {
                return this.ShouldRetryOnSessionNotAvailable(this.documentServiceRequest);
            }
            
            // Received 503 due to client connect timeout or Gateway
            if (statusCode == HttpStatusCode.ServiceUnavailable)
            {
                return this.TryMarkEndpointUnavailableForPkRangeAndRetryOnServiceUnavailable(
                    isSystemResourceUnavailableForWrite: false);
            }

            // Recieved 500 status code or lease not found
            if ((statusCode == HttpStatusCode.InternalServerError && this.isReadRequest)
                || (statusCode == HttpStatusCode.Gone && subStatusCode == SubStatusCodes.LeaseNotFound))
            {
                return this.ShouldRetryOnUnavailableEndpointStatusCodes();
            }

            return null;
        }

        private async Task<ShouldRetryResult> ShouldRetryOnEndpointFailureAsync(
            bool isReadRequest,
            bool markBothReadAndWriteAsUnavailable,
            bool forceRefresh,
            bool retryOnPreferredLocations,
            bool overwriteEndpointDiscovery = false)
        {
            if (this.failoverRetryCount > MaxRetryCount || (!this.enableEndpointDiscovery && !overwriteEndpointDiscovery))
            {
                DefaultTrace.TraceInformation("ClientRetryPolicy: ShouldRetryOnEndpointFailureAsync() Not retrying. Retry count = {0}, Endpoint = {1}", 
                    this.failoverRetryCount,
                    this.locationEndpoint?.ToString() ?? string.Empty);
                return ShouldRetryResult.NoRetry();
            }

            this.failoverRetryCount++;

            if (this.locationEndpoint != null && !overwriteEndpointDiscovery)
            {
                if (isReadRequest || markBothReadAndWriteAsUnavailable)
                {
                    this.globalEndpointManager.MarkEndpointUnavailableForRead(this.locationEndpoint);
                }
                
                if (!isReadRequest || markBothReadAndWriteAsUnavailable)
                {
                    this.globalEndpointManager.MarkEndpointUnavailableForWrite(this.locationEndpoint);
                }
            }

            TimeSpan retryDelay = TimeSpan.Zero;
            if (!isReadRequest)
            {
                DefaultTrace.TraceInformation("ClientRetryPolicy: Failover happening. retryCount {0}", this.failoverRetryCount);

                if (this.failoverRetryCount > 1)
                {
                    //if retried both endpoints, follow regular retry interval.
                    retryDelay = TimeSpan.FromMilliseconds(ClientRetryPolicy.RetryIntervalInMS);
                }
            }
            else
            {
                retryDelay = TimeSpan.FromMilliseconds(ClientRetryPolicy.RetryIntervalInMS);
            }

            await this.globalEndpointManager.RefreshLocationAsync(forceRefresh);

            int retryLocationIndex = this.failoverRetryCount; // Used to generate a round-robin effect
            if (retryOnPreferredLocations)
            {
                retryLocationIndex = 0; // When the endpoint is marked as unavailable, it is moved to the bottom of the preferrence list
            }

            this.retryContext = new RetryContext
            {
                RetryLocationIndex = retryLocationIndex,
                RetryRequestOnPreferredLocations = retryOnPreferredLocations,
            };

            return ShouldRetryResult.RetryAfter(retryDelay);
        }

        private ShouldRetryResult ShouldRetryOnSessionNotAvailable(DocumentServiceRequest request)
        {
            this.sessionTokenRetryCount++;

            if (!this.enableEndpointDiscovery)
            {
                // if endpoint discovery is disabled, the request cannot be retried anywhere else
                return ShouldRetryResult.NoRetry();
            }
            else
            {
                if (this.canUseMultipleWriteLocations)
                {
                    ReadOnlyCollection<Uri> endpoints = this.globalEndpointManager.GetApplicableEndpoints(request, this.isReadRequest);

                    if (this.sessionTokenRetryCount > endpoints.Count)
                    {
                        // When use multiple write locations is true and the request has been tried 
                        // on all locations, then don't retry the request
                        return ShouldRetryResult.NoRetry();
                    }
                    else
                    {
                        this.retryContext = new RetryContext()
                        {
                            RetryLocationIndex = this.sessionTokenRetryCount,
                            RetryRequestOnPreferredLocations = true
                        };

                        return ShouldRetryResult.RetryAfter(TimeSpan.Zero);
                    }
                }
                else
                {
                    if (this.sessionTokenRetryCount > 1)
                    {
                        // When cannot use multiple write locations, then don't retry the request if 
                        // we have already tried this request on the write location
                        return ShouldRetryResult.NoRetry();
                    }
                    else
                    {
                        this.retryContext = new RetryContext
                        {
                            RetryLocationIndex = 0,
                            RetryRequestOnPreferredLocations = false
                        };

                        return ShouldRetryResult.RetryAfter(TimeSpan.Zero);
                    }
                }
            }
        }

        /// <summary>
        /// Attempts to mark the endpoint associated with the current partition key range as unavailable and determines if
        /// a retry should be performed due to a ServiceUnavailable (503) response. This method is invoked when a 503
        /// Service Unavailable response is received, indicating that the service might be temporarily unavailable.
        /// It optionally marks the partition key range as unavailable, which will influence future routing decisions.
        /// </summary>
        /// <param name="isSystemResourceUnavailableForWrite">A boolean flag indicating whether the endpoint for the
        /// current partition key range should be marked as unavailable, if the failure happened due to system
        /// resource unavailability.</param>
        /// <returns>An instance of <see cref="ShouldRetryResult"/> indicating whether the operation should be retried.</returns>
        private ShouldRetryResult TryMarkEndpointUnavailableForPkRangeAndRetryOnServiceUnavailable(
            bool isSystemResourceUnavailableForWrite)
        {
            DefaultTrace.TraceWarning("ClientRetryPolicy: ServiceUnavailable. Refresh cache and retry. Failed Location: {0}; ResourceAddress: {1}",
                this.documentServiceRequest?.RequestContext?.LocationEndpointToRoute?.ToString() ?? string.Empty,
                this.documentServiceRequest?.ResourceAddress ?? string.Empty);

            this.TryMarkEndpointUnavailableForPkRange(isSystemResourceUnavailableForWrite);

            return this.ShouldRetryOnUnavailableEndpointStatusCodes();
        }

        /// <summary>
        /// For a ServiceUnavailable (503.0) we could be having a timeout from Direct/TCP locally or a request to Gateway request with a similar response due to an endpoint not yet available.
        /// We try and retry the request only if there are other regions available. The retry logic is applicable for single master write accounts as well.
        /// Other status codes include InternalServerError (500.0) and LeaseNotFound (410.1022).
        /// </summary>
        private ShouldRetryResult ShouldRetryOnUnavailableEndpointStatusCodes()
        {
            if (this.serviceUnavailableRetryCount++ >= ClientRetryPolicy.MaxServiceUnavailableRetryCount)
            {
                DefaultTrace.TraceInformation($"ClientRetryPolicy: ShouldRetryOnServiceUnavailable() Not retrying. Retry count = {this.serviceUnavailableRetryCount}.");
                return ShouldRetryResult.NoRetry();
            }

            if (!this.canUseMultipleWriteLocations
                    && !this.isReadRequest
                    && !this.isPartitionLevelFailoverEnabled)
            {
                // Write requests on single master cannot be retried if partition level failover is disabled.
                // This means there are no other regions available to serve the writes.
                return ShouldRetryResult.NoRetry();
            }

            int availablePreferredLocations = this.globalEndpointManager.PreferredLocationCount;

            if (availablePreferredLocations <= 1)
            {
                // No other regions to retry on
                DefaultTrace.TraceInformation($"ClientRetryPolicy: ShouldRetryOnServiceUnavailable() Not retrying. No other regions available for the request. AvailablePreferredLocations = {availablePreferredLocations}.");
                return ShouldRetryResult.NoRetry();
            }

            DefaultTrace.TraceInformation($"ClientRetryPolicy: ShouldRetryOnServiceUnavailable() Retrying. Received on endpoint {this.locationEndpoint}, IsReadRequest = {this.isReadRequest}.");

            // Retrying on second PreferredLocations
            // RetryCount is used as zero-based index
            this.retryContext = new RetryContext()
            {
                RetryLocationIndex = this.serviceUnavailableRetryCount,
                RetryRequestOnPreferredLocations = true
            };

            return ShouldRetryResult.RetryAfter(TimeSpan.Zero);
        }

        /// <summary>
        /// Attempts to mark the endpoint associated with the current partition key range as unavailable
        /// which will influence future routing decisions.
        /// </summary>
        /// <param name="isSystemResourceUnavailableForWrite">A boolean flag indicating if the system resource was unavailable. If true,
        /// the endpoint will be marked unavailable for the pk-range of a multi master write request, bypassing the circuit breaker check.</param>
        /// <returns>A boolean flag indicating whether the endpoint was marked as unavailable.</returns>
        private bool TryMarkEndpointUnavailableForPkRange(
            bool isSystemResourceUnavailableForWrite)
        {
            if (this.documentServiceRequest != null
                && (isSystemResourceUnavailableForWrite
                || this.IsRequestEligibleForPerPartitionAutomaticFailover()
                || this.IsRequestEligibleForPartitionLevelCircuitBreaker()))
            {
                // Mark the partition as unavailable.
                // Let the ClientRetry logic decide if the request should be retried
                return this.partitionKeyRangeLocationCache.TryMarkEndpointUnavailableForPartitionKeyRange(
                    request: this.documentServiceRequest);
            }

            return false;
        }

        /// <summary>
        /// Returns a boolean flag indicating if the endpoint should be marked as unavailable
        /// due to a 429 response with a sub status code of 3092 (system resource unavailable).
        /// This is applicable for write requests targeted for multi master accounts.
        /// </summary>
        /// <param name="statusCode">An instance of <see cref="HttpStatusCode"/> containing the status code.</param>
        /// <param name="subStatusCode">An instance of <see cref="SubStatusCodes"/> containing the sub status code.</param>
        /// <returns>A boolean flag indicating is the endpoint should be marked as unavailable.</returns>
        private bool ShouldMarkEndpointUnavailableOnSystemResourceUnavailableForWrite(
            HttpStatusCode? statusCode,
            SubStatusCodes? subStatusCode)
        {
            return this.isMultiMasterWriteRequest
                && statusCode.HasValue
                && (int)statusCode.Value == (int)StatusCodes.TooManyRequests
                && subStatusCode == SubStatusCodes.SystemResourceUnavailable;
        }

        /// <summary>
        /// Determines if a request is eligible for per-partition automatic failover.
        /// A request is eligible if it is a write request, partition level failover is enabled,
        /// and the global endpoint manager cannot use multiple write locations for the request.
        /// </summary>
        /// <returns>True if the request is eligible for per-partition automatic failover, otherwise false.</returns>
        private bool IsRequestEligibleForPerPartitionAutomaticFailover()
        {
            return this.partitionKeyRangeLocationCache.IsRequestEligibleForPerPartitionAutomaticFailover(
                this.documentServiceRequest);
        }

        /// <summary>
        /// Determines if a request is eligible for partition-level circuit breaker.
        /// This method checks if the request is a read-only request or a multi master write request, if partition-level circuit breaker is enabled,
        /// and if the partition key range location cache indicates that the partition can fail over based on the number of request failures.
        /// </summary>
        /// <returns>
        /// True if the read request is eligible for partition-level circuit breaker, otherwise false.
        /// </returns>
        private bool IsRequestEligibleForPartitionLevelCircuitBreaker()
        {
            return this.partitionKeyRangeLocationCache.IsRequestEligibleForPartitionLevelCircuitBreaker(this.documentServiceRequest)
                        && this.partitionKeyRangeLocationCache.IncrementRequestFailureCounterAndCheckIfPartitionCanFailover(this.documentServiceRequest);
        }

        private sealed class RetryContext
        {
            public int RetryLocationIndex { get; set; }
            public bool RetryRequestOnPreferredLocations { get; set; }

            public bool RouteToHub { get; set; }
        }
    }
}<|MERGE_RESOLUTION|>--- conflicted
+++ resolved
@@ -227,11 +227,7 @@
             // Resolve the endpoint for the request and pin the resolution to the resolved endpoint
             // This enables marking the endpoint unavailability on endpoint failover/unreachability
             this.locationEndpoint = ConfigurationManager.IsThinClientEnabled(defaultValue: false)
-<<<<<<< HEAD
-                && !LocationCache.IsMetaData(request)
-=======
                 && ThinClientStoreModel.IsOperationSupportedByThinClient(request)
->>>>>>> 7acc58a2
                 ? this.globalEndpointManager.ResolveThinClientEndpoint(request)
                 : this.globalEndpointManager.ResolveServiceEndpoint(request);
 
