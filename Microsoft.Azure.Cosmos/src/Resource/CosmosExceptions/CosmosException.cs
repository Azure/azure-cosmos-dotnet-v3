--- conflicted
+++ resolved
@@ -307,9 +307,6 @@
             {
                 CosmosDbEventSource.RecordDiagnosticsForExceptions(exception.Diagnostics);
             }
-<<<<<<< HEAD
-        }
-=======
         }
 
         /// <summary>
@@ -322,6 +319,5 @@
         {
             return this.MemberwiseClone();
         }
->>>>>>> faaa3a73
     }
 }