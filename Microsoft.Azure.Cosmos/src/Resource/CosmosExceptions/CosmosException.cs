--- conflicted
+++ resolved
@@ -289,15 +289,9 @@
         /// <param name="scope"></param>
         internal static void RecordOtelAttributes(CosmosException exception, DiagnosticScope scope)
         {
-<<<<<<< HEAD
-            scope.AddAttribute(OpenTelemetryAttributeKeys.StatusCode, (int)exception.StatusCode);
-            scope.AddAttribute(OpenTelemetryAttributeKeys.SubStatusCode, (int)exception.SubStatusCode);
-            scope.AddAttribute(OpenTelemetryAttributeKeys.RequestCharge, exception.RequestCharge);
-=======
             scope.AddIntegerAttribute(OpenTelemetryAttributeKeys.StatusCode, (int)exception.StatusCode);
             scope.AddIntegerAttribute(OpenTelemetryAttributeKeys.SubStatusCode, (int)exception.SubStatusCode);
             scope.AddIntegerAttribute(OpenTelemetryAttributeKeys.RequestCharge, (int)exception.RequestCharge);
->>>>>>> dee9abae
             scope.AddAttribute(OpenTelemetryAttributeKeys.Region, 
                 ClientTelemetryHelper.GetContactedRegions(exception.Diagnostics?.GetContactedRegions()));
             scope.AddAttribute(OpenTelemetryAttributeKeys.ExceptionMessage, exception.Message);
