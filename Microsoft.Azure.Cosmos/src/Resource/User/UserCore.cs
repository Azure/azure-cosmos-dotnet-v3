--- conflicted
+++ resolved
@@ -368,22 +368,13 @@
         }
 
         private Task<ResponseMessage> ProcessResourceOperationStreamAsync(
-<<<<<<< HEAD
-           Stream streamPayload,
-           OperationType operationType,
-           string linkUri,
-           ResourceType resourceType,
-           RequestOptions requestOptions = null,
-           CancellationToken cancellationToken = default(CancellationToken))
-=======
             CosmosDiagnosticsContext diagnosticsContext,
             Stream streamPayload,
             OperationType operationType,
-            Uri linkUri,
+            string linkUri,
             ResourceType resourceType,
             RequestOptions requestOptions,
             CancellationToken cancellationToken)
->>>>>>> 37763a47
         {
             return this.ClientContext.ProcessResourceOperationStreamAsync(
               resourceUri: linkUri,
