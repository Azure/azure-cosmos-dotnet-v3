﻿//------------------------------------------------------------
// Copyright (c) Microsoft Corporation.  All rights reserved.
//------------------------------------------------------------

namespace Microsoft.Azure.Cosmos
{
    using System;
    using System.Net;
    using System.Threading;
    using System.Threading.Tasks;
    using Microsoft.Azure.Cosmos.Internal;
    using Microsoft.Azure.Documents;

    /// <summary>
    /// Operations for reading or deleting an existing database.
    ///
    /// <see cref="CosmosDatabases"/> for or creating new databases, and reading/querying all databases; use `client.Databases`.
    /// </summary>
    internal class CosmosDatabaseCore : CosmosDatabase
    {
        /// <summary>
        /// Only used for unit testing
        /// </summary>
        internal CosmosDatabaseCore() { }

        private readonly CosmosClientContext clientContext;

        internal CosmosDatabaseCore(
            CosmosClientContext clientContext,
            string databaseId)
        {
            this.Id = databaseId;
            this.clientContext = clientContext;
            this.LinkUri = clientContext.CreateLink(
                parentLink: null,
                uriPathSegment: Paths.DatabasesPathSegment,
                id: databaseId);

            this.Containers = new CosmosContainersCore(clientContext, this);
        }

        public override string Id { get; }
        public override CosmosContainers Containers { get; }

        internal virtual Uri LinkUri { get; }

<<<<<<< HEAD
        public override Task<DatabaseResponse> ReadAsync(
                    CosmosRequestOptions requestOptions = null,
=======
        public override Task<CosmosDatabaseResponse> ReadAsync(
                    RequestOptions requestOptions = null,
>>>>>>> 84c7db4b
                    CancellationToken cancellationToken = default(CancellationToken))
        {
            Task<CosmosResponseMessage> response = this.ReadStreamAsync(
                        requestOptions: requestOptions,
                        cancellationToken: cancellationToken);

            return this.clientContext.ResponseFactory.CreateDatabaseResponse(this, response);
        }

<<<<<<< HEAD
        public override Task<DatabaseResponse> DeleteAsync(
                    CosmosRequestOptions requestOptions = null,
=======
        public override Task<CosmosDatabaseResponse> DeleteAsync(
                    RequestOptions requestOptions = null,
>>>>>>> 84c7db4b
                    CancellationToken cancellationToken = default(CancellationToken))
        {
            Task<CosmosResponseMessage> response = this.DeleteStreamAsync(
                        requestOptions: requestOptions,
                        cancellationToken: cancellationToken);

            return this.clientContext.ResponseFactory.CreateDatabaseResponse(this, response);
        }

        public override async Task<int?> ReadProvisionedThroughputAsync(
            CancellationToken cancellationToken = default(CancellationToken))
        {
            CosmosOfferResult offerResult = await this.ReadProvisionedThroughputIfExistsAsync(cancellationToken);
            if (offerResult.StatusCode == HttpStatusCode.OK || offerResult.StatusCode == HttpStatusCode.NotFound)
            {
                return offerResult.Throughput;
            }

            throw offerResult.CosmosException;
        }

        public override async Task ReplaceProvisionedThroughputAsync(
            int throughput,
            CancellationToken cancellationToken = default(CancellationToken))
        {
            CosmosOfferResult offerResult = await this.ReplaceProvisionedThroughputIfExistsAsync(throughput, cancellationToken);
            if (offerResult.StatusCode != HttpStatusCode.OK)
            {
                throw offerResult.CosmosException;
            }
        }

        public override Task<CosmosResponseMessage> ReadStreamAsync(
                    RequestOptions requestOptions = null,
                    CancellationToken cancellationToken = default(CancellationToken))
        {
            return this.ProcessAsync(
                OperationType.Read,
                requestOptions,
                cancellationToken);
        }

        public override Task<CosmosResponseMessage> DeleteStreamAsync(
                    RequestOptions requestOptions = null,
                    CancellationToken cancellationToken = default(CancellationToken))
        {
            return this.ProcessAsync(
                OperationType.Delete,
                requestOptions,
                cancellationToken);
        }

        internal Task<CosmosOfferResult> ReadProvisionedThroughputIfExistsAsync(
            CancellationToken cancellationToken = default(CancellationToken))
        {
            return this.GetRID(cancellationToken)
                .ContinueWith(task => this.clientContext.Client.Offers.ReadProvisionedThroughputIfExistsAsync(task.Result, cancellationToken), cancellationToken)
                .Unwrap();
        }

        internal Task<CosmosOfferResult> ReplaceProvisionedThroughputIfExistsAsync(
            int targetThroughput,
            CancellationToken cancellationToken = default(CancellationToken))
        {
            Task<string> rid = this.GetRID(cancellationToken);
            return rid.ContinueWith(task => this.clientContext.Client.Offers.ReplaceThroughputIfExistsAsync(task.Result, targetThroughput, cancellationToken), cancellationToken)
                .Unwrap();
        }

        internal Task<string> GetRID(CancellationToken cancellationToken = default(CancellationToken))
        {
            return this.ReadAsync(cancellationToken: cancellationToken)
                .ContinueWith(task =>
                {
                    DatabaseResponse response = task.Result;
                    return response.Resource.ResourceId;
                }, cancellationToken);
        }

        private Task<CosmosResponseMessage> ProcessAsync(
            OperationType operationType,
            RequestOptions requestOptions = null,
            CancellationToken cancellationToken = default(CancellationToken))
        {
            return this.clientContext.ProcessResourceOperationStreamAsync(
                resourceUri: this.LinkUri,
                resourceType: ResourceType.Database,
                operationType: operationType,
                requestOptions: requestOptions,
                cosmosContainerCore: null,
                partitionKey: null,
                streamPayload: null,
                requestEnricher: null,
                cancellationToken: cancellationToken);
        }
    }
}<|MERGE_RESOLUTION|>--- conflicted
+++ resolved
@@ -44,13 +44,8 @@
 
         internal virtual Uri LinkUri { get; }
 
-<<<<<<< HEAD
         public override Task<DatabaseResponse> ReadAsync(
-                    CosmosRequestOptions requestOptions = null,
-=======
-        public override Task<CosmosDatabaseResponse> ReadAsync(
                     RequestOptions requestOptions = null,
->>>>>>> 84c7db4b
                     CancellationToken cancellationToken = default(CancellationToken))
         {
             Task<CosmosResponseMessage> response = this.ReadStreamAsync(
@@ -60,13 +55,8 @@
             return this.clientContext.ResponseFactory.CreateDatabaseResponse(this, response);
         }
 
-<<<<<<< HEAD
         public override Task<DatabaseResponse> DeleteAsync(
-                    CosmosRequestOptions requestOptions = null,
-=======
-        public override Task<CosmosDatabaseResponse> DeleteAsync(
                     RequestOptions requestOptions = null,
->>>>>>> 84c7db4b
                     CancellationToken cancellationToken = default(CancellationToken))
         {
             Task<CosmosResponseMessage> response = this.DeleteStreamAsync(
