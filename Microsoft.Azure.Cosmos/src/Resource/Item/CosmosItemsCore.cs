--- conflicted
+++ resolved
@@ -34,11 +34,11 @@
         private string cachedUriSegmentWithoutId { get; }
         private CosmosJsonSerializer cosmosJsonSerializer { get; }
         private CosmosClient client { get; }
-<<<<<<< HEAD
+
         static readonly char[] InvalidCharacters = new char[] { '/', '\\', '?', '#' };
-=======
+
         private CosmosQueryClient queryClient { get; }
->>>>>>> 254557a6
+
 
         internal CosmosItemsCore(
             CosmosContainer container, 
@@ -285,16 +285,6 @@
             string continuationToken = null,
             CosmosQueryRequestOptions requestOptions = null)
         {
-<<<<<<< HEAD
-            CosmosQueryRequestOptions options = requestOptions ?? new CosmosQueryRequestOptions();
-            if (partitionKey != null)
-            {
-                PartitionKey pk = new PartitionKey(partitionKey);
-                options.PartitionKey = pk;
-            }
-
-            options.EnableCrossPartitionQuery = false;
-=======
             requestOptions = requestOptions ?? new CosmosQueryRequestOptions();
             requestOptions.PartitionKey = partitionKey;
             requestOptions.EnableCrossPartitionQuery = false;
@@ -312,7 +302,6 @@
                 isContinuationExpected: true,
                 correlatedActivityId: Guid.NewGuid());
 
->>>>>>> 254557a6
             return new CosmosDefaultResultSetIterator<T>(
                 maxItemCount,
                 continuationToken,
