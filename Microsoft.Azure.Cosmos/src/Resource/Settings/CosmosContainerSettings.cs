--- conflicted
+++ resolved
@@ -86,50 +86,12 @@
         }
 
         /// <summary>
-<<<<<<< HEAD
-        /// Only collection cache needs this contract. None are expected to use it. 
-        /// </summary>
-        protected internal static CosmosContainerSettings CreateWithResourceId(string resoruceId)
-        {
-            if(string.IsNullOrEmpty(resoruceId))
-            {
-                throw new ArgumentNullException(nameof(resoruceId));
-            }
-
-            return new CosmosContainerSettings()
-            {
-                ResourceId = resoruceId,
-            };
-        }
-
-        /// <summary>
-        /// Initializes a new instance of the <see cref="CosmosContainerSettings"/> class for the Azure Cosmos DB service.
-        /// </summary>
-        /// <param name="id">The Id of the resource in the Azure Cosmos service.</param>
-        /// <param name="partitionKeyDefinition">The partition key <see cref="PartitionKeyDefinition"/></param>
-        internal CosmosContainerSettings(string id, PartitionKeyDefinition partitionKeyDefinition)
-        {
-            this.Id = id;
-            this.PartitionKey = partitionKeyDefinition;
-
-            ValidateRequiredProperties();
-        }
-
-        /// <summary>
-        /// Gets or sets the <see cref="UniqueKeyPolicy"/> that guarantees uniqueness of documents in collection in the Azure Cosmos DB service.
-        /// </summary>
-        [JsonProperty(PropertyName = Constants.Properties.UniqueKeyPolicy)]
-        public virtual UniqueKeyPolicy UniqueKeyPolicy { get; set; } = new UniqueKeyPolicy();
-
-        /// <summary>
         /// Gets or sets the <see cref="ConflictResolutionPolicy" />
         /// </summary>
         [JsonProperty(PropertyName = Constants.Properties.ConflictResolutionPolicy)]
         public virtual ConflictResolutionPolicy ConflictResolutionPolicy { get; set; } = new ConflictResolutionPolicy();
 
         /// <summary>
-=======
->>>>>>> f0307f95
         /// Gets or sets the Id of the resource in the Azure Cosmos DB service.
         /// </summary>
         /// <value>The Id associated with the resource.</value>
