﻿//------------------------------------------------------------
// Copyright (c) Microsoft Corporation.  All rights reserved.
//------------------------------------------------------------

namespace Microsoft.Azure.Cosmos
{
    using System;
    using System.Collections.ObjectModel;
    using System.Linq;
    using Microsoft.Azure.Documents;
    using Microsoft.Azure.Documents.Routing;
    using Newtonsoft.Json;

    /// <summary>
    /// Represents a document container in the Azure Cosmos DB service. A container is a named logical container for documents. 
    /// </summary>
    /// <remarks>
    /// A database may contain zero or more named containers and each container consists of zero or more JSON documents. 
    /// Being schema-free, the documents in a container do not need to share the same structure or fields. Since containers are application resources, 
    /// they can be authorized using either the master key or resource keys.
    /// Refer to <see>http://azure.microsoft.com/documentation/articles/documentdb-resources/#collections</see> for more details on containers.
    /// </remarks>
    /// <example>
    /// The example below creates a new partitioned container with 50000 Request-per-Unit throughput.
    /// The partition key is the first level 'country' property in all the documents within this container.
    /// <code language="c#">
    /// <![CDATA[
    ///     CosmosContainer container = await client.Databases["dbName"].Containers.CreateAsync("MyCollection", "/country", 50000} );
    ///     CosmosContainerSettings containerSettings = container.Resource;
    /// ]]>
    /// </code>
    /// </example>
    /// <example>
    /// The example below creates a new container with a custom indexing policy.
    /// <code language="c#">
    /// <![CDATA[
    ///     CosmosContainerSettings collectionsettings = new CosmosContainerSettings("MyCollection", "/country");
    ///     collectionsettings.IndexingPolicy.Automatic = true;
    ///     collectionsettings.IndexingPolicy.IndexingMode = IndexingMode.Consistent;
    ///     
    ///     CosmosContainer container = await client.Databases["dbName"].Containers.CreateAsync(collectionsettings);
    /// CosmosContainerResponse containerCreateResponse = await containers.CreateContainerAsync(containerSettings, 50000);
    /// CosmosContainerSettings createdContainerSettings = containerCreateResponse.Container;
    /// ]]>
    /// </code>
    /// </example>
    /// <example>
    /// The example below deletes this container.
    /// <code language="c#">
    /// <![CDATA[
    ///     CosmosContainer container = client.Databases["dbName"].Containers["MyCollection"];
    ///     await container.DeleteAsync();
    /// ]]>
    /// </code>
    /// </example>
    /// <seealso cref="Microsoft.Azure.Cosmos.IndexingPolicy"/>
    /// <seealso cref="Microsoft.Azure.Cosmos.UniqueKeyPolicy"/>
    public class CosmosContainerSettings
    {
        private const char PartitionKeyTokenDelimeter = '/';

        [JsonProperty(PropertyName = Constants.Properties.IndexingPolicy)]
        private IndexingPolicy indexingPolicyInternal;

        [JsonProperty(PropertyName = Constants.Properties.UniqueKeyPolicy)]
        private UniqueKeyPolicy uniqueKeyPolicyInternal;

        [JsonProperty(PropertyName = Constants.Properties.ConflictResolutionPolicy)]
        private ConflictResolutionPolicy conflictResolutionInternal;

        private string[] partitionKeyPathTokens;

        /// <summary>
        /// Initializes a new instance of the <see cref="CosmosContainerSettings"/> class for the Azure Cosmos DB service.
        /// </summary>
        public CosmosContainerSettings()
        {
        }

        /// <summary>
        /// Initializes a new instance of the <see cref="CosmosContainerSettings"/> class for the Azure Cosmos DB service.
        /// </summary>
        /// <param name="id">The Id of the resource in the Azure Cosmos service.</param>
        /// <param name="partitionKeyPath">The path to the partition key. Example: /location</param>
        public CosmosContainerSettings(string id, string partitionKeyPath)
        {
            this.Id = id;
            if (!string.IsNullOrEmpty(partitionKeyPath))
            {
                this.PartitionKey = new PartitionKeyDefinition
                {
                    Paths = new Collection<string>() { partitionKeyPath }
                };
            }

            this.ValidateRequiredProperties();
        }

        /// <summary>
        /// Gets the Partitioning scheme version used. <see cref="Cosmos.PartitionKeyDefinitionVersion"/>
        /// </summary>
        [JsonIgnore]
        public virtual PartitionKeyDefinitionVersion? PartitionKeyDefinitionVersion
        {
            get => (Cosmos.PartitionKeyDefinitionVersion?)this.PartitionKey?.Version;

            set
            {
                if (this.PartitionKey == null)
                {
                    throw new ArgumentOutOfRangeException($"PartitionKey is not defined for container");
                }

                this.PartitionKey.Version = (Documents.PartitionKeyDefinitionVersion)value;
            }
        }

        /// <summary>
        /// Gets or sets the <see cref="ConflictResolutionPolicy" />
        /// </summary>
        [JsonIgnore]
        public virtual ConflictResolutionPolicy ConflictResolutionPolicy
        {
            get
            {
                if (this.conflictResolutionInternal == null)
                {
                    this.conflictResolutionInternal = new ConflictResolutionPolicy();
                }

                return this.conflictResolutionInternal;
            }

            set => this.conflictResolutionInternal = value ?? throw new ArgumentNullException($"{nameof(value)}");
        }

        /// <summary>
        /// Gets or sets the Id of the resource in the Azure Cosmos DB service.
        /// </summary>
        /// <value>The Id associated with the resource.</value>
        /// <remarks>
        /// <para>
        /// Every resource within an Azure Cosmos DB database account needs to have a unique identifier. 
        /// Unlike <see cref="Resource.ResourceId"/>, which is set internally, this Id is settable by the user and is not immutable.
        /// </para>
        /// <para>
        /// When working with document resources, they too have this settable Id property. 
        /// If an Id is not supplied by the user the SDK will automatically generate a new GUID and assign its value to this property before
        /// persisting the document in the database. 
        /// You can override this auto Id generation by setting the disableAutomaticIdGeneration parameter on the <see cref="Microsoft.Azure.Cosmos.DocumentClient"/> instance to true.
        /// This will prevent the SDK from generating new Ids. 
        /// </para>
        /// <para>
        /// The following characters are restricted and cannot be used in the Id property:
        ///  '/', '\\', '?', '#'
        /// </para>
        /// </remarks>
        [JsonProperty(PropertyName = Constants.Properties.Id)]
        public virtual string Id { get; set; }

        /// <summary>
        /// Gets or sets the <see cref="UniqueKeyPolicy"/> that guarantees uniqueness of documents in container in the Azure Cosmos DB service.
        /// </summary>
        [JsonIgnore]
        public virtual UniqueKeyPolicy UniqueKeyPolicy
        {
            get
            {
                if (this.uniqueKeyPolicyInternal == null)
                {
                    this.uniqueKeyPolicyInternal = new UniqueKeyPolicy();
                }

                return this.uniqueKeyPolicyInternal;
            }

            set
            {
                if (value == null)
                {
                    throw new ArgumentNullException($"{nameof(value)}");
                }

                this.uniqueKeyPolicyInternal = value;
            }
        }

        /// <summary>
        /// Gets the entity tag associated with the resource from the Azure Cosmos DB service.
        /// </summary>
        /// <value>
        /// The entity tag associated with the resource.
        /// </value>
        /// <remarks>
        /// ETags are used for concurrency checking when updating resources. 
        /// </remarks>
        [JsonProperty(PropertyName = Constants.Properties.ETag)]
        public virtual string ETag { get; private set; }

        /// <summary>
        /// Gets the last modified timestamp associated with <see cref="CosmosContainerSettings" /> from the Azure Cosmos DB service.
        /// </summary>
        /// <value>The last modified timestamp associated with the resource.</value>
        [JsonProperty(PropertyName = Constants.Properties.LastModified, NullValueHandling = NullValueHandling.Ignore)]
        [JsonConverter(typeof(UnixDateTimeConverter))]
        public virtual DateTime? LastModified { get; private set; }

        /// <summary>
        /// Gets the <see cref="IndexingPolicy"/> associated with the container from the Azure Cosmos DB service. 
        /// </summary>
        /// <value>
        /// The indexing policy associated with the container.
        /// </value>
        [JsonIgnore]
        public virtual IndexingPolicy IndexingPolicy
        {
            get
            {
                if (this.indexingPolicyInternal == null)
                {
                    this.indexingPolicyInternal = new IndexingPolicy();
                }

                return this.indexingPolicyInternal;
            }

            set
            {
                if (value == null)
                {
                    throw new ArgumentNullException($"{nameof(value)}");
                }

                this.indexingPolicyInternal = value;
            }
        }

        /// <summary>
        /// JSON path used for containers partitioning
        /// </summary>
        [JsonIgnore]
        public virtual string PartitionKeyPath => this.PartitionKey?.Paths[0];

        /// <summary>
        /// Gets or sets the time to live base timestamp property path.
        /// </summary>
        /// <value>
        /// It is an optional property.
        /// This property should be only present when DefaultTimeToLive is set. When this property is present, time to live
        /// for a item is decided based on the value of this property in item.
        /// By default, TimeToLivePropertyPath is set to null meaning the time to live is based on the _ts property in item.
        /// </value>
        [JsonProperty(PropertyName = Constants.Properties.TimeToLivePropertyPath, NullValueHandling = NullValueHandling.Ignore)]
        public virtual string TimeToLivePropertyPath { get; set; }

        /// <summary>
        /// Gets the default time to live in seconds for item in a container from the Azure Cosmos service.
        /// </summary>
        /// <value>
        /// It is an optional property.
        /// A valid value must be either a nonzero positive timespan or <c>null</c>.
        /// By default, DefaultTimeToLive is set to null meaning the time to live is turned off for the container.
        /// The unit of measurement is seconds. The maximum allowed value is 2147483647.
        /// </value>
        /// <remarks>
        /// <para>
        /// The <see cref="DefaultTimeToLive"/> will be applied to all the items in the container as the default time-to-live policy.
        /// The individual item could override the default time-to-live policy by setting its time to live.
        /// </para>
        /// <para>
        /// When the <see cref="DefaultTimeToLive"/> is <c>null</c>, the time-to-live will be turned off for the container.
        /// It means all the items will never expire. The individual item's  time to live will be disregarded.
        /// </para>
        /// <para>
        /// When the <see cref="DefaultTimeToLive"/> is '-1', the time-to-live will be turned on for the container.
        /// By default, all the items will never expire. The individual item could be given a specific time-to-live value by setting its
        /// time to live. The item's time to live will be honored, and the expired items
        /// will be deleted in background.
        /// </para>
        /// <para>
        /// When the <see cref="DefaultTimeToLive"/> is a nonzero positive integer, the time-to-live will be turned on for the container.
        /// And a default time-to-live in seconds will be applied to all the items. A item will be expired after the
        /// specified <see cref="DefaultTimeToLive"/> value in seconds since its last write time.
        /// </para>
        /// </remarks>
        /// <example>
        /// The example below disables time-to-live on a container.
        /// <code language="c#">
        /// <![CDATA[
        ///     container.DefaultTimeToLive = null;
        /// ]]>
        /// </code>
        /// </example>
        /// <example>
        /// The example below enables time-to-live on a container. By default, all the items never expire.
        /// <code language="c#">
        /// <![CDATA[
        ///     container.DefaultTimeToLive = TimeSpan.FromDays(2);
        /// ]]>
        /// </code>
        /// </example>
        /// <example>
        /// The example below enables time-to-live on a container. By default, the item will expire after 1000 seconds
        /// since its last write time.
        /// <code language="c#">
        /// <![CDATA[
        ///     container.DefaultTimeToLive = TimeSpan.FromSeconds(1000);
        /// ]]>
        /// </code>
        /// </example>
        [JsonProperty(PropertyName = Constants.Properties.DefaultTimeToLive)]
        public virtual int? DefaultTimeToLive { get; set; }

        /// <summary>
        /// The returned object represents a partition key value that allows creating and accessing documents
        /// without a value for partition key
        /// </summary>
        public static readonly object NonePartitionKeyValue = Microsoft.Azure.Documents.PartitionKey.None;

        /// <summary>
        /// The tag name to use in the documents for specifying a partition key value
        /// when inserting such documents into a migrated collection
        /// </summary>
        public static readonly string SystemKeyName = Microsoft.Azure.Documents.PartitionKey.SystemKeyName;

        /// <summary>
        /// The partition key path in the collection definition for migrated collections
        /// </summary>
        public static readonly string SystemKeyPath = Microsoft.Azure.Documents.PartitionKey.SystemKeyPath;

        /// <summary>
        /// The function selects the right partition key constant mapping for <see cref="NonePartitionKeyValue"/>
        /// </summary>
        internal PartitionKeyInternal GetNoneValue()
        {
            if (this.PartitionKey == null)
            {
                throw new ArgumentNullException($"{nameof(this.PartitionKey)}");
            }

            if (this.PartitionKey.Paths.Count == 0 || (this.PartitionKey.IsSystemKey && this.PartitionKey.IsSystemKey))
            {
                return PartitionKeyInternal.Empty;
            }
            else
            {
                return PartitionKeyInternal.Undefined;
            }
        }

        /// <summary>
        /// Only collection cache needs this contract. None are expected to use it. 
        /// </summary>
<<<<<<< HEAD
=======
        /// <param name="resourceId">The resource identifier for the container.</param>
        /// <returns>An instance of <see cref="CosmosContainerSettings"/>.</returns>
>>>>>>> 77d12653
        internal static CosmosContainerSettings CreateWithResourceId(string resourceId)
        {
            if (string.IsNullOrEmpty(resourceId))
            {
                throw new ArgumentNullException(nameof(resourceId));
            }

            CosmosContainerSettings container = new CosmosContainerSettings()
            {
                ResourceId = resourceId,
            };
                        
            return container;
        }

        /// <summary>
        /// Initializes a new instance of the <see cref="CosmosContainerSettings"/> class for the Azure Cosmos DB service.
        /// </summary>
        /// <param name="id">The Id of the resource in the Azure Cosmos service.</param>
        /// <param name="partitionKeyDefinition">The partition key <see cref="PartitionKeyDefinition"/></param>
        internal CosmosContainerSettings(string id, PartitionKeyDefinition partitionKeyDefinition)
        {
            this.Id = id;
            this.PartitionKey = partitionKeyDefinition;

            this.ValidateRequiredProperties();
        }

        /// <summary>
        /// Gets or sets <see cref="PartitionKeyDefinition"/> object in the Azure Cosmos DB service.
        /// </summary>
        /// <value>
        /// <see cref="PartitionKeyDefinition"/> object.
        /// </value>
        [JsonProperty(PropertyName = Constants.Properties.PartitionKey)]
        internal PartitionKeyDefinition PartitionKey { get; set; } = new PartitionKeyDefinition();

        /// <summary>
        /// Gets the Resource Id associated with the resource in the Azure Cosmos DB service.
        /// </summary>
        /// <value>
        /// The Resource Id associated with the resource.
        /// </value>
        /// <remarks>
        /// A Resource Id is the unique, immutable, identifier assigned to each Azure Cosmos DB 
        /// resource whether that is a database, a container or a document.
        /// These resource ids are used when building up SelfLinks, a static addressable Uri for each resource within a database account.
        /// </remarks>
        [JsonProperty(PropertyName = Constants.Properties.RId)]

        internal virtual string ResourceId { get; private set; }

        internal bool HasPartitionKey => this.PartitionKey != null;

        internal string[] PartitionKeyPathTokens
        {
            get
            {
                if (this.PartitionKey.Paths.Count > 1)
                {
                    throw new ArgumentException("Multiple partition keys not supported.");
                }

                if (this.partitionKeyPathTokens == null)
                {
                    if(this.PartitionKeyPath == null)
                    {
                        throw new ArgumentNullException(nameof(this.PartitionKeyPath));
                    }

                    this.partitionKeyPathTokens = this.PartitionKeyPath.Split(new char[] { PartitionKeyTokenDelimeter }, StringSplitOptions.RemoveEmptyEntries);
                    return this.partitionKeyPathTokens;
                }

                return this.partitionKeyPathTokens;
            }
        }

        /// <summary>
        /// Throws an exception if an invalid id or partition key is set.
        /// </summary>
        internal void ValidateRequiredProperties()
        {
            if (this.Id == null)
            {
                throw new ArgumentNullException(nameof(this.Id));
            }

            if (this.PartitionKey == null || this.PartitionKey.Paths.Count == 0)
            {
                throw new ArgumentNullException(nameof(this.PartitionKey));
            }

            // HACK: Till service can handle the defaults (self-mutation)
            // If indexing mode is not 'none' and not paths are set, set them to the defaults
            if (this.indexingPolicyInternal != null
                && this.indexingPolicyInternal.IndexingMode != IndexingMode.None
                && this.indexingPolicyInternal.IncludedPaths.Count == 0
                && this.indexingPolicyInternal.ExcludedPaths.Count == 0)
            {
                this.indexingPolicyInternal.IncludedPaths.Add(new IncludedPath() { Path = IndexingPolicy.DefaultPath });
            }            
        }        
    }
}<|MERGE_RESOLUTION|>--- conflicted
+++ resolved
@@ -351,11 +351,8 @@
         /// <summary>
         /// Only collection cache needs this contract. None are expected to use it. 
         /// </summary>
-<<<<<<< HEAD
-=======
         /// <param name="resourceId">The resource identifier for the container.</param>
         /// <returns>An instance of <see cref="CosmosContainerSettings"/>.</returns>
->>>>>>> 77d12653
         internal static CosmosContainerSettings CreateWithResourceId(string resourceId)
         {
             if (string.IsNullOrEmpty(resourceId))
@@ -421,7 +418,7 @@
 
                 if (this.partitionKeyPathTokens == null)
                 {
-                    if(this.PartitionKeyPath == null)
+                    if (this.PartitionKeyPath == null)
                     {
                         throw new ArgumentNullException(nameof(this.PartitionKeyPath));
                     }
