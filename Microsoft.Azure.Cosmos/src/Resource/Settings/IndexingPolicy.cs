--- conflicted
+++ resolved
@@ -112,45 +112,12 @@
         public Collection<Collection<CompositePath>> CompositeIndexes { get; internal set; } = new Collection<Collection<CompositePath>>();
 
         /// <summary>
-        /// Gets the vector indexes for additional indexes
-        /// </summary>
-        /// <example>
-        /// <![CDATA[
-        /// "vectorIndexes": [
-        ///  {
-        ///    "path": "/vector1",
-        ///    "type": "diskANN"
-        ///  },
-        ///  {
-        ///    "path": "/vector2",
-        ///    "type": "flat "
-        ///  },
-        ///  {
-        ///    "path": "/vector3",
-        ///    "type": "quantizedFlat"
-        ///  }
-        /// ]
-        /// ]]>
-        /// </example>
-        internal Collection<VectorIndexPath> VectorIndexes
-        {
-            get => this.VectorIndexesInternal ??= new Collection<VectorIndexPath>();
-            set => this.VectorIndexesInternal = value;
-        }
-
-        /// <summary>
         /// Collection of spatial index definitions to be used
         /// </summary>
         [JsonProperty(PropertyName = Constants.Properties.SpatialIndexes)]
         public Collection<SpatialPath> SpatialIndexes { get; internal set; } = new Collection<SpatialPath>();
 
         /// <summary>
-<<<<<<< HEAD
-        /// Gets or Sets an internal placeholder collection to hold the vector indexes.
-        /// </summary>
-        [JsonProperty(PropertyName = "vectorIndexes", NullValueHandling = NullValueHandling.Ignore)]
-        internal Collection<VectorIndexPath> VectorIndexesInternal { get; set; }
-=======
         /// Gets the vector indexes for additional indexes
         /// </summary>
         /// <example>
@@ -179,7 +146,6 @@
         internal
 #endif
         Collection<VectorIndexPath> VectorIndexes { get; set; } = new Collection<VectorIndexPath>();
->>>>>>> 1e150b6f
 
         /// <summary>
         /// This contains additional values for scenarios where the SDK is not aware of new fields. 
