﻿//------------------------------------------------------------
// Copyright (c) Microsoft Corporation.  All rights reserved.
//------------------------------------------------------------

namespace Microsoft.Azure.Cosmos
{
    using System;
    using System.Globalization;
    using Microsoft.Azure.Documents;

    /// <summary>
    /// The Dedicated Gateway request options
    /// </summary>
    public class DedicatedGatewayRequestOptions
    {
        /// <summary> 
        /// Gets or sets the staleness value associated with the request in the Azure Cosmos DB service. 
        /// </summary> 
        /// <value>Default value is null.</value> 
        /// <remarks> 
        /// For requests where the <see cref="ConsistencyLevel"/> is <see cref="ConsistencyLevel.Eventual"/> or <see cref="ConsistencyLevel.Session"/>, responses from the integrated cache are guaranteed to be no staler than value indicated by this MaxIntegratedCacheStaleness. 
        /// Cache Staleness is supported in milliseconds granularity. Anything smaller than milliseconds will be ignored.
        /// </remarks> 
        public TimeSpan? MaxIntegratedCacheStaleness { get; set; }

        /// <summary>
        /// Gets or sets if bypass the integrated cache or not associated with the request in the Azure Cosmos DB service.
        /// When set this value to true, the request will not be served from the integrated cache, and the response will not be cached either.
        /// </summary>
        /// <value>Default value is false.</value>
        /// <example>
        /// <code language="c#">
        /// <![CDATA[
        /// DedicatedGatewayRequestOptions dedicatedGatewayRequestOptions = new DedicatedGatewayRequestOptions
        /// {
        ///     BypassIntegratedCache = true
        /// };
        /// 
        /// // For ItemRequestOptions
        /// ItemRequestOptions requestOptions = new ItemRequestOptions
        /// {
        ///     DedicatedGatewayRequestOptions = dedicatedGatewayRequestOptions
        /// };
        /// 
        /// // For QueryRequestOptions
        /// QueryRequestOptions requestOptions = new QueryRequestOptions
        /// {
        ///     DedicatedGatewayRequestOptions = dedicatedGatewayRequestOptions
        /// };
        /// ]]>
        /// </code>
        /// </example>
<<<<<<< HEAD
#if PREVIEW
        public
#else
        internal
#endif
        bool? BypassIntegratedCache { get; set; }
=======
        public bool? BypassIntegratedCache { get; set; }
>>>>>>> dee9abae

        internal static void PopulateMaxIntegratedCacheStalenessOption(DedicatedGatewayRequestOptions dedicatedGatewayRequestOptions, RequestMessage request)
        {
            if (dedicatedGatewayRequestOptions?.MaxIntegratedCacheStaleness != null)
            {
                double cacheStalenessInMilliseconds = (double)dedicatedGatewayRequestOptions.MaxIntegratedCacheStaleness.Value.TotalMilliseconds; 

                if (cacheStalenessInMilliseconds < 0)
                {
                    throw new ArgumentOutOfRangeException(nameof(DedicatedGatewayRequestOptions.MaxIntegratedCacheStaleness), "MaxIntegratedCacheStaleness cannot be negative.");
                }

                request.Headers.Set(HttpConstants.HttpHeaders.DedicatedGatewayPerRequestCacheStaleness, cacheStalenessInMilliseconds.ToString(CultureInfo.InvariantCulture));
            }
        }

        internal static void PopulateBypassIntegratedCacheOption(DedicatedGatewayRequestOptions dedicatedGatewayRequestOptions, RequestMessage request)
        {
            if (dedicatedGatewayRequestOptions != null && dedicatedGatewayRequestOptions.BypassIntegratedCache.HasValue && dedicatedGatewayRequestOptions.BypassIntegratedCache.Value)
            {
                request.Headers.Set(HttpConstants.HttpHeaders.DedicatedGatewayPerRequestBypassIntegratedCache, true.ToString(CultureInfo.InvariantCulture));
            }
        }
    }
}<|MERGE_RESOLUTION|>--- conflicted
+++ resolved
@@ -50,16 +50,7 @@
         /// ]]>
         /// </code>
         /// </example>
-<<<<<<< HEAD
-#if PREVIEW
-        public
-#else
-        internal
-#endif
-        bool? BypassIntegratedCache { get; set; }
-=======
         public bool? BypassIntegratedCache { get; set; }
->>>>>>> dee9abae
 
         internal static void PopulateMaxIntegratedCacheStalenessOption(DedicatedGatewayRequestOptions dedicatedGatewayRequestOptions, RequestMessage request)
         {
