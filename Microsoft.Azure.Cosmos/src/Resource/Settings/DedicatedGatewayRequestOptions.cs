﻿//------------------------------------------------------------
// Copyright (c) Microsoft Corporation.  All rights reserved.
//------------------------------------------------------------

namespace Microsoft.Azure.Cosmos
{
    using System;
    using System.Globalization;
    using Microsoft.Azure.Documents;

    /// <summary>
    /// The Dedicated Gateway request options
    /// </summary>
    public class DedicatedGatewayRequestOptions
    {
        /// <summary> 
        /// Gets or sets the staleness value associated with the request in the Azure Cosmos DB service. 
        /// </summary> 
        /// <value>Default value is null.</value> 
        /// <remarks> 
        /// For requests where the <see cref="ConsistencyLevel"/> is <see cref="ConsistencyLevel.Eventual"/> or <see cref="ConsistencyLevel.Session"/>, responses from the integrated cache are guaranteed to be no staler than value indicated by this MaxIntegratedCacheStaleness. 
        /// Cache Staleness is supported in milliseconds granularity. Anything smaller than milliseconds will be ignored.
        /// </remarks> 
        public TimeSpan? MaxIntegratedCacheStaleness { get; set; }

        /// <summary>
<<<<<<< HEAD
        /// Gets or sets if bypass the integrated cache or not associated with the request in the Azure CosmosDB service.
=======
        /// Gets or sets if bypass the integrated cache or not associated with the request in the Azure Cosmos DB service.
>>>>>>> e2ce570b
        /// When set this value to true, the request will not be served from the integrated cache, and the response will not be cached either.
        /// </summary>
        /// <value>Default value is false.</value>
        /// <example>
        /// <code language="c#">
        /// <![CDATA[
        /// DedicatedGatewayRequestOptions dedicatedGatewayRequestOptions = new DedicatedGatewayRequestOptions
        /// {
        ///     BypassIntegratedCache = true
        /// };
        /// 
        /// // For ItemRequestOptions
        /// ItemRequestOptions requestOptions = new ItemRequestOptions
        /// {
        ///     DedicatedGatewayRequestOptions = dedicatedGatewayRequestOptions
        /// };
        /// 
        /// // For QueryRequestOptions
        /// QueryRequestOptions requestOptions = new QueryRequestOptions
        /// {
        ///     DedicatedGatewayRequestOptions = dedicatedGatewayRequestOptions
        /// };
        /// ]]>
        /// </code>
        /// </example>
#if PREVIEW
        public
#else
        internal
#endif
        bool? BypassIntegratedCache { get; set; }

        internal static void PopulateMaxIntegratedCacheStalenessOption(DedicatedGatewayRequestOptions dedicatedGatewayRequestOptions, RequestMessage request)
        {
            if (dedicatedGatewayRequestOptions?.MaxIntegratedCacheStaleness != null)
            {
                double cacheStalenessInMilliseconds = (double)dedicatedGatewayRequestOptions.MaxIntegratedCacheStaleness.Value.TotalMilliseconds; 

                if (cacheStalenessInMilliseconds < 0)
                {
                    throw new ArgumentOutOfRangeException(nameof(DedicatedGatewayRequestOptions.MaxIntegratedCacheStaleness), "MaxIntegratedCacheStaleness cannot be negative.");
                }

                request.Headers.Set(HttpConstants.HttpHeaders.DedicatedGatewayPerRequestCacheStaleness, cacheStalenessInMilliseconds.ToString(CultureInfo.InvariantCulture));
            }
        }

        internal static void PopulateBypassIntegratedCacheOption(DedicatedGatewayRequestOptions dedicatedGatewayRequestOptions, RequestMessage request)
        {
            if (dedicatedGatewayRequestOptions != null && dedicatedGatewayRequestOptions.BypassIntegratedCache.HasValue && dedicatedGatewayRequestOptions.BypassIntegratedCache.Value)
            {
                request.Headers.Set(HttpConstants.HttpHeaders.DedicatedGatewayPerRequestBypassIntegratedCache, true.ToString(CultureInfo.InvariantCulture));
            }
        }
    }
}<|MERGE_RESOLUTION|>--- conflicted
+++ resolved
@@ -24,11 +24,7 @@
         public TimeSpan? MaxIntegratedCacheStaleness { get; set; }
 
         /// <summary>
-<<<<<<< HEAD
-        /// Gets or sets if bypass the integrated cache or not associated with the request in the Azure CosmosDB service.
-=======
         /// Gets or sets if bypass the integrated cache or not associated with the request in the Azure Cosmos DB service.
->>>>>>> e2ce570b
         /// When set this value to true, the request will not be served from the integrated cache, and the response will not be cached either.
         /// </summary>
         /// <value>Default value is false.</value>
