--- conflicted
+++ resolved
@@ -366,16 +366,7 @@
         /// </para>
         /// </remarks>
         [JsonIgnore]
-<<<<<<< HEAD
-#if PREVIEW
-        public
-#else
-        internal
-#endif
-        FullTextPolicy FullTextPolicy
-=======
         public FullTextPolicy FullTextPolicy
->>>>>>> f20c685e
         {
             get => this.fullTextPolicyInternal;
             set => this.fullTextPolicyInternal = value;
