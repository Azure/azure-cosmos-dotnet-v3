﻿//------------------------------------------------------------
// Copyright (c) Microsoft Corporation.  All rights reserved.
//------------------------------------------------------------

namespace Microsoft.Azure.Cosmos
{
    using System;
    using System.Collections.Generic;
    using System.Collections.ObjectModel;
    using Microsoft.Azure.Documents;
    using Microsoft.Azure.Documents.Routing;
    using Newtonsoft.Json;
    using Newtonsoft.Json.Linq;

    /// <summary>
    /// Represents a document container in the Azure Cosmos DB service. A container is a named logical container for documents.
    /// </summary>
    /// <remarks>
    /// A database may contain zero or more named containers and each container consists of zero or more JSON documents.
    /// Being schema-free, the documents in a container do not need to share the same structure or fields. Since containers are application resources,
    /// they can be authorized using either the master key or resource keys.
    /// </remarks>
    /// <seealso href="https://docs.microsoft.com/azure/cosmos-db/databases-containers-items"/>
    /// <example>
    /// The example below creates a new partitioned container with 50000 Request-per-Unit throughput.
    /// The partition key is the first level 'country' property in all the documents within this container.
    /// <code language="c#">
    /// <![CDATA[
    ///     Container container = await client.GetDatabase("dbName").Containers.CreateAsync("MyCollection", "/country", 50000);
    ///     ContainerProperties containerProperties = container.Resource;
    /// ]]>
    /// </code>
    /// </example>
    /// <example>
    /// The example below creates a new container with a custom indexing policy.
    /// <code language="c#">
    /// <![CDATA[
    ///     ContainerProperties containerProperties = new ContainerProperties("MyCollection", "/country");
    ///     containerProperties.IndexingPolicy.Automatic = true;
    ///     containerProperties.IndexingPolicy.IndexingMode = IndexingMode.Consistent;
    ///
    ///     CosmosContainerResponse containerCreateResponse = await client.GetDatabase("dbName").CreateContainerAsync(containerProperties, 50000);
    ///     ContainerProperties createdContainerProperties = containerCreateResponse.Container;
    /// ]]>
    /// </code>
    /// </example>
    /// <example>
    /// The example below deletes this container.
    /// <code language="c#">
    /// <![CDATA[
    ///     Container container = client.GetDatabase("dbName").Containers["MyCollection"];
    ///     await container.DeleteAsync();
    /// ]]>
    /// </code>
    /// </example>
    /// <seealso cref="Microsoft.Azure.Cosmos.IndexingPolicy"/>
    /// <seealso cref="Microsoft.Azure.Cosmos.UniqueKeyPolicy"/>
    public class ContainerProperties
    {
        private static readonly char[] partitionKeyTokenDelimeter = new char[] { '/' };

        [JsonProperty(PropertyName = Constants.Properties.ChangeFeedPolicy, NullValueHandling = NullValueHandling.Ignore)]
        private ChangeFeedPolicy changeFeedPolicyInternal;

        [JsonProperty(PropertyName = Constants.Properties.IndexingPolicy, NullValueHandling = NullValueHandling.Ignore)]
        private IndexingPolicy indexingPolicyInternal;

        // TODO: update spatial properties to Constants.Properties.* after the new direct package is released
        [JsonProperty(PropertyName = "geospatialConfig", NullValueHandling = NullValueHandling.Ignore)]
        private GeospatialConfig geospatialConfigInternal;

        [JsonProperty(PropertyName = Constants.Properties.UniqueKeyPolicy, NullValueHandling = NullValueHandling.Ignore)]
        private UniqueKeyPolicy uniqueKeyPolicyInternal;

        [JsonProperty(PropertyName = Constants.Properties.ConflictResolutionPolicy, NullValueHandling = NullValueHandling.Ignore)]
        private ConflictResolutionPolicy conflictResolutionInternal;

        [JsonProperty(PropertyName = "clientEncryptionPolicy", NullValueHandling = NullValueHandling.Ignore)]
        private ClientEncryptionPolicy clientEncryptionPolicyInternal;

        [JsonProperty(PropertyName = "vectorEmbeddingPolicy", NullValueHandling = NullValueHandling.Ignore)]
        private VectorEmbeddingPolicy vectorEmbeddingPolicyInternal;

        [JsonProperty(PropertyName = "computedProperties", NullValueHandling = NullValueHandling.Ignore)]
        private Collection<ComputedProperty> computedProperties;

        [JsonProperty(PropertyName = "fullTextPolicy", NullValueHandling = NullValueHandling.Ignore)]
        private FullTextPolicy fullTextPolicyInternal;

        /// <summary>
        /// This contains additional values for scenarios where the SDK is not aware of new fields. 
        /// This ensures that if resource is read and updated none of the fields will be lost in the process.
        /// </summary>
        [JsonExtensionData]
        internal IDictionary<string, JToken> AdditionalProperties { get; private set; }

        private IReadOnlyList<IReadOnlyList<string>> partitionKeyPathTokens;
        private string id;

        /// <summary>
        /// Initializes a new instance of the <see cref="ContainerProperties"/> class for the Azure Cosmos DB service.
        /// </summary>
        public ContainerProperties()
        {
        }

        /// <summary>
        /// Initializes a new instance of the <see cref="ContainerProperties"/> class for the Azure Cosmos DB service.
        /// </summary>
        /// <param name="id">The Id of the resource in the Azure Cosmos service.</param>
        /// <param name="partitionKeyPath">The path to the partition key. Example: /location</param>
        public ContainerProperties(string id, string partitionKeyPath)
        {
            this.Id = id;
            this.PartitionKeyPath = partitionKeyPath;

            this.ValidateRequiredProperties();
        }

        /// <summary>
        /// Initializes a new instance of the <see cref="ContainerProperties"/> class for the Azure Cosmos DB service.
        /// </summary>
        /// <param name="id">The Id of the resource in the Azure Cosmos service.</param>
        /// <param name="partitionKeyPaths">The paths of the hierarchical partition keys. Example: ["/tenantId", "/userId"]</param>
        public ContainerProperties(string id, IReadOnlyList<string> partitionKeyPaths)
        {
            this.Id = id;

            this.PartitionKeyPaths = partitionKeyPaths;

            this.ValidateRequiredProperties();
        }

        /// <summary>
        /// Gets or sets the <see cref="Cosmos.PartitionKeyDefinitionVersion"/>
        ///
        /// The partition key definition version 1 uses a hash function that computes
        /// hash based on the first 100 bytes of the partition key. This can cause
        /// conflicts for documents with partition keys greater than 100 bytes.
        ///
        /// The partition key definition version 2 uses a hash function that computes
        /// hash based on the first 2 KB of the partition key.
        /// </summary>
        /// <returns>The Partition Key Definition Version of the container</returns>
        [JsonIgnore]
        public PartitionKeyDefinitionVersion? PartitionKeyDefinitionVersion
        {
            get => (Cosmos.PartitionKeyDefinitionVersion?)this.PartitionKey?.Version;

            set
            {
                if (this.PartitionKey == null)
                {
                    throw new ArgumentOutOfRangeException($"PartitionKey is not defined for container");
                }

                this.PartitionKey.Version = (Documents.PartitionKeyDefinitionVersion)value;
            }
        }

        /// <summary>
        /// Gets or sets the <see cref="ConflictResolutionPolicy" />
        /// </summary>
        [JsonIgnore]
        public ConflictResolutionPolicy ConflictResolutionPolicy
        {
            get
            {
                if (this.conflictResolutionInternal == null)
                {
                    this.conflictResolutionInternal = new ConflictResolutionPolicy();
                }

                return this.conflictResolutionInternal;
            }

            set => this.conflictResolutionInternal = value ?? throw new ArgumentNullException($"{nameof(value)}");
        }

        /// <summary>
        /// Gets or sets the Id of the resource in the Azure Cosmos DB service.
        /// </summary>
        /// <value>The Id associated with the resource.</value>
        /// <remarks>
        /// <para>
        /// Every resource within an Azure Cosmos DB database account needs to have a unique identifier.
        /// Unlike <see cref="Documents.Resource.ResourceId"/>, which is set internally, this Id is settable by the user and is not immutable.
        /// </para>
        /// <para>
        /// The following characters are restricted and cannot be used in the Id property:
        ///  '/', '\\', '?', '#'
        /// </para>
        /// </remarks>
        [JsonProperty(PropertyName = Constants.Properties.Id)]
        public string Id
        {
            get => this.id;
            set => this.id = value ?? throw new ArgumentNullException(nameof(this.Id));
        }

        /// <summary>
        /// Gets or sets the <see cref="UniqueKeyPolicy"/> that guarantees uniqueness of documents in container in the Azure Cosmos DB service.
        /// </summary>
        [JsonIgnore]
        public UniqueKeyPolicy UniqueKeyPolicy
        {
            get
            {
                if (this.uniqueKeyPolicyInternal == null)
                {
                    this.uniqueKeyPolicyInternal = new UniqueKeyPolicy();
                }

                return this.uniqueKeyPolicyInternal;
            }

            set
            {
                if (value == null)
                {
                    throw new ArgumentNullException($"{nameof(value)}");
                }

                this.uniqueKeyPolicyInternal = value;
            }
        }

        /// <summary>
        /// Gets the entity tag associated with the resource from the Azure Cosmos DB service.
        /// </summary>
        /// <value>
        /// The entity tag associated with the resource.
        /// </value>
        /// <remarks>
        /// ETags are used for concurrency checking when updating resources.
        /// </remarks>
        [JsonProperty(PropertyName = Constants.Properties.ETag, NullValueHandling = NullValueHandling.Ignore)]
        public string ETag { get; private set; }

        /// <summary>
        /// Gets the last modified time stamp associated with <see cref="ContainerProperties" /> from the Azure Cosmos DB service.
        /// </summary>
        /// <value>The last modified time stamp associated with the resource.</value>
        [JsonProperty(PropertyName = Constants.Properties.LastModified, NullValueHandling = NullValueHandling.Ignore)]
        [JsonConverter(typeof(UnixDateTimeConverter))]
        public DateTime? LastModified { get; private set; }

        /// <summary>
        /// Gets or sets the client encryption policy information for storing items in a container from the Azure Cosmos service.
        /// </summary>
        /// <value>
        /// It is an optional property.
        /// By default, ClientEncryptionPolicy is set to null meaning the feature is turned off for the container.
        /// </value>
        /// <remarks>
        /// <para>
        /// The <see cref="ClientEncryptionPolicy"/> will be applied to all the items in the container as the default policy.
        /// </para>
        /// </remarks>
        [JsonIgnore]
        public ClientEncryptionPolicy ClientEncryptionPolicy
        {
            get => this.clientEncryptionPolicyInternal;

            set => this.clientEncryptionPolicyInternal = value;
        }

        /// <summary>
        /// Gets the <see cref="IndexingPolicy"/> associated with the container from the Azure Cosmos DB service.
        /// </summary>
        /// <value>
        /// The indexing policy associated with the container.
        /// </value>
        [JsonIgnore]
        public IndexingPolicy IndexingPolicy
        {
            get
            {
                if (this.indexingPolicyInternal == null)
                {
                    this.indexingPolicyInternal = new IndexingPolicy();
                }

                return this.indexingPolicyInternal;
            }

            set
            {
                if (value == null)
                {
                    throw new ArgumentNullException($"{nameof(value)}");
                }

                this.indexingPolicyInternal = value;
            }
        }

        /// <summary>
        /// Gets or sets the vector embedding policy containing paths for embeddings along with path-specific settings for the item
        /// used in performing vector search on the items in a collection in the Azure CosmosDB database service.
        /// </summary>
        /// <value>
        /// It is an optional property.
        /// By default, VectorEmbeddingPolicy is set to null meaning the feature is turned off for the container.
        /// </value>
        /// <remarks>
        /// <para>
        /// The <see cref="Cosmos.VectorEmbeddingPolicy"/> will be applied to all the items in the container as the default policy.
        /// </para>
        /// </remarks>
        [JsonIgnore]
        public VectorEmbeddingPolicy VectorEmbeddingPolicy
        {
            get => this.vectorEmbeddingPolicyInternal;

            set => this.vectorEmbeddingPolicyInternal = value;
        }

        /// <summary>
        /// Gets or sets the collection containing <see cref="ComputedProperty"/> objects in the container.
        /// </summary>
        /// <value>
        /// The collection containing <see cref="ComputedProperty"/> objects associated with the container.
        /// </value>

        /// <summary>
        /// Gets or sets the collection containing <see cref="ComputedProperty"/> objects in the container.
        /// </summary>
        /// <value>
        /// The collection containing <see cref="ComputedProperty"/> objects associated with the container.
        /// </value>
        [JsonIgnore]
        public Collection<ComputedProperty> ComputedProperties
        {
            get
            {
                if (this.computedProperties == null)
                {
                    this.computedProperties = new Collection<ComputedProperty>();
                }

                return this.computedProperties;
            }

            set
            {
                if (value == null)
                {
                    throw new ArgumentException($"{nameof(value)}");
                }

                this.computedProperties = value;
            }
        }

        /// <summary>
        /// Gets or sets the full text search paths for items in the container.
        /// </summary>
        /// <value>
        /// It is an optional property.
        /// By default, FullTextPolicy is set to null meaning the feature is turned off for the container.
        /// </value>
        /// <remarks>
        /// <para>
        /// The <see cref="Cosmos.FullTextPolicy"/> will be applied to all the items in the container.
        /// </para>
        /// </remarks>
        [JsonIgnore]
<<<<<<< HEAD
#if PREVIEW
        public
#else
        internal
#endif
        FullTextPolicy FullTextPolicy
=======
        public FullTextPolicy FullTextPolicy
>>>>>>> cdd1b1d2
        {
            get => this.fullTextPolicyInternal;
            set => this.fullTextPolicyInternal = value;
        }

        /// <summary>
        /// Gets the <see cref="ChangeFeedPolicy"/> associated with the container from the Azure Cosmos DB service.
        /// </summary>
        /// <value>
        /// The change feed policy associated with the container.
        /// </value>
        [JsonIgnore]
#if PREVIEW
        public
#else
        internal
#endif
        ChangeFeedPolicy ChangeFeedPolicy
        {
            get
            {
                if (this.changeFeedPolicyInternal == null)
                {
                    this.changeFeedPolicyInternal = new ChangeFeedPolicy();
                }

                return this.changeFeedPolicyInternal;
            }
            set => this.changeFeedPolicyInternal = value;
        }

        /// <summary>
        /// Gets the <see cref="GeospatialConfig"/> associated with the collection from the Azure Cosmos DB service.
        /// </summary>
        /// <value>
        /// Geospatial type of collection i.e. geography or geometry
        /// </value>
        [JsonIgnore]
        public GeospatialConfig GeospatialConfig
        {
            get
            {
                if (this.geospatialConfigInternal == null)
                {
                    this.geospatialConfigInternal = new GeospatialConfig();
                }

                return this.geospatialConfigInternal;
            }
            set => this.geospatialConfigInternal = value;
        }

        /// <summary>
        /// JSON path used for containers partitioning
        /// 
        /// For hierarchical partition keys, please use <see cref="ContainerProperties.PartitionKeyPaths"/>
        /// </summary>
        /// <remarks>
        /// Throws NotImplementedException for hierarchical partition keys
        /// </remarks>
        [JsonIgnore]
        public string PartitionKeyPath
        {
            get
            {
                if (this.PartitionKey?.Kind == PartitionKind.MultiHash && this.PartitionKey?.Paths.Count > 1)
                {
                    throw new NotImplementedException($"This subpartitioned container has more than 1 partition key path please use `PartitionKeyPaths`");
                }

                return this.PartitionKey?.Paths != null && this.PartitionKey.Paths.Count > 0 ? this.PartitionKey?.Paths[0] : null;
            }
            set
            {
                if (string.IsNullOrEmpty(value))
                {
                    throw new ArgumentNullException(nameof(this.PartitionKeyPath));
                }

                PartitionKeyDefinitionVersion? currentDefinitionVersion = this.PartitionKeyDefinitionVersion;

                this.PartitionKey = new PartitionKeyDefinition
                {
                    Paths = new Collection<string>() { value }
                };
                
                if (currentDefinitionVersion.HasValue)
                {
                    this.PartitionKeyDefinitionVersion = currentDefinitionVersion.Value;
                }
            }
        }

        /// <summary>
        /// List of JSON paths used for containers with hierarchical partition keys
        /// </summary>
        [JsonIgnore]
        public IReadOnlyList<string> PartitionKeyPaths
        {
            get => this.PartitionKey?.Paths;
            set
            {
                if (value == null)
                {
                    throw new ArgumentNullException(nameof(this.PartitionKeyPaths));
                }

                Collection<string> paths = new Collection<string>();
                foreach (string path in value)
                {
                    paths.Add(path);
                }

                this.PartitionKey = new PartitionKeyDefinition
                {
                    Paths = paths,
                    Kind = Documents.PartitionKind.MultiHash,
                    Version = Documents.PartitionKeyDefinitionVersion.V2
                };

            }
        }

        /// <summary>
        /// Gets or sets the time to live base time stamp property path.
        /// </summary>
        /// <value>
        /// It is an optional property.
        /// This property should be only present when DefaultTimeToLive is set. When this property is present, time to live
        /// for a item is decided based on the value of this property in item.
        /// By default, TimeToLivePropertyPath is set to null meaning the time to live is based on the _ts property in item.
        /// </value>
#if !INTERNAL
        [Obsolete]
#endif
        [JsonProperty(PropertyName = Constants.Properties.TimeToLivePropertyPath, NullValueHandling = NullValueHandling.Ignore)]
        public string TimeToLivePropertyPath { get; set; }

        /// <summary>
        /// Gets or sets the default time to live in seconds for item in a container from the Azure Cosmos service.
        /// </summary>
        /// <value>
        /// It is an optional property.
        ///
        /// The unit of measurement is seconds. The maximum allowed value is 2147483647.
        /// A valid value must be either a nonzero positive integer, '-1' or <c>null</c>.
        ///
        /// By default, DefaultTimeToLive is set to null meaning the time to live is turned off for the container.
        /// </value>
        /// <remarks>
        /// <para>
        /// The <see cref="DefaultTimeToLive"/> will be applied to all the items in the container as the default time-to-live policy.
        /// The individual item could override the default time-to-live policy by setting its time to live.
        /// </para>
        /// <para>
        /// When the <see cref="DefaultTimeToLive"/> is <c>null</c>, the time-to-live will be turned off for the container.
        /// It means all the items will never expire. The individual item's  time to live will be disregarded.
        /// </para>
        /// <para>
        /// When the <see cref="DefaultTimeToLive"/> is '-1', the time-to-live will be turned on for the container.
        /// By default, all the items will never expire. The individual item could be given a specific time-to-live value by setting its
        /// time to live. The item's time to live will be honored, and the expired items
        /// will be deleted in background.
        /// </para>
        /// <para>
        /// When the <see cref="DefaultTimeToLive"/> is a nonzero positive integer, the time-to-live will be turned on for the container.
        /// And a default time-to-live in seconds will be applied to all the items. A item will be expired after the
        /// specified <see cref="DefaultTimeToLive"/> value in seconds since its last write time.
        /// </para>
        /// </remarks>
        /// <example>
        /// The example below disables time-to-live on a container.
        /// <code language="c#">
        /// <![CDATA[
        ///     container.DefaultTimeToLive = null;
        /// ]]>
        /// </code>
        /// </example>
        /// <example>
        /// The example below enables time-to-live on a container. By default, all the items never expire.
        /// <code language="c#">
        /// <![CDATA[
        ///     container.DefaultTimeToLive = -1;
        /// ]]>
        /// </code>
        /// </example>
        /// <example>
        /// The example below enables time-to-live on a container. By default, the item will expire after 1000 seconds
        /// since its last write time.
        /// <code language="c#">
        /// <![CDATA[
        ///     container.DefaultTimeToLive = 1000;
        /// ]]>
        /// </code>
        /// </example>
        [JsonProperty(PropertyName = Constants.Properties.DefaultTimeToLive, NullValueHandling = NullValueHandling.Ignore)]
        public int? DefaultTimeToLive { get; set; }

        /// <summary>
        /// Gets or sets the time to live for analytical store in seconds at container scope for the Azure Cosmos service.
        ///
        /// Analytical store when enabled captures all the item changes in the container. AnalyticalStoreTimeToLiveInSeconds
        /// defines the time to live for the changes in analytical store.
        /// </summary>
        /// <value>
        /// It is an optional property.
        ///
        /// The unit of measurement is seconds. The maximum allowed value is 2147483647.
        /// When updating this property, a valid value must be either a positive integer or '-1'.
        ///
        /// By default, AnalyticalStoreTimeToLiveInSeconds is <c>null</c> meaning analytical store is turned-off.
        /// </value>
        /// <remarks>
        /// <para>
        /// The <see cref="AnalyticalStoreTimeToLiveInSeconds"/> is applicable to all the item changes in the container.
        /// It cannot be overriden or customizable per item.
        /// </para>
        /// <para>
        /// When the <see cref="AnalyticalStoreTimeToLiveInSeconds"/> is 0 analytical store is turned-off.
        /// It means all the item changes in the container are disregarded.
        /// </para>
        /// <para>
        /// When the <see cref="AnalyticalStoreTimeToLiveInSeconds"/> is '-1', all the items changes will be captured
        /// by analytical store and will never expire.
        /// </para>
        /// <para>
        /// When the <see cref="AnalyticalStoreTimeToLiveInSeconds"/> is a nonzero positive integer, all the items
        /// changes will be captured by analytical store and expired after the specified time to live.
        /// </para>
        /// </remarks>
        /// <example>
        /// The example below disables analytical store on a container if previously enabled.
        /// <code language="c#">
        /// <![CDATA[
        ///     container.AnalyticalStoreTimeToLiveInSeconds = 0;
        /// ]]>
        /// </code>
        /// </example>
        /// <example>
        /// The example below enables analytical store on container capturing all changes and never expire.
        /// <code language="c#">
        /// <![CDATA[
        ///     container.AnalyticalStoreTimeToLiveInSeconds = -1;
        /// ]]>
        /// </code>
        /// </example>
        /// <example>
        /// The example below enables analytical store on container capturing all changes and expire after 180days.
        /// <code language="c#">
        /// <![CDATA[
        ///     container.AnalyticalStoreTimeToLiveInSeconds = (int)TimeSpan.FromDays(6 * 30).TotalSeconds;
        /// ]]>
        /// </code>
        /// </example>
        [JsonProperty(PropertyName = Constants.Properties.AnalyticalStorageTimeToLive, NullValueHandling = NullValueHandling.Ignore)]
        public int? AnalyticalStoreTimeToLiveInSeconds { get; set; }

        /// <summary>
        /// Gets the self-link associated with the resource from the Azure Cosmos DB service.
        /// </summary>
        /// <value>The self-link associated with the resource.</value>
        /// <remarks>
        /// A self-link is a static addressable Uri for each resource within a database account and follows the Azure Cosmos DB resource model.
        /// E.g. a self-link for a document could be dbs/db_resourceid/colls/coll_resourceid/documents/doc_resourceid
        /// </remarks>
        [JsonProperty(PropertyName = Constants.Properties.SelfLink, NullValueHandling = NullValueHandling.Ignore)]
        public string SelfLink { get; private set; }

        /// <summary>
        /// The function selects the right partition key constant mapping for <see cref="PartitionKey.None"/>
        /// </summary>
        internal PartitionKeyInternal GetNoneValue()
        {
            if (this.PartitionKey == null)
            {
                throw new ArgumentNullException($"{nameof(this.PartitionKey)}");
            }

            if (this.PartitionKey.Paths.Count == 0 || (this.PartitionKey.IsSystemKey == true))
            {
                return PartitionKeyInternal.Empty;
            }
            else
            {
                return PartitionKeyInternal.Undefined;
            }
        }

        /// <summary>
        /// Only collection cache needs this contract. None are expected to use it.
        /// </summary>
        /// <param name="resourceId">The resource identifier for the container.</param>
        /// <returns>An instance of <see cref="ContainerProperties"/>.</returns>
        internal static ContainerProperties CreateWithResourceId(string resourceId)
        {
            if (string.IsNullOrEmpty(resourceId))
            {
                throw new ArgumentNullException(nameof(resourceId));
            }

            return new ContainerProperties()
            {
                ResourceId = resourceId,
            };
        }

        /// <summary>
        /// Initializes a new instance of the <see cref="ContainerProperties"/> class for the Azure Cosmos DB service.
        /// </summary>
        /// <param name="id">The Id of the resource in the Azure Cosmos service.</param>
        /// <param name="partitionKeyDefinition">The partition key definition.</param>
        internal ContainerProperties(string id, PartitionKeyDefinition partitionKeyDefinition)
        {
            this.Id = id;
            this.PartitionKey = partitionKeyDefinition;

            this.ValidateRequiredProperties();
        }

        /// <summary>
        /// Gets or sets <see cref="PartitionKeyDefinition"/> object in the Azure Cosmos DB service.
        /// </summary>
        /// <value>
        /// <see cref="PartitionKeyDefinition"/> object.
        /// </value>
        [JsonProperty(PropertyName = Constants.Properties.PartitionKey, NullValueHandling = NullValueHandling.Ignore)]
        internal PartitionKeyDefinition PartitionKey { get; set; } = new PartitionKeyDefinition();

        /// <summary>
        /// Gets the Resource Id associated with the resource in the Azure Cosmos DB service.
        /// </summary>
        /// <value>
        /// The Resource Id associated with the resource.
        /// </value>
        /// <remarks>
        /// A Resource Id is the unique, immutable, identifier assigned to each Azure Cosmos DB
        /// resource whether that is a database, a container or a document.
        /// These resource ids are used when building up SelfLinks, a static addressable Uri for each resource within a database account.
        /// </remarks>
        [JsonProperty(PropertyName = Constants.Properties.RId, NullValueHandling = NullValueHandling.Ignore)]

        internal string ResourceId { get; private set; }

        internal bool HasPartitionKey => this.PartitionKey != null;

        internal IReadOnlyList<IReadOnlyList<string>> PartitionKeyPathTokens
        {
            get
            {
                if (this.partitionKeyPathTokens != null)
                {
                    return this.partitionKeyPathTokens;
                }

                if (this.PartitionKey == null)
                {
                    throw new ArgumentNullException(nameof(this.PartitionKey));
                }

                if (this.PartitionKey.Paths.Count > 1 && this.PartitionKey.Kind != Documents.PartitionKind.MultiHash)
                {
                    throw new NotImplementedException("PartitionKey extraction with composite partition keys not supported.");
                }

                if (this.PartitionKey.Kind != Documents.PartitionKind.MultiHash && this.PartitionKeyPath == null)
                {
                    throw new ArgumentOutOfRangeException($"Container {this.Id} is not partitioned");
                }

                if (this.PartitionKey.Kind == Documents.PartitionKind.MultiHash && this.PartitionKeyPaths == null)
                {
                    throw new ArgumentOutOfRangeException($"Container {this.Id} is not partitioned");
                }

                List<IReadOnlyList<string>> partitionKeyPathTokensList = new List<IReadOnlyList<string>>();
                foreach (string path in this.PartitionKey?.Paths)
                {
                    string[] splitPaths = path.Split(ContainerProperties.partitionKeyTokenDelimeter, StringSplitOptions.RemoveEmptyEntries);
                    partitionKeyPathTokensList.Add(new List<string>(splitPaths));
                }

                this.partitionKeyPathTokens = partitionKeyPathTokensList;
                return this.partitionKeyPathTokens;
            }
        }

        /// <summary>
        /// Throws an exception if an invalid id or partition key is set.
        /// </summary>
        internal void ValidateRequiredProperties()
        {
            if (this.Id == null)
            {
                throw new ArgumentNullException(nameof(this.Id));
            }

            if (this.PartitionKey == null || this.PartitionKey.Paths.Count == 0)
            {
                throw new ArgumentNullException(nameof(this.PartitionKey));
            }

            // HACK: Till service can handle the defaults (self-mutation)
            // If indexing mode is not 'none' and not paths are set, set them to the defaults
            if (this.indexingPolicyInternal != null
                && this.indexingPolicyInternal.IndexingMode != IndexingMode.None
                && this.indexingPolicyInternal.IncludedPaths.Count == 0
                && this.indexingPolicyInternal.ExcludedPaths.Count == 0)
            {
                this.indexingPolicyInternal.IncludedPaths.Add(new IncludedPath() { Path = IndexingPolicy.DefaultPath });
            }

            if (this.ClientEncryptionPolicy != null)
            {
                this.ClientEncryptionPolicy.ValidatePartitionKeyPathsIfEncrypted(this.PartitionKeyPathTokens);
            }
        }
    }
}<|MERGE_RESOLUTION|>--- conflicted
+++ resolved
@@ -366,16 +366,7 @@
         /// </para>
         /// </remarks>
         [JsonIgnore]
-<<<<<<< HEAD
-#if PREVIEW
-        public
-#else
-        internal
-#endif
-        FullTextPolicy FullTextPolicy
-=======
         public FullTextPolicy FullTextPolicy
->>>>>>> cdd1b1d2
         {
             get => this.fullTextPolicyInternal;
             set => this.fullTextPolicyInternal = value;
