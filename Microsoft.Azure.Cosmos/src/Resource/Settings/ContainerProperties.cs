﻿//------------------------------------------------------------
// Copyright (c) Microsoft Corporation.  All rights reserved.
//------------------------------------------------------------

namespace Microsoft.Azure.Cosmos
{
    using System;
    using System.Collections.Generic;
    using System.Collections.ObjectModel;
    using Microsoft.Azure.Documents;
    using Microsoft.Azure.Documents.Routing;
    using Newtonsoft.Json;
    using Newtonsoft.Json.Linq;

    /// <summary>
    /// Represents a document container in the Azure Cosmos DB service. A container is a named logical container for documents.
    /// </summary>
    /// <remarks>
    /// A database may contain zero or more named containers and each container consists of zero or more JSON documents.
    /// Being schema-free, the documents in a container do not need to share the same structure or fields. Since containers are application resources,
    /// they can be authorized using either the master key or resource keys.
    /// </remarks>
    /// <seealso href="https://docs.microsoft.com/azure/cosmos-db/databases-containers-items"/>
    /// <example>
    /// The example below creates a new partitioned container with 50000 Request-per-Unit throughput.
    /// The partition key is the first level 'country' property in all the documents within this container.
    /// <code language="c#">
    /// <![CDATA[
    ///     Container container = await client.GetDatabase("dbName").Containers.CreateAsync("MyCollection", "/country", 50000);
    ///     ContainerProperties containerProperties = container.Resource;
    /// ]]>
    /// </code>
    /// </example>
    /// <example>
    /// The example below creates a new container with a custom indexing policy.
    /// <code language="c#">
    /// <![CDATA[
    ///     ContainerProperties containerProperties = new ContainerProperties("MyCollection", "/country");
    ///     containerProperties.IndexingPolicy.Automatic = true;
    ///     containerProperties.IndexingPolicy.IndexingMode = IndexingMode.Consistent;
    ///
    ///     CosmosContainerResponse containerCreateResponse = await client.GetDatabase("dbName").CreateContainerAsync(containerProperties, 50000);
    ///     ContainerProperties createdContainerProperties = containerCreateResponse.Container;
    /// ]]>
    /// </code>
    /// </example>
    /// <example>
    /// The example below deletes this container.
    /// <code language="c#">
    /// <![CDATA[
    ///     Container container = client.GetDatabase("dbName").Containers["MyCollection"];
    ///     await container.DeleteAsync();
    /// ]]>
    /// </code>
    /// </example>
    /// <seealso cref="Microsoft.Azure.Cosmos.IndexingPolicy"/>
    /// <seealso cref="Microsoft.Azure.Cosmos.UniqueKeyPolicy"/>
    public class ContainerProperties
    {
        private static readonly char[] partitionKeyTokenDelimeter = new char[] { '/' };

        [JsonProperty(PropertyName = Constants.Properties.ChangeFeedPolicy, NullValueHandling = NullValueHandling.Ignore)]
        private ChangeFeedPolicy changeFeedPolicyInternal;

        [JsonProperty(PropertyName = Constants.Properties.IndexingPolicy, NullValueHandling = NullValueHandling.Ignore)]
        private IndexingPolicy indexingPolicyInternal;

        // TODO: update spatial properties to Constants.Properties.* after the new direct package is released
        [JsonProperty(PropertyName = "geospatialConfig", NullValueHandling = NullValueHandling.Ignore)]
        private GeospatialConfig geospatialConfigInternal;

        [JsonProperty(PropertyName = Constants.Properties.UniqueKeyPolicy, NullValueHandling = NullValueHandling.Ignore)]
        private UniqueKeyPolicy uniqueKeyPolicyInternal;

        [JsonProperty(PropertyName = Constants.Properties.ConflictResolutionPolicy, NullValueHandling = NullValueHandling.Ignore)]
        private ConflictResolutionPolicy conflictResolutionInternal;

        [JsonProperty(PropertyName = "clientEncryptionPolicy", NullValueHandling = NullValueHandling.Ignore)]
        private ClientEncryptionPolicy clientEncryptionPolicyInternal;

        [JsonProperty(PropertyName = "vectorEmbeddingPolicy", NullValueHandling = NullValueHandling.Ignore)]
        private VectorEmbeddingPolicy vectorEmbeddingPolicyInternal;

        [JsonProperty(PropertyName = "computedProperties", NullValueHandling = NullValueHandling.Ignore)]
        private Collection<ComputedProperty> computedProperties;

<<<<<<< HEAD
=======
        [JsonProperty(PropertyName = "fullTextPolicy", NullValueHandling = NullValueHandling.Ignore)]
        private FullTextPolicy fullTextPolicyInternal;

>>>>>>> b4a4ac0f
        /// <summary>
        /// This contains additional values for scenarios where the SDK is not aware of new fields. 
        /// This ensures that if resource is read and updated none of the fields will be lost in the process.
        /// </summary>
        [JsonExtensionData]
        internal IDictionary<string, JToken> AdditionalProperties { get; private set; }

        private IReadOnlyList<IReadOnlyList<string>> partitionKeyPathTokens;
        private string id;

        /// <summary>
        /// Initializes a new instance of the <see cref="ContainerProperties"/> class for the Azure Cosmos DB service.
        /// </summary>
        public ContainerProperties()
        {
        }

        /// <summary>
        /// Initializes a new instance of the <see cref="ContainerProperties"/> class for the Azure Cosmos DB service.
        /// </summary>
        /// <param name="id">The Id of the resource in the Azure Cosmos service.</param>
        /// <param name="partitionKeyPath">The path to the partition key. Example: /location</param>
        public ContainerProperties(string id, string partitionKeyPath)
        {
            this.Id = id;
            this.PartitionKeyPath = partitionKeyPath;

            this.ValidateRequiredProperties();
        }

        /// <summary>
        /// Initializes a new instance of the <see cref="ContainerProperties"/> class for the Azure Cosmos DB service.
        /// </summary>
        /// <param name="id">The Id of the resource in the Azure Cosmos service.</param>
        /// <param name="partitionKeyPaths">The paths of the hierarchical partition keys. Example: ["/tenantId", "/userId"]</param>
        public ContainerProperties(string id, IReadOnlyList<string> partitionKeyPaths)
        {
            this.Id = id;

            this.PartitionKeyPaths = partitionKeyPaths;

            this.ValidateRequiredProperties();
        }

        /// <summary>
        /// Gets or sets the <see cref="Cosmos.PartitionKeyDefinitionVersion"/>
        ///
        /// The partition key definition version 1 uses a hash function that computes
        /// hash based on the first 100 bytes of the partition key. This can cause
        /// conflicts for documents with partition keys greater than 100 bytes.
        ///
        /// The partition key definition version 2 uses a hash function that computes
        /// hash based on the first 2 KB of the partition key.
        /// </summary>
        /// <returns>The Partition Key Definition Version of the container</returns>
        [JsonIgnore]
        public PartitionKeyDefinitionVersion? PartitionKeyDefinitionVersion
        {
            get => (Cosmos.PartitionKeyDefinitionVersion?)this.PartitionKey?.Version;

            set
            {
                if (this.PartitionKey == null)
                {
                    throw new ArgumentOutOfRangeException($"PartitionKey is not defined for container");
                }

                this.PartitionKey.Version = (Documents.PartitionKeyDefinitionVersion)value;
            }
        }

        /// <summary>
        /// Gets or sets the <see cref="ConflictResolutionPolicy" />
        /// </summary>
        [JsonIgnore]
        public ConflictResolutionPolicy ConflictResolutionPolicy
        {
            get
            {
                if (this.conflictResolutionInternal == null)
                {
                    this.conflictResolutionInternal = new ConflictResolutionPolicy();
                }

                return this.conflictResolutionInternal;
            }

            set => this.conflictResolutionInternal = value ?? throw new ArgumentNullException($"{nameof(value)}");
        }

        /// <summary>
        /// Gets or sets the Id of the resource in the Azure Cosmos DB service.
        /// </summary>
        /// <value>The Id associated with the resource.</value>
        /// <remarks>
        /// <para>
        /// Every resource within an Azure Cosmos DB database account needs to have a unique identifier.
        /// Unlike <see cref="Documents.Resource.ResourceId"/>, which is set internally, this Id is settable by the user and is not immutable.
        /// </para>
        /// <para>
        /// The following characters are restricted and cannot be used in the Id property:
        ///  '/', '\\', '?', '#'
        /// </para>
        /// </remarks>
        [JsonProperty(PropertyName = Constants.Properties.Id)]
        public string Id
        {
            get => this.id;
            set => this.id = value ?? throw new ArgumentNullException(nameof(this.Id));
        }

        /// <summary>
        /// Gets or sets the <see cref="UniqueKeyPolicy"/> that guarantees uniqueness of documents in container in the Azure Cosmos DB service.
        /// </summary>
        [JsonIgnore]
        public UniqueKeyPolicy UniqueKeyPolicy
        {
            get
            {
                if (this.uniqueKeyPolicyInternal == null)
                {
                    this.uniqueKeyPolicyInternal = new UniqueKeyPolicy();
                }

                return this.uniqueKeyPolicyInternal;
            }

            set
            {
                if (value == null)
                {
                    throw new ArgumentNullException($"{nameof(value)}");
                }

                this.uniqueKeyPolicyInternal = value;
            }
        }

        /// <summary>
        /// Gets the entity tag associated with the resource from the Azure Cosmos DB service.
        /// </summary>
        /// <value>
        /// The entity tag associated with the resource.
        /// </value>
        /// <remarks>
        /// ETags are used for concurrency checking when updating resources.
        /// </remarks>
        [JsonProperty(PropertyName = Constants.Properties.ETag, NullValueHandling = NullValueHandling.Ignore)]
        public string ETag { get; private set; }

        /// <summary>
        /// Gets the last modified time stamp associated with <see cref="ContainerProperties" /> from the Azure Cosmos DB service.
        /// </summary>
        /// <value>The last modified time stamp associated with the resource.</value>
        [JsonProperty(PropertyName = Constants.Properties.LastModified, NullValueHandling = NullValueHandling.Ignore)]
        [JsonConverter(typeof(UnixDateTimeConverter))]
        public DateTime? LastModified { get; private set; }

        /// <summary>
        /// Gets or sets the client encryption policy information for storing items in a container from the Azure Cosmos service.
        /// </summary>
        /// <value>
        /// It is an optional property.
        /// By default, ClientEncryptionPolicy is set to null meaning the feature is turned off for the container.
        /// </value>
        /// <remarks>
        /// <para>
        /// The <see cref="ClientEncryptionPolicy"/> will be applied to all the items in the container as the default policy.
        /// </para>
        /// </remarks>
        [JsonIgnore]
        public ClientEncryptionPolicy ClientEncryptionPolicy
        {
            get => this.clientEncryptionPolicyInternal;

            set => this.clientEncryptionPolicyInternal = value;
        }

        /// <summary>
        /// Gets the <see cref="IndexingPolicy"/> associated with the container from the Azure Cosmos DB service.
        /// </summary>
        /// <value>
        /// The indexing policy associated with the container.
        /// </value>
        [JsonIgnore]
        public IndexingPolicy IndexingPolicy
        {
            get
            {
                if (this.indexingPolicyInternal == null)
                {
                    this.indexingPolicyInternal = new IndexingPolicy();
                }

                return this.indexingPolicyInternal;
            }

            set
            {
                if (value == null)
                {
                    throw new ArgumentNullException($"{nameof(value)}");
                }

                this.indexingPolicyInternal = value;
            }
        }

        /// <summary>
        /// Gets or sets the vector embedding policy containing paths for embeddings along with path-specific settings for the item
        /// used in performing vector search on the items in a collection in the Azure CosmosDB database service.
        /// </summary>
        /// <value>
        /// It is an optional property.
        /// By default, VectorEmbeddingPolicy is set to null meaning the feature is turned off for the container.
        /// </value>
        /// <remarks>
        /// <para>
        /// The <see cref="Cosmos.VectorEmbeddingPolicy"/> will be applied to all the items in the container as the default policy.
        /// </para>
        /// </remarks>
        [JsonIgnore]
<<<<<<< HEAD
#if PREVIEW
        public
#else
        internal
#endif
        VectorEmbeddingPolicy VectorEmbeddingPolicy
=======
        public VectorEmbeddingPolicy VectorEmbeddingPolicy
>>>>>>> b4a4ac0f
        {
            get => this.vectorEmbeddingPolicyInternal;

            set => this.vectorEmbeddingPolicyInternal = value;
        }

        /// <summary>
        /// Gets or sets the collection containing <see cref="ComputedProperty"/> objects in the container.
        /// </summary>
        /// <value>
        /// The collection containing <see cref="ComputedProperty"/> objects associated with the container.
        /// </value>

        /// <summary>
        /// Gets or sets the collection containing <see cref="ComputedProperty"/> objects in the container.
        /// </summary>
        /// <value>
        /// The collection containing <see cref="ComputedProperty"/> objects associated with the container.
        /// </value>
        [JsonIgnore]
#if PREVIEW
        public
#else
        internal
#endif
        Collection<ComputedProperty> ComputedProperties
        {
            get
            {
                if (this.computedProperties == null)
                {
                    this.computedProperties = new Collection<ComputedProperty>();
                }

                return this.computedProperties;
            }

            set
            {
                if (value == null)
                {
                    throw new ArgumentException($"{nameof(value)}");
                }

                this.computedProperties = value;
            }
        }

        /// <summary>
<<<<<<< HEAD
=======
        /// Gets or sets the full text search paths for items in the container.
        /// </summary>
        /// <value>
        /// It is an optional property.
        /// By default, FullTextPolicy is set to null meaning the feature is turned off for the container.
        /// </value>
        /// <remarks>
        /// <para>
        /// The <see cref="Cosmos.FullTextPolicy"/> will be applied to all the items in the container.
        /// </para>
        /// </remarks>
        [JsonIgnore]
#if PREVIEW
        public
#else
        internal
#endif
        FullTextPolicy FullTextPolicy
        {
            get => this.fullTextPolicyInternal;
            set => this.fullTextPolicyInternal = value;
        }

        /// <summary>
>>>>>>> b4a4ac0f
        /// Gets the <see cref="ChangeFeedPolicy"/> associated with the container from the Azure Cosmos DB service.
        /// </summary>
        /// <value>
        /// The change feed policy associated with the container.
        /// </value>
        [JsonIgnore]
#if PREVIEW
        public
#else
        internal
#endif
        ChangeFeedPolicy ChangeFeedPolicy
        {
            get
            {
                if (this.changeFeedPolicyInternal == null)
                {
                    this.changeFeedPolicyInternal = new ChangeFeedPolicy();
                }

                return this.changeFeedPolicyInternal;
            }
            set => this.changeFeedPolicyInternal = value;
        }

        /// <summary>
        /// Gets the <see cref="GeospatialConfig"/> associated with the collection from the Azure Cosmos DB service.
        /// </summary>
        /// <value>
        /// Geospatial type of collection i.e. geography or geometry
        /// </value>
        [JsonIgnore]
        public GeospatialConfig GeospatialConfig
        {
            get
            {
                if (this.geospatialConfigInternal == null)
                {
                    this.geospatialConfigInternal = new GeospatialConfig();
                }

                return this.geospatialConfigInternal;
            }
            set => this.geospatialConfigInternal = value;
        }

        /// <summary>
        /// JSON path used for containers partitioning
        /// </summary>
        [JsonIgnore]
        public string PartitionKeyPath
        {
            get
            {
                if (this.PartitionKey?.Kind == PartitionKind.MultiHash && this.PartitionKey?.Paths.Count > 1)
                {
                    throw new NotImplementedException($"This subpartitioned container has more than 1 partition key path please use `PartitionKeyPaths`");
                }

                return this.PartitionKey?.Paths != null && this.PartitionKey.Paths.Count > 0 ? this.PartitionKey?.Paths[0] : null;
            }
            set
            {
                if (string.IsNullOrEmpty(value))
                {
                    throw new ArgumentNullException(nameof(this.PartitionKeyPath));
                }

                PartitionKeyDefinitionVersion? currentDefinitionVersion = this.PartitionKeyDefinitionVersion;

                this.PartitionKey = new PartitionKeyDefinition
                {
                    Paths = new Collection<string>() { value }
                };
                
                if (currentDefinitionVersion.HasValue)
                {
                    this.PartitionKeyDefinitionVersion = currentDefinitionVersion.Value;
                }
            }
        }

        /// <summary>
        /// List of JSON paths used for containers with hierarchical partition keys
        /// </summary>
        [JsonIgnore]
        public IReadOnlyList<string> PartitionKeyPaths
        {
            get => this.PartitionKey?.Paths;
            set
            {
                if (value == null)
                {
                    throw new ArgumentNullException(nameof(this.PartitionKeyPaths));
                }

                Collection<string> paths = new Collection<string>();
                foreach (string path in value)
                {
                    paths.Add(path);
                }

                this.PartitionKey = new PartitionKeyDefinition
                {
                    Paths = paths,
                    Kind = Documents.PartitionKind.MultiHash,
                    Version = Documents.PartitionKeyDefinitionVersion.V2
                };

            }
        }

        /// <summary>
        /// Gets or sets the time to live base time stamp property path.
        /// </summary>
        /// <value>
        /// It is an optional property.
        /// This property should be only present when DefaultTimeToLive is set. When this property is present, time to live
        /// for a item is decided based on the value of this property in item.
        /// By default, TimeToLivePropertyPath is set to null meaning the time to live is based on the _ts property in item.
        /// </value>
#if !INTERNAL
        [Obsolete]
#endif
        [JsonProperty(PropertyName = Constants.Properties.TimeToLivePropertyPath, NullValueHandling = NullValueHandling.Ignore)]
        public string TimeToLivePropertyPath { get; set; }

        /// <summary>
        /// Gets or sets the default time to live in seconds for item in a container from the Azure Cosmos service.
        /// </summary>
        /// <value>
        /// It is an optional property.
        ///
        /// The unit of measurement is seconds. The maximum allowed value is 2147483647.
        /// A valid value must be either a nonzero positive integer, '-1' or <c>null</c>.
        ///
        /// By default, DefaultTimeToLive is set to null meaning the time to live is turned off for the container.
        /// </value>
        /// <remarks>
        /// <para>
        /// The <see cref="DefaultTimeToLive"/> will be applied to all the items in the container as the default time-to-live policy.
        /// The individual item could override the default time-to-live policy by setting its time to live.
        /// </para>
        /// <para>
        /// When the <see cref="DefaultTimeToLive"/> is <c>null</c>, the time-to-live will be turned off for the container.
        /// It means all the items will never expire. The individual item's  time to live will be disregarded.
        /// </para>
        /// <para>
        /// When the <see cref="DefaultTimeToLive"/> is '-1', the time-to-live will be turned on for the container.
        /// By default, all the items will never expire. The individual item could be given a specific time-to-live value by setting its
        /// time to live. The item's time to live will be honored, and the expired items
        /// will be deleted in background.
        /// </para>
        /// <para>
        /// When the <see cref="DefaultTimeToLive"/> is a nonzero positive integer, the time-to-live will be turned on for the container.
        /// And a default time-to-live in seconds will be applied to all the items. A item will be expired after the
        /// specified <see cref="DefaultTimeToLive"/> value in seconds since its last write time.
        /// </para>
        /// </remarks>
        /// <example>
        /// The example below disables time-to-live on a container.
        /// <code language="c#">
        /// <![CDATA[
        ///     container.DefaultTimeToLive = null;
        /// ]]>
        /// </code>
        /// </example>
        /// <example>
        /// The example below enables time-to-live on a container. By default, all the items never expire.
        /// <code language="c#">
        /// <![CDATA[
        ///     container.DefaultTimeToLive = -1;
        /// ]]>
        /// </code>
        /// </example>
        /// <example>
        /// The example below enables time-to-live on a container. By default, the item will expire after 1000 seconds
        /// since its last write time.
        /// <code language="c#">
        /// <![CDATA[
        ///     container.DefaultTimeToLive = 1000;
        /// ]]>
        /// </code>
        /// </example>
        [JsonProperty(PropertyName = Constants.Properties.DefaultTimeToLive, NullValueHandling = NullValueHandling.Ignore)]
        public int? DefaultTimeToLive { get; set; }

        /// <summary>
        /// Gets or sets the time to live for analytical store in seconds at container scope for the Azure Cosmos service.
        ///
        /// Analytical store when enabled captures all the item changes in the container. AnalyticalStoreTimeToLiveInSeconds
        /// defines the time to live for the changes in analytical store.
        /// </summary>
        /// <value>
        /// It is an optional property.
        ///
        /// The unit of measurement is seconds. The maximum allowed value is 2147483647.
        /// When updating this property, a valid value must be either a positive integer or '-1'.
        ///
        /// By default, AnalyticalStoreTimeToLiveInSeconds is <c>null</c> meaning analytical store is turned-off.
        /// </value>
        /// <remarks>
        /// <para>
        /// The <see cref="AnalyticalStoreTimeToLiveInSeconds"/> is applicable to all the item changes in the container.
        /// It cannot be overriden or customizable per item.
        /// </para>
        /// <para>
        /// When the <see cref="AnalyticalStoreTimeToLiveInSeconds"/> is 0 analytical store is turned-off.
        /// It means all the item changes in the container are disregarded.
        /// </para>
        /// <para>
        /// When the <see cref="AnalyticalStoreTimeToLiveInSeconds"/> is '-1', all the items changes will be captured
        /// by analytical store and will never expire.
        /// </para>
        /// <para>
        /// When the <see cref="AnalyticalStoreTimeToLiveInSeconds"/> is a nonzero positive integer, all the items
        /// changes will be captured by analytical store and expired after the specified time to live.
        /// </para>
        /// </remarks>
        /// <example>
        /// The example below disables analytical store on a container if previously enabled.
        /// <code language="c#">
        /// <![CDATA[
        ///     container.AnalyticalStoreTimeToLiveInSeconds = 0;
        /// ]]>
        /// </code>
        /// </example>
        /// <example>
        /// The example below enables analytical store on container capturing all changes and never expire.
        /// <code language="c#">
        /// <![CDATA[
        ///     container.AnalyticalStoreTimeToLiveInSeconds = -1;
        /// ]]>
        /// </code>
        /// </example>
        /// <example>
        /// The example below enables analytical store on container capturing all changes and expire after 180days.
        /// <code language="c#">
        /// <![CDATA[
        ///     container.AnalyticalStoreTimeToLiveInSeconds = (int)TimeSpan.FromDays(6 * 30).TotalSeconds;
        /// ]]>
        /// </code>
        /// </example>
        [JsonProperty(PropertyName = Constants.Properties.AnalyticalStorageTimeToLive, NullValueHandling = NullValueHandling.Ignore)]
        public int? AnalyticalStoreTimeToLiveInSeconds { get; set; }

        /// <summary>
        /// Gets the self-link associated with the resource from the Azure Cosmos DB service.
        /// </summary>
        /// <value>The self-link associated with the resource.</value>
        /// <remarks>
        /// A self-link is a static addressable Uri for each resource within a database account and follows the Azure Cosmos DB resource model.
        /// E.g. a self-link for a document could be dbs/db_resourceid/colls/coll_resourceid/documents/doc_resourceid
        /// </remarks>
        [JsonProperty(PropertyName = Constants.Properties.SelfLink, NullValueHandling = NullValueHandling.Ignore)]
        public string SelfLink { get; private set; }

        /// <summary>
        /// The function selects the right partition key constant mapping for <see cref="PartitionKey.None"/>
        /// </summary>
        internal PartitionKeyInternal GetNoneValue()
        {
            if (this.PartitionKey == null)
            {
                throw new ArgumentNullException($"{nameof(this.PartitionKey)}");
            }

            if (this.PartitionKey.Paths.Count == 0 || (this.PartitionKey.IsSystemKey == true))
            {
                return PartitionKeyInternal.Empty;
            }
            else
            {
                return PartitionKeyInternal.Undefined;
            }
        }

        /// <summary>
        /// Only collection cache needs this contract. None are expected to use it.
        /// </summary>
        /// <param name="resourceId">The resource identifier for the container.</param>
        /// <returns>An instance of <see cref="ContainerProperties"/>.</returns>
        internal static ContainerProperties CreateWithResourceId(string resourceId)
        {
            if (string.IsNullOrEmpty(resourceId))
            {
                throw new ArgumentNullException(nameof(resourceId));
            }

            return new ContainerProperties()
            {
                ResourceId = resourceId,
            };
        }

        /// <summary>
        /// Initializes a new instance of the <see cref="ContainerProperties"/> class for the Azure Cosmos DB service.
        /// </summary>
        /// <param name="id">The Id of the resource in the Azure Cosmos service.</param>
        /// <param name="partitionKeyDefinition">The partition key definition.</param>
        internal ContainerProperties(string id, PartitionKeyDefinition partitionKeyDefinition)
        {
            this.Id = id;
            this.PartitionKey = partitionKeyDefinition;

            this.ValidateRequiredProperties();
        }

        /// <summary>
        /// Gets or sets <see cref="PartitionKeyDefinition"/> object in the Azure Cosmos DB service.
        /// </summary>
        /// <value>
        /// <see cref="PartitionKeyDefinition"/> object.
        /// </value>
        [JsonProperty(PropertyName = Constants.Properties.PartitionKey, NullValueHandling = NullValueHandling.Ignore)]
        internal PartitionKeyDefinition PartitionKey { get; set; } = new PartitionKeyDefinition();

        /// <summary>
        /// Gets the Resource Id associated with the resource in the Azure Cosmos DB service.
        /// </summary>
        /// <value>
        /// The Resource Id associated with the resource.
        /// </value>
        /// <remarks>
        /// A Resource Id is the unique, immutable, identifier assigned to each Azure Cosmos DB
        /// resource whether that is a database, a container or a document.
        /// These resource ids are used when building up SelfLinks, a static addressable Uri for each resource within a database account.
        /// </remarks>
        [JsonProperty(PropertyName = Constants.Properties.RId, NullValueHandling = NullValueHandling.Ignore)]

        internal string ResourceId { get; private set; }

        internal bool HasPartitionKey => this.PartitionKey != null;

        internal IReadOnlyList<IReadOnlyList<string>> PartitionKeyPathTokens
        {
            get
            {
                if (this.partitionKeyPathTokens != null)
                {
                    return this.partitionKeyPathTokens;
                }

                if (this.PartitionKey == null)
                {
                    throw new ArgumentNullException(nameof(this.PartitionKey));
                }

                if (this.PartitionKey.Paths.Count > 1 && this.PartitionKey.Kind != Documents.PartitionKind.MultiHash)
                {
                    throw new NotImplementedException("PartitionKey extraction with composite partition keys not supported.");
                }

                if (this.PartitionKey.Kind != Documents.PartitionKind.MultiHash && this.PartitionKeyPath == null)
                {
                    throw new ArgumentOutOfRangeException($"Container {this.Id} is not partitioned");
                }

                if (this.PartitionKey.Kind == Documents.PartitionKind.MultiHash && this.PartitionKeyPaths == null)
                {
                    throw new ArgumentOutOfRangeException($"Container {this.Id} is not partitioned");
                }

                List<IReadOnlyList<string>> partitionKeyPathTokensList = new List<IReadOnlyList<string>>();
                foreach (string path in this.PartitionKey?.Paths)
                {
                    string[] splitPaths = path.Split(ContainerProperties.partitionKeyTokenDelimeter, StringSplitOptions.RemoveEmptyEntries);
                    partitionKeyPathTokensList.Add(new List<string>(splitPaths));
                }

                this.partitionKeyPathTokens = partitionKeyPathTokensList;
                return this.partitionKeyPathTokens;
            }
        }

        /// <summary>
        /// Throws an exception if an invalid id or partition key is set.
        /// </summary>
        internal void ValidateRequiredProperties()
        {
            if (this.Id == null)
            {
                throw new ArgumentNullException(nameof(this.Id));
            }

            if (this.PartitionKey == null || this.PartitionKey.Paths.Count == 0)
            {
                throw new ArgumentNullException(nameof(this.PartitionKey));
            }

            // HACK: Till service can handle the defaults (self-mutation)
            // If indexing mode is not 'none' and not paths are set, set them to the defaults
            if (this.indexingPolicyInternal != null
                && this.indexingPolicyInternal.IndexingMode != IndexingMode.None
                && this.indexingPolicyInternal.IncludedPaths.Count == 0
                && this.indexingPolicyInternal.ExcludedPaths.Count == 0)
            {
                this.indexingPolicyInternal.IncludedPaths.Add(new IncludedPath() { Path = IndexingPolicy.DefaultPath });
            }

            if (this.ClientEncryptionPolicy != null)
            {
                this.ClientEncryptionPolicy.ValidatePartitionKeyPathsIfEncrypted(this.PartitionKeyPathTokens);
            }
        }
    }
}<|MERGE_RESOLUTION|>--- conflicted
+++ resolved
@@ -84,12 +84,9 @@
         [JsonProperty(PropertyName = "computedProperties", NullValueHandling = NullValueHandling.Ignore)]
         private Collection<ComputedProperty> computedProperties;
 
-<<<<<<< HEAD
-=======
         [JsonProperty(PropertyName = "fullTextPolicy", NullValueHandling = NullValueHandling.Ignore)]
         private FullTextPolicy fullTextPolicyInternal;
 
->>>>>>> b4a4ac0f
         /// <summary>
         /// This contains additional values for scenarios where the SDK is not aware of new fields. 
         /// This ensures that if resource is read and updated none of the fields will be lost in the process.
@@ -312,16 +309,7 @@
         /// </para>
         /// </remarks>
         [JsonIgnore]
-<<<<<<< HEAD
-#if PREVIEW
-        public
-#else
-        internal
-#endif
-        VectorEmbeddingPolicy VectorEmbeddingPolicy
-=======
         public VectorEmbeddingPolicy VectorEmbeddingPolicy
->>>>>>> b4a4ac0f
         {
             get => this.vectorEmbeddingPolicyInternal;
 
@@ -371,8 +359,6 @@
         }
 
         /// <summary>
-<<<<<<< HEAD
-=======
         /// Gets or sets the full text search paths for items in the container.
         /// </summary>
         /// <value>
@@ -397,7 +383,6 @@
         }
 
         /// <summary>
->>>>>>> b4a4ac0f
         /// Gets the <see cref="ChangeFeedPolicy"/> associated with the container from the Azure Cosmos DB service.
         /// </summary>
         /// <value>
