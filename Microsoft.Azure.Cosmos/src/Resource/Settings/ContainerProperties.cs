--- conflicted
+++ resolved
@@ -306,16 +306,12 @@
         /// </para>
         /// </remarks>
         [JsonIgnore]
-<<<<<<< HEAD
-        internal VectorEmbeddingPolicy VectorEmbeddingPolicy
-=======
 #if PREVIEW
         public
 #else
         internal
 #endif
         VectorEmbeddingPolicy VectorEmbeddingPolicy
->>>>>>> 43c14a31
         {
             get => this.vectorEmbeddingPolicyInternal;
 
