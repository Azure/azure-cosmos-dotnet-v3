//------------------------------------------------------------
// Copyright (c) Microsoft Corporation.  All rights reserved.
//------------------------------------------------------------

namespace Microsoft.Azure.Cosmos.Scripts
{
    using System.Net;

    /// <summary>
    /// The cosmos trigger response
    /// </summary>
    public class TriggerResponse : Response<CosmosTriggerSettings>
    {
        /// <summary>
        /// Create a <see cref="TriggerResponse"/> as a no-op for mock testing
        /// </summary>
        public TriggerResponse()
            : base()
        {
        }

        /// <summary>
        /// A private constructor to ensure the factory is used to create the object.
        /// This will prevent memory leaks when handling the HttpResponseMessage
        /// </summary>
        internal TriggerResponse(
           HttpStatusCode httpStatusCode,
           CosmosResponseMessageHeaders headers,
<<<<<<< HEAD
           CosmosTriggerSettings cosmosTriggerSettings) : base(
=======
           CosmosTriggerSettings cosmosTriggerSettings,
           CosmosTrigger trigger)
            : base(
>>>>>>> 03b9d81c
               httpStatusCode,
               headers,
               cosmosTriggerSettings)
        {
        }

        /// <summary>
        /// Get <see cref="CosmosTriggerSettings"/> implictly from <see cref="TriggerResponse"/>
        /// </summary>
        /// <param name="response">CosmosUserDefinedFunctionResponse</param>
        public static implicit operator CosmosTriggerSettings(TriggerResponse response)
        {
            return response.Resource;
        }
    }
}<|MERGE_RESOLUTION|>--- conflicted
+++ resolved
@@ -26,13 +26,8 @@
         internal TriggerResponse(
            HttpStatusCode httpStatusCode,
            CosmosResponseMessageHeaders headers,
-<<<<<<< HEAD
-           CosmosTriggerSettings cosmosTriggerSettings) : base(
-=======
-           CosmosTriggerSettings cosmosTriggerSettings,
-           CosmosTrigger trigger)
+           CosmosTriggerSettings cosmosTriggerSettings)
             : base(
->>>>>>> 03b9d81c
                httpStatusCode,
                headers,
                cosmosTriggerSettings)
