﻿//------------------------------------------------------------
// Copyright (c) Microsoft Corporation.  All rights reserved.
//------------------------------------------------------------

namespace Microsoft.Azure.Cosmos
{
    using System;
    using System.Collections.Generic;
    using System.Threading;
    using System.Threading.Tasks;
    using Microsoft.Azure.Cosmos.CosmosElements;
    using Microsoft.Azure.Cosmos.Pagination;
    using Microsoft.Azure.Cosmos.Query.Core;
    using Microsoft.Azure.Cosmos.Query.Core.Monads;
    using Microsoft.Azure.Cosmos.ReadFeed.Pagination;
    using Microsoft.Azure.Cosmos.Routing;
    using Microsoft.Azure.Cosmos.Tracing;

    /// <summary>
    /// Cosmos feed stream iterator. This is used to get the query responses with a Stream content
    /// </summary>
    internal sealed class ReadFeedIteratorCore : FeedIteratorInternal
    {
        private readonly TryCatch<CrossPartitionReadFeedAsyncEnumerator> monadicEnumerator;
        private bool hasMoreResults;

        public ReadFeedIteratorCore(
            IDocumentContainer documentContainer,
            QueryRequestOptions queryRequestOptions,
            string continuationToken,
            int pageSize,
            CancellationToken cancellationToken)
        {
            if (!string.IsNullOrEmpty(continuationToken))
            {
                bool isNewArrayFormat = (continuationToken.Length >= 2) && (continuationToken[0] == '[') && (continuationToken[continuationToken.Length - 1] == ']');
                if (!isNewArrayFormat)
                {
                    // One of the two older formats
                    if (!FeedRangeContinuation.TryParse(continuationToken, out FeedRangeContinuation feedRangeContinuation))
                    {
                        // Backward compatible with old format
                        feedRangeContinuation = new FeedRangeCompositeContinuation(
                            containerRid: string.Empty,
                            FeedRangeEpk.FullRange,
                            new List<Documents.Routing.Range<string>>()
                            {
                                new Documents.Routing.Range<string>(
                                    Documents.Routing.PartitionKeyInternal.MinimumInclusiveEffectivePartitionKey,
                                    Documents.Routing.PartitionKeyInternal.MaximumExclusiveEffectivePartitionKey,
                                    isMinInclusive: true,
                                    isMaxInclusive: false)
                            },
                            continuationToken);
                    }

                    // need to massage it a little
                    string oldContinuationFormat = feedRangeContinuation.ToString();
                    CosmosObject cosmosObject = CosmosObject.Parse(oldContinuationFormat);
                    CosmosArray continuations = (CosmosArray)cosmosObject["Continuation"];

                    List<CosmosElement> readFeedContinuationTokens = new List<CosmosElement>();
                    foreach (CosmosElement continuation in continuations)
                    {
                        CosmosObject continuationObject = (CosmosObject)continuation;
                        CosmosObject rangeObject = (CosmosObject)continuationObject["range"];
                        string min = ((CosmosString)rangeObject["min"]).Value;
                        string max = ((CosmosString)rangeObject["max"]).Value;
                        CosmosElement token = CosmosElement.Parse(((CosmosString)continuationObject["token"]).Value);

                        FeedRangeInternal feedRange = new FeedRangeEpk(new Documents.Routing.Range<string>(min, max, isMinInclusive: true, isMaxInclusive: false));
                        ReadFeedState state = new ReadFeedState(token);
                        ReadFeedContinuationToken readFeedContinuationToken = new ReadFeedContinuationToken(feedRange, state);
                        readFeedContinuationTokens.Add(ReadFeedContinuationToken.ToCosmosElement(readFeedContinuationToken));
                    }

                    CosmosArray cosmosArrayContinuationTokens = CosmosArray.Create(readFeedContinuationTokens);
                    continuationToken = cosmosArrayContinuationTokens.ToString();
                }
            }

            this.monadicEnumerator = CrossPartitionReadFeedAsyncEnumerator.MonadicCreate(
                documentContainer,
                queryRequestOptions,
                continuationToken: continuationToken,
                pageSize,
                cancellationToken);

            this.hasMoreResults = true;
        }

        public override bool HasMoreResults => this.hasMoreResults;

        /// <summary>
        /// Get the next set of results from the cosmos service
        /// </summary>
        /// <param name="cancellationToken">(Optional) <see cref="CancellationToken"/> representing request cancellation.</param>
        /// <returns>A query response from cosmos service</returns>
        public override Task<ResponseMessage> ReadNextAsync(CancellationToken cancellationToken = default)
        {
            return this.ReadNextAsync(NoOpTrace.Singleton, cancellationToken);
        }

        public override async Task<ResponseMessage> ReadNextAsync(
            ITrace trace,
            CancellationToken cancellationToken = default)
        {
            if (trace == null)
            {
                throw new ArgumentNullException(nameof(trace));
            }

            cancellationToken.ThrowIfCancellationRequested();

            if (!this.hasMoreResults)
            {
                throw new InvalidOperationException("Should not be calling FeedIterator that does not have any more results");
            }

            if (this.monadicEnumerator.Failed)
            {
                this.hasMoreResults = false;

                CosmosException cosmosException = ExceptionToCosmosException.CreateFromException(this.monadicEnumerator.Exception);
                return new ResponseMessage(
                    statusCode: System.Net.HttpStatusCode.BadRequest,
                    requestMessage: null,
                    headers: cosmosException.Headers,
                    cosmosException: cosmosException,
                    diagnostics: cosmosException.DiagnosticsContext);
            }

<<<<<<< HEAD
                try
                {
                    if (!await enumerator.MoveNextAsync(trace))
                    {
                        throw new InvalidOperationException("Should not be calling enumerator that does not have any more results");
                    }
=======
            CrossPartitionReadFeedAsyncEnumerator enumerator = this.monadicEnumerator.Result;
            TryCatch<ReadFeedPage> monadicPage;
>>>>>>> a7459f0d

            try
            {
                if (!await enumerator.MoveNextAsync())
                {
                    throw new InvalidOperationException("Should not be calling enumerator that does not have any more results");
                }

                monadicPage = enumerator.Current;
            }
            catch (Exception ex)
            {
                monadicPage = TryCatch<ReadFeedPage>.FromException(ex);
            }

            if (monadicPage.Failed)
            {
                CosmosException cosmosException = ExceptionToCosmosException.CreateFromException(monadicPage.Exception);
                if (!IsRetriableException(cosmosException))
                {
                    this.hasMoreResults = false;
                }

<<<<<<< HEAD
                // Make the continuation token match the older format:
                string continuationToken;
                if (readFeedPage.State != null)
                {
                    List<CompositeContinuationToken> compositeContinuationTokens = new List<CompositeContinuationToken>();
                    CosmosArray compositeContinuationTokensCosmosArray = (CosmosArray)readFeedPage.State.ContinuationToken;
                    foreach (CosmosElement arrayItem in compositeContinuationTokensCosmosArray)
                    {
                        ReadFeedContinuationToken readFeedContinuationToken = ReadFeedContinuationToken.MonadicConvertFromCosmosElement(arrayItem).Result;
                        FeedRangeEpk feedRangeEpk = (FeedRangeEpk)readFeedContinuationToken.Range;
                        ReadFeedState readFeedState = readFeedContinuationToken.State;
                        CompositeContinuationToken compositeContinuationToken = new CompositeContinuationToken()
                        {
                            Range = feedRangeEpk.Range,
                            Token = readFeedState.ContinuationToken.ToString(),
                        };

                        compositeContinuationTokens.Add(compositeContinuationToken);
                    }
=======
                return new ResponseMessage(
                    statusCode: cosmosException.StatusCode,
                    requestMessage: null,
                    headers: cosmosException.Headers,
                    cosmosException: cosmosException,
                    diagnostics: cosmosException.DiagnosticsContext);
            }
>>>>>>> a7459f0d

            ReadFeedPage readFeedPage = monadicPage.Result;
            if (readFeedPage.State == default)
            {
                this.hasMoreResults = false;
            }

            // Make the continuation token match the older format:
            string continuationToken;
            if (readFeedPage.State != null)
            {
                List<CompositeContinuationToken> compositeContinuationTokens = new List<CompositeContinuationToken>();
                CosmosArray compositeContinuationTokensCosmosArray = (CosmosArray)readFeedPage.State.ContinuationToken;
                foreach (CosmosElement arrayItem in compositeContinuationTokensCosmosArray)
                {
                    ReadFeedContinuationToken readFeedContinuationToken = ReadFeedContinuationToken.MonadicConvertFromCosmosElement(arrayItem).Result;
                    FeedRangeEpk feedRangeEpk = (FeedRangeEpk)readFeedContinuationToken.Range;
                    ReadFeedState readFeedState = readFeedContinuationToken.State;
                    CompositeContinuationToken compositeContinuationToken = new CompositeContinuationToken()
                    {
                        Range = feedRangeEpk.Range,
                        Token = readFeedState.ContinuationToken.ToString(),
                    };

                    compositeContinuationTokens.Add(compositeContinuationToken);
                }

                FeedRangeCompositeContinuation feedRangeCompositeContinuation = new FeedRangeCompositeContinuation(
                    containerRid: string.Empty,
                    feedRange: FeedRangeEpk.FullRange,
                    compositeContinuationTokens);

                continuationToken = feedRangeCompositeContinuation.ToString();
            }
            else
            {
                continuationToken = null;
            }

            return new ResponseMessage(
                statusCode: System.Net.HttpStatusCode.OK,
                requestMessage: default,
                headers: new Headers()
                {
                    RequestCharge = readFeedPage.RequestCharge,
                    ActivityId = readFeedPage.ActivityId,
                    ContinuationToken = continuationToken,
                },
                cosmosException: default,
                diagnostics: readFeedPage.Diagnostics)
            {
                Content = readFeedPage.Content,
            };
        }

        public override CosmosElement GetCosmosElementContinuationToken()
        {
            throw new NotSupportedException();
        }
    }
}<|MERGE_RESOLUTION|>--- conflicted
+++ resolved
@@ -130,21 +130,12 @@
                     diagnostics: cosmosException.DiagnosticsContext);
             }
 
-<<<<<<< HEAD
-                try
-                {
-                    if (!await enumerator.MoveNextAsync(trace))
-                    {
-                        throw new InvalidOperationException("Should not be calling enumerator that does not have any more results");
-                    }
-=======
             CrossPartitionReadFeedAsyncEnumerator enumerator = this.monadicEnumerator.Result;
             TryCatch<ReadFeedPage> monadicPage;
->>>>>>> a7459f0d
 
             try
             {
-                if (!await enumerator.MoveNextAsync())
+                if (!await enumerator.MoveNextAsync(trace))
                 {
                     throw new InvalidOperationException("Should not be calling enumerator that does not have any more results");
                 }
@@ -164,27 +155,6 @@
                     this.hasMoreResults = false;
                 }
 
-<<<<<<< HEAD
-                // Make the continuation token match the older format:
-                string continuationToken;
-                if (readFeedPage.State != null)
-                {
-                    List<CompositeContinuationToken> compositeContinuationTokens = new List<CompositeContinuationToken>();
-                    CosmosArray compositeContinuationTokensCosmosArray = (CosmosArray)readFeedPage.State.ContinuationToken;
-                    foreach (CosmosElement arrayItem in compositeContinuationTokensCosmosArray)
-                    {
-                        ReadFeedContinuationToken readFeedContinuationToken = ReadFeedContinuationToken.MonadicConvertFromCosmosElement(arrayItem).Result;
-                        FeedRangeEpk feedRangeEpk = (FeedRangeEpk)readFeedContinuationToken.Range;
-                        ReadFeedState readFeedState = readFeedContinuationToken.State;
-                        CompositeContinuationToken compositeContinuationToken = new CompositeContinuationToken()
-                        {
-                            Range = feedRangeEpk.Range,
-                            Token = readFeedState.ContinuationToken.ToString(),
-                        };
-
-                        compositeContinuationTokens.Add(compositeContinuationToken);
-                    }
-=======
                 return new ResponseMessage(
                     statusCode: cosmosException.StatusCode,
                     requestMessage: null,
@@ -192,7 +162,6 @@
                     cosmosException: cosmosException,
                     diagnostics: cosmosException.DiagnosticsContext);
             }
->>>>>>> a7459f0d
 
             ReadFeedPage readFeedPage = monadicPage.Result;
             if (readFeedPage.State == default)
