--- conflicted
+++ resolved
@@ -60,9 +60,6 @@
                         operationType: Documents.OperationType.ReadFeed,
                         requestOptions: null,
                         task: trace => this.feedIteratorInternal.ReadNextAsync(trace, cancellationToken),
-<<<<<<< HEAD
-                        openTelemetry: (response) => new OpenTelemetryResponse<T>(responseMessage: response));
-=======
                         openTelemetry: new (this.feedIteratorInternal.operationName, (response) =>
                         {
                             OpenTelemetryResponse<T> openTelemetryResponse = new OpenTelemetryResponse<T>(responseMessage: response);
@@ -73,7 +70,6 @@
                             }
                             return openTelemetryResponse;
                         }));
->>>>>>> 1e150b6f
         }
 
         public override Task<FeedResponse<T>> ReadNextAsync(ITrace trace, CancellationToken cancellationToken)
