--- conflicted
+++ resolved
@@ -61,9 +61,6 @@
                         operationType: Documents.OperationType.ReadFeed,
                         requestOptions: null,
                         task: trace => this.feedIteratorInternal.ReadNextAsync(trace, cancellationToken),
-<<<<<<< HEAD
-                        openTelemetry: (response) => new OpenTelemetryResponse<T>(responseMessage: response));
-=======
                         openTelemetry: new (this.feedIteratorInternal.operationName, (response) =>
                         {
                             OpenTelemetryResponse<T> openTelemetryResponse = new OpenTelemetryResponse<T>(responseMessage: response, querySpec: this.querySpec);
@@ -74,7 +71,6 @@
                             }
                             return openTelemetryResponse;
                         }));
->>>>>>> 43c14a31
         }
 
         public override Task<FeedResponse<T>> ReadNextAsync(ITrace trace, CancellationToken cancellationToken)
