﻿//------------------------------------------------------------
// Copyright (c) Microsoft Corporation.  All rights reserved.
//------------------------------------------------------------

namespace Microsoft.Azure.Cosmos
{
    using System;
    using System.Threading;
    using System.Threading.Tasks;
    using Microsoft.Azure.Cosmos.CosmosElements;
    using Microsoft.Azure.Cosmos.Tracing;

    internal sealed class FeedIteratorInlineCore : FeedIteratorInternal
    {
        private readonly FeedIteratorInternal feedIteratorInternal;
        private readonly CosmosClientContext clientContext;

        internal FeedIteratorInlineCore(
            FeedIterator feedIterator,
            CosmosClientContext clientContext)
        {
            if (!(feedIterator is FeedIteratorInternal feedIteratorInternal))
            {
                throw new ArgumentNullException(nameof(feedIterator));
            }

            this.feedIteratorInternal = feedIteratorInternal;
            this.clientContext = clientContext;

            this.container = feedIteratorInternal.container;
            this.databaseName = feedIteratorInternal.databaseName;
        }

        internal FeedIteratorInlineCore(
            FeedIteratorInternal feedIteratorInternal,
            CosmosClientContext clientContext)
        {
            this.feedIteratorInternal = feedIteratorInternal ?? throw new ArgumentNullException(nameof(feedIteratorInternal));
            this.clientContext = clientContext;

            this.container = feedIteratorInternal.container;
            this.databaseName = feedIteratorInternal.databaseName;
        }

        public override bool HasMoreResults => this.feedIteratorInternal.HasMoreResults;

        public override CosmosElement GetCosmosElementContinuationToken()
        {
            return this.feedIteratorInternal.GetCosmosElementContinuationToken();
        }

        public override Task<ResponseMessage> ReadNextAsync(CancellationToken cancellationToken = default)
        {
            return this.clientContext.OperationHelperAsync(
<<<<<<< HEAD
                        operationName: "FeedIterator Read Next Async",
=======
                        operationName: "FeedIterator ReadNextAsync",
>>>>>>> dee9abae
                        containerName: this.container?.Id,
                        databaseName: this.container?.Database?.Id ?? this.databaseName,
                        operationType: Documents.OperationType.ReadFeed,
                        requestOptions: null,
                        task: (trace) => this.feedIteratorInternal.ReadNextAsync(trace, cancellationToken),
                        openTelemetry: (response) => new OpenTelemetryResponse(responseMessage: response));
        }

        public override Task<ResponseMessage> ReadNextAsync(ITrace trace, CancellationToken cancellationToken = default)
        {
            return TaskHelper.RunInlineIfNeededAsync(() => this.feedIteratorInternal.ReadNextAsync(trace, cancellationToken));
        }

        protected override void Dispose(bool disposing)
        {
            this.feedIteratorInternal.Dispose();
            base.Dispose(disposing);
        }
    }
}<|MERGE_RESOLUTION|>--- conflicted
+++ resolved
@@ -52,11 +52,7 @@
         public override Task<ResponseMessage> ReadNextAsync(CancellationToken cancellationToken = default)
         {
             return this.clientContext.OperationHelperAsync(
-<<<<<<< HEAD
-                        operationName: "FeedIterator Read Next Async",
-=======
                         operationName: "FeedIterator ReadNextAsync",
->>>>>>> dee9abae
                         containerName: this.container?.Id,
                         databaseName: this.container?.Database?.Id ?? this.databaseName,
                         operationType: Documents.OperationType.ReadFeed,
