﻿//------------------------------------------------------------
// Copyright (c) Microsoft Corporation.  All rights reserved.
//------------------------------------------------------------

namespace Microsoft.Azure.Cosmos
{
    using System;
    using System.Threading;
    using System.Threading.Tasks;
    using Microsoft.Azure.Cosmos.Query.Core;

    /// <summary>
    /// Cosmos Result set iterator that keeps track of the continuation token when retrieving results form a query.
    /// </summary>
    /// <example>
    /// Example on how to fully drain the query results.
    /// <code language="c#">
    /// <![CDATA[
    /// QueryDefinition queryDefinition = new QueryDefinition("select c.id From c where c.status = @status")
    ///               .WithParameter("@status", "Failure");
    /// using (FeedIterator<MyItem> feedIterator = this.Container.GetItemQueryIterator<MyItem>(
    ///     queryDefinition))
    /// {
    ///     while (feedIterator.HasMoreResults)
    ///     {
    ///         FeedResponse<MyItem> response = await feedIterator.ReadNextAsync();
    ///         foreach (var item in response)
    ///         {
    ///             Console.WriteLine(item);
    ///         }
    ///     }
    /// }
    /// ]]>
    /// </code>
    /// </example>
    public abstract class FeedIterator<T> : IDisposable
    {
        private bool disposedValue;

        /// <summary>
        /// Tells if there is more results that need to be retrieved from the service
        /// </summary>
        /// <example>
        /// Example on how to fully drain the query results.
        /// <code language="c#">
        /// <![CDATA[
        /// QueryDefinition queryDefinition = new QueryDefinition("select c.id From c where c.status = @status")
        ///               .WithParameter("@status", "Failure");
        /// using (FeedIterator<MyItem> feedIterator = this.Container.GetItemQueryIterator<MyItem>(
        ///     queryDefinition))
        /// {
        ///     while (feedIterator.HasMoreResults)
        ///     {
        ///         FeedResponse<MyItem> response = await feedIterator.ReadNextAsync();
        ///         foreach (var item in response)
        ///         {
        ///             Console.WriteLine(item);
        ///         }
        ///     }
        /// }
        /// ]]>
        /// </code>
        /// </example>
        public abstract bool HasMoreResults { get; }

        /// <summary>
        /// Get the next set of results from the cosmos service
        /// </summary>
        /// <param name="cancellationToken">(Optional) <see cref="CancellationToken"/> representing request cancellation.</param>
        /// <returns>A query response from cosmos service</returns>
        /// <example>
        /// Example on how to fully drain the query results.
        /// <code language="c#">
        /// <![CDATA[
        /// QueryDefinition queryDefinition = new QueryDefinition("select c.id From c where c.status = @status")
        ///               .WithParameter("@status", "Failure");
        /// using (FeedIterator<MyItem> feedIterator = this.Container.GetItemQueryIterator<MyItem>(
        ///     queryDefinition))
        /// {
        ///     while (feedIterator.HasMoreResults)
        ///     {
        ///         FeedResponse<MyItem> response = await feedIterator.ReadNextAsync();
        ///         foreach (var item in response)
        ///         {
        ///             Console.WriteLine(item);
        ///         }
        ///     }
        /// }
        /// ]]>
        /// </code>
        /// </example>
        public abstract Task<FeedResponse<T>> ReadNextAsync(CancellationToken cancellationToken = default);

        /// <summary>
        /// Releases the unmanaged resources used by the FeedIterator and optionally
        /// releases the managed resources.
        /// </summary>
        /// <param name="disposing">true to release both managed and unmanaged resources; false to release only unmanaged resources.</param>
        protected virtual void Dispose(bool disposing)
        {
            // Default implementation does not need to clean anything up
            if (!this.disposedValue)
            {
                this.disposedValue = true;
            }
        }

        /// <summary>
        /// Releases the unmanaged resources used by the FeedIterator and optionally
        /// releases the managed resources.
        /// </summary>
        public void Dispose()
        {
            // Do not change this code. Put cleanup code in 'Dispose(bool disposing)' method
            this.Dispose(disposing: true);
        }

        /// <summary>
        /// Making Container instance available in order to collect container related information in open telemetry attributes
        /// </summary>
        internal ContainerInternal container;

        /// <summary>
        /// Collect database name if container information not available in open telemetry attributes
        /// </summary>
        internal string databaseName;

        /// <summary>
        /// Operation Name used for open telemetry traces
        /// </summary>
        internal string operationName;

        /// <summary>
        /// Operation Type used for open telemetry traces
        /// </summary>
        internal Documents.OperationType? operationType;

        /// <summary>
        /// collect SQL query Specs for tracing
        /// </summary>
        internal SqlQuerySpec querySpec;
<<<<<<< HEAD
=======

        internal OperationMetricsOptions operationMetricsOptions;

        internal NetworkMetricsOptions networkMetricsOptions;

        internal void SetupInfoForTelemetry(FeedIterator<T> feedIteratorInternal)
        {
            this.container = feedIteratorInternal.container;
            this.databaseName = feedIteratorInternal.databaseName;

            this.operationName = feedIteratorInternal.operationName;
            this.operationType = feedIteratorInternal.operationType;

            this.querySpec = feedIteratorInternal.querySpec;
            this.operationMetricsOptions = feedIteratorInternal.operationMetricsOptions;
            this.networkMetricsOptions = feedIteratorInternal.networkMetricsOptions;
        }
>>>>>>> 4d9da410
    }
}<|MERGE_RESOLUTION|>--- conflicted
+++ resolved
@@ -139,8 +139,6 @@
         /// collect SQL query Specs for tracing
         /// </summary>
         internal SqlQuerySpec querySpec;
-<<<<<<< HEAD
-=======
 
         internal OperationMetricsOptions operationMetricsOptions;
 
@@ -158,6 +156,5 @@
             this.operationMetricsOptions = feedIteratorInternal.operationMetricsOptions;
             this.networkMetricsOptions = feedIteratorInternal.networkMetricsOptions;
         }
->>>>>>> 4d9da410
     }
 }