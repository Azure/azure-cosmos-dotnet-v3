//------------------------------------------------------------
// Copyright (c) Microsoft Corporation.  All rights reserved.
//------------------------------------------------------------

namespace Microsoft.Azure.Cosmos
{
    using System;
    using System.Collections.Generic;
    using System.Linq;
    using System.Net;
    using System.Threading;
    using System.Threading.Tasks;
    using Microsoft.Azure.Cosmos.CosmosElements;
    using Microsoft.Azure.Cosmos.Diagnostics;
    using Microsoft.Azure.Cosmos.Query.Core;
    using Microsoft.Azure.Cosmos.Query.Core.Monads;
    using Microsoft.Azure.Cosmos.Resource.CosmosExceptions;
    using Microsoft.Azure.Documents;

    /// <summary>
    /// Cosmos Change Feed iterator using FeedToken
    /// </summary>
    internal sealed class ChangeFeedIteratorCore : FeedIteratorInternal
    {
        internal FeedRangeInternal FeedRangeInternal;
        internal FeedRangeContinuation FeedRangeContinuation { get; private set; }
        private readonly ChangeFeedRequestOptions changeFeedOptions;
        private readonly CosmosClientContext clientContext;
        private readonly ContainerCore container;
        private readonly AsyncLazy<TryCatch<string>> lazyContainerRid;
        private bool hasMoreResults = true;

        public static ChangeFeedIteratorCore Create(
            ContainerCore container,
            FeedRangeInternal feedRangeInternal,
            string continuation,
            ChangeFeedRequestOptions changeFeedRequestOptions)
        {
            if (!string.IsNullOrEmpty(continuation))
            {
                if (FeedRangeContinuation.TryParse(continuation, out FeedRangeContinuation feedRangeContinuation))
                {
                    return new ChangeFeedIteratorCore(container, feedRangeContinuation, changeFeedRequestOptions);
                }
                else
                {
                    throw new ArgumentException(string.Format(ClientResources.FeedToken_UnknownFormat, continuation));
                }
            }

            feedRangeInternal ??= FeedRangeEPK.ForCompleteRange();
            return new ChangeFeedIteratorCore(container, feedRangeInternal, changeFeedRequestOptions);
        }

        internal ChangeFeedIteratorCore(
            ContainerCore container,
            FeedRangeContinuation feedRangeContinuation,
            ChangeFeedRequestOptions changeFeedRequestOptions)
            : this(container, feedRangeContinuation.FeedRange, changeFeedRequestOptions)
        {
            this.FeedRangeContinuation = feedRangeContinuation ?? throw new ArgumentNullException(nameof(feedRangeContinuation));
        }

        private ChangeFeedIteratorCore(
            ContainerCore container,
            FeedRangeInternal feedRangeInternal,
            ChangeFeedRequestOptions changeFeedRequestOptions)
            : this(container, changeFeedRequestOptions)
        {
            this.FeedRangeInternal = feedRangeInternal ?? throw new ArgumentNullException(nameof(feedRangeInternal));
        }

        private ChangeFeedIteratorCore(
            ContainerCore container,
            ChangeFeedRequestOptions changeFeedRequestOptions)
        {
            if (changeFeedRequestOptions != null
                && changeFeedRequestOptions.MaxItemCount.HasValue
                && changeFeedRequestOptions.MaxItemCount.Value <= 0)
            {
                throw new ArgumentOutOfRangeException(nameof(changeFeedRequestOptions.MaxItemCount));
            }

            this.container = container ?? throw new ArgumentNullException(nameof(container));
            this.clientContext = container.ClientContext;
            this.changeFeedOptions = changeFeedRequestOptions ?? new ChangeFeedRequestOptions();
            this.lazyContainerRid = new AsyncLazy<TryCatch<string>>(valueFactory: (innerCancellationToken) =>
            {
                return this.TryInitializeContainerRIdAsync(innerCancellationToken);
            });
        }

        public override bool HasMoreResults => this.hasMoreResults;

        /// <summary>
        /// Get the next set of results from the cosmos service
        /// </summary>
        /// <param name="cancellationToken">(Optional) <see cref="CancellationToken"/> representing request cancellation.</param>
        /// <returns>A query response from cosmos service</returns>
        public override async Task<ResponseMessage> ReadNextAsync(CancellationToken cancellationToken = default(CancellationToken))
        {
            CosmosDiagnosticsContext diagnostics = CosmosDiagnosticsContext.Create(this.changeFeedOptions);
            using (diagnostics.GetOverallScope())
            {
                diagnostics.AddDiagnosticsInternal(new FeedRangeStatistics(this.FeedRangeInternal));
                if (!this.lazyContainerRid.ValueInitialized)
                {
                    using (diagnostics.CreateScope("InitializeContainerResourceId"))
                    {
                        TryCatch<string> tryInitializeContainerRId = await this.lazyContainerRid.GetValueAsync(cancellationToken);
                        if (!tryInitializeContainerRId.Succeeded)
                        {
                            CosmosException cosmosException = tryInitializeContainerRId.Exception.InnerException as CosmosException;
                            return cosmosException.ToCosmosResponseMessage(
                                new RequestMessage(
                                    method: null,
                                    requestUri: null,
                                    diagnosticsContext: diagnostics));
                        }
                    }

                    using (diagnostics.CreateScope("InitializeContinuation"))
                    {
                        if (this.FeedRangeContinuation != null)
                        {
                            TryCatch validateContainer = this.FeedRangeContinuation.ValidateContainer(this.lazyContainerRid.Result.Result);
                            if (!validateContainer.Succeeded)
                            {
                                return CosmosExceptionFactory.CreateBadRequestException(
                                    message: validateContainer.Exception.InnerException.Message,
                                    innerException: validateContainer.Exception.InnerException,
                                    diagnosticsContext: diagnostics).ToCosmosResponseMessage(new RequestMessage(method: null, requestUri: null, diagnosticsContext: diagnostics));
                            }
                        }

                        await this.InitializeFeedContinuationAsync(cancellationToken);
                    }
                }

                return await this.ReadNextInternalAsync(diagnostics, cancellationToken);
            }
        }

        public override CosmosElement GetCosmsoElementContinuationToken() => CosmosElement.Parse(this.FeedRangeContinuation.ToString());

        private async Task<ResponseMessage> ReadNextInternalAsync(
            CosmosDiagnosticsContext diagnosticsScope,
            CancellationToken cancellationToken)
        {
            cancellationToken.ThrowIfCancellationRequested();

            ResponseMessage responseMessage = await this.clientContext.ProcessResourceOperationStreamAsync(
                resourceUri: this.container.LinkUri,
                resourceType: ResourceType.Document,
                operationType: OperationType.ReadFeed,
                requestOptions: this.changeFeedOptions,
                cosmosContainerCore: this.container,
                requestEnricher: default,
                partitionKey: default,
                streamPayload: default,
                diagnosticsContext: diagnosticsScope,
                cancellationToken: cancellationToken);

            if (await this.ShouldRetryAsync(responseMessage, cancellationToken))
            {
                return await this.ReadNextInternalAsync(diagnosticsScope, cancellationToken);
            }

            if (responseMessage.IsSuccessStatusCode
                || (responseMessage.StatusCode == HttpStatusCode.NotModified))
            {
                // Change Feed read uses Etag for continuation
                this.FeedRangeContinuation.ReplaceContinuation(responseMessage.Headers.ETag);
                this.changeFeedOptions.From = ChangeFeedRequestOptions.StartFrom.CreateFromContinuation(responseMessage.Headers.ETag);
                this.hasMoreResults = responseMessage.IsSuccessStatusCode;
                return FeedRangeResponse.CreateSuccess(
                    responseMessage,
                    this.FeedRangeContinuation);
            }
            else
            {
                this.hasMoreResults = false;
                return FeedRangeResponse.CreateFailure(responseMessage);
            }
        }

        private async Task<bool> ShouldRetryAsync(
            ResponseMessage responseMessage,
            CancellationToken cancellationToken)
        {
            ShouldRetryResult shouldRetryOnNotModified = this.FeedRangeContinuation.HandleChangeFeedNotModified(responseMessage);
            if (shouldRetryOnNotModified.ShouldRetry)
            {
                return true;
            }

            ShouldRetryResult shouldRetryOnSplit = await this.FeedRangeContinuation.HandleSplitAsync(this.container, responseMessage, cancellationToken);
            if (shouldRetryOnSplit.ShouldRetry)
            {
                return true;
            }

            return false;
        }

        private async Task<TryCatch<string>> TryInitializeContainerRIdAsync(CancellationToken cancellationToken)
        {
            try
            {
                string containerRId = await this.container.GetRIDAsync(cancellationToken);
                return TryCatch<string>.FromResult(containerRId);
            }
            catch (CosmosException cosmosException)
            {
                return TryCatch<string>.FromException(cosmosException);
            }
        }

        private async Task InitializeFeedContinuationAsync(CancellationToken cancellationToken)
        {
            if (this.FeedRangeContinuation == null)
            {
                Routing.PartitionKeyRangeCache partitionKeyRangeCache = await this.clientContext.DocumentClient.GetPartitionKeyRangeCacheAsync();
                List<Documents.Routing.Range<string>> ranges;
                if (this.FeedRangeInternal is FeedRangePartitionKey)
                {
                    PartitionKeyDefinition partitionKeyDefinition = await this.container.GetPartitionKeyDefinitionAsync(cancellationToken);
                    ranges = await this.FeedRangeInternal.GetEffectiveRangesAsync(partitionKeyRangeCache, this.lazyContainerRid.Result.Result, partitionKeyDefinition);
                }
                else
                {
                    IReadOnlyList<PartitionKeyRange> pkRanges = await partitionKeyRangeCache.TryGetOverlappingRangesAsync(
                            collectionRid: this.lazyContainerRid.Result.Result,
                            range: (this.FeedRangeInternal as FeedRangeEPK).Range,
                            forceRefresh: false);
                    ranges = pkRanges.Select(pkRange => pkRange.ToRange()).ToList();
                }

                this.FeedRangeContinuation = new FeedRangeCompositeContinuation(
                    containerRid: this.lazyContainerRid.Result.Result,
                    feedRange: this.FeedRangeInternal,
                    ranges: ranges);
            }
            else if (this.FeedRangeInternal is FeedRangePartitionKeyRange)
            {
<<<<<<< HEAD
                IReadOnlyList<Documents.PartitionKeyRange> pkRanges = await partitionKeyRangeCache.TryGetOverlappingRangesAsync(
                    collectionRid: this.lazyContainerRid.Result.Result,
                    range: (this.FeedRangeInternal as FeedRangeEPK).Range,
                    forceRefresh: false);
                ranges = pkRanges.Select(pkRange => pkRange.ToRange()).ToList();
            }
=======
                // Migration from PKRangeId scenario
                Routing.PartitionKeyRangeCache partitionKeyRangeCache = await this.clientContext.DocumentClient.GetPartitionKeyRangeCacheAsync();
                List<Documents.Routing.Range<string>> effectiveRanges = await this.FeedRangeInternal.GetEffectiveRangesAsync(
                    routingMapProvider: partitionKeyRangeCache,
                    containerRid: this.lazyContainerRid.Result.Result,
                    partitionKeyDefinition: null);
>>>>>>> d96080f1

                // Override the original PKRangeId based FeedRange
                this.FeedRangeInternal = new FeedRangeEPK(effectiveRanges[0]);
                this.FeedRangeContinuation = new FeedRangeCompositeContinuation(
                    containerRid: this.lazyContainerRid.Result.Result,
                    feedRange: this.FeedRangeInternal,
                    ranges: effectiveRanges,
                    continuation: this.FeedRangeContinuation.GetContinuation());
            }
        }
    }
}<|MERGE_RESOLUTION|>--- conflicted
+++ resolved
@@ -243,21 +243,12 @@
             }
             else if (this.FeedRangeInternal is FeedRangePartitionKeyRange)
             {
-<<<<<<< HEAD
-                IReadOnlyList<Documents.PartitionKeyRange> pkRanges = await partitionKeyRangeCache.TryGetOverlappingRangesAsync(
-                    collectionRid: this.lazyContainerRid.Result.Result,
-                    range: (this.FeedRangeInternal as FeedRangeEPK).Range,
-                    forceRefresh: false);
-                ranges = pkRanges.Select(pkRange => pkRange.ToRange()).ToList();
-            }
-=======
                 // Migration from PKRangeId scenario
                 Routing.PartitionKeyRangeCache partitionKeyRangeCache = await this.clientContext.DocumentClient.GetPartitionKeyRangeCacheAsync();
                 List<Documents.Routing.Range<string>> effectiveRanges = await this.FeedRangeInternal.GetEffectiveRangesAsync(
                     routingMapProvider: partitionKeyRangeCache,
                     containerRid: this.lazyContainerRid.Result.Result,
                     partitionKeyDefinition: null);
->>>>>>> d96080f1
 
                 // Override the original PKRangeId based FeedRange
                 this.FeedRangeInternal = new FeedRangeEPK(effectiveRanges[0]);
