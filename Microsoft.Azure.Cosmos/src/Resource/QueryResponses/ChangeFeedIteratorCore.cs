//------------------------------------------------------------
// Copyright (c) Microsoft Corporation.  All rights reserved.
//------------------------------------------------------------

namespace Microsoft.Azure.Cosmos
{
    using System;
    using System.Collections.Generic;
    using System.Linq;
    using System.Net;
    using System.Threading;
    using System.Threading.Tasks;
    using Microsoft.Azure.Cosmos.CosmosElements;
    using Microsoft.Azure.Cosmos.Query.Core.Monads;
    using Microsoft.Azure.Cosmos.Resource.CosmosExceptions;

    /// <summary>
    /// Cosmos Change Feed iterator using FeedToken
    /// </summary>
    internal sealed class ChangeFeedIteratorCore : FeedIteratorInternal
    {
        private readonly ChangeFeedRequestOptions changeFeedOptions;
        private readonly CosmosClientContext clientContext;
        private readonly ContainerCore container;
        private FeedTokenInternal feedTokenInternal;
        private bool hasMoreResults = true;
        private string containerRId = null;

        internal ChangeFeedIteratorCore(
            ContainerCore container,
            FeedTokenInternal feedTokenInternal,
            ChangeFeedRequestOptions changeFeedRequestOptions)
            : this(container, changeFeedRequestOptions)
        {
            if (feedTokenInternal == null) throw new ArgumentNullException(nameof(feedTokenInternal));
            this.feedTokenInternal = feedTokenInternal;
        }

        internal ChangeFeedIteratorCore(
            ContainerCore container,
            ChangeFeedRequestOptions changeFeedRequestOptions)
        {
            if (container == null) throw new ArgumentNullException(nameof(container));
            if (changeFeedRequestOptions != null
                && changeFeedRequestOptions.MaxItemCount.HasValue
                && changeFeedRequestOptions.MaxItemCount.Value <= 0)
            {
                throw new ArgumentOutOfRangeException(nameof(changeFeedRequestOptions.MaxItemCount));
            }

            this.clientContext = container.ClientContext;
            this.container = container;
            this.changeFeedOptions = changeFeedRequestOptions ?? new ChangeFeedRequestOptions();
        }

        public override bool HasMoreResults => this.hasMoreResults;

#if PREVIEW
        public override
#else
        internal
#endif
        FeedToken FeedToken => this.feedTokenInternal; 

        /// <summary>
        /// Get the next set of results from the cosmos service
        /// </summary>
        /// <param name="cancellationToken">(Optional) <see cref="CancellationToken"/> representing request cancellation.</param>
        /// <returns>A query response from cosmos service</returns>
        public override async Task<ResponseMessage> ReadNextAsync(CancellationToken cancellationToken = default(CancellationToken))
        {
            CosmosDiagnosticsContext diagnostics = CosmosDiagnosticsContext.Create(this.changeFeedOptions);
            using (diagnostics.CreateOverallScope("ChangeFeedReadNextAsync"))
            {
                if (this.containerRId == null)
                {
                    TryCatch<string> tryInitializeContainerRId = await this.TryInitializeContainerRIdAsync(cancellationToken);
                    if (!tryInitializeContainerRId.Succeeded)
                    {
                        if (tryInitializeContainerRId.Exception.InnerException is CosmosException cosmosException)
                        {
                            return cosmosException.ToCosmosResponseMessage(new RequestMessage(method: null, requestUri: null, diagnosticsContext: diagnostics));
                        }

                        return CosmosExceptionFactory.CreateInternalServerErrorException(
                            message: tryInitializeContainerRId.Exception.InnerException.Message,
                            innerException: tryInitializeContainerRId.Exception.InnerException,
                            diagnosticsContext: diagnostics).ToCosmosResponseMessage(new RequestMessage(method: null, requestUri: null, diagnosticsContext: diagnostics));
                    }

                    this.containerRId = tryInitializeContainerRId.Result;
                    // If there is an initial FeedToken, validate Container
                    this.feedTokenInternal?.ValidateContainer(this.containerRId);
                }

                if (this.feedTokenInternal == null)
                {
                    this.feedTokenInternal = await this.InitializeFeedTokenAsync(cancellationToken);
                }

                return await this.ReadNextInternalAsync(diagnostics, cancellationToken);
            }
        }

<<<<<<< HEAD
        public override bool TryGetContinuationToken(out string state)
        {
            state = this.feedTokenInternal.GetContinuation();
            return true;
        }

        public override bool TryGetFeedToken(out FeedToken feedToken)
        {
            feedToken = this.feedTokenInternal;
            return true;
        }

=======
>>>>>>> cc1884d4
        private async Task<ResponseMessage> ReadNextInternalAsync(
            CosmosDiagnosticsContext diagnosticsScope,
            CancellationToken cancellationToken = default(CancellationToken))
        {
            cancellationToken.ThrowIfCancellationRequested();

            Uri resourceUri = this.container.LinkUri;
            ResponseMessage responseMessage = await this.clientContext.ProcessResourceOperationStreamAsync(
                resourceUri: resourceUri,
                resourceType: Documents.ResourceType.Document,
                operationType: Documents.OperationType.ReadFeed,
                requestOptions: this.changeFeedOptions,
                cosmosContainerCore: this.container,
                requestEnricher: request =>
                {
                    ChangeFeedRequestOptions.FillContinuationToken(request, this.feedTokenInternal.GetContinuation());
                    this.feedTokenInternal.EnrichRequest(request);
                },
                partitionKey: null,
                streamPayload: null,
                diagnosticsScope: diagnosticsScope,
                cancellationToken: cancellationToken);

            // Retry in case of splits or other scenarios
            if (await this.feedTokenInternal.ShouldRetryAsync(this.container, responseMessage, cancellationToken))
            {
                if (responseMessage.IsSuccessStatusCode
                    || responseMessage.StatusCode == HttpStatusCode.NotModified)
                {
                    // Change Feed read uses Etag for continuation
                    this.feedTokenInternal.UpdateContinuation(responseMessage.Headers.ETag);
                }

                return await this.ReadNextInternalAsync(diagnosticsScope, cancellationToken);
            }

            if (responseMessage.IsSuccessStatusCode
                || responseMessage.StatusCode == HttpStatusCode.NotModified)
            {
                // Change Feed read uses Etag for continuation
                this.feedTokenInternal.UpdateContinuation(responseMessage.Headers.ETag);
            }

            this.hasMoreResults = responseMessage.IsSuccessStatusCode;
            return responseMessage;
        }

        private async Task<TryCatch<string>> TryInitializeContainerRIdAsync(CancellationToken cancellationToken)
        {
            try
            {
                string containerRId = await this.container.GetRIDAsync(cancellationToken);
                return TryCatch<string>.FromResult(containerRId);
            }
            catch (Exception cosmosException)
            {
                return TryCatch<string>.FromException(cosmosException);
            }
        }

        private async Task<FeedTokenInternal> InitializeFeedTokenAsync(CancellationToken cancellationToken)
        {
            Routing.PartitionKeyRangeCache partitionKeyRangeCache = await this.clientContext.DocumentClient.GetPartitionKeyRangeCacheAsync();
            IReadOnlyList<Documents.PartitionKeyRange> partitionKeyRanges = await partitionKeyRangeCache.TryGetOverlappingRangesAsync(
                    this.containerRId,
                    new Documents.Routing.Range<string>(
                        Documents.Routing.PartitionKeyInternal.MinimumInclusiveEffectivePartitionKey,
                        Documents.Routing.PartitionKeyInternal.MaximumExclusiveEffectivePartitionKey,
                        isMinInclusive: true,
                        isMaxInclusive: false),
                    forceRefresh: true);
            // ReadAll scenario, initialize with one token for all
            return new FeedTokenEPKRange(this.containerRId, partitionKeyRanges.Select(pkRange => pkRange.ToRange()).ToList(), continuationToken: null);
        }

        public override CosmosElement GetCosmsoElementContinuationToken()
        {
            throw new NotImplementedException();
        }
    }
}<|MERGE_RESOLUTION|>--- conflicted
+++ resolved
@@ -102,21 +102,12 @@
             }
         }
 
-<<<<<<< HEAD
-        public override bool TryGetContinuationToken(out string state)
-        {
-            state = this.feedTokenInternal.GetContinuation();
-            return true;
-        }
-
         public override bool TryGetFeedToken(out FeedToken feedToken)
         {
             feedToken = this.feedTokenInternal;
             return true;
         }
 
-=======
->>>>>>> cc1884d4
         private async Task<ResponseMessage> ReadNextInternalAsync(
             CosmosDiagnosticsContext diagnosticsScope,
             CancellationToken cancellationToken = default(CancellationToken))
