//------------------------------------------------------------
// Copyright (c) Microsoft Corporation.  All rights reserved.
//------------------------------------------------------------

namespace Microsoft.Azure.Cosmos
{
    using System;
    using System.Net;
    using System.Text;
    using System.Threading;
    using System.Threading.Tasks;
    using Microsoft.Azure.Cosmos.CosmosElements;
    using Microsoft.Azure.Cosmos.Query;
    using Microsoft.Azure.Cosmos.Query.Core.ContinuationTokens;
    using Microsoft.Azure.Cosmos.Routing;
    using Microsoft.Azure.Documents.Routing;

    /// <summary>
    /// Cosmos Stand-By Feed iterator implementing Composite Continuation Token
    /// </summary>
    /// <remarks>
    /// Legacy, see <see cref="ChangeFeedIteratorCore"/>.
    /// </remarks>
    /// <seealso cref="ChangeFeedIteratorCore"/>
    internal class StandByFeedIteratorCore : FeedIteratorInternal
    {
        internal StandByFeedContinuationToken compositeContinuationToken;

        private readonly CosmosClientContext clientContext;
        private readonly ContainerInternal container;
        private string containerRid;

        internal StandByFeedIteratorCore(
            CosmosClientContext clientContext,
<<<<<<< HEAD
            ContainerCore container,
=======
            ContainerInternal container,
            string continuationToken,
            int? maxItemCount,
>>>>>>> 78e205f5
            ChangeFeedRequestOptions options)
        {
            if (container == null) throw new ArgumentNullException(nameof(container));

            this.clientContext = clientContext;
            this.container = container;
            this.changeFeedOptions = options;
        }

        /// <summary>
        /// The query options for the result set
        /// </summary>
        protected readonly ChangeFeedRequestOptions changeFeedOptions;

        public override bool HasMoreResults => true;

        /// <summary>
        /// Get the next set of results from the cosmos service
        /// </summary>
        /// <param name="cancellationToken">(Optional) <see cref="CancellationToken"/> representing request cancellation.</param>
        /// <returns>A query response from cosmos service</returns>
        public override async Task<ResponseMessage> ReadNextAsync(CancellationToken cancellationToken = default(CancellationToken))
        {
            string firstNotModifiedKeyRangeId = null;
            string currentKeyRangeId;
            string nextKeyRangeId;
            ResponseMessage response;
            do
            {
                (currentKeyRangeId, response) = await this.ReadNextInternalAsync(cancellationToken);
                // Read only one range at a time - Breath first
                this.compositeContinuationToken.MoveToNextToken();
                (_, nextKeyRangeId) = await this.compositeContinuationToken.GetCurrentTokenAsync();
                if (response.StatusCode != HttpStatusCode.NotModified)
                {
                    break;
                }

                // HttpStatusCode.NotModified
                if (string.IsNullOrEmpty(firstNotModifiedKeyRangeId))
                {
                    // First NotModified Response
                    firstNotModifiedKeyRangeId = currentKeyRangeId;
                }
            }
            // We need to keep checking across all ranges until one of them returns OK or we circle back to the start
            while (!firstNotModifiedKeyRangeId.Equals(nextKeyRangeId, StringComparison.InvariantCultureIgnoreCase));

            // Send to the user the composite state for all ranges
            response.Headers.ContinuationToken = this.compositeContinuationToken.ToString();
            return response;
        }

        internal async Task<(string, ResponseMessage)> ReadNextInternalAsync(CancellationToken cancellationToken)
        {
            cancellationToken.ThrowIfCancellationRequested();

            if (this.compositeContinuationToken == null)
            {
                PartitionKeyRangeCache pkRangeCache = await this.clientContext.DocumentClient.GetPartitionKeyRangeCacheAsync();
                this.containerRid = await this.container.GetRIDAsync(cancellationToken);
                this.compositeContinuationToken = await StandByFeedContinuationToken.CreateAsync(
                    this.containerRid,
                    (this.changeFeedOptions?.From as ChangeFeedRequestOptions.StartFromContinuation)?.Continuation,
                    pkRangeCache.TryGetOverlappingRangesAsync);
            }

            (CompositeContinuationToken currentRangeToken, string rangeId) = await this.compositeContinuationToken.GetCurrentTokenAsync();

            if (currentRangeToken.Token != null)
            {
                this.changeFeedOptions.From = ChangeFeedRequestOptions.StartFrom.CreateFromContinuation(currentRangeToken.Token);
            }

            this.changeFeedOptions.FeedRange = new FeedRangePartitionKeyRange(rangeId);
            ResponseMessage response = await this.NextResultSetDelegateAsync(this.changeFeedOptions, cancellationToken);
            if (await this.ShouldRetryFailureAsync(response, cancellationToken))
            {
                return await this.ReadNextInternalAsync(cancellationToken);
            }

            if (response.IsSuccessStatusCode
                || response.StatusCode == HttpStatusCode.NotModified)
            {
                // Change Feed read uses Etag for continuation
                currentRangeToken.Token = response.Headers.ETag;
            }

            return (rangeId, response);
        }

        /// <summary>
        /// During Feed read, split can happen or Max Item count can go beyond the max response size
        /// </summary>
        internal async Task<bool> ShouldRetryFailureAsync(
            ResponseMessage response,
            CancellationToken cancellationToken = default(CancellationToken))
        {
            if (response.IsSuccessStatusCode || response.StatusCode == HttpStatusCode.NotModified)
            {
                return false;
            }

            bool partitionSplit = response.StatusCode == HttpStatusCode.Gone
                && (response.Headers.SubStatusCode == Documents.SubStatusCodes.PartitionKeyRangeGone || response.Headers.SubStatusCode == Documents.SubStatusCodes.CompletingSplit);
            if (partitionSplit)
            {
                // Forcing stale refresh of Partition Key Ranges Cache
                await this.compositeContinuationToken.GetCurrentTokenAsync(forceRefresh: true);
                return true;
            }

            return false;
        }

        internal virtual Task<ResponseMessage> NextResultSetDelegateAsync(
            ChangeFeedRequestOptions options,
            CancellationToken cancellationToken)
        {
            Uri resourceUri = this.container.LinkUri;
            return this.clientContext.ProcessResourceOperationAsync<ResponseMessage>(
                resourceUri: resourceUri,
                resourceType: Documents.ResourceType.Document,
                operationType: Documents.OperationType.ReadFeed,
                requestOptions: options,
                cosmosContainerCore: this.container,
                requestEnricher: default,
                responseCreator: response => response,
                partitionKey: default,
                streamPayload: default,
                diagnosticsContext: default,
                cancellationToken: cancellationToken);
        }

        public override CosmosElement GetCosmsoElementContinuationToken()
        {
            throw new NotImplementedException();
        }
    }
}<|MERGE_RESOLUTION|>--- conflicted
+++ resolved
@@ -32,13 +32,7 @@
 
         internal StandByFeedIteratorCore(
             CosmosClientContext clientContext,
-<<<<<<< HEAD
             ContainerCore container,
-=======
-            ContainerInternal container,
-            string continuationToken,
-            int? maxItemCount,
->>>>>>> 78e205f5
             ChangeFeedRequestOptions options)
         {
             if (container == null) throw new ArgumentNullException(nameof(container));
