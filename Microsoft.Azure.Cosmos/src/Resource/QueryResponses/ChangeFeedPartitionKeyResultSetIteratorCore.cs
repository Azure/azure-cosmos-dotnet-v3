//------------------------------------------------------------
// Copyright (c) Microsoft Corporation.  All rights reserved.
//------------------------------------------------------------

namespace Microsoft.Azure.Cosmos
{
    using System;
    using System.Net;
    using System.Threading;
    using System.Threading.Tasks;
    using Microsoft.Azure.Cosmos.CosmosElements;
    using Microsoft.Azure.Cosmos.Json;

    /// <summary>
    /// Cosmos Change Feed Iterator for a particular Partition Key Range
    /// </summary>
    internal sealed class ChangeFeedPartitionKeyResultSetIteratorCore : FeedIteratorInternal
    {
        private readonly CosmosClientContext clientContext;
        private readonly ContainerInternal container;
        private readonly ChangeFeedRequestOptions changeFeedOptions;
        private string continuationToken;
        private string partitionKeyRangeId;
        private bool hasMoreResultsInternal;

        internal ChangeFeedPartitionKeyResultSetIteratorCore(
            CosmosClientContext clientContext,
            ContainerInternal container,
            string partitionKeyRangeId,
            string continuationToken,
            int? maxItemCount,
            ChangeFeedRequestOptions options)
        {
            if (container == null)
            {
                throw new ArgumentNullException(nameof(container));
            }

            if (partitionKeyRangeId == null)
            {
                throw new ArgumentNullException(nameof(partitionKeyRangeId));
            }

            this.clientContext = clientContext;
            this.container = container;
            this.changeFeedOptions = options;
            this.MaxItemCount = maxItemCount;
            this.continuationToken = continuationToken;
            this.partitionKeyRangeId = partitionKeyRangeId;
        }

        /// <summary>
        /// Gets or sets the maximum number of items to be returned in the enumeration operation in the Azure Cosmos DB service.
        /// </summary>
        public int? MaxItemCount { get; set; }

        public override bool HasMoreResults => this.hasMoreResultsInternal;

        public override CosmosElement GetCosmsoElementContinuationToken()
        {
            throw new NotImplementedException();
        }

<<<<<<< HEAD
#if PREVIEW
        public override
#else
        internal override
#endif
        FeedToken FeedToken => this.feedToken;

=======
>>>>>>> 2acd7888
        /// <summary>
        /// Get the next set of results from the cosmos service
        /// </summary>
        /// <param name="cancellationToken">(Optional) <see cref="CancellationToken"/> representing request cancellation.</param>
        /// <returns>A change feed response from cosmos service</returns>
        public override Task<ResponseMessage> ReadNextAsync(CancellationToken cancellationToken = default(CancellationToken))
        {
            cancellationToken.ThrowIfCancellationRequested();

            return this.NextResultSetDelegateAsync(this.continuationToken, this.partitionKeyRangeId, this.MaxItemCount, this.changeFeedOptions, cancellationToken)
                .ContinueWith(task =>
                {
                    ResponseMessage response = task.Result;
                    // Change Feed uses ETAG
                    this.continuationToken = response.Headers.ETag;
                    this.hasMoreResultsInternal = response.StatusCode != HttpStatusCode.NotModified;
                    response.Headers.ContinuationToken = this.continuationToken;
                    return response;
                }, cancellationToken);
        }

        private Task<ResponseMessage> NextResultSetDelegateAsync(
            string continuationToken,
            string partitionKeyRangeId,
            int? maxItemCount,
            ChangeFeedRequestOptions options,
            CancellationToken cancellationToken)
        {
            Uri resourceUri = this.container.LinkUri;
            return this.clientContext.ProcessResourceOperationStreamAsync(
               cosmosContainerCore: this.container,
               resourceUri: resourceUri,
               resourceType: Documents.ResourceType.Document,
               operationType: Documents.OperationType.ReadFeed,
               requestOptions: options,
               requestEnricher: request =>
               {
                   ChangeFeedRequestOptions.FillContinuationToken(request, continuationToken);
                   ChangeFeedRequestOptions.FillMaxItemCount(request, maxItemCount);
                   ChangeFeedRequestOptions.FillPartitionKeyRangeId(request, partitionKeyRangeId);
               },
               partitionKey: null,
               streamPayload: null,
               diagnosticsContext: null,
               cancellationToken: cancellationToken);

        }
    }
}<|MERGE_RESOLUTION|>--- conflicted
+++ resolved
@@ -61,16 +61,6 @@
             throw new NotImplementedException();
         }
 
-<<<<<<< HEAD
-#if PREVIEW
-        public override
-#else
-        internal override
-#endif
-        FeedToken FeedToken => this.feedToken;
-
-=======
->>>>>>> 2acd7888
         /// <summary>
         /// Get the next set of results from the cosmos service
         /// </summary>
