﻿//------------------------------------------------------------
// Copyright (c) Microsoft Corporation.  All rights reserved.
//------------------------------------------------------------

namespace Microsoft.Azure.Cosmos
{
    using System;
    using System.Collections.Concurrent;
    using System.Diagnostics;
    using System.IO;
    using System.Net;
    using System.Threading;
    using System.Threading.Tasks;
<<<<<<< HEAD
    using Microsoft.Azure.Cosmos.Fluent;
=======
    using Microsoft.Azure.Cosmos;
>>>>>>> 03b9d81c
    using Microsoft.Azure.Documents;

    /// <summary>
    /// Operations for creating new containers, and reading/querying all containers
    ///
    /// <see cref="CosmosContainer"/> for reading, replacing, or deleting an existing container.
    /// </summary>
    internal class CosmosContainersCore : CosmosContainers
    {
        private readonly CosmosDatabaseCore database;
        private readonly ConcurrentDictionary<string, CosmosContainer> containerCache;

        internal CosmosContainersCore(
            CosmosClientContext clientContext,
            CosmosDatabaseCore database)
        {
            this.database = database;
            this.ClientContext = clientContext;
            this.containerCache = new ConcurrentDictionary<string, CosmosContainer>();
        }

        internal CosmosClientContext ClientContext { get; }

        public override Task<ContainerResponse> CreateContainerAsync(
                    CosmosContainerSettings containerSettings,
                    int? throughput = null,
                    RequestOptions requestOptions = null,
                    CancellationToken cancellationToken = default(CancellationToken))
        {
            if (containerSettings == null)
            {
                throw new ArgumentNullException(nameof(containerSettings));
            }

            this.ValidateContainerSettings(containerSettings);

            Task<CosmosResponseMessage> response = this.CreateContainerStreamAsync(
                streamPayload: CosmosResource.ToStream(containerSettings),
                throughput: throughput,
                requestOptions: requestOptions,
                cancellationToken: cancellationToken);

            return this.ClientContext.ResponseFactory.CreateContainerResponse(this[containerSettings.Id], response);
        }
        
        public override Task<ContainerResponse> CreateContainerAsync(
            string id,
            string partitionKeyPath,
            int? throughput = null,
            RequestOptions requestOptions = null,
            CancellationToken cancellationToken = default(CancellationToken))
        {
            CosmosContainerSettings settings = new CosmosContainerSettings(id, partitionKeyPath);

            return this.CreateContainerAsync(
                settings,
                throughput,
                requestOptions,
                cancellationToken);
        }
        
        public override async Task<ContainerResponse> CreateContainerIfNotExistsAsync(
            CosmosContainerSettings containerSettings,
            int? throughput = null,
            RequestOptions requestOptions = null,
            CancellationToken cancellationToken = default(CancellationToken))
        {
            if (containerSettings == null)
            {
                throw new ArgumentNullException(nameof(containerSettings));
            }

            this.ValidateContainerSettings(containerSettings);

            CosmosContainer cosmosContainer = this[containerSettings.Id];
            ContainerResponse cosmosContainerResponse = await cosmosContainer.ReadAsync(cancellationToken: cancellationToken);
            if (cosmosContainerResponse.StatusCode != HttpStatusCode.NotFound)
            {
                return cosmosContainerResponse;
            }

            cosmosContainerResponse = await this.CreateContainerAsync(containerSettings, throughput, requestOptions, cancellationToken: cancellationToken);
            if (cosmosContainerResponse.StatusCode != HttpStatusCode.Conflict)
            {
                return cosmosContainerResponse;
            }

            // This second Read is to handle the race condition when 2 or more threads have Read the database and only one succeeds with Create
            // so for the remaining ones we should do a Read instead of throwing Conflict exception
            return await cosmosContainer.ReadAsync(cancellationToken: cancellationToken);
        }

        public override Task<ContainerResponse> CreateContainerIfNotExistsAsync(
            string id,
            string partitionKeyPath,
            int? throughput = null,
            RequestOptions requestOptions = null,
            CancellationToken cancellationToken = default(CancellationToken))
        {
            CosmosContainerSettings settings = new CosmosContainerSettings(id, partitionKeyPath);
            return this.CreateContainerIfNotExistsAsync(settings, throughput, requestOptions, cancellationToken);
        }

        public override FeedIterator<CosmosContainerSettings> GetContainersIterator(
            int? maxItemCount = null,
            string continuationToken = null)
        {
            return new FeedIteratorCore<CosmosContainerSettings>(
                maxItemCount,
                continuationToken,
                null,
                this.ContainerFeedRequestExecutor);
        }
        
        public override CosmosContainer this[string id] =>
                this.containerCache.GetOrAdd(
                    id,
                    keyName => new CosmosContainerCore(
                        this.ClientContext, 
                        this.database, 
                        keyName));

        public override Task<CosmosResponseMessage> CreateContainerStreamAsync(
                    Stream streamPayload,
                    int? throughput = null,
                    RequestOptions requestOptions = null,
                    CancellationToken cancellationToken = default(CancellationToken))
        {
            return this.ProcessCollectionCreateAsync(
                streamPayload: streamPayload,
                throughput: throughput,
                requestOptions: requestOptions,
                cancellationToken: cancellationToken);
        }

        public override FeedIterator GetContainersStreamIterator(
            int? maxItemCount = null,
            string continuationToken = null,
            QueryRequestOptions requestOptions = null)
        {
            return new FeedIteratorCore(
                maxItemCount,
                continuationToken,
                requestOptions,
                this.ContainerStreamFeedRequestExecutor);
        }

        public override CosmosContainerFluentDefinitionForCreate DefineContainer(
            string name,
            string partitionKeyPath)
        {
            if (string.IsNullOrEmpty(name))
            {
                throw new ArgumentNullException(nameof(name));
            }

            if (string.IsNullOrEmpty(partitionKeyPath))
            {
                throw new ArgumentNullException(nameof(partitionKeyPath));
            }

            return new CosmosContainerFluentDefinitionForCreate(this, name, partitionKeyPath);
        }

        internal void ValidateContainerSettings(CosmosContainerSettings containerSettings)
        {
            containerSettings.ValidateRequiredProperties();
            this.ClientContext.ValidateResource(containerSettings.Id);
        }

        internal Task<CosmosResponseMessage> ProcessCollectionCreateAsync(
            Stream streamPayload,
            int? throughput,
            RequestOptions requestOptions = null,
            CancellationToken cancellationToken = default(CancellationToken))
        {
            return this.ClientContext.ProcessResourceOperationStreamAsync(
               resourceUri: this.database.LinkUri,
               resourceType: ResourceType.Collection,
               operationType: OperationType.Create,
               cosmosContainerCore: null,
               partitionKey: null,
               streamPayload: streamPayload,
               requestOptions: requestOptions,
               requestEnricher: (httpRequestMessage) => httpRequestMessage.AddThroughputHeader(throughput),
               cancellationToken: cancellationToken);
        }

        private Task<CosmosResponseMessage> ContainerStreamFeedRequestExecutor(
            int? maxItemCount,
            string continuationToken,
            RequestOptions requestOptions,
            object state,
            CancellationToken cancellationToken)
        {
            return this.ClientContext.ProcessResourceOperationStreamAsync(
               resourceUri: this.database.LinkUri,
               resourceType: ResourceType.Collection,
               operationType: OperationType.ReadFeed,
               cosmosContainerCore: null,
               partitionKey: null,
               streamPayload: null,
               requestOptions: requestOptions,
               requestEnricher: request =>
                {
                    QueryRequestOptions.FillContinuationToken(request, continuationToken);
                    QueryRequestOptions.FillMaxItemCount(request, maxItemCount);
                },
               cancellationToken: cancellationToken);
        }

        private Task<FeedResponse<CosmosContainerSettings>> ContainerFeedRequestExecutor(
            int? maxItemCount,
            string continuationToken,
            RequestOptions options,
            object state,
            CancellationToken cancellationToken)
        {
            Debug.Assert(state == null);

            return this.ClientContext.ProcessResourceOperationAsync<FeedResponse<CosmosContainerSettings>>(
                resourceUri: this.database.LinkUri,
                resourceType: ResourceType.Collection,
                operationType: OperationType.ReadFeed,
                requestOptions: options,
                cosmosContainerCore: null,
                partitionKey: null,
                streamPayload: null,
                requestEnricher: request =>
                {
                    QueryRequestOptions.FillContinuationToken(request, continuationToken);
                    QueryRequestOptions.FillMaxItemCount(request, maxItemCount);
                },
                responseCreator: response => this.ClientContext.ResponseFactory.CreateResultSetQueryResponse<CosmosContainerSettings>(response),
                cancellationToken: cancellationToken);
        }
    }
}<|MERGE_RESOLUTION|>--- conflicted
+++ resolved
@@ -11,12 +11,9 @@
     using System.Net;
     using System.Threading;
     using System.Threading.Tasks;
-<<<<<<< HEAD
+    using Microsoft.Azure.Cosmos;
+    using Microsoft.Azure.Documents;
     using Microsoft.Azure.Cosmos.Fluent;
-=======
-    using Microsoft.Azure.Cosmos;
->>>>>>> 03b9d81c
-    using Microsoft.Azure.Documents;
 
     /// <summary>
     /// Operations for creating new containers, and reading/querying all containers
