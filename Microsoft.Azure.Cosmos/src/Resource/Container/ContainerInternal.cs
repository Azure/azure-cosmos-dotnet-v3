﻿//------------------------------------------------------------
// Copyright (c) Microsoft Corporation.  All rights reserved.
//------------------------------------------------------------

namespace Microsoft.Azure.Cosmos
{
    using System;
    using System.Collections.Generic;
    using System.IO;
    using System.Threading;
    using System.Threading.Tasks;
    using Microsoft.Azure.Cosmos.ChangeFeed;
    using Microsoft.Azure.Cosmos.Query;
    using Microsoft.Azure.Cosmos.Query.Core;
    using Microsoft.Azure.Cosmos.Query.Core.Monads;
    using Microsoft.Azure.Cosmos.Query.Core.QueryPlan;
    using Microsoft.Azure.Cosmos.ReadFeed;
    using Microsoft.Azure.Cosmos.Routing;
    using Microsoft.Azure.Cosmos.Tracing;
    using Microsoft.Azure.Documents;

    internal abstract class ContainerInternal : Container
    {
        public abstract string LinkUri { get; }

        public abstract CosmosClientContext ClientContext { get; }

        public abstract BatchAsyncContainerExecutor BatchExecutor { get; }

        public abstract Task<ThroughputResponse> ReadThroughputIfExistsAsync(
           RequestOptions requestOptions,
           CancellationToken cancellationToken);

        public abstract Task<ThroughputResponse> ReplaceThroughputIfExistsAsync(
            ThroughputProperties throughput,
            RequestOptions requestOptions,
            CancellationToken cancellationToken);

        public Task<string> GetCachedRIDAsync(
            CancellationToken cancellationToken)
        {
            return this.GetCachedRIDAsync(forceRefresh: false, trace: NoOpTrace.Singleton, cancellationToken);
        }

        public abstract Task<string> GetCachedRIDAsync(
            bool forceRefresh,
            ITrace trace,
            CancellationToken cancellationToken);

        public abstract Task<Documents.PartitionKeyDefinition> GetPartitionKeyDefinitionAsync(
            CancellationToken cancellationToken);

        public abstract Task<ContainerProperties> GetCachedContainerPropertiesAsync(
            bool forceRefresh,
            ITrace trace,
            CancellationToken cancellationToken);

        public abstract Task<IReadOnlyList<IReadOnlyList<string>>> GetPartitionKeyPathTokensAsync(
            ITrace trace,
            CancellationToken cancellationToken = default);

        public abstract Task<Documents.Routing.PartitionKeyInternal> GetNonePartitionKeyValueAsync(
            ITrace trace,
            CancellationToken cancellationToken);

        public abstract Task<CollectionRoutingMap> GetRoutingMapAsync(CancellationToken cancellationToken);

        public abstract FeedIterator GetStandByFeedIterator(
            string continuationToken = default,
            int? maxItemCount = default,
            StandByFeedIteratorRequestOptions requestOptions = default);

        public abstract FeedIteratorInternal GetItemQueryStreamIteratorInternal(
            SqlQuerySpec sqlQuerySpec,
            bool isContinuationExcpected,
            string continuationToken,
            FeedRangeInternal feedRange,
            QueryRequestOptions requestOptions);

        public abstract FeedIteratorInternal GetReadFeedIterator(
            QueryDefinition queryDefinition,
            QueryRequestOptions queryRequestOptions,
            string resourceLink,
            ResourceType resourceType,
            string continuationToken,
            int pageSize);

        public abstract Task<PartitionKey> GetPartitionKeyValueFromStreamAsync(
            Stream stream,
            ITrace trace,
            CancellationToken cancellation);

        public abstract IAsyncEnumerable<TryCatch<ChangeFeedPage>> GetChangeFeedAsyncEnumerable(
            ChangeFeedCrossFeedRangeState state,
            ChangeFeedMode changeFeedMode,
            ChangeFeedRequestOptions changeFeedRequestOptions = null);

        public abstract IAsyncEnumerable<TryCatch<ReadFeedPage>> GetReadFeedAsyncEnumerable(
            ReadFeedCrossFeedRangeState state,
            QueryRequestOptions requestOptions = null);

        /// <summary>
        /// Throw an exception if the partition key is null or empty string
        /// </summary>
        public static void ValidatePartitionKey(object partitionKey, RequestOptions requestOptions)
        {
            if (partitionKey != null)
            {
                return;
            }

            if (requestOptions != null && requestOptions.IsEffectivePartitionKeyRouting)
            {
                return;
            }

            throw new ArgumentNullException(nameof(partitionKey));
        }

        /// <summary>
        /// Patches an item in the Azure Cosmos service as an asynchronous operation.
        /// </summary>
        /// <remarks>
        /// By default, resource body will be returned as part of the response. User can request no content by setting <see cref="ItemRequestOptions.EnableContentResponseOnWrite"/> flag to false.
        /// </remarks>
        /// <param name="id">The Cosmos item id</param>
        /// <param name="partitionKey">The partition key for the item.</param>
        /// <param name="streamPayload">Represents a stream containing the list of operations to be sequentially applied to the referred Cosmos item.</param>
        /// <param name="requestOptions">(Optional) The options for the item request.</param>
        /// <param name="cancellationToken">(Optional) <see cref="CancellationToken"/> representing request cancellation.</param>
        /// <returns>
        /// A <see cref="Task"/> containing a <see cref="ResponseMessage"/> which wraps a <see cref="Stream"/> containing the patched resource record.
        /// </returns>
        public abstract Task<ResponseMessage> PatchItemStreamAsync(
            string id,
            PartitionKey partitionKey,
            Stream streamPayload,
            ItemRequestOptions requestOptions = null,
            CancellationToken cancellationToken = default);

#if !PREVIEW
        public abstract Task<ResponseMessage> DeleteAllItemsByPartitionKeyStreamAsync(
            Cosmos.PartitionKey partitionKey,
            RequestOptions requestOptions = null,
            CancellationToken cancellationToken = default);

        public abstract Task<IEnumerable<string>> GetPartitionKeyRangesAsync(
            FeedRange feedRange,
            CancellationToken cancellationToken = default);

        public abstract ChangeFeedProcessorBuilder GetChangeFeedProcessorBuilderWithAllVersionsAndDeletes<T>(
            string processorName,
            ChangeFeedHandler<ChangeFeedItem<T>> onChangesDelegate);
<<<<<<< HEAD
=======

        public abstract Task<bool> IsFeedRangePartOfAsync(
            Cosmos.FeedRange x,
            Cosmos.FeedRange y,
            CancellationToken cancellationToken = default);
>>>>>>> 43c14a31
#endif

        public abstract class TryExecuteQueryResult
        {
        }

        public sealed class FailedToGetQueryPlanResult : TryExecuteQueryResult
        {
            public FailedToGetQueryPlanResult(Exception exception)
            {
                this.Exception = exception ?? throw new ArgumentNullException(nameof(exception));
            }

            public Exception Exception { get; }
        }

        public sealed class QueryPlanNotSupportedResult : TryExecuteQueryResult
        {
            public QueryPlanNotSupportedResult(PartitionedQueryExecutionInfo partitionedQueryExecutionInfo)
            {
                this.QueryPlan = partitionedQueryExecutionInfo ?? throw new ArgumentNullException(nameof(partitionedQueryExecutionInfo));
            }

            public PartitionedQueryExecutionInfo QueryPlan { get; }
        }

        public sealed class QueryPlanIsSupportedResult : TryExecuteQueryResult
        {
            public QueryPlanIsSupportedResult(QueryIterator queryIterator)
            {
                this.QueryIterator = queryIterator ?? throw new ArgumentNullException(nameof(queryIterator));
            }

            public QueryIterator QueryIterator { get; }
        }

        public abstract FeedIterator GetChangeFeedStreamIteratorWithQuery(
            ChangeFeedStartFrom changeFeedStartFrom,
            ChangeFeedMode changeFeedMode,
            ChangeFeedQuerySpec changeFeedQuerySpec,
            ChangeFeedRequestOptions changeFeedRequestOptions = null);

        public abstract FeedIterator<T> GetChangeFeedIteratorWithQuery<T>(
           ChangeFeedStartFrom changeFeedStartFrom,
           ChangeFeedMode changeFeedMode,
           ChangeFeedQuerySpec changeFeedQuerySpec,
           ChangeFeedRequestOptions changeFeedRequestOptions = null);
    }
}<|MERGE_RESOLUTION|>--- conflicted
+++ resolved
@@ -151,14 +151,11 @@
         public abstract ChangeFeedProcessorBuilder GetChangeFeedProcessorBuilderWithAllVersionsAndDeletes<T>(
             string processorName,
             ChangeFeedHandler<ChangeFeedItem<T>> onChangesDelegate);
-<<<<<<< HEAD
-=======
 
         public abstract Task<bool> IsFeedRangePartOfAsync(
             Cosmos.FeedRange x,
             Cosmos.FeedRange y,
             CancellationToken cancellationToken = default);
->>>>>>> 43c14a31
 #endif
 
         public abstract class TryExecuteQueryResult
