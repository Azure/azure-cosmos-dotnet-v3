--- conflicted
+++ resolved
@@ -139,14 +139,6 @@
             CancellationToken cancellationToken = default);
 
 #if !PREVIEW
-<<<<<<< HEAD
-        public abstract Task<ResponseMessage> DeleteAllItemsByPartitionKeyStreamAsync(
-            Cosmos.PartitionKey partitionKey,
-            RequestOptions requestOptions = null,
-            CancellationToken cancellationToken = default);
-
-=======
->>>>>>> 11e2c347
         public abstract Task<IEnumerable<string>> GetPartitionKeyRangesAsync(
             FeedRange feedRange,
             CancellationToken cancellationToken = default);
