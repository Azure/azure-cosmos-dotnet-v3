--- conflicted
+++ resolved
@@ -55,13 +55,7 @@
             QueryRequestOptions requestOptions,
             CancellationToken cancellationToken = default);
 
-<<<<<<< HEAD
         internal abstract FeedIterator GetStandByFeedIterator(
-=======
-        public abstract FeedIterator GetStandByFeedIterator(
-            string continuationToken = default,
-            int? maxItemCount = default,
->>>>>>> 07ae4cee
             ChangeFeedRequestOptions requestOptions = default);
 
         public abstract FeedIteratorInternal GetItemQueryStreamIteratorInternal(
