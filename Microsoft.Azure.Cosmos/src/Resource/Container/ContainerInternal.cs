﻿//------------------------------------------------------------
// Copyright (c) Microsoft Corporation.  All rights reserved.
//------------------------------------------------------------

namespace Microsoft.Azure.Cosmos
{
    using System;
    using System.Collections.Generic;
    using System.IO;
    using System.Threading;
    using System.Threading.Tasks;
    using Microsoft.Azure.Cosmos.ChangeFeed;
    using Microsoft.Azure.Cosmos.Query;
    using Microsoft.Azure.Cosmos.Query.Core;
    using Microsoft.Azure.Cosmos.Query.Core.Monads;
    using Microsoft.Azure.Cosmos.Query.Core.QueryPlan;
    using Microsoft.Azure.Cosmos.ReadFeed;
    using Microsoft.Azure.Cosmos.Routing;
    using Microsoft.Azure.Cosmos.Tracing;
    using Microsoft.Azure.Documents;

    internal abstract class ContainerInternal : Container
    {
        public abstract string LinkUri { get; }

        public abstract CosmosClientContext ClientContext { get; }

        public abstract BatchAsyncContainerExecutor BatchExecutor { get; }

        public abstract Task<ThroughputResponse> ReadThroughputIfExistsAsync(
           RequestOptions requestOptions,
           CancellationToken cancellationToken);

        public abstract Task<ThroughputResponse> ReplaceThroughputIfExistsAsync(
            ThroughputProperties throughput,
            RequestOptions requestOptions,
            CancellationToken cancellationToken);

        public Task<string> GetCachedRIDAsync(
            CancellationToken cancellationToken)
        {
            return this.GetCachedRIDAsync(forceRefresh: false, trace: NoOpTrace.Singleton, cancellationToken);
        }

        public abstract Task<string> GetCachedRIDAsync(
            bool forceRefresh,
            ITrace trace,
            CancellationToken cancellationToken);

        public abstract Task<Documents.PartitionKeyDefinition> GetPartitionKeyDefinitionAsync(
            CancellationToken cancellationToken);

        public abstract Task<ContainerProperties> GetCachedContainerPropertiesAsync(
            bool forceRefresh,
            ITrace trace,
            CancellationToken cancellationToken);

        public abstract Task<IReadOnlyList<IReadOnlyList<string>>> GetPartitionKeyPathTokensAsync(
            ITrace trace,
            CancellationToken cancellationToken = default);

        public abstract Task<Documents.Routing.PartitionKeyInternal> GetNonePartitionKeyValueAsync(
            ITrace trace,
            CancellationToken cancellationToken);

        public abstract Task<CollectionRoutingMap> GetRoutingMapAsync(CancellationToken cancellationToken);

        public abstract Task<TryExecuteQueryResult> TryExecuteQueryAsync(
            QueryFeatures supportedQueryFeatures,
            QueryDefinition queryDefinition,
            string continuationToken,
            FeedRangeInternal feedRangeInternal,
            QueryRequestOptions requestOptions,
            CancellationToken cancellationToken = default);

        public abstract FeedIterator GetStandByFeedIterator(
            string continuationToken = default,
            int? maxItemCount = default,
            StandByFeedIteratorRequestOptions requestOptions = default);

        public abstract FeedIteratorInternal GetItemQueryStreamIteratorInternal(
            SqlQuerySpec sqlQuerySpec,
            bool isContinuationExcpected,
            string continuationToken,
            FeedRangeInternal feedRange,
            QueryRequestOptions requestOptions);

        public abstract FeedIteratorInternal GetReadFeedIterator(
            QueryDefinition queryDefinition,
            QueryRequestOptions queryRequestOptions,
            string resourceLink,
            ResourceType resourceType,
            string continuationToken,
            int pageSize);

        public abstract Task<PartitionKey> GetPartitionKeyValueFromStreamAsync(
            Stream stream,
            ITrace trace,
            CancellationToken cancellation);

        public abstract IAsyncEnumerable<TryCatch<ChangeFeedPage>> GetChangeFeedAsyncEnumerable(
            ChangeFeedCrossFeedRangeState state,
            ChangeFeedMode changeFeedMode,
            ChangeFeedRequestOptions changeFeedRequestOptions = null);

        public abstract IAsyncEnumerable<TryCatch<ReadFeedPage>> GetReadFeedAsyncEnumerable(
            ReadFeedCrossFeedRangeState state,
            QueryRequestOptions requestOptions = null);

        /// <summary>
        /// Throw an exception if the partition key is null or empty string
        /// </summary>
        public static void ValidatePartitionKey(object partitionKey, RequestOptions requestOptions)
        {
            if (partitionKey != null)
            {
                return;
            }

            if (requestOptions != null && requestOptions.IsEffectivePartitionKeyRouting)
            {
                return;
            }

            throw new ArgumentNullException(nameof(partitionKey));
        }

#if !INTERNAL
        public abstract Task<ResponseMessage> DeleteAllItemsByPartitionKeyStreamAsync(
               Cosmos.PartitionKey partitionKey,
               RequestOptions requestOptions = null,
               CancellationToken cancellationToken = default(CancellationToken));
#endif

#if !PREVIEW
        public abstract Task<IEnumerable<string>> GetPartitionKeyRangesAsync(
            FeedRange feedRange,
            CancellationToken cancellationToken = default);

        public abstract Task<ResponseMessage> PatchItemStreamAsync(
            string id,
            PartitionKey partitionKey,
            IReadOnlyList<PatchOperation> patchOperations,
            PatchItemRequestOptions requestOptions = null,
            CancellationToken cancellationToken = default);

        public abstract Task<ItemResponse<T>> PatchItemAsync<T>(
            string id,
            PartitionKey partitionKey,
            IReadOnlyList<PatchOperation> patchOperations,
            PatchItemRequestOptions requestOptions = null,
            CancellationToken cancellationToken = default);

        public abstract FeedIterator GetItemQueryStreamIterator(
            FeedRange feedRange,
            QueryDefinition queryDefinition,
            string continuationToken,
            QueryRequestOptions requestOptions = null);

        public abstract FeedIterator<T> GetItemQueryIterator<T>(
            FeedRange feedRange,
            QueryDefinition queryDefinition,
            string continuationToken = null,
            QueryRequestOptions requestOptions = null);
<<<<<<< HEAD

        public delegate Task ChangeFeedHandler<T>(
            ChangeFeedProcessorContext context,
            IReadOnlyCollection<T> changes,
            CancellationToken cancellationToken);

        public delegate Task ChangeFeedHandlerWithManualCheckpoint<T>(
            ChangeFeedProcessorContext context,
            IReadOnlyCollection<T> changes,
            Func<Task> checkpointAsync,
            CancellationToken cancellationToken);

        public delegate Task ChangeFeedStreamHandler(
            ChangeFeedProcessorContext context,
            Stream changes,
            CancellationToken cancellationToken);

        public delegate Task ChangeFeedStreamHandlerWithManualCheckpoint(
            ChangeFeedProcessorContext context,
            Stream changes,
            Func<Task> checkpointAsync,
            CancellationToken cancellationToken);

        public abstract ChangeFeedProcessorBuilder GetChangeFeedProcessorBuilder<T>(
            string processorName,
            ChangeFeedHandler<T> onChangesDelegate);

        public abstract ChangeFeedProcessorBuilder GetChangeFeedProcessorBuilderWithManualCheckpoint<T>(
            string processorName,
            ChangeFeedHandlerWithManualCheckpoint<T> onChangesDelegate);

        public abstract ChangeFeedProcessorBuilder GetChangeFeedProcessorBuilder(
            string processorName,
            ChangeFeedStreamHandler onChangesDelegate);

        public abstract ChangeFeedProcessorBuilder GetChangeFeedProcessorBuilderWithManualCheckpoint(
            string processorName,
            ChangeFeedStreamHandlerWithManualCheckpoint onChangesDelegate);

        public delegate Task ChangeFeedMonitorErrorDelegate(
            string leaseToken,
            Exception exception);

        public delegate Task ChangeFeedMonitorLeaseAcquireDelegate(string leaseToken);

        public delegate Task ChangeFeedMonitorLeaseReleaseDelegate(string leaseToken);
=======
>>>>>>> cfc45ab1
#endif

        public abstract class TryExecuteQueryResult
        {
        }

        public sealed class FailedToGetQueryPlanResult : TryExecuteQueryResult
        {
            public FailedToGetQueryPlanResult(Exception exception)
            {
                this.Exception = exception ?? throw new ArgumentNullException(nameof(exception));
            }

            public Exception Exception { get; }
        }

        public sealed class QueryPlanNotSupportedResult : TryExecuteQueryResult
        {
            public QueryPlanNotSupportedResult(PartitionedQueryExecutionInfo partitionedQueryExecutionInfo)
            {
                this.QueryPlan = partitionedQueryExecutionInfo ?? throw new ArgumentNullException(nameof(partitionedQueryExecutionInfo));
            }

            public PartitionedQueryExecutionInfo QueryPlan { get; }
        }

        public sealed class QueryPlanIsSupportedResult : TryExecuteQueryResult
        {
            public QueryPlanIsSupportedResult(QueryIterator queryIterator)
            {
                this.QueryIterator = queryIterator ?? throw new ArgumentNullException(nameof(queryIterator));
            }

            public QueryIterator QueryIterator { get; }
        }
    }
}<|MERGE_RESOLUTION|>--- conflicted
+++ resolved
@@ -162,45 +162,6 @@
             QueryDefinition queryDefinition,
             string continuationToken = null,
             QueryRequestOptions requestOptions = null);
-<<<<<<< HEAD
-
-        public delegate Task ChangeFeedHandler<T>(
-            ChangeFeedProcessorContext context,
-            IReadOnlyCollection<T> changes,
-            CancellationToken cancellationToken);
-
-        public delegate Task ChangeFeedHandlerWithManualCheckpoint<T>(
-            ChangeFeedProcessorContext context,
-            IReadOnlyCollection<T> changes,
-            Func<Task> checkpointAsync,
-            CancellationToken cancellationToken);
-
-        public delegate Task ChangeFeedStreamHandler(
-            ChangeFeedProcessorContext context,
-            Stream changes,
-            CancellationToken cancellationToken);
-
-        public delegate Task ChangeFeedStreamHandlerWithManualCheckpoint(
-            ChangeFeedProcessorContext context,
-            Stream changes,
-            Func<Task> checkpointAsync,
-            CancellationToken cancellationToken);
-
-        public abstract ChangeFeedProcessorBuilder GetChangeFeedProcessorBuilder<T>(
-            string processorName,
-            ChangeFeedHandler<T> onChangesDelegate);
-
-        public abstract ChangeFeedProcessorBuilder GetChangeFeedProcessorBuilderWithManualCheckpoint<T>(
-            string processorName,
-            ChangeFeedHandlerWithManualCheckpoint<T> onChangesDelegate);
-
-        public abstract ChangeFeedProcessorBuilder GetChangeFeedProcessorBuilder(
-            string processorName,
-            ChangeFeedStreamHandler onChangesDelegate);
-
-        public abstract ChangeFeedProcessorBuilder GetChangeFeedProcessorBuilderWithManualCheckpoint(
-            string processorName,
-            ChangeFeedStreamHandlerWithManualCheckpoint onChangesDelegate);
 
         public delegate Task ChangeFeedMonitorErrorDelegate(
             string leaseToken,
@@ -209,8 +170,6 @@
         public delegate Task ChangeFeedMonitorLeaseAcquireDelegate(string leaseToken);
 
         public delegate Task ChangeFeedMonitorLeaseReleaseDelegate(string leaseToken);
-=======
->>>>>>> cfc45ab1
 #endif
 
         public abstract class TryExecuteQueryResult
