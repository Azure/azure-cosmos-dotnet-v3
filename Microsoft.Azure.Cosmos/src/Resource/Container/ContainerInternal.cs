--- conflicted
+++ resolved
@@ -17,13 +17,7 @@
 
     internal abstract class ContainerInternal : Container
     {
-<<<<<<< HEAD
-        public abstract Database Database { get; }
-
         public abstract Uri LinkUri { get; }
-=======
-        internal abstract Uri LinkUri { get; }
->>>>>>> 611cf81b
 
         public abstract CosmosClientContext ClientContext { get; }
 
