--- conflicted
+++ resolved
@@ -144,14 +144,7 @@
                RequestOptions requestOptions = null,
                CancellationToken cancellationToken = default(CancellationToken));
 
-<<<<<<< HEAD
-        public abstract ChangeFeedEstimator GetChangeFeedEstimator(
-           string processorName,
-           Container leaseContainer);
-
-=======
-#if !PREVIEW
->>>>>>> 39b7d3e3
+
         public abstract Task<IReadOnlyList<FeedRange>> GetFeedRangesAsync(CancellationToken cancellationToken = default);
 
         public abstract FeedIterator GetChangeFeedStreamIterator(
