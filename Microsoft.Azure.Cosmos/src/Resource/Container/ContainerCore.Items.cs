--- conflicted
+++ resolved
@@ -701,23 +701,11 @@
             ContainerInternal.ValidatePartitionKey(partitionKey, requestOptions);
             Uri resourceUri = this.GetResourceUri(requestOptions, operationType, itemId);
 
-<<<<<<< HEAD
             streamPayload = await this.ClientContext.EncryptItemIfNeededAsync(
                 streamPayload,
                 requestOptions,
                 diagnosticsContext,
                 cancellationToken);
-=======
-            if (requestOptions?.EncryptionOptions != null)
-            {
-                streamPayload = await this.ClientContext.EncryptItemAsync(
-                    streamPayload,
-                    requestOptions.EncryptionOptions,
-                    (DatabaseInternal)this.Database,
-                    diagnosticsContext,
-                    cancellationToken);
-            }
->>>>>>> 78e205f5
 
             ResponseMessage responseMessage = await this.ClientContext.ProcessResourceOperationStreamAsync(
                 resourceUri: resourceUri,
