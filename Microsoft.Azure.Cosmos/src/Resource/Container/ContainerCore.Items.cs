--- conflicted
+++ resolved
@@ -26,10 +26,7 @@
     using Microsoft.Azure.Cosmos.Query.Core.QueryClient;
     using Microsoft.Azure.Cosmos.ReadFeed;
     using Microsoft.Azure.Cosmos.ReadFeed.Pagination;
-<<<<<<< HEAD
-=======
     using Microsoft.Azure.Cosmos.Serializer;
->>>>>>> dee9abae
     using Microsoft.Azure.Cosmos.Tracing;
     using Microsoft.Azure.Documents;
 
@@ -390,19 +387,11 @@
         {
             requestOptions ??= new QueryRequestOptions();
 
-<<<<<<< HEAD
-            if (linqSerializerOptions == null && this.ClientContext.ClientOptions.SerializerOptions != null)
-=======
             if (this.ClientContext.ClientOptions != null)
->>>>>>> dee9abae
             {
                 linqSerializerOptions ??= new CosmosLinqSerializerOptions
                 {
-<<<<<<< HEAD
-                    PropertyNamingPolicy = this.ClientContext.ClientOptions.SerializerOptions.PropertyNamingPolicy
-=======
                     PropertyNamingPolicy = this.ClientContext.ClientOptions.SerializerOptions?.PropertyNamingPolicy ?? CosmosPropertyNamingPolicy.Default             
->>>>>>> dee9abae
                 };
             }
 
