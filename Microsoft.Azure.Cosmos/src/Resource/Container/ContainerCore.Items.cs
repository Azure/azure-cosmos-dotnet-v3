--- conflicted
+++ resolved
@@ -337,122 +337,6 @@
                                                                     cancellationToken);
         }
 
-<<<<<<< HEAD
-        /// <summary>
-        /// Used in the compute gateway to support legacy gateway interface.
-        /// </summary>
-        public override async Task<TryExecuteQueryResult> TryExecuteQueryAsync(
-            QueryFeatures supportedQueryFeatures,
-            QueryDefinition queryDefinition,
-            string continuationToken,
-            FeedRangeInternal feedRangeInternal,
-            QueryRequestOptions requestOptions,
-            GeospatialType geospatialType,
-            CancellationToken cancellationToken = default)
-        {
-            if (queryDefinition == null)
-            {
-                throw new ArgumentNullException(nameof(queryDefinition));
-            }
-
-            if (requestOptions == null)
-            {
-                throw new ArgumentNullException(nameof(requestOptions));
-            }
-
-            if (feedRangeInternal != null)
-            {
-                // The user has scoped down to a physical partition or logical partition.
-                // In either case let the query execute as a passthrough.
-                QueryIterator passthroughQueryIterator = QueryIterator.Create(
-                    containerCore: this,
-                    client: this.queryClient,
-                    clientContext: this.ClientContext,
-                    sqlQuerySpec: queryDefinition.ToSqlQuerySpec(),
-                    continuationToken: continuationToken,
-                    feedRangeInternal: feedRangeInternal,
-                    queryRequestOptions: requestOptions,
-                    resourceLink: this.LinkUri,
-                    isContinuationExpected: false,
-                    allowNonValueAggregateQuery: true,
-                    forcePassthrough: true, // Forcing a passthrough, since we don't want to get the query plan nor try to rewrite it.
-                    partitionedQueryExecutionInfo: null);
-
-                return new QueryPlanIsSupportedResult(passthroughQueryIterator);
-            }
-
-            cancellationToken.ThrowIfCancellationRequested();
-
-            Documents.PartitionKeyDefinition partitionKeyDefinition;
-            if (requestOptions.Properties != null
-                && requestOptions.Properties.TryGetValue("x-ms-query-partitionkey-definition", out object partitionKeyDefinitionObject))
-            {
-                if (!(partitionKeyDefinitionObject is Documents.PartitionKeyDefinition definition))
-                {
-                    throw new ArgumentException(
-                        "partitionkeydefinition has invalid type",
-                        nameof(partitionKeyDefinitionObject));
-                }
-
-                partitionKeyDefinition = definition;
-            }
-            else
-            {
-                ContainerQueryProperties containerQueryProperties = await this.queryClient.GetCachedContainerQueryPropertiesAsync(
-                    this.LinkUri,
-                    requestOptions.PartitionKey,
-                    NoOpTrace.Singleton,
-                    cancellationToken);
-                partitionKeyDefinition = containerQueryProperties.PartitionKeyDefinition;
-            }
-
-            QueryPlanHandler queryPlanHandler = new QueryPlanHandler(this.queryClient);
-
-            TryCatch<(PartitionedQueryExecutionInfo queryPlan, bool supported)> tryGetQueryInfoAndIfSupported = await queryPlanHandler.TryGetQueryInfoAndIfSupportedAsync(
-                supportedQueryFeatures,
-                queryDefinition.ToSqlQuerySpec(),
-                ResourceType.Document,
-                partitionKeyDefinition,
-                requestOptions.PartitionKey.HasValue,
-                useSystemPrefix: QueryIterator.IsSystemPrefixExpected(requestOptions),
-                geospatialType: geospatialType,
-                cancellationToken);
-
-            if (tryGetQueryInfoAndIfSupported.Failed)
-            {
-                return new FailedToGetQueryPlanResult(tryGetQueryInfoAndIfSupported.Exception);
-            }
-
-            (PartitionedQueryExecutionInfo queryPlan, bool supported) = tryGetQueryInfoAndIfSupported.Result;
-            TryExecuteQueryResult tryExecuteQueryResult;
-            if (supported)
-            {
-                QueryIterator queryIterator = QueryIterator.Create(
-                    containerCore: this,
-                    client: this.queryClient,
-                    clientContext: this.ClientContext,
-                    sqlQuerySpec: queryDefinition.ToSqlQuerySpec(),
-                    continuationToken: continuationToken,
-                    feedRangeInternal: feedRangeInternal,
-                    queryRequestOptions: requestOptions,
-                    resourceLink: this.LinkUri,
-                    isContinuationExpected: false,
-                    allowNonValueAggregateQuery: true,
-                    forcePassthrough: false,
-                    partitionedQueryExecutionInfo: queryPlan);
-
-                tryExecuteQueryResult = new QueryPlanIsSupportedResult(queryIterator);
-            }
-            else
-            {
-                tryExecuteQueryResult = new QueryPlanNotSupportedResult(queryPlan);
-            }
-
-            return tryExecuteQueryResult;
-        }
-
-=======
->>>>>>> a0f1c305
         public override FeedIterator<T> GetItemQueryIterator<T>(
            string queryText = null,
            string continuationToken = null,
