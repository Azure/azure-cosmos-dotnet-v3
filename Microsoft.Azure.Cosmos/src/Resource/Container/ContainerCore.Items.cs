--- conflicted
+++ resolved
@@ -554,27 +554,6 @@
             return new BatchCore(this, partitionKey);
         }
 
-<<<<<<< HEAD
-=======
-        public override async Task<IEnumerable<string>> GetChangeFeedTokensAsync(CancellationToken cancellationToken = default)
-        {
-            Routing.PartitionKeyRangeCache pkRangeCache = await this.ClientContext.DocumentClient.GetPartitionKeyRangeCacheAsync();
-            string containerRid = await this.GetCachedRIDAsync(
-                forceRefresh: false,
-                cancellationToken: cancellationToken);
-            IReadOnlyList<Documents.PartitionKeyRange> allRanges = await pkRangeCache.TryGetOverlappingRangesAsync(
-                        containerRid,
-                        new Documents.Routing.Range<string>(
-                            Documents.Routing.PartitionKeyInternal.MinimumInclusiveEffectivePartitionKey,
-                            Documents.Routing.PartitionKeyInternal.MaximumExclusiveEffectivePartitionKey,
-                            isMinInclusive: true,
-                            isMaxInclusive: false),
-                        true);
-
-            return allRanges.Select(e => StandByFeedContinuationToken.CreateForRange(containerRid, e.MinInclusive, e.MaxExclusive));
-        }
-
->>>>>>> 818f2e83
         public override IAsyncEnumerable<TryCatch<ChangeFeed.ChangeFeedPage>> GetChangeFeedAsyncEnumerable(
             ChangeFeedCrossFeedRangeState state,
             ChangeFeedMode changeFeedMode,
@@ -582,13 +561,8 @@
         {
             NetworkAttachedDocumentContainer networkAttachedDocumentContainer = new NetworkAttachedDocumentContainer(
                 this,
-<<<<<<< HEAD
-                this.queryClient);
-=======
                 this.queryClient,
-                new CosmosDiagnosticsContextCore(),
                 changeFeedRequestOptions: changeFeedRequestOptions);
->>>>>>> 818f2e83
             DocumentContainer documentContainer = new DocumentContainer(networkAttachedDocumentContainer);
 
             Dictionary<string, string> additionalHeaders;
@@ -775,13 +749,8 @@
         {
             NetworkAttachedDocumentContainer networkAttachedDocumentContainer = new NetworkAttachedDocumentContainer(
                 this,
-<<<<<<< HEAD
-                this.queryClient);
-=======
                 this.queryClient,
-                new CosmosDiagnosticsContextCore(),
                 queryRequestOptions);
->>>>>>> 818f2e83
             DocumentContainer documentContainer = new DocumentContainer(networkAttachedDocumentContainer);
 
             ReadFeedPaginationOptions.PaginationDirection? direction = null;
