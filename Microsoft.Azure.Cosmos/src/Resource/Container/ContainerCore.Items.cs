﻿//------------------------------------------------------------
// Copyright (c) Microsoft Corporation.  All rights reserved.
//------------------------------------------------------------

namespace Microsoft.Azure.Cosmos
{
    using System;
    using System.Collections.Generic;
    using System.Globalization;
    using System.IO;
    using System.Linq;
    using System.Text;
    using System.Threading;
    using System.Threading.Tasks;
    using Microsoft.Azure.Cosmos.ChangeFeed;
    using Microsoft.Azure.Cosmos.ChangeFeed.FeedProcessing;
    using Microsoft.Azure.Cosmos.CosmosElements;
    using Microsoft.Azure.Cosmos.Json;
    using Microsoft.Azure.Cosmos.Linq;
    using Microsoft.Azure.Cosmos.Query;
    using Microsoft.Azure.Cosmos.Query.Core;
    using Microsoft.Azure.Cosmos.Query.Core.QueryClient;
    using Microsoft.Azure.Cosmos.Query.Core.QueryPlan;
    using Microsoft.Azure.Documents;

    /// <summary>
    /// Used to perform operations on items. There are two different types of operations.
    /// 1. The object operations where it serializes and deserializes the item on request/response
    /// 2. The stream response which takes a Stream containing a JSON serialized object and returns a response containing a Stream
    /// </summary>
    internal partial class ContainerCore : ContainerInternal
    {
        /// <summary>
        /// Cache the full URI segment without the last resource id.
        /// This allows only a single con-cat operation instead of building the full URI string each time.
        /// </summary>
        private string cachedUriSegmentWithoutId { get; }

        private readonly CosmosQueryClient queryClient;

        public override async Task<ResponseMessage> CreateItemStreamAsync(
                    Stream streamPayload,
                    PartitionKey partitionKey,
                    ItemRequestOptions requestOptions = null,
                    CancellationToken cancellationToken = default(CancellationToken))
        {
            CosmosDiagnosticsContext diagnosticsContext = CosmosDiagnosticsContext.Create(requestOptions);
            using (diagnosticsContext.GetOverallScope())
            {
                return await this.ProcessItemStreamAsync(
                    partitionKey: partitionKey,
                    itemId: null,
                    streamPayload: streamPayload,
                    operationType: OperationType.Create,
                    requestOptions: requestOptions,
                    diagnosticsContext: diagnosticsContext,
                    cancellationToken: cancellationToken);
            }
        }

        public override async Task<ItemResponse<T>> CreateItemAsync<T>(
            T item,
            PartitionKey? partitionKey = null,
            ItemRequestOptions requestOptions = null,
            CancellationToken cancellationToken = default(CancellationToken))
        {
            if (item == null)
            {
                throw new ArgumentNullException(nameof(item));
            }

            CosmosDiagnosticsContext diagnosticsContext = CosmosDiagnosticsContext.Create(requestOptions);
            using (diagnosticsContext.GetOverallScope())
            {
                Task<ResponseMessage> response = this.ExtractPartitionKeyAndProcessItemStreamAsync(
                    partitionKey: partitionKey,
                    itemId: null,
                    item: item,
                    operationType: OperationType.Create,
                    requestOptions: requestOptions,
                    diagnosticsContext: diagnosticsContext,
                    cancellationToken: cancellationToken);

                return await this.ClientContext.ResponseFactory.CreateItemResponseAsync<T>(response);
            }
        }

        public override async Task<ResponseMessage> ReadItemStreamAsync(
                    string id,
                    PartitionKey partitionKey,
                    ItemRequestOptions requestOptions = null,
                    CancellationToken cancellationToken = default(CancellationToken))
        {
            CosmosDiagnosticsContext diagnosticsContext = CosmosDiagnosticsContext.Create(requestOptions);
            using (diagnosticsContext.GetOverallScope())
            {
                return await this.ProcessItemStreamAsync(
                    partitionKey: partitionKey,
                    itemId: id,
                    streamPayload: null,
                    operationType: OperationType.Read,
                    requestOptions: requestOptions,
                    diagnosticsContext: diagnosticsContext,
                    cancellationToken: cancellationToken);
            }
        }

        public override async Task<ItemResponse<T>> ReadItemAsync<T>(
            string id,
            PartitionKey partitionKey,
            ItemRequestOptions requestOptions = null,
            CancellationToken cancellationToken = default(CancellationToken))
        {
            CosmosDiagnosticsContext diagnosticsContext = CosmosDiagnosticsContext.Create(requestOptions);
            using (diagnosticsContext.GetOverallScope())
            {
                Task<ResponseMessage> response = this.ProcessItemStreamAsync(
                    partitionKey: partitionKey,
                    itemId: id,
                    streamPayload: null,
                    operationType: OperationType.Read,
                    requestOptions: requestOptions,
                    diagnosticsContext: diagnosticsContext,
                    cancellationToken: cancellationToken);

                return await this.ClientContext.ResponseFactory.CreateItemResponseAsync<T>(response);
            }
        }

        public override async Task<ResponseMessage> UpsertItemStreamAsync(
                    Stream streamPayload,
                    PartitionKey partitionKey,
                    ItemRequestOptions requestOptions = null,
                    CancellationToken cancellationToken = default(CancellationToken))
        {
            CosmosDiagnosticsContext diagnosticsContext = CosmosDiagnosticsContext.Create(requestOptions);
            using (diagnosticsContext.GetOverallScope())
            {
                return await this.ProcessItemStreamAsync(
                    partitionKey: partitionKey,
                    itemId: null,
                    streamPayload: streamPayload,
                    operationType: OperationType.Upsert,
                    requestOptions: requestOptions,
                    diagnosticsContext: diagnosticsContext,
                    cancellationToken: cancellationToken);
            }
        }

        public override async Task<ItemResponse<T>> UpsertItemAsync<T>(
            T item,
            PartitionKey? partitionKey = null,
            ItemRequestOptions requestOptions = null,
            CancellationToken cancellationToken = default(CancellationToken))
        {
            if (item == null)
            {
                throw new ArgumentNullException(nameof(item));
            }

            CosmosDiagnosticsContext diagnosticsContext = CosmosDiagnosticsContext.Create(requestOptions);
            using (diagnosticsContext.GetOverallScope())
            {
                Task<ResponseMessage> response = this.ExtractPartitionKeyAndProcessItemStreamAsync(
                    partitionKey: partitionKey,
                    itemId: null,
                    item: item,
                    operationType: OperationType.Upsert,
                    requestOptions: requestOptions,
                    diagnosticsContext: diagnosticsContext,
                    cancellationToken: cancellationToken);

                return await this.ClientContext.ResponseFactory.CreateItemResponseAsync<T>(response);
            }
        }

        public override async Task<ResponseMessage> ReplaceItemStreamAsync(
                    Stream streamPayload,
                    string id,
                    PartitionKey partitionKey,
                    ItemRequestOptions requestOptions = null,
                    CancellationToken cancellationToken = default(CancellationToken))
        {
            CosmosDiagnosticsContext diagnosticsContext = CosmosDiagnosticsContext.Create(requestOptions);
            using (diagnosticsContext.GetOverallScope())
            {
                return await this.ProcessItemStreamAsync(
                    partitionKey: partitionKey,
                    itemId: id,
                    streamPayload: streamPayload,
                    operationType: OperationType.Replace,
                    requestOptions: requestOptions,
                    diagnosticsContext: diagnosticsContext,
                    cancellationToken: cancellationToken);
            }
        }

        public override async Task<ItemResponse<T>> ReplaceItemAsync<T>(
            T item,
            string id,
            PartitionKey? partitionKey = null,
            ItemRequestOptions requestOptions = null,
            CancellationToken cancellationToken = default(CancellationToken))
        {
            if (id == null)
            {
                throw new ArgumentNullException(nameof(id));
            }

            if (item == null)
            {
                throw new ArgumentNullException(nameof(item));
            }

            CosmosDiagnosticsContext diagnosticsContext = CosmosDiagnosticsContext.Create(requestOptions);
            using (diagnosticsContext.GetOverallScope())
            {
                Task<ResponseMessage> response = this.ExtractPartitionKeyAndProcessItemStreamAsync(
                   partitionKey: partitionKey,
                   itemId: id,
                   item: item,
                   operationType: OperationType.Replace,
                   requestOptions: requestOptions,
                   diagnosticsContext: diagnosticsContext,
                   cancellationToken: cancellationToken);

                return await this.ClientContext.ResponseFactory.CreateItemResponseAsync<T>(response);
            }
        }

        public override async Task<ResponseMessage> DeleteItemStreamAsync(
                    string id,
                    PartitionKey partitionKey,
                    ItemRequestOptions requestOptions = null,
                    CancellationToken cancellationToken = default(CancellationToken))
        {
            CosmosDiagnosticsContext diagnosticsContext = CosmosDiagnosticsContext.Create(requestOptions);
            using (diagnosticsContext.GetOverallScope())
            {
                return await this.ProcessItemStreamAsync(
                    partitionKey: partitionKey,
                    itemId: id,
                    streamPayload: null,
                    operationType: OperationType.Delete,
                    requestOptions: requestOptions,
                    diagnosticsContext: diagnosticsContext,
                    cancellationToken: cancellationToken);
            }
        }

        public override async Task<ItemResponse<T>> DeleteItemAsync<T>(
            string id,
            PartitionKey partitionKey,
            ItemRequestOptions requestOptions = null,
            CancellationToken cancellationToken = default(CancellationToken))
        {
            CosmosDiagnosticsContext diagnosticsContext = CosmosDiagnosticsContext.Create(requestOptions);
            using (diagnosticsContext.GetOverallScope())
            {
                Task<ResponseMessage> response = this.ProcessItemStreamAsync(
                    partitionKey: partitionKey,
                    itemId: id,
                    streamPayload: null,
                    operationType: OperationType.Delete,
                    requestOptions: requestOptions,
                    diagnosticsContext: diagnosticsContext,
                    cancellationToken: cancellationToken);

                return await this.ClientContext.ResponseFactory.CreateItemResponseAsync<T>(response);
            }
        }

        public override FeedIterator GetItemQueryStreamIterator(
           string queryText = null,
           string continuationToken = null,
           QueryRequestOptions requestOptions = null)
        {
            QueryDefinition queryDefinition = null;
            if (queryText != null)
            {
                queryDefinition = new QueryDefinition(queryText);
            }

            return this.GetItemQueryStreamIterator(
                queryDefinition,
                continuationToken,
                requestOptions);
        }

        public override FeedIterator GetItemQueryStreamIterator(
            QueryDefinition queryDefinition,
            string continuationToken = null,
            QueryRequestOptions requestOptions = null)
        {
            return this.GetItemQueryStreamIteratorInternal(
                sqlQuerySpec: queryDefinition?.ToSqlQuerySpec(),
                isContinuationExcpected: true,
                continuationToken: continuationToken,
                feedRange: null,
                requestOptions: requestOptions);
        }

        /// <summary>
        /// Used in the compute gateway to support legacy gateway interface.
        /// </summary>
        internal override async Task<((Exception, PartitionedQueryExecutionInfo), (bool, QueryIterator))> TryExecuteQueryAsync(
            QueryFeatures supportedQueryFeatures,
            QueryDefinition queryDefinition,
            string continuationToken,
            FeedRangeInternal feedRangeInternal,
            QueryRequestOptions requestOptions,
            CancellationToken cancellationToken = default(CancellationToken))
        {
            if (queryDefinition == null)
            {
                throw new ArgumentNullException(nameof(queryDefinition));
            }

            if (requestOptions == null)
            {
                throw new ArgumentNullException(nameof(requestOptions));
            }

            cancellationToken.ThrowIfCancellationRequested();

            Documents.PartitionKeyDefinition partitionKeyDefinition;
            if (requestOptions.Properties != null
                && requestOptions.Properties.TryGetValue("x-ms-query-partitionkey-definition", out object partitionKeyDefinitionObject))
            {
                if (partitionKeyDefinitionObject is Documents.PartitionKeyDefinition definition)
                {
                    partitionKeyDefinition = definition;
                }
                else
                {
                    throw new ArgumentException(
                        "partitionkeydefinition has invalid type",
                        nameof(partitionKeyDefinitionObject));
                }
            }
            else
            {
                ContainerQueryProperties containerQueryProperties = await this.queryClient.GetCachedContainerQueryPropertiesAsync(
                    this.LinkUri,
                    requestOptions.PartitionKey,
                    cancellationToken);
                partitionKeyDefinition = containerQueryProperties.PartitionKeyDefinition;
            }

            QueryPlanHandler queryPlanHandler = new QueryPlanHandler(this.queryClient);

            ((Exception exception, PartitionedQueryExecutionInfo partitionedQueryExecutionInfo), bool supported) = await queryPlanHandler.TryGetQueryInfoAndIfSupportedAsync(
                supportedQueryFeatures,
                queryDefinition.ToSqlQuerySpec(),
                partitionKeyDefinition,
                requestOptions.PartitionKey.HasValue,
                cancellationToken);

            if (exception != null)
            {
                return ((exception, null), (false, null));
            }

            QueryIterator queryIterator;
            if (supported)
            {
                queryIterator = QueryIterator.Create(
                    client: this.queryClient,
                    clientContext: this.ClientContext,
                    sqlQuerySpec: queryDefinition.ToSqlQuerySpec(),
                    continuationToken: continuationToken,
                    feedRangeInternal: feedRangeInternal,
                    queryRequestOptions: requestOptions,
                    resourceLink: this.LinkUri,
                    isContinuationExpected: false,
                    allowNonValueAggregateQuery: true,
                    partitionedQueryExecutionInfo: partitionedQueryExecutionInfo);
            }
            else
            {
                queryIterator = null;
            }

            return ((null, partitionedQueryExecutionInfo), (supported, queryIterator));
        }

        public override FeedIterator<T> GetItemQueryIterator<T>(
           string queryText = null,
           string continuationToken = null,
           QueryRequestOptions requestOptions = null)
        {
            QueryDefinition queryDefinition = null;
            if (queryText != null)
            {
                queryDefinition = new QueryDefinition(queryText);
            }

            return this.GetItemQueryIterator<T>(
                queryDefinition,
                continuationToken,
                requestOptions);
        }

        public override FeedIterator<T> GetItemQueryIterator<T>(
            QueryDefinition queryDefinition,
            string continuationToken = null,
            QueryRequestOptions requestOptions = null)
        {
            requestOptions = requestOptions ?? new QueryRequestOptions();

            if (requestOptions.IsEffectivePartitionKeyRouting)
            {
                requestOptions.PartitionKey = null;
            }

            if (!(this.GetItemQueryStreamIterator(
                queryDefinition,
                continuationToken,
                requestOptions) is FeedIteratorInternal feedIterator))
            {
                throw new InvalidOperationException($"Expected a FeedIteratorInternal.");
            }

            return new FeedIteratorCore<T>(
                feedIterator: feedIterator,
                responseCreator: this.ClientContext.ResponseFactory.CreateQueryFeedUserTypeResponse<T>);
        }

        public override IOrderedQueryable<T> GetItemLinqQueryable<T>(
            bool allowSynchronousQueryExecution = false,
            string continuationToken = null,
            QueryRequestOptions requestOptions = null)
        {
            requestOptions = requestOptions != null ? requestOptions : new QueryRequestOptions();

            return new CosmosLinqQuery<T>(
                this,
                this.ClientContext.ResponseFactory,
                (CosmosQueryClientCore)this.queryClient,
                continuationToken,
                requestOptions,
                allowSynchronousQueryExecution,
                this.ClientContext.ClientOptions.SerializerOptions);
        }

<<<<<<< HEAD
#if PREVIEW
        public
#else
        internal
#endif
        override FeedIterator<T> GetItemQueryIterator<T>(
=======
        public override FeedIterator<T> GetItemQueryIterator<T>(
>>>>>>> 78e205f5
            FeedRange feedRange,
            QueryDefinition queryDefinition,
            string continuationToken = null,
            QueryRequestOptions requestOptions = null)
        {
            requestOptions = requestOptions ?? new QueryRequestOptions();

            if (!(this.GetItemQueryStreamIterator(
                feedRange,
                queryDefinition,
                continuationToken,
                requestOptions) is FeedIteratorInternal feedIterator))
            {
                throw new InvalidOperationException($"Expected a FeedIteratorInternal.");
            }

            return new FeedIteratorCore<T>(
                feedIterator: feedIterator,
                responseCreator: this.ClientContext.ResponseFactory.CreateQueryFeedUserTypeResponse<T>);
        }

<<<<<<< HEAD
#if PREVIEW
        public
#else
        internal
#endif
        override FeedIterator GetItemQueryStreamIterator(
=======
        public override FeedIterator GetItemQueryStreamIterator(
>>>>>>> 78e205f5
            FeedRange feedRange,
            QueryDefinition queryDefinition,
            string continuationToken = null,
            QueryRequestOptions requestOptions = null)
        {
            FeedRangeInternal feedRangeInternal = feedRange as FeedRangeInternal;
            return this.GetItemQueryStreamIteratorInternal(
                sqlQuerySpec: queryDefinition?.ToSqlQuerySpec(),
                isContinuationExcpected: true,
                continuationToken: continuationToken,
                feedRange: feedRangeInternal,
                requestOptions: requestOptions);
        }

        public override ChangeFeedProcessorBuilder GetChangeFeedProcessorBuilder<T>(
            string processorName,
            ChangesHandler<T> onChangesDelegate)
        {
            if (processorName == null)
            {
                throw new ArgumentNullException(nameof(processorName));
            }

            if (onChangesDelegate == null)
            {
                throw new ArgumentNullException(nameof(onChangesDelegate));
            }

            ChangeFeedObserverFactoryCore<T> observerFactory = new ChangeFeedObserverFactoryCore<T>(onChangesDelegate);
            ChangeFeedProcessorCore<T> changeFeedProcessor = new ChangeFeedProcessorCore<T>(observerFactory);
            return new ChangeFeedProcessorBuilder(
                processorName: processorName,
                container: this,
                changeFeedProcessor: changeFeedProcessor,
                applyBuilderConfiguration: changeFeedProcessor.ApplyBuildConfiguration);
        }

        public override ChangeFeedProcessorBuilder GetChangeFeedEstimatorBuilder(
            string processorName,
            ChangesEstimationHandler estimationDelegate,
            TimeSpan? estimationPeriod = null)
        {
            if (processorName == null)
            {
                throw new ArgumentNullException(nameof(processorName));
            }

            if (estimationDelegate == null)
            {
                throw new ArgumentNullException(nameof(estimationDelegate));
            }

            ChangeFeedEstimatorCore changeFeedEstimatorCore = new ChangeFeedEstimatorCore(estimationDelegate, estimationPeriod);
            return new ChangeFeedProcessorBuilder(
                processorName: processorName,
                container: this,
                changeFeedProcessor: changeFeedEstimatorCore,
                applyBuilderConfiguration: changeFeedEstimatorCore.ApplyBuildConfiguration);
        }

        public override TransactionalBatch CreateTransactionalBatch(PartitionKey partitionKey)
        {
            return new BatchCore(this, partitionKey);
        }

        internal override async Task<IEnumerable<string>> GetChangeFeedTokensAsync(CancellationToken cancellationToken = default(CancellationToken))
        {
            Routing.PartitionKeyRangeCache pkRangeCache = await this.ClientContext.DocumentClient.GetPartitionKeyRangeCacheAsync();
            string containerRid = await this.GetRIDAsync(cancellationToken);
            IReadOnlyList<Documents.PartitionKeyRange> allRanges = await pkRangeCache.TryGetOverlappingRangesAsync(
                        containerRid,
                        new Documents.Routing.Range<string>(
                            Documents.Routing.PartitionKeyInternal.MinimumInclusiveEffectivePartitionKey,
                            Documents.Routing.PartitionKeyInternal.MaximumExclusiveEffectivePartitionKey,
                            isMinInclusive: true,
                            isMaxInclusive: false),
                        true);

            return allRanges.Select(e => StandByFeedContinuationToken.CreateForRange(containerRid, e.MinInclusive, e.MaxExclusive));
        }

<<<<<<< HEAD
        internal FeedIterator GetStandByFeedIterator(
            ChangeFeedRequestOptions requestOptions = null,
            CancellationToken cancellationToken = default(CancellationToken))
=======
        internal override FeedIterator GetStandByFeedIterator(
            string continuationToken = null,
            int? maxItemCount = null,
            ChangeFeedRequestOptions requestOptions = null)
>>>>>>> 78e205f5
        {
            ChangeFeedRequestOptions cosmosQueryRequestOptions = requestOptions as ChangeFeedRequestOptions ?? new ChangeFeedRequestOptions();

            return new StandByFeedIteratorCore(
                clientContext: this.ClientContext,
                container: this,
                options: cosmosQueryRequestOptions);
        }

        /// <summary>
        /// Helper method to create a stream feed iterator.
        /// It decides if it is a query or read feed and create
        /// the correct instance.
        /// </summary>
        internal override FeedIteratorInternal GetItemQueryStreamIteratorInternal(
            SqlQuerySpec sqlQuerySpec,
            bool isContinuationExcpected,
            string continuationToken,
            FeedRangeInternal feedRange,
            QueryRequestOptions requestOptions)
        {
            requestOptions = requestOptions ?? new QueryRequestOptions();

            if (requestOptions.IsEffectivePartitionKeyRouting)
            {
                if (feedRange != null)
                {
                    throw new ArgumentException(nameof(feedRange), ClientResources.FeedToken_EffectivePartitionKeyRouting);
                }

                requestOptions.PartitionKey = null;
            }

            if (sqlQuerySpec == null)
            {
                return FeedRangeIteratorCore.Create(
                    containerCore: this,
                    continuation: continuationToken,
                    feedRangeInternal: feedRange,
                    options: requestOptions);
            }

            return QueryIterator.Create(
                client: this.queryClient,
                clientContext: this.ClientContext,
                sqlQuerySpec: sqlQuerySpec,
                continuationToken: continuationToken,
                feedRangeInternal: feedRange,
                queryRequestOptions: requestOptions,
                resourceLink: this.LinkUri,
                isContinuationExpected: isContinuationExcpected,
                allowNonValueAggregateQuery: true,
                partitionedQueryExecutionInfo: null);
        }

        // Extracted partition key might be invalid as CollectionCache might be stale.
        // Stale collection cache is refreshed through PartitionKeyMismatchRetryPolicy
        // and partition-key is extracted again. 
        private async Task<ResponseMessage> ExtractPartitionKeyAndProcessItemStreamAsync<T>(
            PartitionKey? partitionKey,
            string itemId,
            T item,
            OperationType operationType,
            ItemRequestOptions requestOptions,
            CosmosDiagnosticsContext diagnosticsContext,
            CancellationToken cancellationToken)
        {
            if (diagnosticsContext == null)
            {
                throw new ArgumentNullException(nameof(diagnosticsContext));
            }

            Stream itemStream;
            using (diagnosticsContext.CreateScope("ItemSerialize"))
            {
                itemStream = this.ClientContext.SerializerCore.ToStream<T>(item);
            }

            // User specified PK value, no need to extract it
            if (partitionKey.HasValue)
            {
                return await this.ProcessItemStreamAsync(
                        partitionKey,
                        itemId,
                        itemStream,
                        operationType,
                        requestOptions,
                        diagnosticsContext: diagnosticsContext,
                        cancellationToken: cancellationToken);
            }

            PartitionKeyMismatchRetryPolicy requestRetryPolicy = null;
            while (true)
            {
                using (diagnosticsContext.CreateScope("ExtractPkValue"))
                {
                    partitionKey = await this.GetPartitionKeyValueFromStreamAsync(itemStream, cancellationToken);
                }

                ResponseMessage responseMessage = await this.ProcessItemStreamAsync(
                    partitionKey,
                    itemId,
                    itemStream,
                    operationType,
                    requestOptions,
                    diagnosticsContext: diagnosticsContext,
                    cancellationToken: cancellationToken);

                if (responseMessage.IsSuccessStatusCode)
                {
                    return responseMessage;
                }

                if (requestRetryPolicy == null)
                {
                    requestRetryPolicy = new PartitionKeyMismatchRetryPolicy(await this.ClientContext.DocumentClient.GetCollectionCacheAsync(), null);
                }

                ShouldRetryResult retryResult = await requestRetryPolicy.ShouldRetryAsync(responseMessage, cancellationToken);
                if (!retryResult.ShouldRetry)
                {
                    return responseMessage;
                }
            }
        }

        private async Task<ResponseMessage> ProcessItemStreamAsync(
            PartitionKey? partitionKey,
            string itemId,
            Stream streamPayload,
            OperationType operationType,
            ItemRequestOptions requestOptions,
            CosmosDiagnosticsContext diagnosticsContext,
            CancellationToken cancellationToken)
        {
            if (diagnosticsContext == null)
            {
                throw new ArgumentNullException(nameof(diagnosticsContext));
            }

            if (requestOptions != null && requestOptions.IsEffectivePartitionKeyRouting)
            {
                partitionKey = null;
            }

            ContainerInternal.ValidatePartitionKey(partitionKey, requestOptions);
            Uri resourceUri = this.GetResourceUri(requestOptions, operationType, itemId);

            if (requestOptions?.EncryptionOptions != null)
            {
                streamPayload = await this.ClientContext.EncryptItemAsync(
                    streamPayload,
                    requestOptions.EncryptionOptions,
                    (DatabaseInternal)this.Database,
                    diagnosticsContext,
                    cancellationToken);
            }

            ResponseMessage responseMessage = await this.ClientContext.ProcessResourceOperationStreamAsync(
                resourceUri: resourceUri,
                resourceType: ResourceType.Document,
                operationType: operationType,
                requestOptions: requestOptions,
                cosmosContainerCore: this,
                partitionKey: partitionKey,
                itemId: itemId,
                streamPayload: streamPayload,
                requestEnricher: null,
                diagnosticsContext: diagnosticsContext,
                cancellationToken: cancellationToken);

            if (responseMessage.Content != null && this.ClientContext.ClientOptions.Encryptor != null)
            {
                responseMessage.Content = await this.ClientContext.DecryptItemAsync(
                    responseMessage.Content,
                    (DatabaseInternal)this.Database,
                    diagnosticsContext,
                    cancellationToken);
            }

            return responseMessage;
        }

        internal override async Task<PartitionKey> GetPartitionKeyValueFromStreamAsync(
            Stream stream,
            CancellationToken cancellation = default(CancellationToken))
        {
            if (!stream.CanSeek)
            {
                throw new ArgumentException("Stream needs to be seekable", nameof(stream));
            }

            try
            {
                stream.Position = 0;

                MemoryStream memoryStream = stream as MemoryStream;
                if (memoryStream == null)
                {
                    memoryStream = new MemoryStream();
                    stream.CopyTo(memoryStream);
                }

                // TODO: Avoid copy 
                IJsonNavigator jsonNavigator = JsonNavigator.Create(memoryStream.ToArray());
                IJsonNavigatorNode jsonNavigatorNode = jsonNavigator.GetRootNode();
                CosmosObject pathTraversal = CosmosObject.Create(jsonNavigator, jsonNavigatorNode);

                string[] tokens = await this.GetPartitionKeyPathTokensAsync(cancellation);
                for (int i = 0; i < tokens.Length - 1; i++)
                {
                    if (!pathTraversal.TryGetValue(tokens[i], out pathTraversal))
                    {
                        return PartitionKey.None;
                    }
                }

                if (!pathTraversal.TryGetValue(tokens[tokens.Length - 1], out CosmosElement partitionKeyValue))
                {
                    return PartitionKey.None;
                }

                return this.CosmosElementToPartitionKeyObject(partitionKeyValue);
            }
            finally
            {
                // MemoryStream casting leverage might change position 
                stream.Position = 0;
            }
        }

        private PartitionKey CosmosElementToPartitionKeyObject(CosmosElement cosmosElement)
        {
            // TODO: Leverage original serialization and avoid re-serialization (bug)
            switch (cosmosElement.Type)
            {
                case CosmosElementType.String:
                    CosmosString cosmosString = cosmosElement as CosmosString;
                    return new PartitionKey(cosmosString.Value);

                case CosmosElementType.Number:
                    CosmosNumber cosmosNumber = cosmosElement as CosmosNumber;
                    double value = Number64.ToDouble(cosmosNumber.Value);
                    return new PartitionKey(value);

                case CosmosElementType.Boolean:
                    CosmosBoolean cosmosBool = cosmosElement as CosmosBoolean;
                    return new PartitionKey(cosmosBool.Value);

                case CosmosElementType.Null:
                    return PartitionKey.Null;

                default:
                    throw new ArgumentException(
                        string.Format(CultureInfo.InvariantCulture, RMResources.UnsupportedPartitionKeyComponentValue, cosmosElement));
            }
        }

        private Uri GetResourceUri(RequestOptions requestOptions, OperationType operationType, string itemId)
        {
            if (requestOptions != null && requestOptions.TryGetResourceUri(out Uri resourceUri))
            {
                return resourceUri;
            }

            switch (operationType)
            {
                case OperationType.Create:
                case OperationType.Upsert:
                    return this.LinkUri;

                default:
                    return this.ContcatCachedUriWithId(itemId);
            }
        }

        /// <summary>
        /// Gets the full resource segment URI without the last id.
        /// </summary>
        /// <returns>Example: /dbs/*/colls/*/{this.pathSegment}/ </returns>
        private string GetResourceSegmentUriWithoutId()
        {
            // StringBuilder is roughly 2x faster than string.Format
            StringBuilder stringBuilder = new StringBuilder(this.LinkUri.OriginalString.Length +
                                                            Paths.DocumentsPathSegment.Length + 2);
            stringBuilder.Append(this.LinkUri.OriginalString);
            stringBuilder.Append("/");
            stringBuilder.Append(Paths.DocumentsPathSegment);
            stringBuilder.Append("/");
            return stringBuilder.ToString();
        }

        /// <summary>
        /// Gets the full resource URI using the cached resource URI segment 
        /// </summary>
        /// <param name="resourceId">The resource id</param>
        /// <returns>
        /// A document link in the format of {CachedUriSegmentWithoutId}/{0}/ with {0} being a Uri escaped version of the <paramref name="resourceId"/>
        /// </returns>
        /// <remarks>Would be used when creating an <see cref="Attachment"/>, or when replacing or deleting a item in Azure Cosmos DB.</remarks>
        /// <seealso cref="Uri.EscapeUriString"/>
        private Uri ContcatCachedUriWithId(string resourceId)
        {
            return new Uri(this.cachedUriSegmentWithoutId + Uri.EscapeUriString(resourceId), UriKind.Relative);
        }
    }
}<|MERGE_RESOLUTION|>--- conflicted
+++ resolved
@@ -443,16 +443,12 @@
                 this.ClientContext.ClientOptions.SerializerOptions);
         }
 
-<<<<<<< HEAD
 #if PREVIEW
         public
 #else
         internal
 #endif
         override FeedIterator<T> GetItemQueryIterator<T>(
-=======
-        public override FeedIterator<T> GetItemQueryIterator<T>(
->>>>>>> 78e205f5
             FeedRange feedRange,
             QueryDefinition queryDefinition,
             string continuationToken = null,
@@ -474,16 +470,12 @@
                 responseCreator: this.ClientContext.ResponseFactory.CreateQueryFeedUserTypeResponse<T>);
         }
 
-<<<<<<< HEAD
 #if PREVIEW
         public
 #else
         internal
 #endif
         override FeedIterator GetItemQueryStreamIterator(
-=======
-        public override FeedIterator GetItemQueryStreamIterator(
->>>>>>> 78e205f5
             FeedRange feedRange,
             QueryDefinition queryDefinition,
             string continuationToken = null,
@@ -565,16 +557,13 @@
             return allRanges.Select(e => StandByFeedContinuationToken.CreateForRange(containerRid, e.MinInclusive, e.MaxExclusive));
         }
 
-<<<<<<< HEAD
-        internal FeedIterator GetStandByFeedIterator(
-            ChangeFeedRequestOptions requestOptions = null,
-            CancellationToken cancellationToken = default(CancellationToken))
-=======
-        internal override FeedIterator GetStandByFeedIterator(
-            string continuationToken = null,
-            int? maxItemCount = null,
+#if PREVIEW
+        public
+#else
+        internal
+#endif
+        override FeedIterator GetStandByFeedIterator(
             ChangeFeedRequestOptions requestOptions = null)
->>>>>>> 78e205f5
         {
             ChangeFeedRequestOptions cosmosQueryRequestOptions = requestOptions as ChangeFeedRequestOptions ?? new ChangeFeedRequestOptions();
 
