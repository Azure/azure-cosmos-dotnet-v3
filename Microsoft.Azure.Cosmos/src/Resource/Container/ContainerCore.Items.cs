--- conflicted
+++ resolved
@@ -572,13 +572,7 @@
             return allRanges.Select(e => StandByFeedContinuationToken.CreateForRange(containerRid, e.MinInclusive, e.MaxExclusive));
         }
 
-<<<<<<< HEAD
         internal override FeedIterator GetStandByFeedIterator(
-=======
-        public override FeedIterator GetStandByFeedIterator(
-            string continuationToken = null,
-            int? maxItemCount = null,
->>>>>>> 07ae4cee
             ChangeFeedRequestOptions requestOptions = null)
         {
             ChangeFeedRequestOptions cosmosQueryRequestOptions = requestOptions as ChangeFeedRequestOptions ?? new ChangeFeedRequestOptions();
