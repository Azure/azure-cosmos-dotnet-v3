﻿//------------------------------------------------------------
// Copyright (c) Microsoft Corporation.  All rights reserved.
//------------------------------------------------------------

namespace Microsoft.Azure.Cosmos
{
    using System;
    using System.Collections.Generic;
    using System.Globalization;
    using System.IO;
    using System.Linq;
    using System.Text;
    using System.Threading;
    using System.Threading.Tasks;
    using Microsoft.Azure.Cosmos.ChangeFeed;
    using Microsoft.Azure.Cosmos.ChangeFeed.FeedProcessing;
    using Microsoft.Azure.Cosmos.CosmosElements;
    using Microsoft.Azure.Cosmos.Json;
    using Microsoft.Azure.Cosmos.Linq;
    using Microsoft.Azure.Cosmos.Query;
    using Microsoft.Azure.Cosmos.Query.Core;
    using Microsoft.Azure.Cosmos.Query.Core.QueryClient;
    using Microsoft.Azure.Cosmos.Query.Core.QueryPlan;
    using Microsoft.Azure.Documents;

    /// <summary>
    /// Used to perform operations on items. There are two different types of operations.
    /// 1. The object operations where it serializes and deserializes the item on request/response
    /// 2. The stream response which takes a Stream containing a JSON serialized object and returns a response containing a Stream
    /// </summary>
    internal partial class ContainerCore : Container
    {
        /// <summary>
        /// Cache the full URI segment without the last resource id.
        /// This allows only a single con-cat operation instead of building the full URI string each time.
        /// </summary>
        private string cachedUriSegmentWithoutId { get; }

        private readonly CosmosQueryClient queryClient;

        public override Task<ResponseMessage> CreateItemStreamAsync(
                    Stream streamPayload,
                    PartitionKey partitionKey,
                    ItemRequestOptions requestOptions = null,
                    CancellationToken cancellationToken = default(CancellationToken))
        {
                return this.ProcessItemStreamAsync(
                    partitionKey: partitionKey,
                    itemId: null,
                    streamPayload: streamPayload,
                    operationType: OperationType.Create,
                    requestOptions: requestOptions,
                    diagnosticsContext: null,
                    cancellationToken: cancellationToken);
        }

        public override Task<ItemResponse<T>> CreateItemAsync<T>(
            T item,
            PartitionKey? partitionKey = null,
            ItemRequestOptions requestOptions = null,
            CancellationToken cancellationToken = default(CancellationToken))
        {
            if (item == null)
            {
                throw new ArgumentNullException(nameof(item));
            }

            Task<ResponseMessage> response = this.ExtractPartitionKeyAndProcessItemStreamAsync(
                partitionKey: partitionKey,
                itemId: null,
                item: item,
                operationType: OperationType.Create,
                requestOptions: requestOptions,
                cancellationToken: cancellationToken);

            return this.ClientContext.ResponseFactory.CreateItemResponseAsync<T>(response);
        }

        public override Task<ResponseMessage> ReadItemStreamAsync(
                    string id,
                    PartitionKey partitionKey,
                    ItemRequestOptions requestOptions = null,
                    CancellationToken cancellationToken = default(CancellationToken))
        {
                return this.ProcessItemStreamAsync(
                    partitionKey: partitionKey,
                    itemId: id,
                    streamPayload: null,
                    operationType: OperationType.Read,
                    requestOptions: requestOptions,
                    diagnosticsContext: null,
                    cancellationToken: cancellationToken);
        }

        public override Task<ItemResponse<T>> ReadItemAsync<T>(
            string id,
            PartitionKey partitionKey,
            ItemRequestOptions requestOptions = null,
            CancellationToken cancellationToken = default(CancellationToken))
        {
            Task<ResponseMessage> response = this.ReadItemStreamAsync(
                partitionKey: partitionKey,
                id: id,
                requestOptions: requestOptions,
                cancellationToken: cancellationToken);

            return this.ClientContext.ResponseFactory.CreateItemResponseAsync<T>(response);
        }

        public override Task<ResponseMessage> UpsertItemStreamAsync(
                    Stream streamPayload,
                    PartitionKey partitionKey,
                    ItemRequestOptions requestOptions = null,
                    CancellationToken cancellationToken = default(CancellationToken))
        {
                return this.ProcessItemStreamAsync(
                    partitionKey: partitionKey,
                    itemId: null,
                    streamPayload: streamPayload,
                    operationType: OperationType.Upsert,
                    requestOptions: requestOptions,
                    diagnosticsContext: null,
                    cancellationToken: cancellationToken);
        }

        public override Task<ItemResponse<T>> UpsertItemAsync<T>(
            T item,
            PartitionKey? partitionKey = null,
            ItemRequestOptions requestOptions = null,
            CancellationToken cancellationToken = default(CancellationToken))
        {
            if (item == null)
            {
                throw new ArgumentNullException(nameof(item));
            }

            Task<ResponseMessage> response = this.ExtractPartitionKeyAndProcessItemStreamAsync(
                partitionKey: partitionKey,
                itemId: null,
                item: item,
                operationType: OperationType.Upsert,
                requestOptions: requestOptions,
                cancellationToken: cancellationToken);

            return this.ClientContext.ResponseFactory.CreateItemResponseAsync<T>(response);
        }

        public override Task<ResponseMessage> ReplaceItemStreamAsync(
                    Stream streamPayload,
                    string id,
                    PartitionKey partitionKey,
                    ItemRequestOptions requestOptions = null,
                    CancellationToken cancellationToken = default(CancellationToken))
        {
                return this.ProcessItemStreamAsync(
                    partitionKey: partitionKey,
                    itemId: id,
                    streamPayload: streamPayload,
                    operationType: OperationType.Replace,
                    requestOptions: requestOptions,
                    diagnosticsContext: null,
                    cancellationToken: cancellationToken);
        }

        public override Task<ItemResponse<T>> ReplaceItemAsync<T>(
            T item,
            string id,
            PartitionKey? partitionKey = null,
            ItemRequestOptions requestOptions = null,
            CancellationToken cancellationToken = default(CancellationToken))
        {
            if (id == null)
            {
                throw new ArgumentNullException(nameof(id));
            }

            if (item == null)
            {
                throw new ArgumentNullException(nameof(item));
            }

            Task<ResponseMessage> response = this.ExtractPartitionKeyAndProcessItemStreamAsync(
               partitionKey: partitionKey,
               itemId: id,
               item: item,
               operationType: OperationType.Replace,
               requestOptions: requestOptions,
               cancellationToken: cancellationToken);

            return this.ClientContext.ResponseFactory.CreateItemResponseAsync<T>(response);
        }

        public override Task<ResponseMessage> DeleteItemStreamAsync(
                    string id,
                    PartitionKey partitionKey,
                    ItemRequestOptions requestOptions = null,
                    CancellationToken cancellationToken = default(CancellationToken))
        {
                return this.ProcessItemStreamAsync(
                    partitionKey: partitionKey,
                    itemId: id,
                    streamPayload: null,
                    operationType: OperationType.Delete,
                    requestOptions: requestOptions,
                    diagnosticsContext: null,
                    cancellationToken: cancellationToken);
        }

        public override Task<ItemResponse<T>> DeleteItemAsync<T>(
            string id,
            PartitionKey partitionKey,
            ItemRequestOptions requestOptions = null,
            CancellationToken cancellationToken = default(CancellationToken))
        {
            Task<ResponseMessage> response = this.DeleteItemStreamAsync(
               partitionKey: partitionKey,
               id: id,
               requestOptions: requestOptions,
               cancellationToken: cancellationToken);

            return this.ClientContext.ResponseFactory.CreateItemResponseAsync<T>(response);
        }

        public override FeedIterator GetItemQueryStreamIterator(
           string queryText = null,
           string continuationToken = null,
           QueryRequestOptions requestOptions = null)
        {
            QueryDefinition queryDefinition = null;
            if (queryText != null)
            {
                queryDefinition = new QueryDefinition(queryText);
            }

            return this.GetItemQueryStreamIterator(
                queryDefinition,
                continuationToken,
                requestOptions);
        }

        public override FeedIterator GetItemQueryStreamIterator(
            QueryDefinition queryDefinition,
            string continuationToken = null,
            QueryRequestOptions requestOptions = null)
        {
            return this.GetItemQueryStreamIteratorInternal(
                sqlQuerySpec: queryDefinition?.ToSqlQuerySpec(),
                isContinuationExcpected: true,
                continuationToken: continuationToken,
                feedToken: null,
                requestOptions: requestOptions);
        }

        /// <summary>
        /// Used in the compute gateway to support legacy gateway interface.
        /// </summary>
        internal async Task<((Exception, PartitionedQueryExecutionInfo), (bool, QueryIterator))> TryExecuteQueryAsync(
            QueryFeatures supportedQueryFeatures,
            QueryDefinition queryDefinition,
            string continuationToken,
            FeedTokenInternal feedTokenInternal,
            QueryRequestOptions requestOptions,
            CancellationToken cancellationToken = default(CancellationToken))
        {
            if (queryDefinition == null)
            {
                throw new ArgumentNullException(nameof(queryDefinition));
            }

            if (requestOptions == null)
            {
                throw new ArgumentNullException(nameof(requestOptions));
            }

            cancellationToken.ThrowIfCancellationRequested();

            Documents.PartitionKeyDefinition partitionKeyDefinition;
            if (requestOptions.Properties != null
                && requestOptions.Properties.TryGetValue("x-ms-query-partitionkey-definition", out object partitionKeyDefinitionObject))
            {
                if (partitionKeyDefinitionObject is Documents.PartitionKeyDefinition definition)
                {
                    partitionKeyDefinition = definition;
                }
                else
                {
                    throw new ArgumentException(
                        "partitionkeydefinition has invalid type",
                        nameof(partitionKeyDefinitionObject));
                }
            }
            else
            {
                ContainerQueryProperties containerQueryProperties = await this.queryClient.GetCachedContainerQueryPropertiesAsync(
                    this.LinkUri,
                    requestOptions.PartitionKey,
                    cancellationToken);
                partitionKeyDefinition = containerQueryProperties.PartitionKeyDefinition;
            }

            QueryPlanHandler queryPlanHandler = new QueryPlanHandler(this.queryClient);

            ((Exception exception, PartitionedQueryExecutionInfo partitionedQueryExecutionInfo), bool supported) = await queryPlanHandler.TryGetQueryInfoAndIfSupportedAsync(
                supportedQueryFeatures,
                queryDefinition.ToSqlQuerySpec(),
                partitionKeyDefinition,
                requestOptions.PartitionKey.HasValue,
                cancellationToken);

            if (exception != null)
            {
                return ((exception, null), (false, null));
            }

            QueryIterator queryIterator;
            if (supported)
            {
                queryIterator = QueryIterator.Create(
                    client: this.queryClient,
                    sqlQuerySpec: queryDefinition.ToSqlQuerySpec(),
                    continuationToken: continuationToken,
                    feedTokenInternal: feedTokenInternal,
                    queryRequestOptions: requestOptions,
                    resourceLink: this.LinkUri,
                    isContinuationExpected: false,
                    allowNonValueAggregateQuery: true,
                    partitionedQueryExecutionInfo: partitionedQueryExecutionInfo);
            }
            else
            {
                queryIterator = null;
            }

            return ((null, partitionedQueryExecutionInfo), (supported, queryIterator));
        }

        public override FeedIterator<T> GetItemQueryIterator<T>(
           string queryText = null,
           string continuationToken = null,
           QueryRequestOptions requestOptions = null)
        {
            QueryDefinition queryDefinition = null;
            if (queryText != null)
            {
                queryDefinition = new QueryDefinition(queryText);
            }

            return this.GetItemQueryIterator<T>(
                queryDefinition,
                continuationToken,
                requestOptions);
        }

        public override FeedIterator<T> GetItemQueryIterator<T>(
            QueryDefinition queryDefinition,
            string continuationToken = null,
            QueryRequestOptions requestOptions = null)
        {
            requestOptions = requestOptions ?? new QueryRequestOptions();

            if (requestOptions.IsEffectivePartitionKeyRouting)
            {
                requestOptions.PartitionKey = null;
            }

            if (!(this.GetItemQueryStreamIterator(
                queryDefinition,
                continuationToken,
                requestOptions) is FeedIteratorInternal feedIterator))
            {
                throw new InvalidOperationException($"Expected a FeedIteratorInternal.");
            }

            return new FeedIteratorCore<T>(
                feedIterator: feedIterator,
                responseCreator: this.ClientContext.ResponseFactory.CreateQueryFeedUserTypeResponse<T>);
        }

        public override IOrderedQueryable<T> GetItemLinqQueryable<T>(
            bool allowSynchronousQueryExecution = false,
            string continuationToken = null,
            QueryRequestOptions requestOptions = null)
        {
            requestOptions = requestOptions != null ? requestOptions : new QueryRequestOptions();

            return new CosmosLinqQuery<T>(
                this,
                this.ClientContext.ResponseFactory,
                (CosmosQueryClientCore)this.queryClient,
                continuationToken,
                requestOptions,
                allowSynchronousQueryExecution,
                this.ClientContext.ClientOptions.SerializerOptions);
        }

#if PREVIEW
        public override
#else
        internal
#endif
        FeedIterator<T> GetItemQueryIterator<T>(
            FeedToken feedToken,
            QueryDefinition queryDefinition,
            QueryRequestOptions requestOptions = null)
        {
            requestOptions = requestOptions ?? new QueryRequestOptions();

            if (!(this.GetItemQueryStreamIterator(
                feedToken,
                queryDefinition,
                requestOptions) is FeedIteratorInternal feedIterator))
            {
                throw new InvalidOperationException($"Expected a FeedIteratorInternal.");
            }

            return new FeedIteratorCore<T>(
                feedIterator: feedIterator,
                responseCreator: this.ClientContext.ResponseFactory.CreateQueryFeedUserTypeResponse<T>);
        }

#if PREVIEW
        public override
#else
        internal
#endif
<<<<<<< HEAD
=======
        FeedIterator GetItemQueryStreamIterator(
            FeedToken feedToken,
            QueryDefinition queryDefinition,            
            QueryRequestOptions requestOptions = null)
        {
            FeedTokenInternal feedTokenInternal = feedToken as FeedTokenInternal;
            return this.GetItemQueryStreamIteratorInternal(
                sqlQuerySpec: queryDefinition?.ToSqlQuerySpec(),
                isContinuationExcpected: true,
                continuationToken: null,
                feedToken: feedTokenInternal,
                requestOptions: requestOptions);
        }

#if PREVIEW
        public override
#else
        internal
#endif
>>>>>>> 13998eac
        FeedIterator<T> GetItemQueryIterator<T>(
            FeedToken feedToken,
            string queryText = null,
            QueryRequestOptions requestOptions = null)
        {
            QueryDefinition queryDefinition = null;
            if (queryText != null)
            {
                queryDefinition = new QueryDefinition(queryText);
            }

            return this.GetItemQueryIterator<T>(
                feedToken,
                queryDefinition,
                requestOptions);
        }

#if PREVIEW
        public override
#else
        internal
#endif
        FeedIterator GetItemQueryStreamIterator(
            FeedToken feedToken,
            QueryDefinition queryDefinition,
            QueryRequestOptions requestOptions = null)
        {
            FeedTokenInternal feedTokenInternal = feedToken as FeedTokenInternal;
            return this.GetItemQueryStreamIteratorInternal(
                sqlQuerySpec: queryDefinition?.ToSqlQuerySpec(),
                isContinuationExcpected: true,
                continuationToken: null,
                feedTokenInternal: feedTokenInternal,
                requestOptions: requestOptions);
        }

#if PREVIEW
        public override
#else
        internal
#endif
        FeedIterator GetItemQueryStreamIterator(
            FeedToken feedToken,
            string queryText = null,
            QueryRequestOptions requestOptions = null)
        {
            QueryDefinition queryDefinition = null;
            if (queryText != null)
            {
                queryDefinition = new QueryDefinition(queryText);
            }

            return this.GetItemQueryStreamIterator(
                feedToken,
                queryDefinition,
                requestOptions);
        }

        public override ChangeFeedProcessorBuilder GetChangeFeedProcessorBuilder<T>(
            string processorName,
            ChangesHandler<T> onChangesDelegate)
        {
            if (processorName == null)
            {
                throw new ArgumentNullException(nameof(processorName));
            }

            if (onChangesDelegate == null)
            {
                throw new ArgumentNullException(nameof(onChangesDelegate));
            }

            ChangeFeedObserverFactoryCore<T> observerFactory = new ChangeFeedObserverFactoryCore<T>(onChangesDelegate);
            ChangeFeedProcessorCore<T> changeFeedProcessor = new ChangeFeedProcessorCore<T>(observerFactory);
            return new ChangeFeedProcessorBuilder(
                processorName: processorName,
                container: this,
                changeFeedProcessor: changeFeedProcessor,
                applyBuilderConfiguration: changeFeedProcessor.ApplyBuildConfiguration);
        }

        public override ChangeFeedProcessorBuilder GetChangeFeedEstimatorBuilder(
            string processorName,
            ChangesEstimationHandler estimationDelegate,
            TimeSpan? estimationPeriod = null)
        {
            if (processorName == null)
            {
                throw new ArgumentNullException(nameof(processorName));
            }

            if (estimationDelegate == null)
            {
                throw new ArgumentNullException(nameof(estimationDelegate));
            }

            ChangeFeedEstimatorCore changeFeedEstimatorCore = new ChangeFeedEstimatorCore(estimationDelegate, estimationPeriod);
            return new ChangeFeedProcessorBuilder(
                processorName: processorName,
                container: this,
                changeFeedProcessor: changeFeedEstimatorCore,
                applyBuilderConfiguration: changeFeedEstimatorCore.ApplyBuildConfiguration);
        }

        public override TransactionalBatch CreateTransactionalBatch(PartitionKey partitionKey)
        {
            return new BatchCore(this, partitionKey);
        }

        internal async Task<IEnumerable<string>> GetChangeFeedTokensAsync(CancellationToken cancellationToken = default(CancellationToken))
        {
            Routing.PartitionKeyRangeCache pkRangeCache = await this.ClientContext.DocumentClient.GetPartitionKeyRangeCacheAsync();
            string containerRid = await this.GetRIDAsync(cancellationToken);
            IReadOnlyList<Documents.PartitionKeyRange> allRanges = await pkRangeCache.TryGetOverlappingRangesAsync(
                        containerRid,
                        new Documents.Routing.Range<string>(
                            Documents.Routing.PartitionKeyInternal.MinimumInclusiveEffectivePartitionKey,
                            Documents.Routing.PartitionKeyInternal.MaximumExclusiveEffectivePartitionKey,
                            isMinInclusive: true,
                            isMaxInclusive: false),
                        true);

            return allRanges.Select(e => StandByFeedContinuationToken.CreateForRange(containerRid, e.MinInclusive, e.MaxExclusive));
        }

        internal FeedIterator GetStandByFeedIterator(
            string continuationToken = null,
            int? maxItemCount = null,
            ChangeFeedRequestOptions requestOptions = null,
            CancellationToken cancellationToken = default(CancellationToken))
        {
            ChangeFeedRequestOptions cosmosQueryRequestOptions = requestOptions as ChangeFeedRequestOptions ?? new ChangeFeedRequestOptions();

            return new StandByFeedIteratorCore(
                clientContext: this.ClientContext,
                continuationToken: continuationToken,
                maxItemCount: maxItemCount,
                container: this,
                options: cosmosQueryRequestOptions);
        }

        /// <summary>
        /// Helper method to create a stream feed iterator.
        /// It decides if it is a query or read feed and create
        /// the correct instance.
        /// </summary>
        internal FeedIteratorInternal GetItemQueryStreamIteratorInternal(
            SqlQuerySpec sqlQuerySpec,
            bool isContinuationExcpected,
            string continuationToken,
            FeedTokenInternal feedToken,
            QueryRequestOptions requestOptions)
        {
            requestOptions = requestOptions ?? new QueryRequestOptions();

            if (requestOptions.IsEffectivePartitionKeyRouting)
            {
                if (feedToken != null)
                {
                    throw new ArgumentException(nameof(feedToken), ClientResources.FeedToken_EffectivePartitionKeyRouting);
                }

                requestOptions.PartitionKey = null;
            }

            if (sqlQuerySpec == null)
            {
                return FeedIteratorCore.CreateForPartitionedResource(
                    this,
                    this.LinkUri,
                    resourceType: ResourceType.Document,
                    queryDefinition: null,
                    continuationToken: continuationToken,
                    feedTokenInternal: feedToken,
                    options: requestOptions);
            }

            return QueryIterator.Create(
                client: this.queryClient,
                sqlQuerySpec: sqlQuerySpec,
                continuationToken: continuationToken,
                feedTokenInternal: feedTokenInternal,
                queryRequestOptions: requestOptions,
                resourceLink: this.LinkUri,
                isContinuationExpected: isContinuationExcpected,
                allowNonValueAggregateQuery: true,
                partitionedQueryExecutionInfo: null);
        }

        // Extracted partition key might be invalid as CollectionCache might be stale.
        // Stale collection cache is refreshed through PartitionKeyMismatchRetryPolicy
        // and partition-key is extracted again. 
        internal async Task<ResponseMessage> ExtractPartitionKeyAndProcessItemStreamAsync<T>(
            PartitionKey? partitionKey,
            string itemId,
            T item,
            OperationType operationType,
            ItemRequestOptions requestOptions,
            CancellationToken cancellationToken)
        {
            CosmosDiagnosticsContext diagnosticsContext = CosmosDiagnosticsContext.Create(requestOptions);
            using (diagnosticsContext.CreateOverallScope("ItemStream"))
            {
                Stream itemStream;
                using (diagnosticsContext.CreateScope("ItemSerialize"))
                {
                    itemStream = this.ClientContext.SerializerCore.ToStream<T>(item);
                }

                // User specified PK value, no need to extract it
                if (partitionKey.HasValue)
                {
                    return await this.ProcessItemStreamAsync(
                            partitionKey,
                            itemId,
                            itemStream,
                            operationType,
                            requestOptions,
                            diagnosticsContext: diagnosticsContext,
                            cancellationToken: cancellationToken);
                }

                PartitionKeyMismatchRetryPolicy requestRetryPolicy = null;
                while (true)
                {
                    using (diagnosticsContext.CreateScope("ExtractPkValue"))
                    {
                        partitionKey = await this.GetPartitionKeyValueFromStreamAsync(itemStream, cancellationToken);
                    }

                    ResponseMessage responseMessage = await this.ProcessItemStreamAsync(
                        partitionKey,
                        itemId,
                        itemStream,
                        operationType,
                        requestOptions,
                        diagnosticsContext: diagnosticsContext,
                        cancellationToken: cancellationToken);

                    if (responseMessage.IsSuccessStatusCode)
                    {
                        return responseMessage;
                    }

                    if (requestRetryPolicy == null)
                    {
                        requestRetryPolicy = new PartitionKeyMismatchRetryPolicy(await this.ClientContext.DocumentClient.GetCollectionCacheAsync(), null);
                    }

                    ShouldRetryResult retryResult = await requestRetryPolicy.ShouldRetryAsync(responseMessage, cancellationToken);
                    if (!retryResult.ShouldRetry)
                    {
                        return responseMessage;
                    }
                }
            }
        }

        internal async Task<ResponseMessage> ProcessItemStreamAsync(
            PartitionKey? partitionKey,
            string itemId,
            Stream streamPayload,
            OperationType operationType,
            ItemRequestOptions requestOptions,
            CosmosDiagnosticsContext diagnosticsContext,
            CancellationToken cancellationToken)
        {
            if (requestOptions != null && requestOptions.IsEffectivePartitionKeyRouting)
            {
                partitionKey = null;
            }

            ContainerCore.ValidatePartitionKey(partitionKey, requestOptions);
            Uri resourceUri = this.GetResourceUri(requestOptions, operationType, itemId);

            if (diagnosticsContext == null)
            {
                diagnosticsContext = CosmosDiagnosticsContext.Create(requestOptions);
            }

            using (diagnosticsContext.CreateOverallScope("ProcessItemStream"))
            {
                if (requestOptions != null && requestOptions.EncryptionOptions != null)
                {
                    if (streamPayload == null)
                    {
                        throw new ArgumentException(ClientResources.InvalidRequestWithEncryptionOptions);
                    }

                    using (diagnosticsContext.CreateScope("Encrypt"))
                    {
                        streamPayload = await this.ClientContext.EncryptionProcessor.EncryptAsync(
                            streamPayload,
                            requestOptions.EncryptionOptions,
                            (DatabaseCore)this.Database,
                            this.ClientContext.ClientOptions.EncryptionKeyWrapProvider,
                            diagnosticsContext,
                            cancellationToken);
                    }
                }

                ResponseMessage responseMessage = await this.ClientContext.ProcessResourceOperationStreamAsync(
                    resourceUri: resourceUri,
                    resourceType: ResourceType.Document,
                    operationType: operationType,
                    requestOptions: requestOptions,
                    cosmosContainerCore: this,
                    partitionKey: partitionKey,
                    itemId: itemId,
                    streamPayload: streamPayload,
                    requestEnricher: null,
                    diagnosticsScope: diagnosticsContext,
                    cancellationToken: cancellationToken);

                if (responseMessage.Content != null && this.ClientContext.ClientOptions.EncryptionKeyWrapProvider != null)
                {
                    using (diagnosticsContext.CreateScope("Decrypt"))
                    {
                        responseMessage.Content = await this.ClientContext.EncryptionProcessor.DecryptAsync(
                            responseMessage.Content,
                            (DatabaseCore)this.Database,
                            this.ClientContext.ClientOptions.EncryptionKeyWrapProvider,
                            diagnosticsContext,
                            cancellationToken);
                    }
                }

                return responseMessage;
            }
        }

        internal async Task<PartitionKey> GetPartitionKeyValueFromStreamAsync(
            Stream stream,
            CancellationToken cancellation = default(CancellationToken))
        {
            if (!stream.CanSeek)
            {
                throw new ArgumentException("Stream needs to be seekable", nameof(stream));
            }

            try
            {
                stream.Position = 0;

                MemoryStream memoryStream = stream as MemoryStream;
                if (memoryStream == null)
                {
                    memoryStream = new MemoryStream();
                    stream.CopyTo(memoryStream);
                }

                // TODO: Avoid copy 
                IJsonNavigator jsonNavigator = JsonNavigator.Create(memoryStream.ToArray());
                IJsonNavigatorNode jsonNavigatorNode = jsonNavigator.GetRootNode();
                CosmosObject pathTraversal = CosmosObject.Create(jsonNavigator, jsonNavigatorNode);

                string[] tokens = await this.GetPartitionKeyPathTokensAsync(cancellation);
                for (int i = 0; i < tokens.Length - 1; i++)
                {
                    if (!pathTraversal.TryGetValue(tokens[i], out pathTraversal))
                    {
                        return PartitionKey.None;
                    }
                }

                if (!pathTraversal.TryGetValue(tokens[tokens.Length - 1], out CosmosElement partitionKeyValue))
                {
                    return PartitionKey.None;
                }

                return this.CosmosElementToPartitionKeyObject(partitionKeyValue);
            }
            finally
            {
                // MemoryStream casting leverage might change position 
                stream.Position = 0;
            }
        }

        private PartitionKey CosmosElementToPartitionKeyObject(CosmosElement cosmosElement)
        {
            // TODO: Leverage original serialization and avoid re-serialization (bug)
            switch (cosmosElement.Type)
            {
                case CosmosElementType.String:
                    CosmosString cosmosString = cosmosElement as CosmosString;
                    return new PartitionKey(cosmosString.Value);

                case CosmosElementType.Number:
                    CosmosNumber cosmosNumber = cosmosElement as CosmosNumber;
                    double value = Number64.ToDouble(cosmosNumber.Value);
                    return new PartitionKey(value);

                case CosmosElementType.Boolean:
                    CosmosBoolean cosmosBool = cosmosElement as CosmosBoolean;
                    return new PartitionKey(cosmosBool.Value);

                case CosmosElementType.Null:
                    return PartitionKey.Null;

                default:
                    throw new ArgumentException(
                        string.Format(CultureInfo.InvariantCulture, RMResources.UnsupportedPartitionKeyComponentValue, cosmosElement));
            }
        }

        internal Uri GetResourceUri(RequestOptions requestOptions, OperationType operationType, string itemId)
        {
            if (requestOptions != null && requestOptions.TryGetResourceUri(out Uri resourceUri))
            {
                return resourceUri;
            }

            switch (operationType)
            {
                case OperationType.Create:
                case OperationType.Upsert:
                    return this.LinkUri;

                default:
                    return this.ContcatCachedUriWithId(itemId);
            }
        }

        /// <summary>
        /// Throw an exception if the partition key is null or empty string
        /// </summary>
        internal static void ValidatePartitionKey(object partitionKey, RequestOptions requestOptions)
        {
            if (partitionKey != null)
            {
                return;
            }

            if (requestOptions != null && requestOptions.IsEffectivePartitionKeyRouting)
            {
                return;
            }

            throw new ArgumentNullException(nameof(partitionKey));
        }

        /// <summary>
        /// Gets the full resource segment URI without the last id.
        /// </summary>
        /// <returns>Example: /dbs/*/colls/*/{this.pathSegment}/ </returns>
        private string GetResourceSegmentUriWithoutId()
        {
            // StringBuilder is roughly 2x faster than string.Format
            StringBuilder stringBuilder = new StringBuilder(this.LinkUri.OriginalString.Length +
                                                            Paths.DocumentsPathSegment.Length + 2);
            stringBuilder.Append(this.LinkUri.OriginalString);
            stringBuilder.Append("/");
            stringBuilder.Append(Paths.DocumentsPathSegment);
            stringBuilder.Append("/");
            return stringBuilder.ToString();
        }

        /// <summary>
        /// Gets the full resource URI using the cached resource URI segment 
        /// </summary>
        /// <param name="resourceId">The resource id</param>
        /// <returns>
        /// A document link in the format of {CachedUriSegmentWithoutId}/{0}/ with {0} being a Uri escaped version of the <paramref name="resourceId"/>
        /// </returns>
        /// <remarks>Would be used when creating an <see cref="Attachment"/>, or when replacing or deleting a item in Azure Cosmos DB.</remarks>
        /// <seealso cref="Uri.EscapeUriString"/>
        private Uri ContcatCachedUriWithId(string resourceId)
        {
            return new Uri(this.cachedUriSegmentWithoutId + Uri.EscapeUriString(resourceId), UriKind.Relative);
        }
    }
}<|MERGE_RESOLUTION|>--- conflicted
+++ resolved
@@ -423,28 +423,6 @@
 #else
         internal
 #endif
-<<<<<<< HEAD
-=======
-        FeedIterator GetItemQueryStreamIterator(
-            FeedToken feedToken,
-            QueryDefinition queryDefinition,            
-            QueryRequestOptions requestOptions = null)
-        {
-            FeedTokenInternal feedTokenInternal = feedToken as FeedTokenInternal;
-            return this.GetItemQueryStreamIteratorInternal(
-                sqlQuerySpec: queryDefinition?.ToSqlQuerySpec(),
-                isContinuationExcpected: true,
-                continuationToken: null,
-                feedToken: feedTokenInternal,
-                requestOptions: requestOptions);
-        }
-
-#if PREVIEW
-        public override
-#else
-        internal
-#endif
->>>>>>> 13998eac
         FeedIterator<T> GetItemQueryIterator<T>(
             FeedToken feedToken,
             string queryText = null,
