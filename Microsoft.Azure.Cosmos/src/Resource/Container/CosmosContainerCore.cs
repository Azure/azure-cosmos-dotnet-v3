--- conflicted
+++ resolved
@@ -208,11 +208,7 @@
         /// </remarks>
         internal async Task<PartitionKeyInternal> GetNonePartitionKeyValue(CancellationToken cancellationToken = default(CancellationToken))
         {
-<<<<<<< HEAD
-            CosmosContainerSettings containerSettings = await this.GetCachedContainerSettingsAsync();
-=======
             CosmosContainerSettings containerSettings = await this.GetCachedContainerSettingsAsync(cancellationToken);
->>>>>>> 6aa2c95a
             return containerSettings.GetNoneValue();
         }
 
