--- conflicted
+++ resolved
@@ -1677,9 +1677,9 @@
         /// <returns>An instance of <see cref="ChangeFeedProcessorBuilder"/></returns>
         public abstract ChangeFeedProcessorBuilder GetChangeFeedProcessorBuilderWithManualCheckpoint(
             string processorName,
-            ChangeFeedStreamHandlerWithManualCheckpoint onChangesDelegate);
-
-#if PREVIEW
+            ChangeFeedStreamHandlerWithManualCheckpoint onChangesDelegate);
+
+#if PREVIEW
         /// <summary>
         /// Deletes all items in the Container with the specified <see cref="PartitionKey"/> value.
         /// Starts an asynchronous Cosmos DB background operation which deletes all items in the Container with the specified value. 
@@ -1781,17 +1781,13 @@
         /// <returns>An instance of <see cref="ChangeFeedProcessorBuilder"/></returns>
         public abstract ChangeFeedProcessorBuilder GetChangeFeedProcessorBuilderWithAllVersionsAndDeletes<T>(
             string processorName,
-<<<<<<< HEAD
-            ChangeFeedHandler<ChangeFeedItem<T>> onChangesDelegate);
-#endif
-=======
-            ChangeFeedHandler<ChangeFeedItem<T>> onChangesDelegate);
-
-        /// <summary>
-        /// Determines whether the given y feed range is a part of the specified x feed range.
-        /// </summary>
-        /// <param name="x">The feed range representing the x range.</param>
-        /// <param name="y">The feed range representing the y range.</param>
+            ChangeFeedHandler<ChangeFeedItem<T>> onChangesDelegate);
+
+        /// <summary>
+        /// Determines whether the given y feed range is a part of the specified x feed range.
+        /// </summary>
+        /// <param name="x">The feed range representing the x range.</param>
+        /// <param name="y">The feed range representing the y range.</param>
         /// <param name="cancellationToken">A token to cancel the operation if needed.</param>
         /// <example>
         /// <code language="csharp">
@@ -1801,8 +1797,8 @@
         /// CosmosClient cosmosClient = cosmosClientBuilder.Build();
         /// Database cosmosDatabase = cosmosClient.GetDatabase("your-database-id");
         /// Container container = cosmosDatabase.GetContainer("your-container-id");
-        /// FeedRange x = ...; // Define the feed range for x
-        /// FeedRange y = ...;  // Define the feed range for y
+        /// FeedRange x = ...; // Define the feed range for x
+        /// FeedRange y = ...;  // Define the feed range for y
         ///
         /// bool isFeedRangePartOfAsync = await container.IsFeedRangePartOfAsync(
         ///    x,
@@ -1810,16 +1806,15 @@
         ///    cancellationToken);
         /// ]]>
         /// </code>
-        /// </example>
-        /// <returns>Returns a boolean indicating whether the y feed range is fully contained within the x feed range.</returns>
-        public virtual Task<bool> IsFeedRangePartOfAsync(
-            Cosmos.FeedRange x,
-            Cosmos.FeedRange y,
-            CancellationToken cancellationToken = default)
-        {
-            throw new NotImplementedException();
-        }
-#endif
->>>>>>> 43c14a31
+        /// </example>
+        /// <returns>Returns a boolean indicating whether the y feed range is fully contained within the x feed range.</returns>
+        public virtual Task<bool> IsFeedRangePartOfAsync(
+            Cosmos.FeedRange x,
+            Cosmos.FeedRange y,
+            CancellationToken cancellationToken = default)
+        {
+            throw new NotImplementedException();
+        }
+#endif
     }
 }