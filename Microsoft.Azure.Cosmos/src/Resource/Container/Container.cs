﻿//------------------------------------------------------------
// Copyright (c) Microsoft Corporation.  All rights reserved.
//------------------------------------------------------------

namespace Microsoft.Azure.Cosmos
{
    using System;
    using System.Collections.Generic;
    using System.IO;
    using System.Linq;
    using System.Threading;
    using System.Threading.Tasks;
    using Microsoft.Azure.Cosmos.Query;

    /// <summary>
    /// Operations for reading, replacing, or deleting a specific, existing container or item in a container by id.
    /// There are two different types of operations.
    /// 1. The object operations where it serializes and deserializes the item on request/response
    /// 2. The stream response which takes a Stream containing a JSON serialized object and returns a response containing a Stream
    /// See <see cref="Cosmos.Database"/> for creating new containers, and reading/querying all containers.
    /// </summary>
    /// <remarks>
    ///  Note: all these operations make calls against a fixed budget.
    ///  You should design your system such that these calls scale sub linearly with your application.
    ///  For instance, do not call `container.readAsync()` before every single `container.readItemAsync()` call to ensure the container exists;
    ///  do this once on application start up.
    /// </remarks>
    public abstract class Container
    {
        /// <summary>
        /// The Id of the Cosmos container
        /// </summary>
        public abstract string Id { get; }

        /// <summary>
        /// Returns the conflicts
        /// </summary>
        public abstract Conflicts Conflicts { get; }

        /// <summary>
        /// Returns the scripts
        /// </summary>
        public abstract Scripts.Scripts Scripts { get; }

        /// <summary>
        /// Reads a <see cref="ContainerProperties"/> from the Azure Cosmos service as an asynchronous operation.
        /// </summary>
        /// <param name="requestOptions">(Optional) The options for the container request.</param>
        /// <param name="cancellationToken">(Optional) <see cref="CancellationToken"/> representing request cancellation.</param>
        /// <returns>
        /// A <see cref="Task"/> containing a <see cref="ContainerResponse"/> which wraps a <see cref="ContainerProperties"/> containing the read resource record.
        /// </returns>
        /// <exception cref="CosmosException">This exception can encapsulate many different types of errors. To determine the specific error always look at the StatusCode property. Some common codes you may get when creating a Document are:
        /// <list type="table">
        ///     <listheader>
        ///         <term>StatusCode</term><description>Reason for exception</description>
        ///     </listheader>
        ///     <item>
        ///         <term>404</term><description>NotFound - This means the resource you tried to read did not exist.</description>
        ///     </item>
        ///     <item>
        ///         <term>429</term><description>TooManyRequests - This means you have exceeded the number of request units per second. Consult the DocumentClientException.RetryAfter value to see how long you should wait before retrying this operation.</description>
        ///     </item>
        /// </list>
        /// </exception>
        /// <example>
        /// <code language="c#">
        /// <![CDATA[
        /// Container container = this.database.GetContainer("containerId");
        /// ContainerProperties containerProperties = await container.ReadContainerAsync();
        /// ]]>
        /// </code>
        /// </example>
        public abstract Task<ContainerResponse> ReadContainerAsync(
            ContainerRequestOptions requestOptions = null,
            CancellationToken cancellationToken = default(CancellationToken));

        /// <summary>
        /// Reads a <see cref="ContainerProperties"/> from the Azure Cosmos service as an asynchronous operation.
        /// </summary>
        /// <param name="requestOptions">(Optional) The options for the container request.</param>
        /// <param name="cancellationToken">(Optional) <see cref="CancellationToken"/> representing request cancellation.</param>
        /// <returns>
        /// A <see cref="Task"/> containing a <see cref="ResponseMessage"/> containing the read resource record.
        /// </returns>
        /// <example>
        /// <code language="c#">
        /// <![CDATA[
        /// Container container = this.database.GetContainer("containerId");
        /// ResponseMessage response = await container.ReadContainerStreamAsync();
        /// ]]>
        /// </code>
        /// </example>
        public abstract Task<ResponseMessage> ReadContainerStreamAsync(
            ContainerRequestOptions requestOptions = null,
            CancellationToken cancellationToken = default(CancellationToken));

        /// <summary>
        /// Replace a <see cref="ContainerProperties"/> from the Azure Cosmos service as an asynchronous operation.
        /// </summary>
        /// <param name="containerProperties">The <see cref="ContainerProperties"/> object.</param>
        /// <param name="requestOptions">(Optional) The options for the container request.</param>
        /// <param name="cancellationToken">(Optional) <see cref="CancellationToken"/> representing request cancellation.</param>
        /// <returns>
        /// A <see cref="Task"/> containing a <see cref="ContainerResponse"/> which wraps a <see cref="ContainerProperties"/> containing the replace resource record.
        /// </returns>
        /// <exception cref="CosmosException">This exception can encapsulate many different types of errors. To determine the specific error always look at the StatusCode property. Some common codes you may get when creating a Document are:
        /// <list type="table">
        ///     <listheader>
        ///         <term>StatusCode</term><description>Reason for exception</description>
        ///     </listheader>
        ///     <item>
        ///         <term>404</term><description>NotFound - This means the resource you tried to read did not exist.</description>
        ///     </item>
        ///     <item>
        ///         <term>429</term><description>TooManyRequests - This means you have exceeded the number of request units per second. Consult the DocumentClientException.RetryAfter value to see how long you should wait before retrying this operation.</description>
        ///     </item>
        /// </list>
        /// </exception>
        /// <example>
        /// Update the container to disable automatic indexing
        /// <code language="c#">
        /// <![CDATA[
        /// ContainerProperties containerProperties = containerReadResponse;
        /// containerProperties.IndexingPolicy.Automatic = false;
        /// ContainerResponse response = await container.ReplaceContainerAsync(containerProperties);
        /// ContainerProperties replacedProperties = response;
        /// ]]>
        /// </code>
        /// </example>
        public abstract Task<ContainerResponse> ReplaceContainerAsync(
            ContainerProperties containerProperties,
            ContainerRequestOptions requestOptions = null,
            CancellationToken cancellationToken = default(CancellationToken));

        /// <summary>
        /// Replace a <see cref="ContainerProperties"/> from the Azure Cosmos service as an asynchronous operation.
        /// </summary>
        /// <param name="containerProperties">The <see cref="ContainerProperties"/>.</param>
        /// <param name="requestOptions">(Optional) The options for the container request.</param>
        /// <param name="cancellationToken">(Optional) <see cref="CancellationToken"/> representing request cancellation.</param>
        /// <returns>
        /// A <see cref="Task"/> containing a <see cref="ResponseMessage"/> containing the replace resource record.
        /// </returns>
        /// <example>
        ///
        /// <code language="c#">
        /// <![CDATA[
        /// ContainerProperties containerProperties = containerReadResponse;
        /// containerProperties.IndexingPolicy.Automatic = false;
        /// ResponseMessage response = await container.ReplaceContainerStreamAsync(containerProperties);
        /// ]]>
        /// </code>
        /// </example>
        public abstract Task<ResponseMessage> ReplaceContainerStreamAsync(
            ContainerProperties containerProperties,
            ContainerRequestOptions requestOptions = null,
            CancellationToken cancellationToken = default(CancellationToken));

        /// <summary>
        /// Delete a <see cref="ContainerProperties"/> from the Azure Cosmos DB service as an asynchronous operation.
        /// </summary>
        /// <param name="requestOptions">(Optional) The options for the container request.</param>
        /// <param name="cancellationToken">(Optional) <see cref="CancellationToken"/> representing request cancellation.</param>
        /// <returns>A <see cref="Task"/> containing a <see cref="ContainerResponse"/> which will contain information about the request issued.</returns>
        /// <exception cref="CosmosException">This exception can encapsulate many different types of errors. To determine the specific error always look at the StatusCode property. Some common codes you may get when creating a Document are:
        /// <list type="table">
        ///     <listheader>
        ///         <term>StatusCode</term><description>Reason for exception</description>
        ///     </listheader>
        ///     <item>
        ///         <term>404</term><description>NotFound - This means the resource you tried to delete did not exist.</description>
        ///     </item>
        /// </list>
        /// </exception>
        /// <example>
        /// <code language="c#">
        /// <![CDATA[
        /// Container container = this.database.GetContainer("containerId");
        /// ContainerResponse response = await container.DeleteContainerAsync();
        /// ]]>
        /// </code>
        /// </example>
        public abstract Task<ContainerResponse> DeleteContainerAsync(
            ContainerRequestOptions requestOptions = null,
            CancellationToken cancellationToken = default(CancellationToken));

        /// <summary>
        /// Delete a <see cref="ContainerProperties"/> from the Azure Cosmos DB service as an asynchronous operation.
        /// </summary>
        /// <param name="requestOptions">(Optional) The options for the container request.</param>
        /// <param name="cancellationToken">(Optional) <see cref="CancellationToken"/> representing request cancellation.</param>
        /// <example>
        /// <code language="c#">
        /// <![CDATA[
        /// Container container = this.database.GetContainer("containerId");
        /// ResponseMessage response = await container.DeleteContainerStreamAsync();
        /// ]]>
        /// </code>
        /// </example>
        /// <returns>A <see cref="Task"/> containing a <see cref="ResponseMessage"/> which will contain information about the request issued.</returns>
        public abstract Task<ResponseMessage> DeleteContainerStreamAsync(
            ContainerRequestOptions requestOptions = null,
            CancellationToken cancellationToken = default(CancellationToken));

        /// <summary>
        /// Gets container throughput in measurement of request units per second in the Azure Cosmos service.
        /// </summary>
        /// <param name="cancellationToken">(Optional) <see cref="CancellationToken"/> representing request cancellation.</param>
        /// <returns>Provisioned throughput in request units per second</returns>
        /// <value>
        /// The provisioned throughput for this container.
        /// </value>
        /// <remarks>
        /// <para>
        /// Null value indicates a container with no throughput provisioned.
        /// </para>
        /// </remarks>
        /// <example>
        /// The following example shows how to get the throughput.
        /// <code language="c#">
        /// <![CDATA[
        /// int? throughput = await container.ReadThroughputAsync();
        /// ]]>
        /// </code>
        /// </example>
        /// <seealso href="https://docs.microsoft.com/azure/cosmos-db/request-units">Request Units</seealso>
        /// <seealso href="https://docs.microsoft.com/azure/cosmos-db/set-throughput#set-throughput-on-a-database">Set throughput on a database</seealso>
        public abstract Task<int?> ReadThroughputAsync(
            CancellationToken cancellationToken = default(CancellationToken));

        /// <summary>
        /// Gets container throughput in measurement of request units per second in the Azure Cosmos service.
        /// </summary>
        /// <param name="requestOptions">The options for the throughput request.</param>
        /// <param name="cancellationToken">(Optional) <see cref="CancellationToken"/> representing request cancellation.</param>
        /// <returns>The throughput response</returns>
        /// <value>
        /// The provisioned throughput for this container.
        /// </value>
        /// <remarks>
        /// <para>
        /// Refer to http://azure.microsoft.com/documentation/articles/documentdb-performance-levels/ for details on provision offer throughput.
        /// </para>
        /// </remarks>
        /// <example>
        /// The following example shows how to get the throughput
        /// <code language="c#">
        /// <![CDATA[
        /// RequestOptions requestOptions = new RequestOptions();
        /// ThroughputProperties throughputProperties = await container.ReadThroughputAsync(requestOptions);
        /// Console.WriteLine($"Throughput: {throughputProperties?.Throughput}");
        /// ]]>
        /// </code>
        /// </example>
        /// <example>
        /// The following example shows how to get throughput, MinThroughput and is replace in progress
        /// <code language="c#">
        /// <![CDATA[
        /// RequestOptions requestOptions = new RequestOptions();
        /// ThroughputResponse response = await container.ReadThroughputAsync(requestOptions);
        /// Console.WriteLine($"Throughput: {response.Resource?.Throughput}");
        /// Console.WriteLine($"MinThroughput: {response.MinThroughput}");
        /// Console.WriteLine($"IsReplacePending: {response.IsReplacePending}");
        /// ]]>
        /// </code>
        /// </example>
        public abstract Task<ThroughputResponse> ReadThroughputAsync(
            RequestOptions requestOptions,
            CancellationToken cancellationToken = default(CancellationToken));

        /// <summary>
        /// Sets throughput provisioned for a container in measurement of request units per second in the Azure Cosmos service.
        /// </summary>
        /// <param name="throughput">The Cosmos container throughput, expressed in Request Units per second.</param>
        /// <param name="requestOptions">(Optional) The options for the throughput request.</param>
        /// <param name="cancellationToken">(Optional) <see cref="CancellationToken"/> representing request cancellation.</param>
        /// <returns>The throughput response.</returns>
        /// <value>
        /// The provisioned throughput for this container.
        /// </value>
        /// <example>
        /// The following example shows how to get the throughput.
        /// <code language="c#">
        /// <![CDATA[
        /// ThroughputResponse throughput = await this.cosmosContainer.ReplaceThroughputAsync(400);
        /// ]]>
        /// </code>
        /// </example>
        /// <seealso href="https://docs.microsoft.com/azure/cosmos-db/request-units">Request Units</seealso>
        public abstract Task<ThroughputResponse> ReplaceThroughputAsync(
            int throughput,
            RequestOptions requestOptions = null,
            CancellationToken cancellationToken = default(CancellationToken));

        /// <summary>
        /// Sets throughput provisioned for a container in measurement of request units per second in the Azure Cosmos service.
        /// </summary>
        /// <param name="throughputProperties">The Cosmos container throughput expressed in Request Units per second.</param>
        /// <param name="requestOptions">(Optional) The options for the throughput request.</param>
        /// <param name="cancellationToken">(Optional) <see cref="CancellationToken"/> representing request cancellation.</param>
        /// <returns>The throughput response.</returns>
        /// <example>
        /// The following example shows how to replace the fixed throughput.
        /// <code language="c#">
        /// <![CDATA[
        /// ThroughputResponse throughput = await this.cosmosContainer.ReplaceThroughputAsync(
        ///     ThroughputProperties.CreateManualThroughput(10000));
        /// ]]>
        /// </code>
        /// </example>
        /// <example>
        /// The following example shows how to replace the autoscale provisioned throughput
        /// <code language="c#">
        /// <![CDATA[
        /// ThroughputResponse throughput = await this.cosmosContainer.ReplaceThroughputAsync(
        ///     ThroughputProperties.CreateAutoscaleThroughput(10000));
        /// ]]>
        /// </code>
        /// </example>
        /// <remarks>
        /// <seealso href="https://docs.microsoft.com/azure/cosmos-db/request-units">Request Units</seealso>
        /// </remarks>
#if PREVIEW
        public
#else
        internal
#endif
        virtual Task<ThroughputResponse> ReplaceThroughputAsync(
            ThroughputProperties throughputProperties,
            RequestOptions requestOptions = null,
            CancellationToken cancellationToken = default(CancellationToken))
        {
            throw new NotImplementedException();
        }

        /// <summary>
        /// Creates a Item as an asynchronous operation in the Azure Cosmos service.
        /// </summary>
        /// <param name="streamPayload">A <see cref="Stream"/> containing the payload.</param>
        /// <param name="partitionKey">The partition key for the item.</param>
        /// <param name="requestOptions">(Optional) The options for the item request.</param>
        /// <param name="cancellationToken">(Optional) <see cref="CancellationToken"/> representing request cancellation.</param>
        /// <returns>The <see cref="ResponseMessage"/> that was created contained within a <see cref="System.Threading.Tasks.Task"/> object representing the service response for the asynchronous operation.</returns>
        /// <remarks>
        /// The Stream operation only throws on client side exceptions. This is to increase performance and prevent the overhead of throwing exceptions. Check the HTTP status code on the response to check if the operation failed.
        /// </remarks>
        /// <example>
        /// This example creates an item in a Cosmos container.
        /// <code language="c#">
        /// <![CDATA[
        /// //Create the object in Cosmos
        /// using (ResponseMessage response = await this.Container.CreateItemStreamAsync(partitionKey: new PartitionKey("streamPartitionKey"), streamPayload: stream))
        /// {
        ///     if (!response.IsSuccessStatusCode)
        ///     {
        ///         //Handle and log exception
        ///         return;
        ///     }
        ///     
        ///     using (Stream responseStream = await response.ReadBodyAsync())
        ///     {
        ///         //Read or do other operations with the stream
        ///         using (StreamReader streamReader = new StreamReader(responseStream))
        ///         {
        ///             string responseContentAsString = await streamReader.ReadToEndAsync();
        ///         }
        ///     }
        /// }
        /// ]]>
        /// </code>
        /// </example>
        public abstract Task<ResponseMessage> CreateItemStreamAsync(
                    Stream streamPayload,
                    PartitionKey partitionKey,
                    ItemRequestOptions requestOptions = null,
                    CancellationToken cancellationToken = default(CancellationToken));

        /// <summary>
        /// Creates a item as an asynchronous operation in the Azure Cosmos service.
        /// </summary>
        /// <param name="item">A JSON serializable object that must contain an id property. <see cref="CosmosSerializer"/> to implement a custom serializer</param>
        /// <param name="partitionKey"><see cref="PartitionKey"/> for the item. If not specified will be populated by extracting from {T}</param>
        /// <param name="requestOptions">(Optional) The options for the item request.</param>
        /// <param name="cancellationToken">(Optional) <see cref="CancellationToken"/> representing request cancellation.</param>
        /// <returns>The <see cref="ItemResponse{T}"/> that was created contained within a <see cref="System.Threading.Tasks.Task"/> object representing the service response for the asynchronous operation.</returns>
        /// <exception cref="System.AggregateException">Represents a consolidation of failures that occurred during async processing. Look within InnerExceptions to find the actual exception(s)</exception>
        /// <exception cref="CosmosException">This exception can encapsulate many different types of errors. To determine the specific error always look at the StatusCode property. Some common codes you may get when creating a Document are:
        /// <list type="table">
        ///     <listheader>
        ///         <term>StatusCode</term><description>Reason for exception</description>
        ///     </listheader>
        ///     <item>
        ///         <term>400</term><description>BadRequest - This means something was wrong with the document supplied. </description>
        ///     </item>
        ///     <item>
        ///         <term>403</term><description>Forbidden - This likely means the collection in to which you were trying to create the document is full.</description>
        ///     </item>
        ///     <item>
        ///         <term>409</term><description>Conflict - This means a item with an id matching the id field of <paramref name="item"/> already existed</description>
        ///     </item>
        ///     <item>
        ///         <term>413</term><description>RequestEntityTooLarge - This means the item exceeds the current max entity size. Consult documentation for limits and quotas.</description>
        ///     </item>
        ///     <item>
        ///         <term>429</term><description>TooManyRequests - This means you have exceeded the number of request units per second.</description>
        ///     </item>
        /// </list>
        /// </exception>
        /// <example>
        /// <code language="c#">
        /// <![CDATA[
        /// public class ToDoActivity{
        ///     public string id {get; set;}
        ///     public string status {get; set;}
        /// }
        /// 
        /// ToDoActivity test = new ToDoActivity()
        /// {
        ///    id = Guid.NewGuid().ToString(),
        ///    status = "InProgress"
        /// };
        ///
        /// ItemResponse item = await this.container.CreateItemAsync<ToDoActivity>(tests, new PartitionKey(test.status));
        /// ]]>
        /// </code>
        /// </example>
        public abstract Task<ItemResponse<T>> CreateItemAsync<T>(
            T item,
            PartitionKey? partitionKey = null,
            ItemRequestOptions requestOptions = null,
            CancellationToken cancellationToken = default(CancellationToken));

        /// <summary>
        /// Reads a item from the Azure Cosmos service as an asynchronous operation.
        /// </summary>
        /// <param name="id">The Cosmos item id</param>
        /// <param name="partitionKey">The partition key for the item.</param>
        /// <param name="requestOptions">(Optional) The options for the item request.</param>
        /// <param name="cancellationToken">(Optional) <see cref="CancellationToken"/> representing request cancellation.</param>
        /// <returns>
        /// A <see cref="Task"/> containing a <see cref="ResponseMessage"/> which wraps a <see cref="Stream"/> containing the read resource record.
        /// </returns>
        /// <remarks>
        /// The Stream operation only throws on client side exceptions. This is to increase performance and prevent the overhead of throwing exceptions. Check the HTTP status code on the response to check if the operation failed.
        /// </remarks>
        /// <example>
        /// Read a response as a stream.
        /// <code language="c#">
        /// <![CDATA[
        /// using(ResponseMessage response = await this.container.ReadItemStreamAsync("id", new PartitionKey("partitionKey")))
        /// {
        ///     if (!response.IsSuccessStatusCode)
        ///     {
        ///         //Handle and log exception
        ///         return;
        ///     }
        ///     
        ///     using(Stream stream = response.ReadBodyAsync())
        ///     {
        ///         //Read or do other operations with the stream
        ///         using (StreamReader streamReader = new StreamReader(stream))
        ///         {
        ///             string content =  streamReader.ReadToEndAsync();
        ///         }
        ///     }
        /// }
        /// 
        /// ]]>
        /// </code>
        /// </example>
        public abstract Task<ResponseMessage> ReadItemStreamAsync(
                    string id,
                    PartitionKey partitionKey,
                    ItemRequestOptions requestOptions = null,
                    CancellationToken cancellationToken = default(CancellationToken));

        /// <summary>
        /// Reads a item from the Azure Cosmos service as an asynchronous operation.
        /// </summary>
        /// <param name="id">The Cosmos item id</param>
        /// <param name="partitionKey">The partition key for the item.</param>
        /// <param name="requestOptions">(Optional) The options for the item request.</param>
        /// <param name="cancellationToken">(Optional) <see cref="CancellationToken"/> representing request cancellation.</param>
        /// <returns>
        /// A <see cref="Task"/> containing a <see cref="ItemResponse{T}"/> which wraps the read resource record.
        /// </returns>
        /// <remarks>
        /// Items contain meta data that can be obtained by mapping these meta data attributes to properties in <typeparamref name="T"/>.
        /// * "_ts": Gets the last modified time stamp associated with the item from the Azure Cosmos DB service.
        /// * "_etag": Gets the entity tag associated with the item from the Azure Cosmos DB service.
        /// * "ttl": Gets the time to live in seconds of the item in the Azure Cosmos DB service.
        /// </remarks>
        /// <exception cref="CosmosException">This exception can encapsulate many different types of errors. To determine the specific error always look at the StatusCode property. Some common codes you may get when creating a Document are:
        /// <list type="table">
        ///     <listheader>
        ///         <term>StatusCode</term><description>Reason for exception</description>
        ///     </listheader>
        ///     <item>
        ///         <term>429</term><description>TooManyRequests - This means you have exceeded the number of request units per second.</description>
        ///     </item>
        /// </list>
        /// </exception>
        /// <example>
        /// <code language="c#">
        /// <![CDATA[
        /// public class ToDoActivity{
        ///     public string id {get; set;}
        ///     public string status {get; set;}
        /// }
        /// 
        /// ToDoActivity toDoActivity = await this.container.ReadItemAsync<ToDoActivity>("id", new PartitionKey("partitionKey"));
        /// 
        /// ]]>
        /// </code>
        /// </example>
        public abstract Task<ItemResponse<T>> ReadItemAsync<T>(
            string id,
            PartitionKey partitionKey,
            ItemRequestOptions requestOptions = null,
            CancellationToken cancellationToken = default(CancellationToken));

        /// <summary>
        /// Upserts an item stream as an asynchronous operation in the Azure Cosmos service.
        /// </summary>
        /// <param name="streamPayload">A <see cref="Stream"/> containing the payload.</param>
        /// <param name="partitionKey">The partition key for the item.</param>
        /// <param name="requestOptions">(Optional) The options for the item request.</param>
        /// <param name="cancellationToken">(Optional) <see cref="CancellationToken"/> representing request cancellation.</param>
        /// <returns>
        /// A <see cref="Task"/> containing a <see cref="ResponseMessage"/> which wraps a <see cref="Stream"/> containing the read resource record.
        /// </returns>
        /// <remarks>
        /// The Stream operation only throws on client side exceptions. 
        /// This is to increase performance and prevent the overhead of throwing exceptions. 
        /// Check the HTTP status code on the response to check if the operation failed.
        /// </remarks>
        /// <example>
        /// Upsert a Stream containing the item to Cosmos
        /// <code language="c#">
        /// <![CDATA[
        /// using(ResponseMessage response = await this.container.UpsertItemStreamAsync(stream, new PartitionKey("itemPartitionKey")))
        /// {
        ///     if (!response.IsSuccessStatusCode)
        ///     {
        ///         //Handle and log exception
        ///         return;
        ///     }
        ///     
        ///     using(Stream stream = response.ReadBodyAsync())
        ///     {
        ///         //Read or do other operations with the stream
        ///         using (StreamReader  streamReader = new StreamReader(stream))
        ///         {
        ///             string content =  streamReader.ReadToEndAsync();
        ///         }
        ///     }
        /// }
        /// ]]>
        /// </code>
        /// </example>
        public abstract Task<ResponseMessage> UpsertItemStreamAsync(
                    Stream streamPayload,
                    PartitionKey partitionKey,
                    ItemRequestOptions requestOptions = null,
                    CancellationToken cancellationToken = default(CancellationToken));

        /// <summary>
        /// Upserts an item as an asynchronous operation in the Azure Cosmos service.
        /// </summary>
        /// <param name="item">A JSON serializable object that must contain an id property. <see cref="CosmosSerializer"/> to implement a custom serializer</param>
        /// <param name="partitionKey"><see cref="PartitionKey"/> for the item. If not specified will be populated by extracting from {T}</param>
        /// <param name="requestOptions">(Optional) The options for the item request.</param>
        /// <param name="cancellationToken">(Optional) <see cref="CancellationToken"/> representing request cancellation.</param>
        /// <returns>The <see cref="ItemResponse{T}"/> that was upserted contained within a <see cref="System.Threading.Tasks.Task"/> object representing the service response for the asynchronous operation.</returns>
        /// <exception cref="System.AggregateException">Represents a consolidation of failures that occurred during async processing. Look within InnerExceptions to find the actual exception(s)</exception>
        /// <exception cref="CosmosException">This exception can encapsulate many different types of errors. To determine the specific error always look at the StatusCode property. Some common codes you may get when creating a Document are:
        /// <list type="table">
        ///     <listheader>
        ///         <term>StatusCode</term><description>Reason for exception</description>
        ///     </listheader>
        ///     <item>
        ///         <term>400</term><description>BadRequest - This means something was wrong with the document supplied.</description>
        ///     </item>
        ///     <item>
        ///         <term>403</term><description>Forbidden - This likely means the collection in to which you were trying to upsert the document is full.</description>
        ///     </item>
        ///     <item>
        ///         <term>413</term><description>RequestEntityTooLarge - This means the item exceeds the current max entity size. Consult documentation for limits and quotas.</description>
        ///     </item>
        ///     <item>
        ///         <term>429</term><description>TooManyRequests - This means you have exceeded the number of request units per second. Consult the DocumentClientException.RetryAfter value to see how long you should wait before retrying this operation.</description>
        ///     </item>
        /// </list>
        /// </exception>
        /// <example>
        /// <code language="c#">
        /// <![CDATA[
        /// public class ToDoActivity{
        ///     public string id {get; set;}
        ///     public string status {get; set;}
        /// }
        /// 
        /// ToDoActivity test = new ToDoActivity()
        /// {
        ///    id = Guid.NewGuid().ToString(),
        ///    status = "InProgress"
        /// };
        ///
        /// ItemResponse<ToDoActivity> item = await this.container.UpsertItemAsync<ToDoActivity>(test, new PartitionKey(test.status));
        /// ]]>
        /// </code>
        /// </example>
        public abstract Task<ItemResponse<T>> UpsertItemAsync<T>(
            T item,
            PartitionKey? partitionKey = null,
            ItemRequestOptions requestOptions = null,
            CancellationToken cancellationToken = default(CancellationToken));

        /// <summary>
        /// Replaces a item in the Azure Cosmos service as an asynchronous operation.
        /// </summary>
        /// <remarks>
        /// The item's partition key value is immutable. 
        /// To change an item's partition key value you must delete the original item and insert a new item.
        /// </remarks>
        /// <param name="streamPayload">A <see cref="Stream"/> containing the payload.</param>
        /// <param name="id">The Cosmos item id</param>
        /// <param name="partitionKey">The partition key for the item.</param>
        /// <param name="requestOptions">(Optional) The options for the item request.</param>
        /// <param name="cancellationToken">(Optional) <see cref="CancellationToken"/> representing request cancellation.</param>
        /// <returns>
        /// A <see cref="Task"/> containing a <see cref="ResponseMessage"/> which wraps a <see cref="Stream"/> containing the replace resource record.
        /// </returns>
        /// <remarks>
        /// The Stream operation only throws on client side exceptions. 
        /// This is to increase performance and prevent the overhead of throwing exceptions. 
        /// Check the HTTP status code on the response to check if the operation failed.
        /// </remarks>
        /// <example>
        /// Replace an item in Cosmos
        /// <code language="c#">
        /// <![CDATA[
        /// using(ResponseMessage response = await this.container.ReplaceItemStreamAsync(stream, "itemId", new PartitionKey("itemPartitionKey"))
        /// {
        ///     if (!response.IsSuccessStatusCode)
        ///     {
        ///         //Handle and log exception
        ///         return;
        ///     }
        ///     
        ///     using(Stream stream = response.ReadBodyAsync())
        ///     {
        ///         //Read or do other operations with the stream
        ///         using (StreamReader streamReader = new StreamReader(stream))
        ///         {
        ///             string content =  streamReader.ReadToEndAsync();
        ///         }
        ///     }
        /// }
        /// ]]>
        /// </code>
        /// </example>
        public abstract Task<ResponseMessage> ReplaceItemStreamAsync(
                    Stream streamPayload,
                    string id,
                    PartitionKey partitionKey,
                    ItemRequestOptions requestOptions = null,
                    CancellationToken cancellationToken = default(CancellationToken));

        /// <summary>
        /// Replaces a item in the Azure Cosmos service as an asynchronous operation.
        /// </summary>
        /// <remarks>
        /// The item's partition key value is immutable. 
        /// To change an item's partition key value you must delete the original item and insert a new item.
        /// </remarks>
        /// <param name="item">A JSON serializable object that must contain an id property. <see cref="CosmosSerializer"/> to implement a custom serializer.</param>
        /// <param name="id">The Cosmos item id of the existing item.</param>
        /// <param name="partitionKey"><see cref="PartitionKey"/> for the item. If not specified will be populated by extracting from {T}</param>
        /// <param name="requestOptions">(Optional) The options for the item request.</param>
        /// <param name="cancellationToken">(Optional) <see cref="CancellationToken"/> representing request cancellation.</param>
        /// <returns>
        /// A <see cref="Task"/> containing a <see cref="ItemResponse{T}"/> which wraps the updated resource record.
        /// </returns>
        /// <exception cref="ArgumentNullException">If either <paramref name="item"/> is not set.</exception>
        /// <exception cref="CosmosException">
        /// This exception can encapsulate many different types of errors. To determine the specific error always look at the StatusCode property.
        /// <list type="table">
        ///     <listheader>
        ///         <term>StatusCode</term><description>Reason for exception</description>
        ///     </listheader>
        ///     <item>
        ///         <term>400</term><description>BadRequest - This means something was wrong with the document supplied. </description>
        ///     </item>
        ///     <item>
        ///         <term>403</term><description>Forbidden - This likely means the collection in to which you were trying to create the document is full.</description>
        ///     </item>
        ///     <item>
        ///         <term>413</term><description>RequestEntityTooLarge - This means the item exceeds the current max entity size. Consult documentation for limits and quotas.</description>
        ///     </item>
        ///     <item>
        ///         <term>429</term><description>TooManyRequests - This means you have exceeded the number of request units per second.</description>
        ///     </item>
        /// </list>
        /// </exception>
        /// <example>
        /// <code language="c#">
        /// <![CDATA[
        /// public class ToDoActivity{
        ///     public string id {get; set;}
        ///     public string status {get; set;}
        /// }
        /// 
        /// ToDoActivity test = new ToDoActivity()
        /// {
        ///    id = Guid.NewGuid().ToString(),
        ///    status = "InProgress"
        /// };
        ///
        /// ItemResponse item = await this.container.ReplaceItemAsync<ToDoActivity>(test, test.id, new PartitionKey(test.status));
        /// ]]>
        /// </code>
        /// </example>
        public abstract Task<ItemResponse<T>> ReplaceItemAsync<T>(
            T item,
            string id,
            PartitionKey? partitionKey = null,
            ItemRequestOptions requestOptions = null,
            CancellationToken cancellationToken = default(CancellationToken));

        /// <summary>
        /// Delete a item from the Azure Cosmos service as an asynchronous operation.
        /// </summary>
        /// <param name="id">The Cosmos item id</param>
        /// <param name="partitionKey">The partition key for the item.</param>
        /// <param name="requestOptions">(Optional) The options for the item request.</param>
        /// <param name="cancellationToken">(Optional) <see cref="CancellationToken"/> representing request cancellation.</param>
        /// <returns>
        /// A <see cref="Task"/> containing a <see cref="ResponseMessage"/> which wraps a <see cref="Stream"/> containing the delete resource record.
        /// </returns>
        /// <remarks>
        /// The Stream operation only throws on client side exceptions. This is to increase performance and prevent the overhead of throwing exceptions. Check the HTTP status code on the response to check if the operation failed.
        /// </remarks>
        /// <example>
        /// Delete an item from Cosmos
        /// <code language="c#">
        /// <![CDATA[
        /// using(ResponseMessage response = await this.container.DeleteItemStreamAsync("itemId", new PartitionKey("itemPartitionKey")))
        /// {
        ///     if (!response.IsSuccessStatusCode)
        ///     {
        ///         //Handle and log exception
        ///         return;
        ///     }
        /// }
        /// ]]>
        /// </code>
        /// </example>
        public abstract Task<ResponseMessage> DeleteItemStreamAsync(
                    string id,
                    PartitionKey partitionKey,
                    ItemRequestOptions requestOptions = null,
                    CancellationToken cancellationToken = default(CancellationToken));

        /// <summary>
        /// Delete a item from the Azure Cosmos service as an asynchronous operation.
        /// </summary>
        /// <param name="id">The Cosmos item id</param>
        /// <param name="partitionKey">The partition key for the item.</param>
        /// <param name="requestOptions">(Optional) The options for the item request.</param>
        /// <param name="cancellationToken">(Optional) <see cref="CancellationToken"/> representing request cancellation.</param>
        /// <returns>A <see cref="Task"/> containing a <see cref="ItemResponse{T}"/> which will contain information about the request issued.</returns>
        /// <exception cref="CosmosException">
        /// This exception can encapsulate many different types of errors. To determine the specific error always look at the StatusCode property. Some common codes you may get when creating a Document are:
        /// <list type="table">
        ///     <listheader>
        ///         <term>StatusCode</term><description>Reason for exception</description>
        ///     </listheader>
        ///     <item>
        ///         <term>429</term><description>TooManyRequests - This means you have exceeded the number of request units per second.</description>
        ///     </item>
        /// </list>
        /// </exception>
        /// <example>
        /// <code language="c#">
        /// <![CDATA[
        /// public class ToDoActivity{
        ///     public string id {get; set;}
        ///     public string status {get; set;}
        /// }
        /// 
        /// ItemResponse item = await this.container.DeleteItemAsync<ToDoActivity>("partitionKey", "id");
        /// ]]>
        /// </code>
        /// </example>
        public abstract Task<ItemResponse<T>> DeleteItemAsync<T>(
            string id,
            PartitionKey partitionKey,
            ItemRequestOptions requestOptions = null,
            CancellationToken cancellationToken = default(CancellationToken));

        /// <summary>
        ///  This method creates a query for items under a container in an Azure Cosmos database using a SQL statement with parameterized values. It returns a FeedIterator.
        ///  For more information on preparing SQL statements with parameterized values, please see <see cref="QueryDefinition"/>.
        /// </summary>
        /// <param name="queryDefinition">The Cosmos SQL query definition.</param>
        /// <param name="continuationToken">(Optional) The continuation token in the Azure Cosmos DB service.</param>
        /// <param name="requestOptions">(Optional) The options for the item query request.</param>
        /// <returns>An iterator to go through the items.</returns>
        /// <remarks>
        /// Query as a stream only supports single partition queries 
        /// </remarks>
        /// <example>
        /// Create a query to get all the ToDoActivity that have a cost greater than 9000 for the specified partition
        /// <code language="c#">
        /// <![CDATA[
        /// public class ToDoActivity{
        ///     public string id {get; set;}
        ///     public string status {get; set;}
        ///     public int cost {get; set;}
        /// }
        /// 
        /// QueryDefinition queryDefinition = new QueryDefinition("select * from ToDos t where t.cost > @expensive")
        ///     .WithParameter("@expensive", 9000);
        /// FeedIterator feedIterator = this.Container.GetItemQueryStreamIterator(
        ///     queryDefinition,
        ///     null,
        ///     new QueryRequestOptions() { PartitionKey = new PartitionKey("Error")});
        ///
        /// while (feedIterator.HasMoreResults)
        /// {
        ///     using (ResponseMessage response = await feedIterator.ReadNextAsync())
        ///     {
        ///         using (StreamReader sr = new StreamReader(response.Content))
        ///         using (JsonTextReader jtr = new JsonTextReader(sr))
        ///         {
        ///             JObject result = JObject.Load(jtr);
        ///         }
        ///     }
        /// }
        /// ]]>
        /// </code>
        /// </example>
        public abstract FeedIterator GetItemQueryStreamIterator(
            QueryDefinition queryDefinition,
            string continuationToken = null,
            QueryRequestOptions requestOptions = null);

        /// <summary>
        ///  This method creates a query for items under a container in an Azure Cosmos database using a SQL statement with parameterized values. It returns a FeedIterator.
        ///  For more information on preparing SQL statements with parameterized values, please see <see cref="QueryDefinition"/>.
        /// </summary>
        /// <param name="queryDefinition">The Cosmos SQL query definition.</param>
        /// <param name="continuationToken">(Optional) The continuation token in the Azure Cosmos DB service.</param>
        /// <param name="requestOptions">(Optional) The options for the item query request.</param>
        /// <returns>An iterator to go through the items.</returns>
        /// <example>
        /// Create a query to get all the ToDoActivity that have a cost greater than 9000
        /// <code language="c#">
        /// <![CDATA[
        /// public class ToDoActivity{
        ///     public string id {get; set;}
        ///     public string status {get; set;}
        ///     public int cost {get; set;}
        /// }
        /// 
        /// QueryDefinition queryDefinition = new QueryDefinition("select * from ToDos t where t.cost > @expensive")
        ///     .WithParameter("@expensive", 9000);
        /// FeedIterator<ToDoActivity> feedIterator = this.Container.GetItemQueryIterator<ToDoActivity>(
        ///     queryDefinition,
        ///     null,
        ///     new QueryRequestOptions() { PartitionKey = new PartitionKey("Error")});
        ///
        /// while (feedIterator.HasMoreResults)
        /// {
        ///     foreach(var item in await feedIterator.ReadNextAsync()){
        ///     {
        ///         Console.WriteLine(item.cost); 
        ///     }
        /// }
        /// ]]>
        /// </code>
        /// </example>
        public abstract FeedIterator<T> GetItemQueryIterator<T>(
            QueryDefinition queryDefinition,
            string continuationToken = null,
            QueryRequestOptions requestOptions = null);

        /// <summary>
        ///  This method creates a query for items under a container in an Azure Cosmos database using a SQL statement with parameterized values. It returns a FeedIterator.
        ///  For more information on preparing SQL statements with parameterized values, please see <see cref="QueryDefinition"/>.
        /// </summary>
        /// <param name="queryText">The Cosmos SQL query text.</param>
        /// <param name="continuationToken">(Optional) The continuation token in the Azure Cosmos DB service.</param>
        /// <param name="requestOptions">(Optional) The options for the item query request.</param>
        /// <returns>An iterator to go through the items.</returns>
        /// <remarks>
        /// Query as a stream only supports single partition queries 
        /// </remarks>
        /// <example>
        /// 1. Create a query to get all the ToDoActivity that have a cost greater than 9000 for the specified partition
        /// <code language="c#">
        /// <![CDATA[
        /// public class ToDoActivity{
        ///     public string id {get; set;}
        ///     public string status {get; set;}
        ///     public int cost {get; set;}
        /// }
        /// 
        /// FeedIterator feedIterator = this.Container.GetItemQueryStreamIterator(
        ///     "select * from ToDos t where t.cost > 9000",
        ///     null,
        ///     new QueryRequestOptions() { PartitionKey = new PartitionKey("Error")});
        ///
        /// while (feedIterator.HasMoreResults)
        /// {
        ///     using (ResponseMessage response = await feedIterator.ReadNextAsync())
        ///     {
        ///         using (StreamReader sr = new StreamReader(response.Content))
        ///         using (JsonTextReader jtr = new JsonTextReader(sr))
        ///         {
        ///             JObject result = JObject.Load(jtr);
        ///         }
        ///     }
        /// }
        /// ]]>
        /// </code>
        /// </example>
        /// <example>
        /// 2. Creates a FeedIterator to get all the ToDoActivity.
        /// <code language="c#">
        /// <![CDATA[
        /// public class ToDoActivity{
        ///     public string id {get; set;}
        ///     public string status {get; set;}
        ///     public int cost {get; set;}
        /// }
        ///
        /// FeedIterator feedIterator = this.Container.GetItemQueryStreamIterator(
        ///     null,
        ///     null,
        ///     new QueryRequestOptions() { PartitionKey = new PartitionKey("Error")});
        ///
        /// while (feedIterator.HasMoreResults)
        /// {
        ///     using (ResponseMessage response = await feedIterator.ReadNextAsync())
        ///     {
        ///         using (StreamReader sr = new StreamReader(response.Content))
        ///         using (JsonTextReader jtr = new JsonTextReader(sr))
        ///         {
        ///             JObject result = JObject.Load(jtr);
        ///         }
        ///     }
        /// }
        /// ]]>
        /// </code>
        /// </example>
        public abstract FeedIterator GetItemQueryStreamIterator(
            string queryText = null,
            string continuationToken = null,
            QueryRequestOptions requestOptions = null);

        /// <summary>
        ///  This method creates a query for items under a container in an Azure Cosmos database using a SQL statement with parameterized values. It returns a FeedIterator.
        ///  For more information on preparing SQL statements with parameterized values, please see <see cref="QueryDefinition"/>.
        /// </summary>
        /// <param name="queryText">The Cosmos SQL query text.</param>
        /// <param name="continuationToken">(Optional) The continuation token in the Azure Cosmos DB service.</param>
        /// <param name="requestOptions">(Optional) The options for the item query request.</param>
        /// <returns>An iterator to go through the items.</returns>
        /// <example>
        /// 1. Create a query to get all the ToDoActivity that have a cost greater than 9000
        /// <code language="c#">
        /// <![CDATA[
        /// public class ToDoActivity{
        ///     public string id {get; set;}
        ///     public string status {get; set;}
        ///     public int cost {get; set;}
        /// }
        /// 
        /// FeedIterator<ToDoActivity> feedIterator = this.Container.GetItemQueryIterator<ToDoActivity>(
        ///     "select * from ToDos t where t.cost > 9000",
        ///     null,
        ///     new QueryRequestOptions() { PartitionKey = new PartitionKey("Error")});
        ///
        /// while (feedIterator.HasMoreResults)
        /// {
        ///     foreach(var item in await feedIterator.ReadNextAsync()){
        ///     {
        ///         Console.WriteLine(item.cost);
        ///     }
        /// }
        /// ]]>
        /// </code>
        /// </example>
        /// <example>
        /// 2. Create a FeedIterator to get all the ToDoActivity.
        /// <code language="c#">
        /// <![CDATA[
        /// public class ToDoActivity{
        ///     public string id {get; set;}
        ///     public string status {get; set;}
        ///     public int cost {get; set;}
        /// }
        ///
        /// FeedIterator<ToDoActivity> feedIterator = this.Container.GetItemQueryIterator<ToDoActivity>(
        ///     null,
        ///     null,
        ///     new QueryRequestOptions() { PartitionKey = new PartitionKey("Error")});
        ///
        /// while (feedIterator.HasMoreResults)
        /// {
        ///     foreach(var item in await feedIterator.ReadNextAsync()){
        ///     {
        ///         Console.WriteLine(item.cost); 
        ///     }
        /// }
        /// ]]>
        /// </code>
        /// </example>
        public abstract FeedIterator<T> GetItemQueryIterator<T>(
            string queryText = null,
            string continuationToken = null,
            QueryRequestOptions requestOptions = null);

        /// <summary>
        /// This method creates a LINQ query for items under a container in an Azure Cosmos DB service.
        /// IQueryable extension method ToFeedIterator() should be use for asynchronous execution with FeedIterator, please refer to example 2.
        /// </summary>
        /// <remarks>
        /// LINQ execution is synchronous which will cause issues related to blocking calls. 
        /// It is recommended to always use ToFeedIterator(), and to do the asynchronous execution.
        /// </remarks>
        /// <typeparam name="T">The type of object to query.</typeparam>
        /// <param name="allowSynchronousQueryExecution">(Optional)the option which allows the query to be executed synchronously via IOrderedQueryable.</param>
        /// <param name="continuationToken">(Optional) The continuation token in the Azure Cosmos DB service.</param>
        /// <param name="requestOptions">(Optional) The options for the item query request.</param>
        /// <returns>(Optional) An IOrderedQueryable{T} that can evaluate the query.</returns>
        /// <example>
        /// 1. This example below shows LINQ query generation and blocked execution.
        /// <code language="c#">
        /// <![CDATA[
        /// public class Book 
        /// {
        ///     public string Title {get; set;}
        ///     
        ///     public Author Author {get; set;}
        ///     
        ///     public int Price {get; set;}
        /// }
        /// 
        /// public class Author
        /// {
        ///     public string FirstName {get; set;}
        ///     public string LastName {get; set;}
        /// }
        ///  
        /// // Query by the Title property
        /// Book book = container.GetItemLinqQueryable<Book>(true)
        ///                      .Where(b => b.Title == "War and Peace")
        ///                      .AsEnumerable()
        ///                      .FirstOrDefault();
        /// 
        /// // Query a nested property
        /// Book otherBook = container.GetItemLinqQueryable<Book>(true)
        ///                           .Where(b => b.Author.FirstName == "Leo")
        ///                           .AsEnumerable()
        ///                           .FirstOrDefault();
        /// 
        /// // Perform iteration on books
        /// foreach (Book matchingBook in container.GetItemLinqQueryable<Book>(true)
        ///                            .Where(b => b.Price > 100))
        /// {
        ///     // Iterate through books
        /// }
        /// ]]>
        /// </code>
        /// </example>
        /// <example>
        /// 2. This example below shows LINQ query generation and asynchronous execution with FeedIterator.
        /// <code language="c#">
        /// <![CDATA[
        ///
        /// // LINQ query generation
        /// var setIterator = container.GetItemLinqQueryable<Book>()
        ///                      .Where(b => b.Title == "War and Peace")
        ///                      .ToFeedIterator();
        ///                      
        /// //Asynchronous query execution
        /// while (setIterator.HasMoreResults)
        /// {
        ///     foreach(var item in await feedIterator.ReadNextAsync()){
        ///     {
        ///         Console.WriteLine(item.cost); 
        ///     }
        /// }
        ///
        /// ]]>
        /// </code>
        /// </example>
        /// <remarks>
        /// The Azure Cosmos DB LINQ provider compiles LINQ to SQL statements. Refer to https://docs.microsoft.com/azure/cosmos-db/sql-query-linq-to-sql for the list of expressions supported by the Azure Cosmos DB LINQ provider. ToString() on the generated IQueryable returns the translated SQL statement. The Azure Cosmos DB provider translates JSON.NET and DataContract serialization attributes for members to their JSON property names.
        /// </remarks>
        public abstract IOrderedQueryable<T> GetItemLinqQueryable<T>(
            bool allowSynchronousQueryExecution = false,
            string continuationToken = null,
            QueryRequestOptions requestOptions = null);

        /// <summary>
        /// Delegate to receive the changes within a <see cref="ChangeFeedProcessor"/> execution.
        /// </summary>
        /// <param name="changes">The changes that happened.</param>
        /// <param name="cancellationToken">A cancellation token representing the current cancellation status of the <see cref="ChangeFeedProcessor"/> instance.</param>
        /// <returns>A <see cref="Task"/> representing the asynchronous operation that is going to be done with the changes.</returns>
        public delegate Task ChangesHandler<T>(
            IReadOnlyCollection<T> changes,
            CancellationToken cancellationToken);

        /// <summary>
        /// Delegate to receive the estimation of pending changes to be read by the associated <see cref="ChangeFeedProcessor"/> instance.
        /// </summary>
        /// <param name="estimatedPendingChanges">An estimation in number of items.</param>
        /// <param name="cancellationToken">A cancellation token representing the current cancellation status of the <see cref="ChangeFeedProcessor"/> instance.</param>
        /// <returns>A <see cref="Task"/> representing the asynchronous operation that is going to be done with the estimation.</returns>
        public delegate Task ChangesEstimationHandler(
            long estimatedPendingChanges,
            CancellationToken cancellationToken);

        /// <summary>
        /// Initializes a <see cref="ChangeFeedProcessorBuilder"/> for change feed processing.
        /// </summary>
        /// <param name="processorName">A name that identifies the Processor and the particular work it will do.</param>
        /// <param name="onChangesDelegate">Delegate to receive changes.</param>
        /// <returns>An instance of <see cref="ChangeFeedProcessorBuilder"/></returns>
        public abstract ChangeFeedProcessorBuilder GetChangeFeedProcessorBuilder<T>(
            string processorName,
            ChangesHandler<T> onChangesDelegate);

        /// <summary>
        /// Initializes a <see cref="ChangeFeedProcessorBuilder"/> for change feed monitoring.
        /// </summary>
        /// <param name="processorName">The name of the Processor the Estimator is going to measure.</param>
        /// <param name="estimationDelegate">Delegate to receive estimation.</param>
        /// <param name="estimationPeriod">Time interval on which to report the estimation. Default is 5 seconds.</param>
        /// <remarks>
        /// The goal of the Estimator is to measure progress of a particular processor. In order to do that, the <paramref name="processorName"/> and other parameters, like the leases container, need to match that of the Processor to measure.
        /// </remarks>
        /// <returns>An instance of <see cref="ChangeFeedProcessorBuilder"/></returns>
        public abstract ChangeFeedProcessorBuilder GetChangeFeedEstimatorBuilder(
            string processorName,
            ChangesEstimationHandler estimationDelegate,
            TimeSpan? estimationPeriod = null);

        /// <summary>
        /// Initializes a new instance of <see cref="TransactionalBatch"/>
        /// that can be used to perform operations across multiple items
        /// in the container with the provided partition key in a transactional manner.
        /// </summary>
        /// <param name="partitionKey">The partition key for all items in the batch.</param>
        /// <returns>A new instance of <see cref="TransactionalBatch"/>.</returns>
        public abstract TransactionalBatch CreateTransactionalBatch(PartitionKey partitionKey);

        /// <summary>
        /// Obtains a list of <see cref="FeedRange"/> that can be used to parallelize Feed operations.
        /// </summary>
        /// <param name="cancellationToken">(Optional) <see cref="CancellationToken"/> representing request cancellation.</param>
<<<<<<< HEAD
        /// <returns>A list of <see cref="FeedToken"/>.</returns>
#if PREVIEW
        public
#else
        internal
#endif
        virtual Task<IReadOnlyList<FeedToken>> GetFeedTokensAsync(
            CancellationToken cancellationToken = default(CancellationToken))
        {
            throw new NotImplementedException();
        }
=======
        /// <returns>A list of <see cref="FeedRange"/>.</returns>
        public abstract Task<IReadOnlyList<FeedRange>> GetFeedRangesAsync(CancellationToken cancellationToken = default(CancellationToken));
>>>>>>> 2acd7888

        /// <summary>
        /// This method creates an iterator to consume the container's Change Feed.
        /// </summary>
        /// <param name="continuationToken">(Optional) The continuation from a previous Change Feed iterator.</param>
        /// <param name="changeFeedRequestOptions">(Optional) The options for the Change Feed consumption.</param>
        /// <returns>An iterator to go through the Change Feed.</returns>
        /// <example>
        /// <code language="c#">
        /// <![CDATA[
        /// FeedIterator feedIterator = this.Container.GetChangeFeedStreamIterator();
        ///
        /// while (feedIterator.HasMoreResults)
        /// {
        ///     using (ResponseMessage response = await feedIterator.ReadNextAsync())
        ///     {
        ///         using (StreamReader sr = new StreamReader(response.Content))
        ///         using (JsonTextReader jtr = new JsonTextReader(sr))
        ///         {
        ///             JObject result = JObject.Load(jtr);
        ///         }
        ///     }
        /// }
        /// ]]>
        /// </code>
        /// </example>
<<<<<<< HEAD
#if PREVIEW
        public
#else
        internal
#endif
        virtual FeedIterator GetChangeFeedStreamIterator(ChangeFeedRequestOptions changeFeedRequestOptions = null)
        {
            throw new NotImplementedException();
        }
=======
        public abstract FeedIterator GetChangeFeedStreamIterator(
            string continuationToken = null,
            ChangeFeedRequestOptions changeFeedRequestOptions = null);
>>>>>>> 2acd7888

        /// <summary>
        ///  This method creates an iterator to consume a FeedRange's Change Feed.
        /// </summary>
        /// <param name="feedRange">A FeedRange obtained from <see cref="Container.GetFeedRangesAsync(CancellationToken)"/> or from a previous FeedIterator</param>
        /// <param name="changeFeedRequestOptions">(Optional) The options for the Change Feed consumption.</param>
        /// <seealso cref="Container.GetFeedRangesAsync(CancellationToken)"/>
        /// <example>
        /// <code language="c#">
        /// <![CDATA[
        /// IReadOnlyList<FeedRange> feedRanges = await this.Container.GetFeedRangesAsync();
        /// // Distribute feedRanges across multiple compute units and pass each one to a different iterator
        /// FeedIterator feedIterator = this.Container.GetChangeFeedStreamIterator(feedRanges[0]);
        ///
        /// while (feedIterator.HasMoreResults)
        /// {
        ///     using (ResponseMessage response = await feedIterator.ReadNextAsync())
        ///     {
        ///         using (StreamReader sr = new StreamReader(response.Content))
        ///         using (JsonTextReader jtr = new JsonTextReader(sr))
        ///         {
        ///             JObject result = JObject.Load(jtr);
        ///         }
        ///     }
        /// }
        /// ]]>
        /// </code>
        /// </example>
<<<<<<< HEAD
        /// <returns>An iterator to go through the Change Feed for a particular FeedToken.</returns>
#if PREVIEW
        public
#else
        internal
#endif
        virtual FeedIterator GetChangeFeedStreamIterator(
            FeedToken feedToken,
            ChangeFeedRequestOptions changeFeedRequestOptions = null)
        {
            throw new NotImplementedException();
        }
=======
        /// <returns>An iterator to go through the Change Feed for a particular FeedRange.</returns>
        public abstract FeedIterator GetChangeFeedStreamIterator(
            FeedRange feedRange,
            ChangeFeedRequestOptions changeFeedRequestOptions = null);
>>>>>>> 2acd7888

        /// <summary>
        ///  This method creates an iterator to consume the Change Feed for a Partition Key value.
        /// </summary>
        /// <param name="partitionKey">A <see cref="PartitionKey"/> to read the Change Feed for.</param>
        /// <param name="changeFeedRequestOptions">(Optional) The options for the Change Feed consumption.</param>
        /// <example>
        /// <code language="c#">
        /// <![CDATA[
        /// FeedIterator feedIterator = this.Container.GetChangeFeedStreamIterator(new PartitionKey("myPartitionKey"));
        ///
        /// while (feedIterator.HasMoreResults)
        /// {
        ///     using (ResponseMessage response = await feedIterator.ReadNextAsync())
        ///     {
        ///         using (StreamReader sr = new StreamReader(response.Content))
        ///         using (JsonTextReader jtr = new JsonTextReader(sr))
        ///         {
        ///             JObject result = JObject.Load(jtr);
        ///         }
        ///     }
        /// }
        /// ]]>
        /// </code>
        /// </example>
<<<<<<< HEAD
        /// <returns>An iterator to go through the Change Feed for a particular FeedToken.</returns>
#if PREVIEW
        public
#else
        internal
#endif
        virtual FeedIterator GetChangeFeedStreamIterator(
=======
        /// <returns>An iterator to go through the Change Feed for a particular Partition Key.</returns>
        public abstract FeedIterator GetChangeFeedStreamIterator(
>>>>>>> 2acd7888
            PartitionKey partitionKey,
            ChangeFeedRequestOptions changeFeedRequestOptions = null)
        {
            throw new NotImplementedException();
        }

        /// <summary>
        ///  This method creates an iterator to consume the container's Change Feed.
        /// </summary>
        /// <param name="continuationToken">(Optional) The continuation from a previous Change Feed iterator.</param>
        /// <param name="changeFeedRequestOptions">(Optional) The options for the Change Feed consumption.</param>
        /// <returns>An iterator to go through the Change Feed.</returns>
        /// <example>
        /// <code language="c#">
        /// <![CDATA[
        /// FeedIterator<MyItem> feedIterator = this.Container.GetChangeFeedIterator<MyItem>();
        /// while (feedIterator.HasMoreResults)
        /// {
        ///     FeedResponse<MyItem> response = await feedIterator.ReadNextAsync();
        ///     foreach (var item in response)
        ///     {
        ///         Console.WriteLine(item);
        ///     }
        /// }
        /// ]]>
        /// </code>
        /// </example>
<<<<<<< HEAD
#if PREVIEW
        public
#else
        internal
#endif
        virtual FeedIterator<T> GetChangeFeedIterator<T>(ChangeFeedRequestOptions changeFeedRequestOptions = null)
        {
            throw new NotImplementedException();
        }
=======
        public abstract FeedIterator<T> GetChangeFeedIterator<T>(
            string continuationToken = null,
            ChangeFeedRequestOptions changeFeedRequestOptions = null);
>>>>>>> 2acd7888

        /// <summary>
        ///  This method creates an iterator to consume a FeedRange's Change Feed.
        /// </summary>
        /// <param name="feedRange">A FeedRange obtained from <see cref="Container.GetFeedRangesAsync(CancellationToken)"/>.</param>
        /// <param name="changeFeedRequestOptions">(Optional) The options for the Change Feed consumption.</param>
        /// <seealso cref="Container.GetFeedRangesAsync(CancellationToken)"/>
        /// <example>
        /// <code language="c#">
        /// <![CDATA[
        /// IReadOnlyList<FeedRange> feedRanges = await this.Container.GetFeedRangessAsync();
        /// // Distribute feedRangess across multiple compute units and pass each one to a different iterator
        /// FeedIterator<MyItem> feedIterator = this.Container.GetChangeFeedIterator<MyItem>(feedRanges[0]);
        /// while (feedIterator.HasMoreResults)
        /// {
        ///     FeedResponse<MyItem> response = await feedIterator.ReadNextAsync();
        ///     foreach (var item in response)
        ///     {
        ///         Console.WriteLine(item);
        ///     }
        /// }
        /// ]]>
        /// </code>
        /// </example>
<<<<<<< HEAD
        /// <returns>An iterator to go through the Change Feed for a particular FeedToken.</returns>
#if PREVIEW
        public
#else
        internal
#endif
        virtual FeedIterator<T> GetChangeFeedIterator<T>(
            FeedToken feedToken,
            ChangeFeedRequestOptions changeFeedRequestOptions = null)
        {
            throw new NotImplementedException();
        }
=======
        /// <returns>An iterator to go through the Change Feed for a particular FeedRange.</returns>
        public abstract FeedIterator<T> GetChangeFeedIterator<T>(
            FeedRange feedRange,
            ChangeFeedRequestOptions changeFeedRequestOptions = null);
>>>>>>> 2acd7888

        /// <summary>
        ///  This method creates an iterator to consume the Change Feed for a Partition Key value.
        /// </summary>
        /// <param name="partitionKey">A <see cref="PartitionKey"/> to read the Change Feed for.</param>
        /// <param name="changeFeedRequestOptions">(Optional) The options for the Change Feed consumption.</param>
        /// <example>
        /// <code language="c#">
        /// <![CDATA[
        /// FeedIterator<MyItem> feedIterator = this.Container.GetChangeFeedIterator<MyItem>(new PartitionKey("myPartitionKey"));
        /// while (feedIterator.HasMoreResults)
        /// {
        ///     FeedResponse<MyItem> response = await feedIterator.ReadNextAsync();
        ///     foreach (var item in response)
        ///     {
        ///         Console.WriteLine(item);
        ///     }
        /// }
        /// ]]>
        /// </code>
        /// </example>
        /// <returns>An iterator to go through the Change Feed for a Partition Key.</returns>
#if PREVIEW
        public
#else
        internal
#endif
        virtual FeedIterator<T> GetChangeFeedIterator<T>(
            PartitionKey partitionKey,
            ChangeFeedRequestOptions changeFeedRequestOptions = null)
        {
            throw new NotImplementedException();
        }

        /// <summary>
        /// Gets the list of Partition Key Range identifiers for a <see cref="FeedRange"/>.
        /// </summary>
        /// <param name="feedRange">A <see cref="FeedRange"/></param>
        /// <param name="cancellationToken">(Optional) <see cref="CancellationToken"/> representing request cancellation.</param>
<<<<<<< HEAD
        /// <returns>The list of Partition Key Range identifiers affected by a particular FeedToken.</returns>
        /// <seealso cref="Container.GetFeedTokensAsync(CancellationToken)"/>
#if PREVIEW
        public
#else
        internal
#endif
        virtual Task<IEnumerable<string>> GetPartitionKeyRangesAsync(
            FeedToken feedToken,
            CancellationToken cancellationToken = default(CancellationToken))
        {
            throw new NotImplementedException();
        }
=======
        /// <returns>The list of Partition Key Range identifiers affected by a particular FeedRange.</returns>
        /// <seealso cref="Container.GetFeedRangesAsync(CancellationToken)"/>
        public abstract Task<IEnumerable<string>> GetPartitionKeyRangesAsync(
            FeedRange feedRange,
            CancellationToken cancellationToken = default(CancellationToken));
>>>>>>> 2acd7888

        /// <summary>
        ///  This method creates a query for items under a container in an Azure Cosmos database using a SQL statement with parameterized values. It returns a FeedIterator.
        ///  For more information on preparing SQL statements with parameterized values, please see <see cref="QueryDefinition"/>.
        /// </summary>
        /// <param name="feedRange">A FeedRange obtained from <see cref="Container.GetFeedRangesAsync(CancellationToken)"/></param>
        /// <param name="queryDefinition">The Cosmos SQL query definition.</param>
        /// <param name="continuationToken">(Optional) The continuation token in the Azure Cosmos DB service.</param>
        /// <param name="requestOptions">(Optional) The options for the item query request.</param>
        /// <returns>An iterator to go through the items.</returns>
        /// <remarks>
        /// Query as a stream only supports single partition queries 
        /// </remarks>
        /// <example>
        /// Create a query to get all the ToDoActivity that have a cost greater than 9000 for the specified partition
        /// <code language="c#">
        /// <![CDATA[
        /// public class ToDoActivity{
        ///     public string id {get; set;}
        ///     public string status {get; set;}
        ///     public int cost {get; set;}
        /// }
        /// IReadOnlyList<FeedRange> feedRanges = await this.Container.GetFeedRangesAsync();
        /// // Distribute feedRanges across multiple compute units and pass each one to a different iterator
        /// QueryDefinition queryDefinition = new QueryDefinition("select * from ToDos t where t.cost > @expensive")
        ///     .WithParameter("@expensive", 9000);
        /// FeedIterator feedIterator = this.Container.GetItemQueryStreamIterator(
        ///     feedRanges[0],
        ///     queryDefinition,
        ///     null,
        ///     new QueryRequestOptions() { });
        ///
        /// while (feedIterator.HasMoreResults)
        /// {
        ///     using (ResponseMessage response = await feedIterator.ReadNextAsync())
        ///     {
        ///         using (StreamReader sr = new StreamReader(response.Content))
        ///         using (JsonTextReader jtr = new JsonTextReader(sr))
        ///         {
        ///             JObject result = JObject.Load(jtr);
        ///         }
        ///     }
        /// }
        /// ]]>
        /// </code>
        /// </example>
<<<<<<< HEAD
#if PREVIEW
        public
#else
        internal
#endif
        virtual FeedIterator GetItemQueryStreamIterator(
            FeedToken feedToken,
            QueryDefinition queryDefinition,
            QueryRequestOptions requestOptions = null)
        {
            throw new NotImplementedException();
        }
=======
        public abstract FeedIterator GetItemQueryStreamIterator(
            FeedRange feedRange,
            QueryDefinition queryDefinition,
            string continuationToken,
            QueryRequestOptions requestOptions = null);
>>>>>>> 2acd7888

        /// <summary>
        ///  This method creates a query for items under a container in an Azure Cosmos database using a SQL statement with parameterized values. It returns a FeedIterator.
        ///  For more information on preparing SQL statements with parameterized values, please see <see cref="QueryDefinition"/>.
        /// </summary>
        /// <param name="feedRange">A FeedRange obtained from <see cref="Container.GetFeedRangesAsync(CancellationToken)"/>.</param>
        /// <param name="queryDefinition">The Cosmos SQL query definition.</param>
        /// <param name="continuationToken">(Optional) The continuation token in the Azure Cosmos DB service.</param>
        /// <param name="requestOptions">(Optional) The options for the item query request.</param>
        /// <returns>An iterator to go through the items.</returns>
        /// <remarks>
        /// Query as a stream only supports single partition queries 
        /// </remarks>
        /// <example>
        /// Create a query to get all the ToDoActivity that have a cost greater than 9000 for the specified partition
        /// <code language="c#">
        /// <![CDATA[
        /// public class ToDoActivity{
        ///     public string id {get; set;}
        ///     public string status {get; set;}
        ///     public int cost {get; set;}
        /// }
        /// IReadOnlyList<FeedRange> feedRanges = await this.Container.GetFeedRangesAsync();
        /// // Distribute feedRanges across multiple compute units and pass each one to a different iterator
        /// QueryDefinition queryDefinition = new QueryDefinition("select * from ToDos t where t.cost > @expensive")
        ///     .WithParameter("@expensive", 9000);
        /// FeedIterator<ToDoActivity> feedIterator = this.Container.GetItemQueryIterator<ToDoActivity>(
        ///     feedRanges[0],
        ///     queryDefinition,
        ///     null,
        ///     new QueryRequestOptions() { });
        ///
        /// while (feedIterator.HasMoreResults)
        /// {
        ///     foreach(var item in await feedIterator.ReadNextAsync()){
        ///     {
        ///         Console.WriteLine(item.cost); 
        ///     }
        /// }
        /// ]]>
        /// </code>
        /// </example>
<<<<<<< HEAD
#if PREVIEW
        public
#else
        internal 
#endif
        virtual FeedIterator<T> GetItemQueryIterator<T>(
            FeedToken feedToken,
            QueryDefinition queryDefinition,
            QueryRequestOptions requestOptions = null)
        {
            throw new NotImplementedException();
        }

        /// <summary>
        ///  This method creates a query for items under a container in an Azure Cosmos database using a SQL statement with parameterized values. It returns a FeedIterator.
        ///  For more information on preparing SQL statements with parameterized values, please see <see cref="QueryDefinition"/>.
        /// </summary>
        /// <param name="feedToken">A FeedToken obtained from <see cref="Container.GetFeedTokensAsync(CancellationToken)"/> or from a previous FeedTokenIterator</param>
        /// <param name="queryText">The Cosmos SQL query text.</param>
        /// <param name="requestOptions">(Optional) The options for the item query request.</param>
        /// <returns>An iterator to go through the items.</returns>
        /// <remarks>
        /// Query as a stream only supports single partition queries 
        /// </remarks>
        /// <example>
        /// Create a query to get all the ToDoActivity that have a cost greater than 9000 for the specified partition
        /// <code language="c#">
        /// <![CDATA[
        /// public class ToDoActivity{
        ///     public string id {get; set;}
        ///     public string status {get; set;}
        ///     public int cost {get; set;}
        /// }
        /// IReadOnlyList<FeedToken> feedTokens = await this.Container.GetFeedTokensAsync();
        /// // Distribute feedTokens across multiple compute units and pass each one to a different iterator
        /// QueryDefinition queryDefinition = new QueryDefinition("select * from ToDos t where t.cost > @expensive")
        ///     .WithParameter("@expensive", 9000);
        /// FeedIterator feedIterator = this.Container.GetItemQueryStreamIterator(
        ///     queryDefinition,
        ///     feedTokens[0],
        ///     new QueryRequestOptions() { });
        ///
        /// while (feedIterator.HasMoreResults)
        /// {
        ///     using (ResponseMessage response = await feedIterator.ReadNextAsync())
        ///     {
        ///         using (StreamReader sr = new StreamReader(response.Content))
        ///         using (JsonTextReader jtr = new JsonTextReader(sr))
        ///         {
        ///             JObject result = JObject.Load(jtr);
        ///         }
        ///     }
        /// }
        /// ]]>
        /// </code>
        /// </example>
#if PREVIEW
        public
#else
        internal
#endif
        virtual FeedIterator GetItemQueryStreamIterator(
            FeedToken feedToken,
            string queryText = null,
            QueryRequestOptions requestOptions = null)
        {
            throw new NotImplementedException();
        }

        /// <summary>
        ///  This method creates a query for items under a container in an Azure Cosmos database using a SQL statement with parameterized values. It returns a FeedIterator.
        ///  For more information on preparing SQL statements with parameterized values, please see <see cref="QueryDefinition"/>.
        /// </summary>
        /// <param name="feedToken">A FeedToken obtained from <see cref="Container.GetFeedTokensAsync(CancellationToken)"/> or from a previous FeedTokenIterator</param>
        /// <param name="queryText">The Cosmos SQL query text.</param>
        /// <param name="requestOptions">(Optional) The options for the item query request.</param>
        /// <returns>An iterator to go through the items.</returns>
        /// <remarks>
        /// Query as a stream only supports single partition queries 
        /// </remarks>
        /// <example>
        /// Create a query to get all the ToDoActivity that have a cost greater than 9000 for the specified partition
        /// <code language="c#">
        /// <![CDATA[
        /// public class ToDoActivity{
        ///     public string id {get; set;}
        ///     public string status {get; set;}
        ///     public int cost {get; set;}
        /// }
        /// IReadOnlyList<FeedToken> feedTokens = await this.Container.GetFeedTokensAsync();
        /// // Distribute feedTokens across multiple compute units and pass each one to a different iterator
        /// QueryDefinition queryDefinition = new QueryDefinition("select * from ToDos t where t.cost > @expensive")
        ///     .WithParameter("@expensive", 9000);
        /// FeedIterator<ToDoActivity> feedIterator = this.Container.GetItemQueryIterator<ToDoActivity>(
        ///     feedTokens[0],
        ///     queryDefinition,
        ///     new QueryRequestOptions() { });
        ///
        /// while (feedIterator.HasMoreResults)
        /// {
        ///     foreach(var item in await feedIterator.ReadNextAsync()){
        ///     {
        ///         Console.WriteLine(item.cost); 
        ///     }
        /// }
        /// ]]>
        /// </code>
        /// </example>
#if PREVIEW
        public
#else
        internal
#endif
        virtual FeedIterator<T> GetItemQueryIterator<T>(
            FeedToken feedToken,
            string queryText = null,
            QueryRequestOptions requestOptions = null)
        {
            throw new NotImplementedException();
        }
=======
        public abstract FeedIterator<T> GetItemQueryIterator<T>(
            FeedRange feedRange,
            QueryDefinition queryDefinition,
            string continuationToken = null,
            QueryRequestOptions requestOptions = null);
#endif
>>>>>>> 2acd7888
    }
}<|MERGE_RESOLUTION|>--- conflicted
+++ resolved
@@ -293,6 +293,7 @@
             RequestOptions requestOptions = null,
             CancellationToken cancellationToken = default(CancellationToken));
 
+#if PREVIEW
         /// <summary>
         /// Sets throughput provisioned for a container in measurement of request units per second in the Azure Cosmos service.
         /// </summary>
@@ -321,18 +322,11 @@
         /// <remarks>
         /// <seealso href="https://docs.microsoft.com/azure/cosmos-db/request-units">Request Units</seealso>
         /// </remarks>
-#if PREVIEW
-        public
-#else
-        internal
-#endif
-        virtual Task<ThroughputResponse> ReplaceThroughputAsync(
+        public abstract Task<ThroughputResponse> ReplaceThroughputAsync(
             ThroughputProperties throughputProperties,
             RequestOptions requestOptions = null,
-            CancellationToken cancellationToken = default(CancellationToken))
-        {
-            throw new NotImplementedException();
-        }
+            CancellationToken cancellationToken = default(CancellationToken));
+#endif
 
         /// <summary>
         /// Creates a Item as an asynchronous operation in the Azure Cosmos service.
@@ -1161,26 +1155,13 @@
         /// <returns>A new instance of <see cref="TransactionalBatch"/>.</returns>
         public abstract TransactionalBatch CreateTransactionalBatch(PartitionKey partitionKey);
 
+#if PREVIEW
         /// <summary>
         /// Obtains a list of <see cref="FeedRange"/> that can be used to parallelize Feed operations.
         /// </summary>
         /// <param name="cancellationToken">(Optional) <see cref="CancellationToken"/> representing request cancellation.</param>
-<<<<<<< HEAD
-        /// <returns>A list of <see cref="FeedToken"/>.</returns>
-#if PREVIEW
-        public
-#else
-        internal
-#endif
-        virtual Task<IReadOnlyList<FeedToken>> GetFeedTokensAsync(
-            CancellationToken cancellationToken = default(CancellationToken))
-        {
-            throw new NotImplementedException();
-        }
-=======
         /// <returns>A list of <see cref="FeedRange"/>.</returns>
         public abstract Task<IReadOnlyList<FeedRange>> GetFeedRangesAsync(CancellationToken cancellationToken = default(CancellationToken));
->>>>>>> 2acd7888
 
         /// <summary>
         /// This method creates an iterator to consume the container's Change Feed.
@@ -1207,21 +1188,9 @@
         /// ]]>
         /// </code>
         /// </example>
-<<<<<<< HEAD
-#if PREVIEW
-        public
-#else
-        internal
-#endif
-        virtual FeedIterator GetChangeFeedStreamIterator(ChangeFeedRequestOptions changeFeedRequestOptions = null)
-        {
-            throw new NotImplementedException();
-        }
-=======
         public abstract FeedIterator GetChangeFeedStreamIterator(
             string continuationToken = null,
             ChangeFeedRequestOptions changeFeedRequestOptions = null);
->>>>>>> 2acd7888
 
         /// <summary>
         ///  This method creates an iterator to consume a FeedRange's Change Feed.
@@ -1250,25 +1219,10 @@
         /// ]]>
         /// </code>
         /// </example>
-<<<<<<< HEAD
-        /// <returns>An iterator to go through the Change Feed for a particular FeedToken.</returns>
-#if PREVIEW
-        public
-#else
-        internal
-#endif
-        virtual FeedIterator GetChangeFeedStreamIterator(
-            FeedToken feedToken,
-            ChangeFeedRequestOptions changeFeedRequestOptions = null)
-        {
-            throw new NotImplementedException();
-        }
-=======
         /// <returns>An iterator to go through the Change Feed for a particular FeedRange.</returns>
         public abstract FeedIterator GetChangeFeedStreamIterator(
             FeedRange feedRange,
             ChangeFeedRequestOptions changeFeedRequestOptions = null);
->>>>>>> 2acd7888
 
         /// <summary>
         ///  This method creates an iterator to consume the Change Feed for a Partition Key value.
@@ -1294,23 +1248,10 @@
         /// ]]>
         /// </code>
         /// </example>
-<<<<<<< HEAD
-        /// <returns>An iterator to go through the Change Feed for a particular FeedToken.</returns>
-#if PREVIEW
-        public
-#else
-        internal
-#endif
-        virtual FeedIterator GetChangeFeedStreamIterator(
-=======
         /// <returns>An iterator to go through the Change Feed for a particular Partition Key.</returns>
         public abstract FeedIterator GetChangeFeedStreamIterator(
->>>>>>> 2acd7888
             PartitionKey partitionKey,
-            ChangeFeedRequestOptions changeFeedRequestOptions = null)
-        {
-            throw new NotImplementedException();
-        }
+            ChangeFeedRequestOptions changeFeedRequestOptions = null);
 
         /// <summary>
         ///  This method creates an iterator to consume the container's Change Feed.
@@ -1333,21 +1274,9 @@
         /// ]]>
         /// </code>
         /// </example>
-<<<<<<< HEAD
-#if PREVIEW
-        public
-#else
-        internal
-#endif
-        virtual FeedIterator<T> GetChangeFeedIterator<T>(ChangeFeedRequestOptions changeFeedRequestOptions = null)
-        {
-            throw new NotImplementedException();
-        }
-=======
         public abstract FeedIterator<T> GetChangeFeedIterator<T>(
             string continuationToken = null,
             ChangeFeedRequestOptions changeFeedRequestOptions = null);
->>>>>>> 2acd7888
 
         /// <summary>
         ///  This method creates an iterator to consume a FeedRange's Change Feed.
@@ -1372,25 +1301,10 @@
         /// ]]>
         /// </code>
         /// </example>
-<<<<<<< HEAD
-        /// <returns>An iterator to go through the Change Feed for a particular FeedToken.</returns>
-#if PREVIEW
-        public
-#else
-        internal
-#endif
-        virtual FeedIterator<T> GetChangeFeedIterator<T>(
-            FeedToken feedToken,
-            ChangeFeedRequestOptions changeFeedRequestOptions = null)
-        {
-            throw new NotImplementedException();
-        }
-=======
         /// <returns>An iterator to go through the Change Feed for a particular FeedRange.</returns>
         public abstract FeedIterator<T> GetChangeFeedIterator<T>(
             FeedRange feedRange,
             ChangeFeedRequestOptions changeFeedRequestOptions = null);
->>>>>>> 2acd7888
 
         /// <summary>
         ///  This method creates an iterator to consume the Change Feed for a Partition Key value.
@@ -1413,44 +1327,20 @@
         /// </code>
         /// </example>
         /// <returns>An iterator to go through the Change Feed for a Partition Key.</returns>
-#if PREVIEW
-        public
-#else
-        internal
-#endif
-        virtual FeedIterator<T> GetChangeFeedIterator<T>(
+        public abstract FeedIterator<T> GetChangeFeedIterator<T>(
             PartitionKey partitionKey,
-            ChangeFeedRequestOptions changeFeedRequestOptions = null)
-        {
-            throw new NotImplementedException();
-        }
+            ChangeFeedRequestOptions changeFeedRequestOptions = null);
 
         /// <summary>
         /// Gets the list of Partition Key Range identifiers for a <see cref="FeedRange"/>.
         /// </summary>
         /// <param name="feedRange">A <see cref="FeedRange"/></param>
         /// <param name="cancellationToken">(Optional) <see cref="CancellationToken"/> representing request cancellation.</param>
-<<<<<<< HEAD
-        /// <returns>The list of Partition Key Range identifiers affected by a particular FeedToken.</returns>
-        /// <seealso cref="Container.GetFeedTokensAsync(CancellationToken)"/>
-#if PREVIEW
-        public
-#else
-        internal
-#endif
-        virtual Task<IEnumerable<string>> GetPartitionKeyRangesAsync(
-            FeedToken feedToken,
-            CancellationToken cancellationToken = default(CancellationToken))
-        {
-            throw new NotImplementedException();
-        }
-=======
         /// <returns>The list of Partition Key Range identifiers affected by a particular FeedRange.</returns>
         /// <seealso cref="Container.GetFeedRangesAsync(CancellationToken)"/>
         public abstract Task<IEnumerable<string>> GetPartitionKeyRangesAsync(
             FeedRange feedRange,
             CancellationToken cancellationToken = default(CancellationToken));
->>>>>>> 2acd7888
 
         /// <summary>
         ///  This method creates a query for items under a container in an Azure Cosmos database using a SQL statement with parameterized values. It returns a FeedIterator.
@@ -1497,26 +1387,11 @@
         /// ]]>
         /// </code>
         /// </example>
-<<<<<<< HEAD
-#if PREVIEW
-        public
-#else
-        internal
-#endif
-        virtual FeedIterator GetItemQueryStreamIterator(
-            FeedToken feedToken,
-            QueryDefinition queryDefinition,
-            QueryRequestOptions requestOptions = null)
-        {
-            throw new NotImplementedException();
-        }
-=======
         public abstract FeedIterator GetItemQueryStreamIterator(
             FeedRange feedRange,
             QueryDefinition queryDefinition,
             string continuationToken,
             QueryRequestOptions requestOptions = null);
->>>>>>> 2acd7888
 
         /// <summary>
         ///  This method creates a query for items under a container in an Azure Cosmos database using a SQL statement with parameterized values. It returns a FeedIterator.
@@ -1559,134 +1434,11 @@
         /// ]]>
         /// </code>
         /// </example>
-<<<<<<< HEAD
-#if PREVIEW
-        public
-#else
-        internal 
-#endif
-        virtual FeedIterator<T> GetItemQueryIterator<T>(
-            FeedToken feedToken,
-            QueryDefinition queryDefinition,
-            QueryRequestOptions requestOptions = null)
-        {
-            throw new NotImplementedException();
-        }
-
-        /// <summary>
-        ///  This method creates a query for items under a container in an Azure Cosmos database using a SQL statement with parameterized values. It returns a FeedIterator.
-        ///  For more information on preparing SQL statements with parameterized values, please see <see cref="QueryDefinition"/>.
-        /// </summary>
-        /// <param name="feedToken">A FeedToken obtained from <see cref="Container.GetFeedTokensAsync(CancellationToken)"/> or from a previous FeedTokenIterator</param>
-        /// <param name="queryText">The Cosmos SQL query text.</param>
-        /// <param name="requestOptions">(Optional) The options for the item query request.</param>
-        /// <returns>An iterator to go through the items.</returns>
-        /// <remarks>
-        /// Query as a stream only supports single partition queries 
-        /// </remarks>
-        /// <example>
-        /// Create a query to get all the ToDoActivity that have a cost greater than 9000 for the specified partition
-        /// <code language="c#">
-        /// <![CDATA[
-        /// public class ToDoActivity{
-        ///     public string id {get; set;}
-        ///     public string status {get; set;}
-        ///     public int cost {get; set;}
-        /// }
-        /// IReadOnlyList<FeedToken> feedTokens = await this.Container.GetFeedTokensAsync();
-        /// // Distribute feedTokens across multiple compute units and pass each one to a different iterator
-        /// QueryDefinition queryDefinition = new QueryDefinition("select * from ToDos t where t.cost > @expensive")
-        ///     .WithParameter("@expensive", 9000);
-        /// FeedIterator feedIterator = this.Container.GetItemQueryStreamIterator(
-        ///     queryDefinition,
-        ///     feedTokens[0],
-        ///     new QueryRequestOptions() { });
-        ///
-        /// while (feedIterator.HasMoreResults)
-        /// {
-        ///     using (ResponseMessage response = await feedIterator.ReadNextAsync())
-        ///     {
-        ///         using (StreamReader sr = new StreamReader(response.Content))
-        ///         using (JsonTextReader jtr = new JsonTextReader(sr))
-        ///         {
-        ///             JObject result = JObject.Load(jtr);
-        ///         }
-        ///     }
-        /// }
-        /// ]]>
-        /// </code>
-        /// </example>
-#if PREVIEW
-        public
-#else
-        internal
-#endif
-        virtual FeedIterator GetItemQueryStreamIterator(
-            FeedToken feedToken,
-            string queryText = null,
-            QueryRequestOptions requestOptions = null)
-        {
-            throw new NotImplementedException();
-        }
-
-        /// <summary>
-        ///  This method creates a query for items under a container in an Azure Cosmos database using a SQL statement with parameterized values. It returns a FeedIterator.
-        ///  For more information on preparing SQL statements with parameterized values, please see <see cref="QueryDefinition"/>.
-        /// </summary>
-        /// <param name="feedToken">A FeedToken obtained from <see cref="Container.GetFeedTokensAsync(CancellationToken)"/> or from a previous FeedTokenIterator</param>
-        /// <param name="queryText">The Cosmos SQL query text.</param>
-        /// <param name="requestOptions">(Optional) The options for the item query request.</param>
-        /// <returns>An iterator to go through the items.</returns>
-        /// <remarks>
-        /// Query as a stream only supports single partition queries 
-        /// </remarks>
-        /// <example>
-        /// Create a query to get all the ToDoActivity that have a cost greater than 9000 for the specified partition
-        /// <code language="c#">
-        /// <![CDATA[
-        /// public class ToDoActivity{
-        ///     public string id {get; set;}
-        ///     public string status {get; set;}
-        ///     public int cost {get; set;}
-        /// }
-        /// IReadOnlyList<FeedToken> feedTokens = await this.Container.GetFeedTokensAsync();
-        /// // Distribute feedTokens across multiple compute units and pass each one to a different iterator
-        /// QueryDefinition queryDefinition = new QueryDefinition("select * from ToDos t where t.cost > @expensive")
-        ///     .WithParameter("@expensive", 9000);
-        /// FeedIterator<ToDoActivity> feedIterator = this.Container.GetItemQueryIterator<ToDoActivity>(
-        ///     feedTokens[0],
-        ///     queryDefinition,
-        ///     new QueryRequestOptions() { });
-        ///
-        /// while (feedIterator.HasMoreResults)
-        /// {
-        ///     foreach(var item in await feedIterator.ReadNextAsync()){
-        ///     {
-        ///         Console.WriteLine(item.cost); 
-        ///     }
-        /// }
-        /// ]]>
-        /// </code>
-        /// </example>
-#if PREVIEW
-        public
-#else
-        internal
-#endif
-        virtual FeedIterator<T> GetItemQueryIterator<T>(
-            FeedToken feedToken,
-            string queryText = null,
-            QueryRequestOptions requestOptions = null)
-        {
-            throw new NotImplementedException();
-        }
-=======
         public abstract FeedIterator<T> GetItemQueryIterator<T>(
             FeedRange feedRange,
             QueryDefinition queryDefinition,
             string continuationToken = null,
             QueryRequestOptions requestOptions = null);
 #endif
->>>>>>> 2acd7888
     }
 }