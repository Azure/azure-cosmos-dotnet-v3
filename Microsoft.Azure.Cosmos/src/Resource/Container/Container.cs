--- conflicted
+++ resolved
@@ -1677,12 +1677,8 @@
         /// <returns>An instance of <see cref="ChangeFeedProcessorBuilder"/></returns>
         public abstract ChangeFeedProcessorBuilder GetChangeFeedProcessorBuilderWithManualCheckpoint(
             string processorName,
-            ChangeFeedStreamHandlerWithManualCheckpoint onChangesDelegate);
-
-<<<<<<< HEAD
-#if PREVIEW
-=======
->>>>>>> b4a4ac0f
+            ChangeFeedStreamHandlerWithManualCheckpoint onChangesDelegate);
+
         /// <summary>
         /// Deletes all items in the Container with the specified <see cref="PartitionKey"/> value.
         /// Starts an asynchronous Cosmos DB background operation which deletes all items in the Container with the specified value. 
@@ -1697,12 +1693,12 @@
         public virtual Task<ResponseMessage> DeleteAllItemsByPartitionKeyStreamAsync(
                Cosmos.PartitionKey partitionKey,
                RequestOptions requestOptions = null,
-               CancellationToken cancellationToken = default)
-        {
-            throw new NotSupportedException("Deriving classes are expected to override this method with a valid implementation");
+               CancellationToken cancellationToken = default)
+        {
+            throw new NotSupportedException("Deriving classes are expected to override this method with a valid implementation");
         }
 
-#if PREVIEW
+#if PREVIEW
         /// <summary>
         /// Gets the list of Partition Key Range identifiers for a <see cref="FeedRange"/>.
         /// </summary>
@@ -1788,13 +1784,13 @@
         /// <returns>An instance of <see cref="ChangeFeedProcessorBuilder"/></returns>
         public abstract ChangeFeedProcessorBuilder GetChangeFeedProcessorBuilderWithAllVersionsAndDeletes<T>(
             string processorName,
-            ChangeFeedHandler<ChangeFeedItem<T>> onChangesDelegate);
-
-        /// <summary>
-        /// Determines whether the given y feed range is a part of the specified x feed range.
-        /// </summary>
-        /// <param name="x">The feed range representing the x range.</param>
-        /// <param name="y">The feed range representing the y range.</param>
+            ChangeFeedHandler<ChangeFeedItem<T>> onChangesDelegate);
+
+        /// <summary>
+        /// Determines whether the given y feed range is a part of the specified x feed range.
+        /// </summary>
+        /// <param name="x">The feed range representing the x range.</param>
+        /// <param name="y">The feed range representing the y range.</param>
         /// <param name="cancellationToken">A token to cancel the operation if needed.</param>
         /// <example>
         /// <code language="csharp">
@@ -1804,8 +1800,8 @@
         /// CosmosClient cosmosClient = cosmosClientBuilder.Build();
         /// Database cosmosDatabase = cosmosClient.GetDatabase("your-database-id");
         /// Container container = cosmosDatabase.GetContainer("your-container-id");
-        /// FeedRange x = ...; // Define the feed range for x
-        /// FeedRange y = ...;  // Define the feed range for y
+        /// FeedRange x = ...; // Define the feed range for x
+        /// FeedRange y = ...;  // Define the feed range for y
         ///
         /// bool isFeedRangePartOfAsync = await container.IsFeedRangePartOfAsync(
         ///    x,
@@ -1813,15 +1809,15 @@
         ///    cancellationToken);
         /// ]]>
         /// </code>
-        /// </example>
-        /// <returns>Returns a boolean indicating whether the y feed range is fully contained within the x feed range.</returns>
-        public virtual Task<bool> IsFeedRangePartOfAsync(
-            Cosmos.FeedRange x,
-            Cosmos.FeedRange y,
-            CancellationToken cancellationToken = default)
-        {
-            throw new NotImplementedException();
-        }
-#endif
+        /// </example>
+        /// <returns>Returns a boolean indicating whether the y feed range is fully contained within the x feed range.</returns>
+        public virtual Task<bool> IsFeedRangePartOfAsync(
+            Cosmos.FeedRange x,
+            Cosmos.FeedRange y,
+            CancellationToken cancellationToken = default)
+        {
+            throw new NotImplementedException();
+        }
+#endif
     }
 }