﻿//------------------------------------------------------------
// Copyright (c) Microsoft Corporation.  All rights reserved.
//------------------------------------------------------------

namespace Microsoft.Azure.Cosmos
{
    using System;
    using System.Collections.Generic;
    using System.IO;
    using System.Linq;
    using System.Threading;
    using System.Threading.Tasks;
    using Microsoft.Azure.Cosmos.Query;

    /// <summary>
    /// Operations for reading, replacing, or deleting a specific, existing container or item in a container by id.
    /// There are two different types of operations.
    /// 1. The object operations where it serializes and deserializes the item on request/response
    /// 2. The stream response which takes a Stream containing a JSON serialized object and returns a response containing a Stream
    /// See <see cref="Cosmos.Database"/> for creating new containers, and reading/querying all containers.
    /// </summary>
    /// <remarks>
    ///  Note: all these operations make calls against a fixed budget.
    ///  You should design your system such that these calls scale sub linearly with your application.
    ///  For instance, do not call `container.readAsync()` before every single `container.readItemAsync()` call to ensure the container exists;
    ///  do this once on application start up.
    /// </remarks>
    public abstract class Container
    {
        /// <summary>
        /// The Id of the Cosmos container
        /// </summary>
        public abstract string Id { get; }

        /// <summary>
        /// Returns the parent Database reference
        /// </summary>
        public abstract Database Database { get; }

        /// <summary>
        /// Returns the conflicts
        /// </summary>
        public abstract Conflicts Conflicts { get; }

        /// <summary>
        /// Returns the scripts
        /// </summary>
        public abstract Scripts.Scripts Scripts { get; }

        /// <summary>
        /// Reads a <see cref="ContainerProperties"/> from the Azure Cosmos service as an asynchronous operation.
        /// </summary>
        /// <param name="requestOptions">(Optional) The options for the container request.</param>
        /// <param name="cancellationToken">(Optional) <see cref="CancellationToken"/> representing request cancellation.</param>
        /// <returns>
        /// A <see cref="Task"/> containing a <see cref="ContainerResponse"/> which wraps a <see cref="ContainerProperties"/> containing the read resource record.
        /// </returns>
        /// <exception>https://aka.ms/cosmosdb-dot-net-exceptions#typed-api</exception>
        /// <example>
        /// <code language="c#">
        /// <![CDATA[
        /// Container container = this.database.GetContainer("containerId");
        /// ContainerProperties containerProperties = await container.ReadContainerAsync();
        /// ]]>
        /// </code>
        /// </example>
        public abstract Task<ContainerResponse> ReadContainerAsync(
            ContainerRequestOptions requestOptions = null,
            CancellationToken cancellationToken = default(CancellationToken));

        /// <summary>
        /// Reads a <see cref="ContainerProperties"/> from the Azure Cosmos service as an asynchronous operation.
        /// </summary>
        /// <param name="requestOptions">(Optional) The options for the container request.</param>
        /// <param name="cancellationToken">(Optional) <see cref="CancellationToken"/> representing request cancellation.</param>
        /// <returns>
        /// A <see cref="Task"/> containing a <see cref="ResponseMessage"/> containing the read resource record.
        /// </returns>
        /// <exception>https://aka.ms/cosmosdb-dot-net-exceptions#stream-api</exception>
        /// <example>
        /// <code language="c#">
        /// <![CDATA[
        /// Container container = this.database.GetContainer("containerId");
        /// ResponseMessage response = await container.ReadContainerStreamAsync();
        /// ]]>
        /// </code>
        /// </example>
        public abstract Task<ResponseMessage> ReadContainerStreamAsync(
            ContainerRequestOptions requestOptions = null,
            CancellationToken cancellationToken = default(CancellationToken));

        /// <summary>
        /// Replace a <see cref="ContainerProperties"/> from the Azure Cosmos service as an asynchronous operation.
        /// </summary>
        /// <param name="containerProperties">The <see cref="ContainerProperties"/> object.</param>
        /// <param name="requestOptions">(Optional) The options for the container request.</param>
        /// <param name="cancellationToken">(Optional) <see cref="CancellationToken"/> representing request cancellation.</param>
        /// <returns>
        /// A <see cref="Task"/> containing a <see cref="ContainerResponse"/> which wraps a <see cref="ContainerProperties"/> containing the replace resource record.
        /// </returns>
        /// <exception>https://aka.ms/cosmosdb-dot-net-exceptions#typed-api</exception>
        /// <example>
        /// Update the container to disable automatic indexing
        /// <code language="c#">
        /// <![CDATA[
        /// ContainerProperties containerProperties = containerReadResponse;
        /// containerProperties.IndexingPolicy.Automatic = false;
        /// ContainerResponse response = await container.ReplaceContainerAsync(containerProperties);
        /// ContainerProperties replacedProperties = response;
        /// ]]>
        /// </code>
        /// </example>
        public abstract Task<ContainerResponse> ReplaceContainerAsync(
            ContainerProperties containerProperties,
            ContainerRequestOptions requestOptions = null,
            CancellationToken cancellationToken = default(CancellationToken));

        /// <summary>
        /// Replace a <see cref="ContainerProperties"/> from the Azure Cosmos service as an asynchronous operation.
        /// </summary>
        /// <param name="containerProperties">The <see cref="ContainerProperties"/>.</param>
        /// <param name="requestOptions">(Optional) The options for the container request.</param>
        /// <param name="cancellationToken">(Optional) <see cref="CancellationToken"/> representing request cancellation.</param>
        /// <returns>
        /// A <see cref="Task"/> containing a <see cref="ResponseMessage"/> containing the replace resource record.
        /// </returns>
        /// <example>
        /// <exception>https://aka.ms/cosmosdb-dot-net-exceptions#stream-api</exception>
        /// <code language="c#">
        /// <![CDATA[
        /// ContainerProperties containerProperties = containerReadResponse;
        /// containerProperties.IndexingPolicy.Automatic = false;
        /// ResponseMessage response = await container.ReplaceContainerStreamAsync(containerProperties);
        /// ]]>
        /// </code>
        /// </example>
        public abstract Task<ResponseMessage> ReplaceContainerStreamAsync(
            ContainerProperties containerProperties,
            ContainerRequestOptions requestOptions = null,
            CancellationToken cancellationToken = default(CancellationToken));

        /// <summary>
        /// Delete a <see cref="ContainerProperties"/> from the Azure Cosmos DB service as an asynchronous operation.
        /// </summary>
        /// <param name="requestOptions">(Optional) The options for the container request.</param>
        /// <param name="cancellationToken">(Optional) <see cref="CancellationToken"/> representing request cancellation.</param>
        /// <returns>A <see cref="Task"/> containing a <see cref="ContainerResponse"/> which will contain information about the request issued.</returns>
        /// <exception>https://aka.ms/cosmosdb-dot-net-exceptions#typed-api</exception>
        /// <example>
        /// <code language="c#">
        /// <![CDATA[
        /// Container container = this.database.GetContainer("containerId");
        /// ContainerResponse response = await container.DeleteContainerAsync();
        /// ]]>
        /// </code>
        /// </example>
        public abstract Task<ContainerResponse> DeleteContainerAsync(
            ContainerRequestOptions requestOptions = null,
            CancellationToken cancellationToken = default(CancellationToken));

        /// <summary>
        /// Delete a <see cref="ContainerProperties"/> from the Azure Cosmos DB service as an asynchronous operation.
        /// </summary>
        /// <param name="requestOptions">(Optional) The options for the container request.</param>
        /// <param name="cancellationToken">(Optional) <see cref="CancellationToken"/> representing request cancellation.</param>
        /// <exception>https://aka.ms/cosmosdb-dot-net-exceptions#stream-api</exception>
        /// <example>
        /// <code language="c#">
        /// <![CDATA[
        /// Container container = this.database.GetContainer("containerId");
        /// ResponseMessage response = await container.DeleteContainerStreamAsync();
        /// ]]>
        /// </code>
        /// </example>
        /// <returns>A <see cref="Task"/> containing a <see cref="ResponseMessage"/> which will contain information about the request issued.</returns>
        public abstract Task<ResponseMessage> DeleteContainerStreamAsync(
            ContainerRequestOptions requestOptions = null,
            CancellationToken cancellationToken = default(CancellationToken));

        /// <summary>
        /// Gets container throughput in measurement of request units per second in the Azure Cosmos service.
        /// </summary>
        /// <param name="cancellationToken">(Optional) <see cref="CancellationToken"/> representing request cancellation.</param>
        /// <returns>Provisioned throughput in request units per second</returns>
        /// <exception>https://aka.ms/cosmosdb-dot-net-exceptions#typed-api</exception>
        /// <value>
        /// The provisioned throughput for this container.
        /// </value>
        /// <remarks>
        /// <para>
        /// Null value indicates a container with no throughput provisioned.
        /// </para>
        /// </remarks>
        /// <example>
        /// The following example shows how to get the throughput.
        /// <code language="c#">
        /// <![CDATA[
        /// int? throughput = await container.ReadThroughputAsync();
        /// ]]>
        /// </code>
        /// </example>
        /// <seealso href="https://docs.microsoft.com/azure/cosmos-db/request-units">Request Units</seealso>
        /// <seealso href="https://docs.microsoft.com/azure/cosmos-db/set-throughput#set-throughput-on-a-database">Set throughput on a database</seealso>
        public abstract Task<int?> ReadThroughputAsync(
            CancellationToken cancellationToken = default(CancellationToken));

        /// <summary>
        /// Gets container throughput in measurement of request units per second in the Azure Cosmos service.
        /// </summary>
        /// <param name="requestOptions">The options for the throughput request.</param>
        /// <param name="cancellationToken">(Optional) <see cref="CancellationToken"/> representing request cancellation.</param>
        /// <returns>The throughput response</returns>
        /// <exception>https://aka.ms/cosmosdb-dot-net-exceptions#typed-api</exception>
        /// <value>
        /// The provisioned throughput for this container.
        /// </value>
        /// <remarks>
        /// <para>
        /// Refer to http://azure.microsoft.com/documentation/articles/documentdb-performance-levels/ for details on provision offer throughput.
        /// </para>
        /// </remarks>
        /// <example>
        /// The following example shows how to get the throughput
        /// <code language="c#">
        /// <![CDATA[
        /// RequestOptions requestOptions = new RequestOptions();
        /// ThroughputProperties throughputProperties = await container.ReadThroughputAsync(requestOptions);
        /// Console.WriteLine($"Throughput: {throughputProperties?.Throughput}");
        /// ]]>
        /// </code>
        /// </example>
        /// <example>
        /// The following example shows how to get throughput, MinThroughput and is replace in progress
        /// <code language="c#">
        /// <![CDATA[
        /// RequestOptions requestOptions = new RequestOptions();
        /// ThroughputResponse response = await container.ReadThroughputAsync(requestOptions);
        /// Console.WriteLine($"Throughput: {response.Resource?.Throughput}");
        /// Console.WriteLine($"MinThroughput: {response.MinThroughput}");
        /// Console.WriteLine($"IsReplacePending: {response.IsReplacePending}");
        /// ]]>
        /// </code>
        /// </example>
        public abstract Task<ThroughputResponse> ReadThroughputAsync(
            RequestOptions requestOptions,
            CancellationToken cancellationToken = default(CancellationToken));

        /// <summary>
        /// Sets throughput provisioned for a container in measurement of request units per second in the Azure Cosmos service.
        /// </summary>
        /// <param name="throughput">The Cosmos container throughput, expressed in Request Units per second.</param>
        /// <param name="requestOptions">(Optional) The options for the throughput request.</param>
        /// <param name="cancellationToken">(Optional) <see cref="CancellationToken"/> representing request cancellation.</param>
        /// <returns>The throughput response.</returns>
        /// <exception>https://aka.ms/cosmosdb-dot-net-exceptions#typed-api</exception>
        /// <value>
        /// The provisioned throughput for this container.
        /// </value>
        /// <example>
        /// The following example shows how to get the throughput.
        /// <code language="c#">
        /// <![CDATA[
        /// ThroughputResponse throughput = await this.cosmosContainer.ReplaceThroughputAsync(400);
        /// ]]>
        /// </code>
        /// </example>
        /// <seealso href="https://docs.microsoft.com/azure/cosmos-db/request-units">Request Units</seealso>
        public abstract Task<ThroughputResponse> ReplaceThroughputAsync(
            int throughput,
            RequestOptions requestOptions = null,
            CancellationToken cancellationToken = default(CancellationToken));

        /// <summary>
        /// Sets throughput provisioned for a container in measurement of request units per second in the Azure Cosmos service.
        /// </summary>
        /// <param name="throughputProperties">The Cosmos container throughput expressed in Request Units per second.</param>
        /// <param name="requestOptions">(Optional) The options for the throughput request.</param>
        /// <param name="cancellationToken">(Optional) <see cref="CancellationToken"/> representing request cancellation.</param>
        /// <returns>The throughput response.</returns>
        /// <exception>https://aka.ms/cosmosdb-dot-net-exceptions#typed-api</exception>
        /// <example>
        /// The following example shows how to replace the fixed throughput.
        /// <code language="c#">
        /// <![CDATA[
        /// ThroughputResponse throughput = await this.cosmosContainer.ReplaceThroughputAsync(
        ///     ThroughputProperties.CreateManualThroughput(10000));
        /// ]]>
        /// </code>
        /// </example>
        /// <example>
        /// The following example shows how to replace the autoscale provisioned throughput
        /// <code language="c#">
        /// <![CDATA[
        /// ThroughputResponse throughput = await this.cosmosContainer.ReplaceThroughputAsync(
        ///     ThroughputProperties.CreateAutoscaleThroughput(10000));
        /// ]]>
        /// </code>
        /// </example>
        /// <remarks>
        /// <seealso href="https://docs.microsoft.com/azure/cosmos-db/request-units">Request Units</seealso>
        /// </remarks>
        public abstract Task<ThroughputResponse> ReplaceThroughputAsync(
            ThroughputProperties throughputProperties,
            RequestOptions requestOptions = null,
            CancellationToken cancellationToken = default(CancellationToken));

        /// <summary>
        /// Creates a Item as an asynchronous operation in the Azure Cosmos service.
        /// </summary>
        /// <param name="streamPayload">A <see cref="Stream"/> containing the payload.</param>
        /// <param name="partitionKey">The partition key for the item.</param>
        /// <param name="requestOptions">(Optional) The options for the item request.</param>
        /// <param name="cancellationToken">(Optional) <see cref="CancellationToken"/> representing request cancellation.</param>
        /// <returns>The <see cref="ResponseMessage"/> that was created contained within a <see cref="System.Threading.Tasks.Task"/> object representing the service response for the asynchronous operation.</returns>
        /// <remarks>
        /// The Stream operation only throws on client side exceptions. This is to increase performance and prevent the overhead of throwing exceptions. Check the HTTP status code on the response to check if the operation failed.
        /// </remarks>
        /// <exception>https://aka.ms/cosmosdb-dot-net-exceptions#stream-api</exception>
        /// <example>
        /// This example creates an item in a Cosmos container.
        /// <code language="c#">
        /// <![CDATA[
        /// //Create the object in Cosmos
        /// using (ResponseMessage response = await this.Container.CreateItemStreamAsync(partitionKey: new PartitionKey("streamPartitionKey"), streamPayload: stream))
        /// {
        ///     if (!response.IsSuccessStatusCode)
        ///     {
        ///         //Handle and log exception
        ///         return;
        ///     }
        ///     
        ///     using (Stream responseStream = await response.ReadBodyAsync())
        ///     {
        ///         //Read or do other operations with the stream
        ///         using (StreamReader streamReader = new StreamReader(responseStream))
        ///         {
        ///             string responseContentAsString = await streamReader.ReadToEndAsync();
        ///         }
        ///     }
        /// }
        /// ]]>
        /// </code>
        /// </example>
        public abstract Task<ResponseMessage> CreateItemStreamAsync(
                    Stream streamPayload,
                    PartitionKey partitionKey,
                    ItemRequestOptions requestOptions = null,
                    CancellationToken cancellationToken = default(CancellationToken));

        /// <summary>
        /// Creates a item as an asynchronous operation in the Azure Cosmos service.
        /// </summary>
        /// <param name="item">A JSON serializable object that must contain an id property. <see cref="CosmosSerializer"/> to implement a custom serializer</param>
        /// <param name="partitionKey"><see cref="PartitionKey"/> for the item. If not specified will be populated by extracting from {T}</param>
        /// <param name="requestOptions">(Optional) The options for the item request.</param>
        /// <param name="cancellationToken">(Optional) <see cref="CancellationToken"/> representing request cancellation.</param>
        /// <returns>The <see cref="ItemResponse{T}"/> that was created contained within a <see cref="System.Threading.Tasks.Task"/> object representing the service response for the asynchronous operation.</returns>
        /// <exception>https://aka.ms/cosmosdb-dot-net-exceptions#typed-api</exception>
        /// <example>
        /// <code language="c#">
        /// <![CDATA[
        /// public class ToDoActivity{
        ///     public string id {get; set;}
        ///     public string status {get; set;}
        /// }
        /// 
        /// ToDoActivity test = new ToDoActivity()
        /// {
        ///    id = Guid.NewGuid().ToString(),
        ///    status = "InProgress"
        /// };
        ///
        /// ItemResponse item = await this.container.CreateItemAsync<ToDoActivity>(tests, new PartitionKey(test.status));
        /// ]]>
        /// </code>
        /// </example>
        public abstract Task<ItemResponse<T>> CreateItemAsync<T>(
            T item,
            PartitionKey? partitionKey = null,
            ItemRequestOptions requestOptions = null,
            CancellationToken cancellationToken = default(CancellationToken));

        /// <summary>
        /// Reads a item from the Azure Cosmos service as an asynchronous operation.
        /// </summary>
        /// <param name="id">The Cosmos item id</param>
        /// <param name="partitionKey">The partition key for the item.</param>
        /// <param name="requestOptions">(Optional) The options for the item request.</param>
        /// <param name="cancellationToken">(Optional) <see cref="CancellationToken"/> representing request cancellation.</param>
        /// <returns>
        /// A <see cref="Task"/> containing a <see cref="ResponseMessage"/> which wraps a <see cref="Stream"/> containing the read resource record.
        /// </returns>
        /// <remarks>
        /// <exception>https://aka.ms/cosmosdb-dot-net-exceptions#stream-api</exception>
        /// The Stream operation only throws on client side exceptions. This is to increase performance and prevent the overhead of throwing exceptions. Check the HTTP status code on the response to check if the operation failed.
        /// </remarks>
        /// <example>
        /// Read a response as a stream.
        /// <code language="c#">
        /// <![CDATA[
        /// using(ResponseMessage response = await this.container.ReadItemStreamAsync("id", new PartitionKey("partitionKey")))
        /// {
        ///     if (!response.IsSuccessStatusCode)
        ///     {
        ///         //Handle and log exception
        ///         return;
        ///     }
        ///     
        ///     using(Stream stream = response.ReadBodyAsync())
        ///     {
        ///         //Read or do other operations with the stream
        ///         using (StreamReader streamReader = new StreamReader(stream))
        ///         {
        ///             string content =  streamReader.ReadToEndAsync();
        ///         }
        ///     }
        /// }
        /// 
        /// ]]>
        /// </code>
        /// </example>
        public abstract Task<ResponseMessage> ReadItemStreamAsync(
                    string id,
                    PartitionKey partitionKey,
                    ItemRequestOptions requestOptions = null,
                    CancellationToken cancellationToken = default(CancellationToken));

        /// <summary>
        /// Reads a item from the Azure Cosmos service as an asynchronous operation.
        /// </summary>
        /// <param name="id">The Cosmos item id</param>
        /// <param name="partitionKey">The partition key for the item.</param>
        /// <param name="requestOptions">(Optional) The options for the item request.</param>
        /// <param name="cancellationToken">(Optional) <see cref="CancellationToken"/> representing request cancellation.</param>
        /// <returns>
        /// A <see cref="Task"/> containing a <see cref="ItemResponse{T}"/> which wraps the read resource record.
        /// </returns>
        /// <remarks>
        /// Items contain meta data that can be obtained by mapping these meta data attributes to properties in <typeparamref name="T"/>.
        /// * "_ts": Gets the last modified time stamp associated with the item from the Azure Cosmos DB service.
        /// * "_etag": Gets the entity tag associated with the item from the Azure Cosmos DB service.
        /// * "ttl": Gets the time to live in seconds of the item in the Azure Cosmos DB service.
        /// </remarks>
        /// <exception>https://aka.ms/cosmosdb-dot-net-exceptions#typed-api</exception>
        /// <example>
        /// <code language="c#">
        /// <![CDATA[
        /// public class ToDoActivity{
        ///     public string id {get; set;}
        ///     public string status {get; set;}
        /// }
        /// 
        /// ToDoActivity toDoActivity = await this.container.ReadItemAsync<ToDoActivity>("id", new PartitionKey("partitionKey"));
        /// 
        /// ]]>
        /// </code>
        /// </example>
        public abstract Task<ItemResponse<T>> ReadItemAsync<T>(
            string id,
            PartitionKey partitionKey,
            ItemRequestOptions requestOptions = null,
            CancellationToken cancellationToken = default(CancellationToken));

        /// <summary>
        /// Upserts an item stream as an asynchronous operation in the Azure Cosmos service.
        /// </summary>
        /// <param name="streamPayload">A <see cref="Stream"/> containing the payload.</param>
        /// <param name="partitionKey">The partition key for the item.</param>
        /// <param name="requestOptions">(Optional) The options for the item request.</param>
        /// <param name="cancellationToken">(Optional) <see cref="CancellationToken"/> representing request cancellation.</param>
        /// <returns>
        /// A <see cref="Task"/> containing a <see cref="ResponseMessage"/> which wraps a <see cref="Stream"/> containing the read resource record.
        /// </returns>
        /// <remarks>
        /// The Stream operation only throws on client side exceptions. 
        /// This is to increase performance and prevent the overhead of throwing exceptions. 
        /// Check the HTTP status code on the response to check if the operation failed.
        /// </remarks>
        /// <exception>https://aka.ms/cosmosdb-dot-net-exceptions#stream-api</exception>
        /// <example>
        /// Upsert a Stream containing the item to Cosmos
        /// <code language="c#">
        /// <![CDATA[
        /// using(ResponseMessage response = await this.container.UpsertItemStreamAsync(stream, new PartitionKey("itemPartitionKey")))
        /// {
        ///     if (!response.IsSuccessStatusCode)
        ///     {
        ///         //Handle and log exception
        ///         return;
        ///     }
        ///     
        ///     using(Stream stream = response.ReadBodyAsync())
        ///     {
        ///         //Read or do other operations with the stream
        ///         using (StreamReader  streamReader = new StreamReader(stream))
        ///         {
        ///             string content =  streamReader.ReadToEndAsync();
        ///         }
        ///     }
        /// }
        /// ]]>
        /// </code>
        /// </example>
        public abstract Task<ResponseMessage> UpsertItemStreamAsync(
                    Stream streamPayload,
                    PartitionKey partitionKey,
                    ItemRequestOptions requestOptions = null,
                    CancellationToken cancellationToken = default(CancellationToken));

        /// <summary>
        /// Upserts an item as an asynchronous operation in the Azure Cosmos service.
        /// </summary>
        /// <param name="item">A JSON serializable object that must contain an id property. <see cref="CosmosSerializer"/> to implement a custom serializer</param>
        /// <param name="partitionKey"><see cref="PartitionKey"/> for the item. If not specified will be populated by extracting from {T}</param>
        /// <param name="requestOptions">(Optional) The options for the item request.</param>
        /// <param name="cancellationToken">(Optional) <see cref="CancellationToken"/> representing request cancellation.</param>
        /// <returns>The <see cref="ItemResponse{T}"/> that was upserted contained within a <see cref="System.Threading.Tasks.Task"/> object representing the service response for the asynchronous operation.</returns>
        /// <exception>https://aka.ms/cosmosdb-dot-net-exceptions#typed-api</exception>
        /// <example>
        /// <code language="c#">
        /// <![CDATA[
        /// public class ToDoActivity{
        ///     public string id {get; set;}
        ///     public string status {get; set;}
        /// }
        /// 
        /// ToDoActivity test = new ToDoActivity()
        /// {
        ///    id = Guid.NewGuid().ToString(),
        ///    status = "InProgress"
        /// };
        ///
        /// ItemResponse<ToDoActivity> item = await this.container.UpsertItemAsync<ToDoActivity>(test, new PartitionKey(test.status));
        /// ]]>
        /// </code>
        /// </example>
        public abstract Task<ItemResponse<T>> UpsertItemAsync<T>(
            T item,
            PartitionKey? partitionKey = null,
            ItemRequestOptions requestOptions = null,
            CancellationToken cancellationToken = default(CancellationToken));

        /// <summary>
        /// Replaces a item in the Azure Cosmos service as an asynchronous operation.
        /// </summary>
        /// <remarks>
        /// The item's partition key value is immutable. 
        /// To change an item's partition key value you must delete the original item and insert a new item.
        /// </remarks>
        /// <param name="streamPayload">A <see cref="Stream"/> containing the payload.</param>
        /// <param name="id">The Cosmos item id</param>
        /// <param name="partitionKey">The partition key for the item.</param>
        /// <param name="requestOptions">(Optional) The options for the item request.</param>
        /// <param name="cancellationToken">(Optional) <see cref="CancellationToken"/> representing request cancellation.</param>
        /// <returns>
        /// A <see cref="Task"/> containing a <see cref="ResponseMessage"/> which wraps a <see cref="Stream"/> containing the replace resource record.
        /// </returns>
        /// <remarks>
        /// The Stream operation only throws on client side exceptions. 
        /// This is to increase performance and prevent the overhead of throwing exceptions. 
        /// Check the HTTP status code on the response to check if the operation failed.
        /// </remarks>
        /// <exception>https://aka.ms/cosmosdb-dot-net-exceptions#stream-api</exception>
        /// <example>
        /// Replace an item in Cosmos
        /// <code language="c#">
        /// <![CDATA[
        /// using(ResponseMessage response = await this.container.ReplaceItemStreamAsync(stream, "itemId", new PartitionKey("itemPartitionKey"))
        /// {
        ///     if (!response.IsSuccessStatusCode)
        ///     {
        ///         //Handle and log exception
        ///         return;
        ///     }
        ///     
        ///     using(Stream stream = response.ReadBodyAsync())
        ///     {
        ///         //Read or do other operations with the stream
        ///         using (StreamReader streamReader = new StreamReader(stream))
        ///         {
        ///             string content =  streamReader.ReadToEndAsync();
        ///         }
        ///     }
        /// }
        /// ]]>
        /// </code>
        /// </example>
        public abstract Task<ResponseMessage> ReplaceItemStreamAsync(
                    Stream streamPayload,
                    string id,
                    PartitionKey partitionKey,
                    ItemRequestOptions requestOptions = null,
                    CancellationToken cancellationToken = default(CancellationToken));

        /// <summary>
        /// Replaces a item in the Azure Cosmos service as an asynchronous operation.
        /// </summary>
        /// <remarks>
        /// The item's partition key value is immutable. 
        /// To change an item's partition key value you must delete the original item and insert a new item.
        /// </remarks>
        /// <param name="item">A JSON serializable object that must contain an id property. <see cref="CosmosSerializer"/> to implement a custom serializer.</param>
        /// <param name="id">The Cosmos item id of the existing item.</param>
        /// <param name="partitionKey"><see cref="PartitionKey"/> for the item. If not specified will be populated by extracting from {T}</param>
        /// <param name="requestOptions">(Optional) The options for the item request.</param>
        /// <param name="cancellationToken">(Optional) <see cref="CancellationToken"/> representing request cancellation.</param>
        /// <returns>
        /// A <see cref="Task"/> containing a <see cref="ItemResponse{T}"/> which wraps the updated resource record.
        /// </returns>
        /// <exception>https://aka.ms/cosmosdb-dot-net-exceptions#typed-api</exception>
        /// <example>
        /// <code language="c#">
        /// <![CDATA[
        /// public class ToDoActivity{
        ///     public string id {get; set;}
        ///     public string status {get; set;}
        /// }
        /// 
        /// ToDoActivity test = new ToDoActivity()
        /// {
        ///    id = Guid.NewGuid().ToString(),
        ///    status = "InProgress"
        /// };
        ///
        /// ItemResponse item = await this.container.ReplaceItemAsync<ToDoActivity>(test, test.id, new PartitionKey(test.status));
        /// ]]>
        /// </code>
        /// </example>
        public abstract Task<ItemResponse<T>> ReplaceItemAsync<T>(
            T item,
            string id,
            PartitionKey? partitionKey = null,
            ItemRequestOptions requestOptions = null,
            CancellationToken cancellationToken = default(CancellationToken));

        /// <summary>
        /// Delete a item from the Azure Cosmos service as an asynchronous operation.
        /// </summary>
        /// <param name="id">The Cosmos item id</param>
        /// <param name="partitionKey">The partition key for the item.</param>
        /// <param name="requestOptions">(Optional) The options for the item request.</param>
        /// <param name="cancellationToken">(Optional) <see cref="CancellationToken"/> representing request cancellation.</param>
        /// <returns>
        /// A <see cref="Task"/> containing a <see cref="ResponseMessage"/> which wraps a <see cref="Stream"/> containing the delete resource record.
        /// </returns>
        /// <exception>https://aka.ms/cosmosdb-dot-net-exceptions#stream-api</exception>
        /// <remarks>
        /// The Stream operation only throws on client side exceptions. This is to increase performance and prevent the overhead of throwing exceptions. Check the HTTP status code on the response to check if the operation failed.
        /// </remarks>
        /// <example>
        /// Delete an item from Cosmos
        /// <code language="c#">
        /// <![CDATA[
        /// using(ResponseMessage response = await this.container.DeleteItemStreamAsync("itemId", new PartitionKey("itemPartitionKey")))
        /// {
        ///     if (!response.IsSuccessStatusCode)
        ///     {
        ///         //Handle and log exception
        ///         return;
        ///     }
        /// }
        /// ]]>
        /// </code>
        /// </example>
        public abstract Task<ResponseMessage> DeleteItemStreamAsync(
                    string id,
                    PartitionKey partitionKey,
                    ItemRequestOptions requestOptions = null,
                    CancellationToken cancellationToken = default(CancellationToken));

        /// <summary>
        /// Delete a item from the Azure Cosmos service as an asynchronous operation.
        /// </summary>
        /// <param name="id">The Cosmos item id</param>
        /// <param name="partitionKey">The partition key for the item.</param>
        /// <param name="requestOptions">(Optional) The options for the item request.</param>
        /// <param name="cancellationToken">(Optional) <see cref="CancellationToken"/> representing request cancellation.</param>
        /// <returns>A <see cref="Task"/> containing a <see cref="ItemResponse{T}"/> which will contain information about the request issued.</returns>
        /// <exception>https://aka.ms/cosmosdb-dot-net-exceptions#typed-api</exception>
        /// <example>
        /// <code language="c#">
        /// <![CDATA[
        /// public class ToDoActivity{
        ///     public string id {get; set;}
        ///     public string status {get; set;}
        /// }
        /// 
        /// ItemResponse item = await this.container.DeleteItemAsync<ToDoActivity>("partitionKey", "id");
        /// ]]>
        /// </code>
        /// </example>
        public abstract Task<ItemResponse<T>> DeleteItemAsync<T>(
            string id,
            PartitionKey partitionKey,
            ItemRequestOptions requestOptions = null,
            CancellationToken cancellationToken = default(CancellationToken));

        /// <summary>
        ///  This method creates a query for items under a container in an Azure Cosmos database using a SQL statement with parameterized values. It returns a FeedIterator.
        ///  For more information on preparing SQL statements with parameterized values, please see <see cref="QueryDefinition"/>.
        /// </summary>
        /// <param name="queryDefinition">The Cosmos SQL query definition.</param>
        /// <param name="continuationToken">(Optional) The continuation token in the Azure Cosmos DB service.</param>
        /// <param name="requestOptions">(Optional) The options for the item query request.</param>
        /// <returns>An iterator to go through the items.</returns>
        /// <remarks>
        /// Query as a stream only supports single partition queries 
        /// </remarks>
        /// <exception>https://aka.ms/cosmosdb-dot-net-exceptions#stream-api</exception>
        /// <example>
        /// Create a query to get all the ToDoActivity that have a cost greater than 9000 for the specified partition
        /// <code language="c#">
        /// <![CDATA[
        /// public class ToDoActivity{
        ///     public string id {get; set;}
        ///     public string status {get; set;}
        ///     public int cost {get; set;}
        /// }
        /// 
        /// QueryDefinition queryDefinition = new QueryDefinition("select * from ToDos t where t.cost > @expensive")
        ///     .WithParameter("@expensive", 9000);
        /// FeedIterator feedIterator = this.Container.GetItemQueryStreamIterator(
        ///     queryDefinition,
        ///     null,
        ///     new QueryRequestOptions() { PartitionKey = new PartitionKey("Error")});
        ///
        /// while (feedIterator.HasMoreResults)
        /// {
        ///     using (ResponseMessage response = await feedIterator.ReadNextAsync())
        ///     {
        ///         using (StreamReader sr = new StreamReader(response.Content))
        ///         using (JsonTextReader jtr = new JsonTextReader(sr))
        ///         {
        ///             JObject result = JObject.Load(jtr);
        ///         }
        ///     }
        /// }
        /// ]]>
        /// </code>
        /// </example>
        public abstract FeedIterator GetItemQueryStreamIterator(
            QueryDefinition queryDefinition,
            string continuationToken = null,
            QueryRequestOptions requestOptions = null);

        /// <summary>
        ///  This method creates a query for items under a container in an Azure Cosmos database using a SQL statement with parameterized values. It returns a FeedIterator.
        ///  For more information on preparing SQL statements with parameterized values, please see <see cref="QueryDefinition"/>.
        /// </summary>
        /// <param name="queryDefinition">The Cosmos SQL query definition.</param>
        /// <param name="continuationToken">(Optional) The continuation token in the Azure Cosmos DB service.</param>
        /// <param name="requestOptions">(Optional) The options for the item query request.</param>
        /// <returns>An iterator to go through the items.</returns>
        /// <exception>https://aka.ms/cosmosdb-dot-net-exceptions#typed-api</exception>
        /// <example>
        /// Create a query to get all the ToDoActivity that have a cost greater than 9000
        /// <code language="c#">
        /// <![CDATA[
        /// public class ToDoActivity{
        ///     public string id {get; set;}
        ///     public string status {get; set;}
        ///     public int cost {get; set;}
        /// }
        /// 
        /// QueryDefinition queryDefinition = new QueryDefinition("select * from ToDos t where t.cost > @expensive")
        ///     .WithParameter("@expensive", 9000);
        /// FeedIterator<ToDoActivity> feedIterator = this.Container.GetItemQueryIterator<ToDoActivity>(
        ///     queryDefinition,
        ///     null,
        ///     new QueryRequestOptions() { PartitionKey = new PartitionKey("Error")});
        ///
        /// while (feedIterator.HasMoreResults)
        /// {
        ///     foreach(var item in await feedIterator.ReadNextAsync()){
        ///     {
        ///         Console.WriteLine(item.cost); 
        ///     }
        /// }
        /// ]]>
        /// </code>
        /// </example>
        public abstract FeedIterator<T> GetItemQueryIterator<T>(
            QueryDefinition queryDefinition,
            string continuationToken = null,
            QueryRequestOptions requestOptions = null);

        /// <summary>
        ///  This method creates a query for items under a container in an Azure Cosmos database using a SQL statement with parameterized values. It returns a FeedIterator.
        ///  For more information on preparing SQL statements with parameterized values, please see <see cref="QueryDefinition"/>.
        /// </summary>
        /// <param name="queryText">The Cosmos SQL query text.</param>
        /// <param name="continuationToken">(Optional) The continuation token in the Azure Cosmos DB service.</param>
        /// <param name="requestOptions">(Optional) The options for the item query request.</param>
        /// <returns>An iterator to go through the items.</returns>
        /// <remarks>
        /// Query as a stream only supports single partition queries 
        /// </remarks>
        /// <exception>https://aka.ms/cosmosdb-dot-net-exceptions#stream-api</exception>
        /// <example>
        /// 1. Create a query to get all the ToDoActivity that have a cost greater than 9000 for the specified partition
        /// <code language="c#">
        /// <![CDATA[
        /// public class ToDoActivity{
        ///     public string id {get; set;}
        ///     public string status {get; set;}
        ///     public int cost {get; set;}
        /// }
        /// 
        /// FeedIterator feedIterator = this.Container.GetItemQueryStreamIterator(
        ///     "select * from ToDos t where t.cost > 9000",
        ///     null,
        ///     new QueryRequestOptions() { PartitionKey = new PartitionKey("Error")});
        ///
        /// while (feedIterator.HasMoreResults)
        /// {
        ///     using (ResponseMessage response = await feedIterator.ReadNextAsync())
        ///     {
        ///         using (StreamReader sr = new StreamReader(response.Content))
        ///         using (JsonTextReader jtr = new JsonTextReader(sr))
        ///         {
        ///             JObject result = JObject.Load(jtr);
        ///         }
        ///     }
        /// }
        /// ]]>
        /// </code>
        /// </example>
        /// <example>
        /// 2. Creates a FeedIterator to get all the ToDoActivity.
        /// <code language="c#">
        /// <![CDATA[
        /// public class ToDoActivity{
        ///     public string id {get; set;}
        ///     public string status {get; set;}
        ///     public int cost {get; set;}
        /// }
        ///
        /// FeedIterator feedIterator = this.Container.GetItemQueryStreamIterator(
        ///     null,
        ///     null,
        ///     new QueryRequestOptions() { PartitionKey = new PartitionKey("Error")});
        ///
        /// while (feedIterator.HasMoreResults)
        /// {
        ///     using (ResponseMessage response = await feedIterator.ReadNextAsync())
        ///     {
        ///         using (StreamReader sr = new StreamReader(response.Content))
        ///         using (JsonTextReader jtr = new JsonTextReader(sr))
        ///         {
        ///             JObject result = JObject.Load(jtr);
        ///         }
        ///     }
        /// }
        /// ]]>
        /// </code>
        /// </example>
        public abstract FeedIterator GetItemQueryStreamIterator(
            string queryText = null,
            string continuationToken = null,
            QueryRequestOptions requestOptions = null);

        /// <summary>
        ///  This method creates a query for items under a container in an Azure Cosmos database using a SQL statement with parameterized values. It returns a FeedIterator.
        ///  For more information on preparing SQL statements with parameterized values, please see <see cref="QueryDefinition"/>.
        /// </summary>
        /// <param name="queryText">The Cosmos SQL query text.</param>
        /// <param name="continuationToken">(Optional) The continuation token in the Azure Cosmos DB service.</param>
        /// <param name="requestOptions">(Optional) The options for the item query request.</param>
        /// <returns>An iterator to go through the items.</returns>
        /// <exception>https://aka.ms/cosmosdb-dot-net-exceptions#typed-api</exception>
        /// <example>
        /// 1. Create a query to get all the ToDoActivity that have a cost greater than 9000
        /// <code language="c#">
        /// <![CDATA[
        /// public class ToDoActivity{
        ///     public string id {get; set;}
        ///     public string status {get; set;}
        ///     public int cost {get; set;}
        /// }
        /// 
        /// FeedIterator<ToDoActivity> feedIterator = this.Container.GetItemQueryIterator<ToDoActivity>(
        ///     "select * from ToDos t where t.cost > 9000",
        ///     null,
        ///     new QueryRequestOptions() { PartitionKey = new PartitionKey("Error")});
        ///
        /// while (feedIterator.HasMoreResults)
        /// {
        ///     foreach(var item in await feedIterator.ReadNextAsync()){
        ///     {
        ///         Console.WriteLine(item.cost);
        ///     }
        /// }
        /// ]]>
        /// </code>
        /// </example>
        /// <example>
        /// 2. Create a FeedIterator to get all the ToDoActivity.
        /// <code language="c#">
        /// <![CDATA[
        /// public class ToDoActivity{
        ///     public string id {get; set;}
        ///     public string status {get; set;}
        ///     public int cost {get; set;}
        /// }
        ///
        /// FeedIterator<ToDoActivity> feedIterator = this.Container.GetItemQueryIterator<ToDoActivity>(
        ///     null,
        ///     null,
        ///     new QueryRequestOptions() { PartitionKey = new PartitionKey("Error")});
        ///
        /// while (feedIterator.HasMoreResults)
        /// {
        ///     foreach(var item in await feedIterator.ReadNextAsync()){
        ///     {
        ///         Console.WriteLine(item.cost); 
        ///     }
        /// }
        /// ]]>
        /// </code>
        /// </example>
        public abstract FeedIterator<T> GetItemQueryIterator<T>(
            string queryText = null,
            string continuationToken = null,
            QueryRequestOptions requestOptions = null);

        /// <summary>
        /// This method creates a LINQ query for items under a container in an Azure Cosmos DB service.
        /// IQueryable extension method ToFeedIterator() should be use for asynchronous execution with FeedIterator, please refer to example 2.
        /// </summary>
        /// <exception>https://aka.ms/cosmosdb-dot-net-exceptions#typed-api</exception>
        /// <remarks>
        /// LINQ execution is synchronous which will cause issues related to blocking calls. 
        /// It is recommended to always use ToFeedIterator(), and to do the asynchronous execution.
        /// </remarks>
        /// <typeparam name="T">The type of object to query.</typeparam>
        /// <param name="allowSynchronousQueryExecution">(Optional)the option which allows the query to be executed synchronously via IOrderedQueryable.</param>
        /// <param name="continuationToken">(Optional) The continuation token in the Azure Cosmos DB service.</param>
        /// <param name="requestOptions">(Optional) The options for the item query request.</param>
        /// <returns>(Optional) An IOrderedQueryable{T} that can evaluate the query.</returns>
        /// <example>
        /// 1. This example below shows LINQ query generation and blocked execution.
        /// <code language="c#">
        /// <![CDATA[
        /// public class Book 
        /// {
        ///     public string Title {get; set;}
        ///     
        ///     public Author Author {get; set;}
        ///     
        ///     public int Price {get; set;}
        /// }
        /// 
        /// public class Author
        /// {
        ///     public string FirstName {get; set;}
        ///     public string LastName {get; set;}
        /// }
        ///  
        /// // Query by the Title property
        /// Book book = container.GetItemLinqQueryable<Book>(true)
        ///                      .Where(b => b.Title == "War and Peace")
        ///                      .AsEnumerable()
        ///                      .FirstOrDefault();
        /// 
        /// // Query a nested property
        /// Book otherBook = container.GetItemLinqQueryable<Book>(true)
        ///                           .Where(b => b.Author.FirstName == "Leo")
        ///                           .AsEnumerable()
        ///                           .FirstOrDefault();
        /// 
        /// // Perform iteration on books
        /// foreach (Book matchingBook in container.GetItemLinqQueryable<Book>(true)
        ///                            .Where(b => b.Price > 100))
        /// {
        ///     // Iterate through books
        /// }
        /// ]]>
        /// </code>
        /// </example>
        /// <example>
        /// 2. This example below shows LINQ query generation and asynchronous execution with FeedIterator.
        /// <code language="c#">
        /// <![CDATA[
        ///
        /// // LINQ query generation
        /// var setIterator = container.GetItemLinqQueryable<Book>()
        ///                      .Where(b => b.Title == "War and Peace")
        ///                      .ToFeedIterator();
        ///                      
        /// //Asynchronous query execution
        /// while (setIterator.HasMoreResults)
        /// {
        ///     foreach(var item in await feedIterator.ReadNextAsync()){
        ///     {
        ///         Console.WriteLine(item.cost); 
        ///     }
        /// }
        ///
        /// ]]>
        /// </code>
        /// </example>
        /// <remarks>
        /// The Azure Cosmos DB LINQ provider compiles LINQ to SQL statements. Refer to https://docs.microsoft.com/azure/cosmos-db/sql-query-linq-to-sql for the list of expressions supported by the Azure Cosmos DB LINQ provider. ToString() on the generated IQueryable returns the translated SQL statement. The Azure Cosmos DB provider translates JSON.NET and DataContract serialization attributes for members to their JSON property names.
        /// </remarks>
        public abstract IOrderedQueryable<T> GetItemLinqQueryable<T>(
            bool allowSynchronousQueryExecution = false,
            string continuationToken = null,
            QueryRequestOptions requestOptions = null);

        /// <summary>
        /// Delegate to receive the changes within a <see cref="ChangeFeedProcessor"/> execution.
        /// </summary>
        /// <param name="changes">The changes that happened.</param>
        /// <param name="cancellationToken">A cancellation token representing the current cancellation status of the <see cref="ChangeFeedProcessor"/> instance.</param>
        /// <returns>A <see cref="Task"/> representing the asynchronous operation that is going to be done with the changes.</returns>
        /// <exception>https://aka.ms/cosmosdb-dot-net-exceptions#typed-api</exception>
        public delegate Task ChangesHandler<T>(
            IReadOnlyCollection<T> changes,
            CancellationToken cancellationToken);

        /// <summary>
        /// Delegate to receive the estimation of pending changes to be read by the associated <see cref="ChangeFeedProcessor"/> instance.
        /// </summary>
        /// <param name="estimatedPendingChanges">An estimation in number of items.</param>
        /// <param name="cancellationToken">A cancellation token representing the current cancellation status of the <see cref="ChangeFeedProcessor"/> instance.</param>
        /// <returns>A <see cref="Task"/> representing the asynchronous operation that is going to be done with the estimation.</returns>
        /// <exception>https://aka.ms/cosmosdb-dot-net-exceptions#typed-api</exception>
        public delegate Task ChangesEstimationHandler(
            long estimatedPendingChanges,
            CancellationToken cancellationToken);

        /// <summary>
        /// Initializes a <see cref="ChangeFeedProcessorBuilder"/> for change feed processing.
        /// </summary>
        /// <param name="processorName">A name that identifies the Processor and the particular work it will do.</param>
        /// <param name="onChangesDelegate">Delegate to receive changes.</param>
        /// <returns>An instance of <see cref="ChangeFeedProcessorBuilder"/></returns>
        public abstract ChangeFeedProcessorBuilder GetChangeFeedProcessorBuilder<T>(
            string processorName,
            ChangesHandler<T> onChangesDelegate);

        /// <summary>
        /// Initializes a <see cref="ChangeFeedProcessorBuilder"/> for change feed monitoring.
        /// </summary>
        /// <param name="processorName">The name of the Processor the Estimator is going to measure.</param>
        /// <param name="estimationDelegate">Delegate to receive estimation.</param>
        /// <param name="estimationPeriod">Time interval on which to report the estimation. Default is 5 seconds.</param>
        /// <remarks>
        /// The goal of the Estimator is to measure progress of a particular processor. In order to do that, the <paramref name="processorName"/> and other parameters, like the leases container, need to match that of the Processor to measure.
        /// </remarks>
        /// <returns>An instance of <see cref="ChangeFeedProcessorBuilder"/></returns>
        public abstract ChangeFeedProcessorBuilder GetChangeFeedEstimatorBuilder(
            string processorName,
            ChangesEstimationHandler estimationDelegate,
            TimeSpan? estimationPeriod = null);

        /// <summary>
        /// Initializes a new instance of <see cref="TransactionalBatch"/>
        /// that can be used to perform operations across multiple items
        /// in the container with the provided partition key in a transactional manner.
        /// </summary>
        /// <param name="partitionKey">The partition key for all items in the batch.</param>
        /// <returns>A new instance of <see cref="TransactionalBatch"/>.</returns>
        public abstract TransactionalBatch CreateTransactionalBatch(PartitionKey partitionKey);

#if PREVIEW
        /// <summary>
        /// Obtains a list of <see cref="FeedRange"/> that can be used to parallelize Feed operations.
        /// </summary>
        /// <param name="cancellationToken">(Optional) <see cref="CancellationToken"/> representing request cancellation.</param>
        /// <returns>A list of <see cref="FeedRange"/>.</returns>
        /// <exception>https://aka.ms/cosmosdb-dot-net-exceptions#typed-api</exception>
        public abstract Task<IReadOnlyList<FeedRange>> GetFeedRangesAsync(CancellationToken cancellationToken = default(CancellationToken));

        /// <summary>
        /// This method creates an iterator to consume the container's Change Feed.
        /// </summary>
        /// <param name="changeFeedRequestOptions">(Optional) The options for the Change Feed consumption.</param>
        /// <returns>An iterator to go through the Change Feed.</returns>
        /// <exception>https://aka.ms/cosmosdb-dot-net-exceptions#stream-api</exception>
        /// <example>
        /// <code language="c#">
        /// <![CDATA[
        /// FeedIterator feedIterator = this.Container.GetChangeFeedStreamIterator();
        ///
        /// while (feedIterator.HasMoreResults)
        /// {
        ///     using (ResponseMessage response = await feedIterator.ReadNextAsync())
        ///     {
        ///         using (StreamReader sr = new StreamReader(response.Content))
        ///         using (JsonTextReader jtr = new JsonTextReader(sr))
        ///         {
        ///             JObject result = JObject.Load(jtr);
        ///         }
        ///     }
        /// }
        /// ]]>
        /// </code>
        /// </example>
        public abstract FeedIterator GetChangeFeedStreamIterator(
<<<<<<< HEAD
=======
            string continuationToken = null,
            ChangeFeedRequestOptions changeFeedRequestOptions = null);

        /// <summary>
        ///  This method creates an iterator to consume a FeedRange's Change Feed.
        /// </summary>
        /// <param name="feedRange">A FeedRange obtained from <see cref="Container.GetFeedRangesAsync(CancellationToken)"/> or from a previous FeedIterator</param>
        /// <param name="changeFeedRequestOptions">(Optional) The options for the Change Feed consumption.</param>
        /// <seealso cref="Container.GetFeedRangesAsync(CancellationToken)"/>
        /// <exception>https://aka.ms/cosmosdb-dot-net-exceptions#stream-api</exception>
        /// <example>
        /// <code language="c#">
        /// <![CDATA[
        /// IReadOnlyList<FeedRange> feedRanges = await this.Container.GetFeedRangesAsync();
        /// // Distribute feedRanges across multiple compute units and pass each one to a different iterator
        /// FeedIterator feedIterator = this.Container.GetChangeFeedStreamIterator(feedRanges[0]);
        ///
        /// while (feedIterator.HasMoreResults)
        /// {
        ///     using (ResponseMessage response = await feedIterator.ReadNextAsync())
        ///     {
        ///         using (StreamReader sr = new StreamReader(response.Content))
        ///         using (JsonTextReader jtr = new JsonTextReader(sr))
        ///         {
        ///             JObject result = JObject.Load(jtr);
        ///         }
        ///     }
        /// }
        /// ]]>
        /// </code>
        /// </example>
        /// <returns>An iterator to go through the Change Feed for a particular FeedRange.</returns>
        public abstract FeedIterator GetChangeFeedStreamIterator(
            FeedRange feedRange,
>>>>>>> ce1a9db5
            ChangeFeedRequestOptions changeFeedRequestOptions = null);

        /// <summary>
        ///  This method creates an iterator to consume the Change Feed for a Partition Key value.
        /// </summary>
        /// <param name="partitionKey">A <see cref="PartitionKey"/> to read the Change Feed for.</param>
        /// <param name="changeFeedRequestOptions">(Optional) The options for the Change Feed consumption.</param>
        /// <exception>https://aka.ms/cosmosdb-dot-net-exceptions#stream-api</exception>
        /// <example>
        /// <code language="c#">
        /// <![CDATA[
        /// FeedIterator feedIterator = this.Container.GetChangeFeedStreamIterator(new PartitionKey("myPartitionKey"));
        ///
        /// while (feedIterator.HasMoreResults)
        /// {
        ///     using (ResponseMessage response = await feedIterator.ReadNextAsync())
        ///     {
        ///         using (StreamReader sr = new StreamReader(response.Content))
        ///         using (JsonTextReader jtr = new JsonTextReader(sr))
        ///         {
        ///             JObject result = JObject.Load(jtr);
        ///         }
        ///     }
        /// }
        /// ]]>
        /// </code>
        /// </example>
        /// <returns>An iterator to go through the Change Feed for a particular Partition Key.</returns>
        public abstract FeedIterator GetChangeFeedStreamIterator(
            PartitionKey partitionKey,
            ChangeFeedRequestOptions changeFeedRequestOptions = null);

        /// <summary>
        ///  This method creates an iterator to consume the container's Change Feed.
        /// </summary>
        /// <param name="changeFeedRequestOptions">(Optional) The options for the Change Feed consumption.</param>
        /// <returns>An iterator to go through the Change Feed.</returns>
        /// <exception>https://aka.ms/cosmosdb-dot-net-exceptions#typed-api</exception>
        /// <example>
        /// <code language="c#">
        /// <![CDATA[
        /// FeedIterator<MyItem> feedIterator = this.Container.GetChangeFeedIterator<MyItem>();
        /// while (feedIterator.HasMoreResults)
        /// {
        ///     FeedResponse<MyItem> response = await feedIterator.ReadNextAsync();
        ///     foreach (var item in response)
        ///     {
        ///         Console.WriteLine(item);
        ///     }
        /// }
        /// ]]>
        /// </code>
        /// </example>
        public abstract FeedIterator<T> GetChangeFeedIterator<T>(
<<<<<<< HEAD
=======
            string continuationToken = null,
            ChangeFeedRequestOptions changeFeedRequestOptions = null);

        /// <summary>
        ///  This method creates an iterator to consume a FeedRange's Change Feed.
        /// </summary>
        /// <param name="feedRange">A FeedRange obtained from <see cref="Container.GetFeedRangesAsync(CancellationToken)"/>.</param>
        /// <param name="changeFeedRequestOptions">(Optional) The options for the Change Feed consumption.</param>
        /// <seealso cref="Container.GetFeedRangesAsync(CancellationToken)"/>
        /// <exception>https://aka.ms/cosmosdb-dot-net-exceptions#typed-api</exception>
        /// <example>
        /// <code language="c#">
        /// <![CDATA[
        /// IReadOnlyList<FeedRange> feedRanges = await this.Container.GetFeedRangessAsync();
        /// // Distribute feedRangess across multiple compute units and pass each one to a different iterator
        /// FeedIterator<MyItem> feedIterator = this.Container.GetChangeFeedIterator<MyItem>(feedRanges[0]);
        /// while (feedIterator.HasMoreResults)
        /// {
        ///     FeedResponse<MyItem> response = await feedIterator.ReadNextAsync();
        ///     foreach (var item in response)
        ///     {
        ///         Console.WriteLine(item);
        ///     }
        /// }
        /// ]]>
        /// </code>
        /// </example>
        /// <returns>An iterator to go through the Change Feed for a particular FeedRange.</returns>
        public abstract FeedIterator<T> GetChangeFeedIterator<T>(
            FeedRange feedRange,
>>>>>>> ce1a9db5
            ChangeFeedRequestOptions changeFeedRequestOptions = null);

        /// <summary>
        ///  This method creates an iterator to consume the Change Feed for a Partition Key value.
        /// </summary>
        /// <param name="partitionKey">A <see cref="PartitionKey"/> to read the Change Feed for.</param>
        /// <param name="changeFeedRequestOptions">(Optional) The options for the Change Feed consumption.</param>
        /// <example>
        /// <exception>https://aka.ms/cosmosdb-dot-net-exceptions#typed-api</exception>
        /// <code language="c#">
        /// <![CDATA[
        /// FeedIterator<MyItem> feedIterator = this.Container.GetChangeFeedIterator<MyItem>(new PartitionKey("myPartitionKey"));
        /// while (feedIterator.HasMoreResults)
        /// {
        ///     FeedResponse<MyItem> response = await feedIterator.ReadNextAsync();
        ///     foreach (var item in response)
        ///     {
        ///         Console.WriteLine(item);
        ///     }
        /// }
        /// ]]>
        /// </code>
        /// </example>
        /// <returns>An iterator to go through the Change Feed for a Partition Key.</returns>
        public abstract FeedIterator<T> GetChangeFeedIterator<T>(
            PartitionKey partitionKey,
            ChangeFeedRequestOptions changeFeedRequestOptions = null);

        /// <summary>
        /// Gets the list of Partition Key Range identifiers for a <see cref="FeedRange"/>.
        /// </summary>
        /// <param name="feedRange">A <see cref="FeedRange"/></param>
        /// <param name="cancellationToken">(Optional) <see cref="CancellationToken"/> representing request cancellation.</param>
        /// <returns>The list of Partition Key Range identifiers affected by a particular FeedRange.</returns>
        /// <seealso cref="Container.GetFeedRangesAsync(CancellationToken)"/>
        /// <exception>https://aka.ms/cosmosdb-dot-net-exceptions#typed-api</exception>
        public abstract Task<IEnumerable<string>> GetPartitionKeyRangesAsync(
            FeedRange feedRange,
            CancellationToken cancellationToken = default(CancellationToken));

        /// <summary>
        ///  This method creates a query for items under a container in an Azure Cosmos database using a SQL statement with parameterized values. It returns a FeedIterator.
        ///  For more information on preparing SQL statements with parameterized values, please see <see cref="QueryDefinition"/>.
        /// </summary>
        /// <param name="feedRange">A FeedRange obtained from <see cref="Container.GetFeedRangesAsync(CancellationToken)"/></param>
        /// <param name="queryDefinition">The Cosmos SQL query definition.</param>
        /// <param name="continuationToken">(Optional) The continuation token in the Azure Cosmos DB service.</param>
        /// <param name="requestOptions">(Optional) The options for the item query request.</param>
        /// <returns>An iterator to go through the items.</returns>
        /// <remarks>
        /// Query as a stream only supports single partition queries 
        /// </remarks>
        /// <exception>https://aka.ms/cosmosdb-dot-net-exceptions#stream-api</exception>
        /// <example>
        /// Create a query to get all the ToDoActivity that have a cost greater than 9000 for the specified partition
        /// <code language="c#">
        /// <![CDATA[
        /// public class ToDoActivity{
        ///     public string id {get; set;}
        ///     public string status {get; set;}
        ///     public int cost {get; set;}
        /// }
        /// IReadOnlyList<FeedRange> feedRanges = await this.Container.GetFeedRangesAsync();
        /// // Distribute feedRanges across multiple compute units and pass each one to a different iterator
        /// QueryDefinition queryDefinition = new QueryDefinition("select * from ToDos t where t.cost > @expensive")
        ///     .WithParameter("@expensive", 9000);
        /// FeedIterator feedIterator = this.Container.GetItemQueryStreamIterator(
        ///     feedRanges[0],
        ///     queryDefinition,
        ///     null,
        ///     new QueryRequestOptions() { });
        ///
        /// while (feedIterator.HasMoreResults)
        /// {
        ///     using (ResponseMessage response = await feedIterator.ReadNextAsync())
        ///     {
        ///         using (StreamReader sr = new StreamReader(response.Content))
        ///         using (JsonTextReader jtr = new JsonTextReader(sr))
        ///         {
        ///             JObject result = JObject.Load(jtr);
        ///         }
        ///     }
        /// }
        /// ]]>
        /// </code>
        /// </example>
        public abstract FeedIterator GetItemQueryStreamIterator(
            FeedRange feedRange,
            QueryDefinition queryDefinition,
            string continuationToken,
            QueryRequestOptions requestOptions = null);

        /// <summary>
        ///  This method creates a query for items under a container in an Azure Cosmos database using a SQL statement with parameterized values. It returns a FeedIterator.
        ///  For more information on preparing SQL statements with parameterized values, please see <see cref="QueryDefinition"/>.
        /// </summary>
        /// <param name="feedRange">A FeedRange obtained from <see cref="Container.GetFeedRangesAsync(CancellationToken)"/>.</param>
        /// <param name="queryDefinition">The Cosmos SQL query definition.</param>
        /// <param name="continuationToken">(Optional) The continuation token in the Azure Cosmos DB service.</param>
        /// <param name="requestOptions">(Optional) The options for the item query request.</param>
        /// <returns>An iterator to go through the items.</returns>
        /// <remarks>
        /// Query as a stream only supports single partition queries 
        /// </remarks>
        /// <exception>https://aka.ms/cosmosdb-dot-net-exceptions#typed-api</exception>
        /// <example>
        /// Create a query to get all the ToDoActivity that have a cost greater than 9000 for the specified partition
        /// <code language="c#">
        /// <![CDATA[
        /// public class ToDoActivity{
        ///     public string id {get; set;}
        ///     public string status {get; set;}
        ///     public int cost {get; set;}
        /// }
        /// IReadOnlyList<FeedRange> feedRanges = await this.Container.GetFeedRangesAsync();
        /// // Distribute feedRanges across multiple compute units and pass each one to a different iterator
        /// QueryDefinition queryDefinition = new QueryDefinition("select * from ToDos t where t.cost > @expensive")
        ///     .WithParameter("@expensive", 9000);
        /// FeedIterator<ToDoActivity> feedIterator = this.Container.GetItemQueryIterator<ToDoActivity>(
        ///     feedRanges[0],
        ///     queryDefinition,
        ///     null,
        ///     new QueryRequestOptions() { });
        ///
        /// while (feedIterator.HasMoreResults)
        /// {
        ///     foreach(var item in await feedIterator.ReadNextAsync()){
        ///     {
        ///         Console.WriteLine(item.cost); 
        ///     }
        /// }
        /// ]]>
        /// </code>
        /// </example>
        public abstract FeedIterator<T> GetItemQueryIterator<T>(
            FeedRange feedRange,
            QueryDefinition queryDefinition,
            string continuationToken = null,
            QueryRequestOptions requestOptions = null);
#endif
    }
}<|MERGE_RESOLUTION|>--- conflicted
+++ resolved
@@ -1073,15 +1073,18 @@
         public abstract Task<IReadOnlyList<FeedRange>> GetFeedRangesAsync(CancellationToken cancellationToken = default(CancellationToken));
 
         /// <summary>
-        /// This method creates an iterator to consume the container's Change Feed.
-        /// </summary>
+        ///  This method creates an iterator to consume a FeedRange's Change Feed.
+        /// </summary>
+        /// <param name="feedRange">A FeedRange obtained from <see cref="Container.GetFeedRangesAsync(CancellationToken)"/> or from a previous FeedIterator</param>
         /// <param name="changeFeedRequestOptions">(Optional) The options for the Change Feed consumption.</param>
-        /// <returns>An iterator to go through the Change Feed.</returns>
+        /// <seealso cref="Container.GetFeedRangesAsync(CancellationToken)"/>
         /// <exception>https://aka.ms/cosmosdb-dot-net-exceptions#stream-api</exception>
         /// <example>
         /// <code language="c#">
         /// <![CDATA[
-        /// FeedIterator feedIterator = this.Container.GetChangeFeedStreamIterator();
+        /// IReadOnlyList<FeedRange> feedRanges = await this.Container.GetFeedRangesAsync();
+        /// // Distribute feedRanges across multiple compute units and pass each one to a different iterator
+        /// FeedIterator feedIterator = this.Container.GetChangeFeedStreamIterator(feedRanges[0]);
         ///
         /// while (feedIterator.HasMoreResults)
         /// {
@@ -1097,25 +1100,20 @@
         /// ]]>
         /// </code>
         /// </example>
+        /// <returns>An iterator to go through the Change Feed for a particular FeedRange.</returns>
         public abstract FeedIterator GetChangeFeedStreamIterator(
-<<<<<<< HEAD
-=======
-            string continuationToken = null,
             ChangeFeedRequestOptions changeFeedRequestOptions = null);
 
         /// <summary>
-        ///  This method creates an iterator to consume a FeedRange's Change Feed.
-        /// </summary>
-        /// <param name="feedRange">A FeedRange obtained from <see cref="Container.GetFeedRangesAsync(CancellationToken)"/> or from a previous FeedIterator</param>
+        ///  This method creates an iterator to consume the Change Feed for a Partition Key value.
+        /// </summary>
+        /// <param name="partitionKey">A <see cref="PartitionKey"/> to read the Change Feed for.</param>
         /// <param name="changeFeedRequestOptions">(Optional) The options for the Change Feed consumption.</param>
-        /// <seealso cref="Container.GetFeedRangesAsync(CancellationToken)"/>
         /// <exception>https://aka.ms/cosmosdb-dot-net-exceptions#stream-api</exception>
         /// <example>
         /// <code language="c#">
         /// <![CDATA[
-        /// IReadOnlyList<FeedRange> feedRanges = await this.Container.GetFeedRangesAsync();
-        /// // Distribute feedRanges across multiple compute units and pass each one to a different iterator
-        /// FeedIterator feedIterator = this.Container.GetChangeFeedStreamIterator(feedRanges[0]);
+        /// FeedIterator feedIterator = this.Container.GetChangeFeedStreamIterator(new PartitionKey("myPartitionKey"));
         ///
         /// while (feedIterator.HasMoreResults)
         /// {
@@ -1131,70 +1129,12 @@
         /// ]]>
         /// </code>
         /// </example>
-        /// <returns>An iterator to go through the Change Feed for a particular FeedRange.</returns>
-        public abstract FeedIterator GetChangeFeedStreamIterator(
-            FeedRange feedRange,
->>>>>>> ce1a9db5
-            ChangeFeedRequestOptions changeFeedRequestOptions = null);
-
-        /// <summary>
-        ///  This method creates an iterator to consume the Change Feed for a Partition Key value.
-        /// </summary>
-        /// <param name="partitionKey">A <see cref="PartitionKey"/> to read the Change Feed for.</param>
-        /// <param name="changeFeedRequestOptions">(Optional) The options for the Change Feed consumption.</param>
-        /// <exception>https://aka.ms/cosmosdb-dot-net-exceptions#stream-api</exception>
-        /// <example>
-        /// <code language="c#">
-        /// <![CDATA[
-        /// FeedIterator feedIterator = this.Container.GetChangeFeedStreamIterator(new PartitionKey("myPartitionKey"));
-        ///
-        /// while (feedIterator.HasMoreResults)
-        /// {
-        ///     using (ResponseMessage response = await feedIterator.ReadNextAsync())
-        ///     {
-        ///         using (StreamReader sr = new StreamReader(response.Content))
-        ///         using (JsonTextReader jtr = new JsonTextReader(sr))
-        ///         {
-        ///             JObject result = JObject.Load(jtr);
-        ///         }
-        ///     }
-        /// }
-        /// ]]>
-        /// </code>
-        /// </example>
         /// <returns>An iterator to go through the Change Feed for a particular Partition Key.</returns>
         public abstract FeedIterator GetChangeFeedStreamIterator(
             PartitionKey partitionKey,
             ChangeFeedRequestOptions changeFeedRequestOptions = null);
 
         /// <summary>
-        ///  This method creates an iterator to consume the container's Change Feed.
-        /// </summary>
-        /// <param name="changeFeedRequestOptions">(Optional) The options for the Change Feed consumption.</param>
-        /// <returns>An iterator to go through the Change Feed.</returns>
-        /// <exception>https://aka.ms/cosmosdb-dot-net-exceptions#typed-api</exception>
-        /// <example>
-        /// <code language="c#">
-        /// <![CDATA[
-        /// FeedIterator<MyItem> feedIterator = this.Container.GetChangeFeedIterator<MyItem>();
-        /// while (feedIterator.HasMoreResults)
-        /// {
-        ///     FeedResponse<MyItem> response = await feedIterator.ReadNextAsync();
-        ///     foreach (var item in response)
-        ///     {
-        ///         Console.WriteLine(item);
-        ///     }
-        /// }
-        /// ]]>
-        /// </code>
-        /// </example>
-        public abstract FeedIterator<T> GetChangeFeedIterator<T>(
-<<<<<<< HEAD
-=======
-            string continuationToken = null,
-            ChangeFeedRequestOptions changeFeedRequestOptions = null);
-
-        /// <summary>
         ///  This method creates an iterator to consume a FeedRange's Change Feed.
         /// </summary>
         /// <param name="feedRange">A FeedRange obtained from <see cref="Container.GetFeedRangesAsync(CancellationToken)"/>.</param>
@@ -1220,8 +1160,6 @@
         /// </example>
         /// <returns>An iterator to go through the Change Feed for a particular FeedRange.</returns>
         public abstract FeedIterator<T> GetChangeFeedIterator<T>(
-            FeedRange feedRange,
->>>>>>> ce1a9db5
             ChangeFeedRequestOptions changeFeedRequestOptions = null);
 
         /// <summary>
