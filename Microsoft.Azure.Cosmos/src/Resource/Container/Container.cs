--- conflicted
+++ resolved
@@ -1588,125 +1588,6 @@
             QueryDefinition queryDefinition,
             string continuationToken = null,
             QueryRequestOptions requestOptions = null);
-<<<<<<< HEAD
-
-        /// <summary>
-        /// Delegate to receive the changes within a <see cref="ChangeFeedProcessor"/> execution.
-        /// </summary>
-        /// <param name="context">The context related to the changes.</param>
-        /// <param name="changes">The changes that happened.</param>
-        /// <param name="cancellationToken">A cancellation token representing the current cancellation status of the <see cref="ChangeFeedProcessor"/> instance.</param>
-        /// <returns>A <see cref="Task"/> representing the asynchronous operation that is going to be done with the changes.</returns>
-        public delegate Task ChangeFeedHandler<T>(
-            ChangeFeedProcessorContext context,
-            IReadOnlyCollection<T> changes,
-            CancellationToken cancellationToken);
-
-        /// <summary>
-        /// Delegate to receive the changes within a <see cref="ChangeFeedProcessor"/> execution with manual checkpoint.
-        /// </summary>
-        /// <param name="context">The context related to the changes.</param>
-        /// <param name="changes">The changes that happened.</param>
-        /// <param name="checkpointAsync">A task representing an asynchronous checkpoint on the progress of a lease.</param>
-        /// <param name="cancellationToken">A cancellation token representing the current cancellation status of the <see cref="ChangeFeedProcessor"/> instance.</param>
-        /// <returns>A <see cref="Task"/> representing the asynchronous operation that is going to be done with the changes.</returns>
-        /// <example>
-        /// <code language="c#">
-        /// <![CDATA[
-        /// (ChangeFeedProcessorContext context, IReadOnlyCollection<T> changes, Func<Task> checkpointAsync, CancellationToken cancellationToken) =>
-        /// {
-        ///     // consume changes
-        ///     
-        ///     // On certain condition, we can checkpoint
-        ///     await checkpointAsync();
-        /// }
-        /// ]]>
-        /// </code>
-        /// </example>
-        public delegate Task ChangeFeedHandlerWithManualCheckpoint<T>(
-            ChangeFeedProcessorContext context,
-            IReadOnlyCollection<T> changes,
-            Func<Task> checkpointAsync,
-            CancellationToken cancellationToken);
-
-        /// <summary>
-        /// Delegate to receive the changes within a <see cref="ChangeFeedProcessor"/> execution.
-        /// </summary>
-        /// <param name="context">The context related to the changes.</param>
-        /// <param name="changes">The changes that happened.</param>
-        /// <param name="cancellationToken">A cancellation token representing the current cancellation status of the <see cref="ChangeFeedProcessor"/> instance.</param>
-        /// <returns>A <see cref="Task"/> representing the asynchronous operation that is going to be done with the changes.</returns>
-        public delegate Task ChangeFeedStreamHandler(
-            ChangeFeedProcessorContext context,
-            Stream changes,
-            CancellationToken cancellationToken);
-
-        /// <summary>
-        /// Delegate to receive the changes within a <see cref="ChangeFeedProcessor"/> execution with manual checkpoint.
-        /// </summary>
-        /// <param name="context">The context related to the changes.</param>
-        /// <param name="changes">The changes that happened.</param>
-        /// <param name="checkpointAsync">A task representing an asynchronous checkpoint on the progress of a lease.</param>
-        /// <param name="cancellationToken">A cancellation token representing the current cancellation status of the <see cref="ChangeFeedProcessor"/> instance.</param>
-        /// <returns>A <see cref="Task"/> representing the asynchronous operation that is going to be done with the changes.</returns>
-        /// <example>
-        /// <code language="c#">
-        /// <![CDATA[
-        /// (ChangeFeedProcessorContext context, Stream stream, Func<Task> checkpointAsync, CancellationToken cancellationToken) =>
-        /// {
-        ///     // consume stream
-        ///     
-        ///     // On certain condition, we can checkpoint
-        ///     await checkpointAsync();
-        /// }
-        /// ]]>
-        /// </code>
-        /// </example>
-        public delegate Task ChangeFeedStreamHandlerWithManualCheckpoint(
-            ChangeFeedProcessorContext context,
-            Stream changes,
-            Func<Task> checkpointAsync,
-            CancellationToken cancellationToken);
-
-        /// <summary>
-        /// Initializes a <see cref="ChangeFeedProcessorBuilder"/> for change feed processing.
-        /// </summary>
-        /// <param name="processorName">A name that identifies the Processor and the particular work it will do.</param>
-        /// <param name="onChangesDelegate">Delegate to receive changes.</param>
-        /// <returns>An instance of <see cref="ChangeFeedProcessorBuilder"/></returns>
-        public abstract ChangeFeedProcessorBuilder GetChangeFeedProcessorBuilder<T>(
-            string processorName,
-            ChangeFeedHandler<T> onChangesDelegate);
-
-        /// <summary>
-        /// Initializes a <see cref="ChangeFeedProcessorBuilder"/> for change feed processing with manual checkpoint.
-        /// </summary>
-        /// <param name="processorName">A name that identifies the Processor and the particular work it will do.</param>
-        /// <param name="onChangesDelegate">Delegate to receive changes.</param>
-        /// <returns>An instance of <see cref="ChangeFeedProcessorBuilder"/></returns>
-        public abstract ChangeFeedProcessorBuilder GetChangeFeedProcessorBuilderWithManualCheckpoint<T>(
-            string processorName,
-            ChangeFeedHandlerWithManualCheckpoint<T> onChangesDelegate);
-
-        /// <summary>
-        /// Initializes a <see cref="ChangeFeedProcessorBuilder"/> for change feed processing.
-        /// </summary>
-        /// <param name="processorName">A name that identifies the Processor and the particular work it will do.</param>
-        /// <param name="onChangesDelegate">Delegate to receive changes.</param>
-        /// <returns>An instance of <see cref="ChangeFeedProcessorBuilder"/></returns>
-        public abstract ChangeFeedProcessorBuilder GetChangeFeedProcessorBuilder(
-            string processorName,
-            ChangeFeedStreamHandler onChangesDelegate);
-
-        /// <summary>
-        /// Initializes a <see cref="ChangeFeedProcessorBuilder"/> for change feed processing with manual checkpoint.
-        /// </summary>
-        /// <param name="processorName">A name that identifies the Processor and the particular work it will do.</param>
-        /// <param name="onChangesDelegate">Delegate to receive changes.</param>
-        /// <returns>An instance of <see cref="ChangeFeedProcessorBuilder"/></returns>
-        public abstract ChangeFeedProcessorBuilder GetChangeFeedProcessorBuilderWithManualCheckpoint(
-            string processorName,
-            ChangeFeedStreamHandlerWithManualCheckpoint onChangesDelegate);
 
         /// <summary>
         /// Delegate to notify errors during change feed operations.
@@ -1778,8 +1659,6 @@
         /// </code>
         /// </example>
         public delegate Task ChangeFeedMonitorLeaseReleaseDelegate(string leaseToken);
-=======
->>>>>>> cfc45ab1
 #endif
     }
 }