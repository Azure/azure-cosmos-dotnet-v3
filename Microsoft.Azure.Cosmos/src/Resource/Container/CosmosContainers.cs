--- conflicted
+++ resolved
@@ -227,12 +227,8 @@
         /// ]]>
         /// </code>
         /// </example>
-<<<<<<< HEAD
         /// <returns>An iterator to go through the containers</returns>
-        public abstract FeedIterator<CosmosContainerSettings> GetContainerIterator(
-=======
         public abstract FeedIterator<CosmosContainerSettings> GetContainersIterator(
->>>>>>> 8e431e35
             int? maxItemCount = null,
             string continuationToken = null);
 
@@ -274,12 +270,8 @@
         /// <param name="maxItemCount">(Optional) The max item count to return as part of the query</param>
         /// <param name="continuationToken">The continuation token in the Azure Cosmos DB service.</param>
         /// <param name="requestOptions">(Optional) The options for the container request <see cref="QueryRequestOptions"/></param>
-<<<<<<< HEAD
         /// <returns>An iterator to go through the containers</returns>
-        public abstract FeedIterator GetContainerStreamIterator(
-=======
         public abstract FeedIterator GetContainersStreamIterator(
->>>>>>> 8e431e35
             int? maxItemCount = null,
             string continuationToken = null,
             QueryRequestOptions requestOptions = null);
