﻿//------------------------------------------------------------
// Copyright (c) Microsoft Corporation.  All rights reserved.
//------------------------------------------------------------

namespace Microsoft.Azure.Cosmos
{
    using System;
    using System.IO;
    using System.Threading;
    using System.Threading.Tasks;

    /// <summary>
    /// Operations for reading, replacing, or deleting a specific, existing cosmosContainer by id.
    /// 
    /// <see cref="CosmosContainers"/> for creating new containers, and reading/querying all containers;
    /// </summary>
    /// <remarks>
    ///  Note: all these operations make calls against a fixed budget.
    ///  You should design your system such that these calls scale sub linearly with your application.
    ///  For instance, do not call `cosmosContainer(id).read()` before every single `item.read()` call, to ensure the cosmosContainer exists;
    ///  do this once on application start up.
    /// </remarks>
    public abstract class CosmosContainer
    {
        /// <summary>
        /// The Id of the Cosmos container
        /// </summary>
        public abstract string Id { get; }

        /// <summary>
        /// Returns the parent database reference
        /// </summary>
        public abstract CosmosDatabase Database { get; }

        /// <summary>
        /// Operations for creating new items, and reading/querying all items
        /// </summary>
        /// <example>
        /// <code language="c#">
        /// <![CDATA[
        /// ItemResponse<MyCustomObject> response = await this.container.Items.CreateItemAsync<MyCustomObject>(user1);
        /// ]]>
        /// </code>
        /// </example>
        public abstract CosmosItems Items { get; }

        /// <summary>
<<<<<<< HEAD
=======
        /// Operations for reading/querying all conflicts
        /// </summary>
        public abstract CosmosConflicts Conflicts { get; }

        /// <summary>
        /// Operations for creating, reading/querying all stored procedures
        /// </summary>
        /// <example>
        /// <code language="c#">
        /// <![CDATA[
        /// CosmosStoredProcedureSettings settings = new CosmosStoredProcedureSettings
        /// {
        ///    Id = "testSProcId",
        ///    Body = "function() { { var x = 42; } }"
        /// };
        ///
        /// StoredProcedureResponse response = await cosmosContainer.StoredProcedures.CreateStoredProcedureAsync(settings);
        /// ]]>
        /// </code>
        /// </example>
        public abstract CosmosStoredProcedures StoredProcedures { get; }

        /// <summary>
>>>>>>> 03b9d81c
        /// Reads a <see cref="CosmosContainerSettings"/> from the Azure Cosmos service as an asynchronous operation.
        /// </summary>
        /// <param name="requestOptions">(Optional) The options for the container request <see cref="RequestOptions"/></param>
        /// <param name="cancellationToken">(Optional) <see cref="CancellationToken"/> representing request cancellation.</param>
        /// <returns>
        /// A <see cref="Task"/> containing a <see cref="ContainerResponse"/> which wraps a <see cref="CosmosContainerSettings"/> containing the read resource record.
        /// </returns>
        /// <exception cref="CosmosException">This exception can encapsulate many different types of errors. To determine the specific error always look at the StatusCode property. Some common codes you may get when creating a Document are:
        /// <list type="table">
        ///     <listheader>
        ///         <term>StatusCode</term><description>Reason for exception</description>
        ///     </listheader>
        ///     <item>
        ///         <term>404</term><description>NotFound - This means the resource you tried to read did not exist.</description>
        ///     </item>
        ///     <item>
        ///         <term>429</term><description>TooManyRequests - This means you have exceeded the number of request units per second. Consult the DocumentClientException.RetryAfter value to see how long you should wait before retrying this operation.</description>
        ///     </item>
        /// </list>
        /// </exception>
        /// <example>
        /// <code language="c#">
        /// <![CDATA[
        /// CosmosContainer cosmosContainer = this.database.Containers["containerId"];
        /// CosmosContainerSettings settings = cosmosContainer.ReadAsync();
        /// ]]>
        /// </code>
        /// </example>
        public abstract Task<ContainerResponse> ReadAsync(
            ContainerRequestOptions requestOptions = null,
            CancellationToken cancellationToken = default(CancellationToken));

        /// <summary>
        /// Replace a <see cref="CosmosContainerSettings"/> from the Azure Cosmos service as an asynchronous operation.
        /// </summary>
        /// <param name="containerSettings">The <see cref="CosmosContainerSettings"/> object.</param>
        /// <param name="requestOptions">(Optional) The options for the container request <see cref="RequestOptions"/></param>
        /// <param name="cancellationToken">(Optional) <see cref="CancellationToken"/> representing request cancellation.</param>
        /// <returns>
        /// A <see cref="Task"/> containing a <see cref="ContainerResponse"/> which wraps a <see cref="CosmosContainerSettings"/> containing the replace resource record.
        /// </returns>
        /// <exception cref="CosmosException">This exception can encapsulate many different types of errors. To determine the specific error always look at the StatusCode property. Some common codes you may get when creating a Document are:
        /// <list type="table">
        ///     <listheader>
        ///         <term>StatusCode</term><description>Reason for exception</description>
        ///     </listheader>
        ///     <item>
        ///         <term>404</term><description>NotFound - This means the resource you tried to read did not exist.</description>
        ///     </item>
        ///     <item>
        ///         <term>429</term><description>TooManyRequests - This means you have exceeded the number of request units per second. Consult the DocumentClientException.RetryAfter value to see how long you should wait before retrying this operation.</description>
        ///     </item>
        /// </list>
        /// </exception>
        /// <example>
        /// Update the cosmosContainer to disable automatic indexing
        /// <code language="c#">
        /// <![CDATA[
        /// ContainerSettings setting = containerReadResponse;
        /// setting.IndexingPolicy.Automatic = false;
        /// ContainerResponse response = cosmosContainer.ReplaceAsync(setting);
        /// ContainerSettings settings = response;
        /// ]]>
        /// </code>
        /// </example>
        public abstract Task<ContainerResponse> ReplaceAsync(
            CosmosContainerSettings containerSettings,
            ContainerRequestOptions requestOptions = null,
            CancellationToken cancellationToken = default(CancellationToken));

        /// <summary>
        /// Delete a <see cref="CosmosContainerSettings"/> from the Azure Cosmos DB service as an asynchronous operation.
        /// </summary>
        /// <param name="requestOptions">(Optional) The options for the container request <see cref="RequestOptions"/></param>
        /// <param name="cancellationToken">(Optional) <see cref="CancellationToken"/> representing request cancellation.</param>
        /// <returns>A <see cref="Task"/> containing a <see cref="ContainerResponse"/> which will contain information about the request issued.</returns>
        /// <exception cref="CosmosException">This exception can encapsulate many different types of errors. To determine the specific error always look at the StatusCode property. Some common codes you may get when creating a Document are:
        /// <list type="table">
        ///     <listheader>
        ///         <term>StatusCode</term><description>Reason for exception</description>
        ///     </listheader>
        ///     <item>
        ///         <term>404</term><description>NotFound - This means the resource you tried to delete did not exist.</description>
        ///     </item>
        /// </list>
        /// </exception>
        /// <example>
        /// <code language="c#">
        /// <![CDATA[
        /// CosmosContainer cosmosContainer = this.database.Containers["containerId"];
        /// ContainerResponse response = cosmosContainer.DeleteAsync();
        /// ]]>
        /// </code>
        /// </example>
        public abstract Task<ContainerResponse> DeleteAsync(
            ContainerRequestOptions requestOptions = null,
            CancellationToken cancellationToken = default(CancellationToken));

        /// <summary>
        /// Gets throughput provisioned for a container in measurement of Requests-per-Unit in the Azure Cosmos service.
        /// </summary>
        /// <param name="cancellationToken">(Optional) <see cref="CancellationToken"/> representing request cancellation.</param>
        /// <value>
        /// The provisioned throughput for this database.
        /// </value>
        /// <remarks>
        /// <para>
        /// Refer to http://azure.microsoft.com/documentation/articles/documentdb-performance-levels/ for details on provision offer throughput.
        /// </para>
        /// </remarks>
        /// <example>
        /// The following example shows how to get the throughput.
        /// <code language="c#">
        /// <![CDATA[
        /// int? throughput = await this.cosmosContainer.ReadProvisionedThroughputAsync();
        /// ]]>
        /// </code>
        /// </example>
        /// <returns>The value of the provisioned throughput if any</returns>
        public abstract Task<int?> ReadProvisionedThroughputAsync(
            CancellationToken cancellationToken = default(CancellationToken));

        /// <summary>
        /// Sets throughput provisioned for a container in measurement of Requests-per-Unit in the Azure Cosmos service.
        /// </summary>
        /// <param name="throughput">The cosmos container throughput</param>
        /// <param name="cancellationToken">(Optional) <see cref="CancellationToken"/> representing request cancellation.</param>
        /// <value>
        /// The provisioned throughput for this database.
        /// </value>
        /// <remarks>
        /// <para>
        /// Refer to http://azure.microsoft.com/documentation/articles/documentdb-performance-levels/ for details on provision offer throughput.
        /// </para>
        /// </remarks>
        /// <example>
        /// The following example shows how to get the throughput.
        /// <code language="c#">
        /// <![CDATA[
        /// int? throughput = await this.cosmosContainer.ReplaceProvisionedThroughputAsync(400);
        /// ]]>
        /// </code>
        /// </example>
        /// <returns>A <see cref="Task"/> representing the asynchronous operation.</returns>
        public abstract Task ReplaceProvisionedThroughputAsync(
            int throughput,
            CancellationToken cancellationToken = default(CancellationToken));

        /// <summary>
        /// Reads a <see cref="CosmosContainerSettings"/> from the Azure Cosmos service as an asynchronous operation.
        /// </summary>
        /// <param name="requestOptions">(Optional) The options for the container request <see cref="RequestOptions"/></param>
        /// <param name="cancellationToken">(Optional) <see cref="CancellationToken"/> representing request cancellation.</param>
        /// <returns>
        /// A <see cref="Task"/> containing a <see cref="CosmosResponseMessage"/> containing the read resource record.
        /// </returns>
        public abstract Task<CosmosResponseMessage> ReadStreamAsync(
            ContainerRequestOptions requestOptions = null,
            CancellationToken cancellationToken = default(CancellationToken));

        /// <summary>
        /// Replace a <see cref="CosmosContainerSettings"/> from the Azure Cosmos service as an asynchronous operation.
        /// </summary>
        /// <param name="streamPayload">The <see cref="Stream"/> object.</param>
        /// <param name="requestOptions">(Optional) The options for the container request <see cref="RequestOptions"/></param>
        /// <param name="cancellationToken">(Optional) <see cref="CancellationToken"/> representing request cancellation.</param>
        /// <returns>
        /// A <see cref="Task"/> containing a <see cref="CosmosResponseMessage"/> containing the replace resource record.
        /// </returns>
        public abstract Task<CosmosResponseMessage> ReplaceStreamAsync(
            Stream streamPayload,
            ContainerRequestOptions requestOptions = null,
            CancellationToken cancellationToken = default(CancellationToken));

        /// <summary>
        /// Delete a <see cref="CosmosContainerSettings"/> from the Azure Cosmos DB service as an asynchronous operation.
        /// </summary>
        /// <param name="requestOptions">(Optional) The options for the container request <see cref="RequestOptions"/></param>
        /// <param name="cancellationToken">(Optional) <see cref="CancellationToken"/> representing request cancellation.</param>
        /// <returns>A <see cref="Task"/> containing a <see cref="CosmosResponseMessage"/> which will contain information about the request issued.</returns>
        public abstract Task<CosmosResponseMessage> DeleteStreamAsync(
            ContainerRequestOptions requestOptions = null,
            CancellationToken cancellationToken = default(CancellationToken));
    }
}<|MERGE_RESOLUTION|>--- conflicted
+++ resolved
@@ -45,32 +45,6 @@
         public abstract CosmosItems Items { get; }
 
         /// <summary>
-<<<<<<< HEAD
-=======
-        /// Operations for reading/querying all conflicts
-        /// </summary>
-        public abstract CosmosConflicts Conflicts { get; }
-
-        /// <summary>
-        /// Operations for creating, reading/querying all stored procedures
-        /// </summary>
-        /// <example>
-        /// <code language="c#">
-        /// <![CDATA[
-        /// CosmosStoredProcedureSettings settings = new CosmosStoredProcedureSettings
-        /// {
-        ///    Id = "testSProcId",
-        ///    Body = "function() { { var x = 42; } }"
-        /// };
-        ///
-        /// StoredProcedureResponse response = await cosmosContainer.StoredProcedures.CreateStoredProcedureAsync(settings);
-        /// ]]>
-        /// </code>
-        /// </example>
-        public abstract CosmosStoredProcedures StoredProcedures { get; }
-
-        /// <summary>
->>>>>>> 03b9d81c
         /// Reads a <see cref="CosmosContainerSettings"/> from the Azure Cosmos service as an asynchronous operation.
         /// </summary>
         /// <param name="requestOptions">(Optional) The options for the container request <see cref="RequestOptions"/></param>
