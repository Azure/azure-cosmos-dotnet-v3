--- conflicted
+++ resolved
@@ -13,11 +13,8 @@
     using Microsoft.Azure.Cosmos.ChangeFeed;
     using Microsoft.Azure.Cosmos.Query.Core.Monads;
     using Microsoft.Azure.Cosmos.Query.Core.QueryClient;
-<<<<<<< HEAD
+    using Microsoft.Azure.Cosmos.ReadFeed;
     using Microsoft.Azure.Cosmos.Tracing;
-=======
-    using Microsoft.Azure.Cosmos.ReadFeed;
->>>>>>> fce70458
 
     // This class acts as a wrapper for environments that use SynchronizationContext.
     internal sealed class ContainerInlineCore : ContainerCore
