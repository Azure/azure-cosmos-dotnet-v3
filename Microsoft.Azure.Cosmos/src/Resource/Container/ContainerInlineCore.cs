--- conflicted
+++ resolved
@@ -14,10 +14,7 @@
     using Microsoft.Azure.Cosmos.Query.Core.Monads;
     using Microsoft.Azure.Cosmos.Query.Core.QueryClient;
     using Microsoft.Azure.Cosmos.ReadFeed;
-<<<<<<< HEAD
-=======
     using Microsoft.Azure.Cosmos.Telemetry.OpenTelemetry;
->>>>>>> 43c14a31
     using Microsoft.Azure.Cosmos.Tracing;
 
     // This class acts as a wrapper for environments that use SynchronizationContext.
@@ -46,11 +43,7 @@
                 operationType: Documents.OperationType.Read,
                 requestOptions: requestOptions,
                 task: (trace) => base.ReadContainerAsync(trace, requestOptions, cancellationToken),
-<<<<<<< HEAD
-                openTelemetry: (response) => new OpenTelemetryResponse<ContainerProperties>(response));
-=======
                 openTelemetry: new (OpenTelemetryConstants.Operations.ReadContainer, (response) => new OpenTelemetryResponse<ContainerProperties>(response)));
->>>>>>> 43c14a31
         }
 
         public override Task<ResponseMessage> ReadContainerStreamAsync(
@@ -64,11 +57,7 @@
                 operationType: Documents.OperationType.Read,
                 requestOptions: requestOptions,
                 task: (trace) => base.ReadContainerStreamAsync(trace, requestOptions, cancellationToken),
-<<<<<<< HEAD
-                openTelemetry: (response) => new OpenTelemetryResponse(response));
-=======
                 openTelemetry: new (OpenTelemetryConstants.Operations.ReadContainer, (response) => new OpenTelemetryResponse(response)));
->>>>>>> 43c14a31
         }
 
         public override Task<ContainerResponse> ReplaceContainerAsync(
@@ -83,11 +72,7 @@
                 operationType: Documents.OperationType.Replace,
                 requestOptions: requestOptions,
                 task: (trace) => base.ReplaceContainerAsync(containerProperties, trace, requestOptions, cancellationToken),
-<<<<<<< HEAD
-                openTelemetry: (response) => new OpenTelemetryResponse<ContainerProperties>(response));
-=======
                 openTelemetry: new (OpenTelemetryConstants.Operations.ReplaceContainer, (response) => new OpenTelemetryResponse<ContainerProperties>(response)));
->>>>>>> 43c14a31
         }
 
         public override Task<ResponseMessage> ReplaceContainerStreamAsync(
@@ -102,11 +87,7 @@
                 operationType: Documents.OperationType.Replace,
                 requestOptions: requestOptions,
                 task: (trace) => base.ReplaceContainerStreamAsync(containerProperties, trace, requestOptions, cancellationToken),
-<<<<<<< HEAD
-                openTelemetry: (response) => new OpenTelemetryResponse(response));
-=======
                 openTelemetry: new (OpenTelemetryConstants.Operations.ReplaceContainer, (response) => new OpenTelemetryResponse(response)));
->>>>>>> 43c14a31
         }
 
         public override Task<ContainerResponse> DeleteContainerAsync(
@@ -120,11 +101,7 @@
                 operationType: Documents.OperationType.Delete,
                 requestOptions: requestOptions,
                 task: (trace) => base.DeleteContainerAsync(trace, requestOptions, cancellationToken),
-<<<<<<< HEAD
-                openTelemetry: (response) => new OpenTelemetryResponse<ContainerProperties>(response));
-=======
                 openTelemetry: new (OpenTelemetryConstants.Operations.DeleteContainer, (response) => new OpenTelemetryResponse<ContainerProperties>(response)));
->>>>>>> 43c14a31
         }
 
         public override Task<ResponseMessage> DeleteContainerStreamAsync(
@@ -138,11 +115,7 @@
                 operationType: Documents.OperationType.Delete,
                 requestOptions: requestOptions,
                 task: (trace) => base.DeleteContainerStreamAsync(trace, requestOptions, cancellationToken),
-<<<<<<< HEAD
-                openTelemetry: (response) => new OpenTelemetryResponse(response));
-=======
                 openTelemetry: new (OpenTelemetryConstants.Operations.DeleteContainer, (response) => new OpenTelemetryResponse(response)));
->>>>>>> 43c14a31
         }
 
         public override Task<int?> ReadThroughputAsync(CancellationToken cancellationToken = default)
@@ -167,11 +140,7 @@
                 operationType: Documents.OperationType.Read,
                 requestOptions: requestOptions,
                 task: (trace) => base.ReadThroughputAsync(requestOptions, trace, cancellationToken),
-<<<<<<< HEAD
-                openTelemetry: (response) => new OpenTelemetryResponse<ThroughputProperties>(response));
-=======
                 openTelemetry: new (OpenTelemetryConstants.Operations.ReadThroughput, (response) => new OpenTelemetryResponse<ThroughputProperties>(response)));
->>>>>>> 43c14a31
         }
 
         public override Task<ThroughputResponse> ReplaceThroughputAsync(
@@ -186,11 +155,7 @@
                 operationType: Documents.OperationType.Replace,
                 requestOptions: requestOptions,
                 task: (trace) => base.ReplaceThroughputAsync(throughput, trace, requestOptions, cancellationToken),
-<<<<<<< HEAD
-                openTelemetry: (response) => new OpenTelemetryResponse<ThroughputProperties>(response));
-=======
                 openTelemetry: new (OpenTelemetryConstants.Operations.ReplaceThroughput, (response) => new OpenTelemetryResponse<ThroughputProperties>(response)));
->>>>>>> 43c14a31
         }
 
         public override Task<ThroughputResponse> ReplaceThroughputAsync(
@@ -205,11 +170,7 @@
                 operationType: Documents.OperationType.Replace,
                 requestOptions: requestOptions,
                 task: (trace) => base.ReplaceThroughputAsync(throughputProperties, trace, requestOptions, cancellationToken),
-<<<<<<< HEAD
-                openTelemetry: (response) => new OpenTelemetryResponse<ThroughputProperties>(response));
-=======
                 openTelemetry: new (OpenTelemetryConstants.Operations.ReplaceThroughput, (response) => new OpenTelemetryResponse<ThroughputProperties>(response)));
->>>>>>> 43c14a31
         }
 
         public override Task<ThroughputResponse> ReadThroughputIfExistsAsync(RequestOptions requestOptions, CancellationToken cancellationToken)
@@ -221,11 +182,7 @@
                 operationType: Documents.OperationType.Read,
                 requestOptions: requestOptions,
                 task: (trace) => base.ReadThroughputIfExistsAsync(requestOptions, trace, cancellationToken),
-<<<<<<< HEAD
-                openTelemetry: (response) => new OpenTelemetryResponse<ThroughputProperties>(response));
-=======
                 openTelemetry: new (OpenTelemetryConstants.Operations.ReadThroughputIfExists, (response) => new OpenTelemetryResponse<ThroughputProperties>(response)));
->>>>>>> 43c14a31
         }
 
         public override Task<ThroughputResponse> ReplaceThroughputIfExistsAsync(ThroughputProperties throughput, RequestOptions requestOptions, CancellationToken cancellationToken)
@@ -237,11 +194,7 @@
                 operationType: Documents.OperationType.Replace,
                 requestOptions: requestOptions,
                 task: (trace) => base.ReplaceThroughputIfExistsAsync(throughput, trace, requestOptions, cancellationToken),
-<<<<<<< HEAD
-                openTelemetry: (response) => new OpenTelemetryResponse<ThroughputProperties>(response));
-=======
                 openTelemetry: new (OpenTelemetryConstants.Operations.ReplaceThroughputIfExists, (response) => new OpenTelemetryResponse<ThroughputProperties>(response)));
->>>>>>> 43c14a31
         }
 
         public override Task<ResponseMessage> CreateItemStreamAsync(
@@ -267,12 +220,8 @@
                 operationType: Documents.OperationType.Create,
                 requestOptions: requestOptions,
                 task: func,
-<<<<<<< HEAD
-                openTelemetry: (response) => new OpenTelemetryResponse(response));
-=======
                 openTelemetry: new (OpenTelemetryConstants.Operations.CreateItem, (response) => new OpenTelemetryResponse(response)),
                 resourceType: Documents.ResourceType.Document);
->>>>>>> 43c14a31
         }
 
         public override Task<ItemResponse<T>> CreateItemAsync<T>(T item,
@@ -287,12 +236,8 @@
                 operationType: Documents.OperationType.Create,
                 requestOptions: requestOptions,
                 task: (trace) => base.CreateItemAsync<T>(item, trace, partitionKey, requestOptions, cancellationToken),
-<<<<<<< HEAD
-                openTelemetry: (response) => new OpenTelemetryResponse<T>(response));
-=======
                 openTelemetry: new (OpenTelemetryConstants.Operations.CreateItem, (response) => new OpenTelemetryResponse<T>(response)),
                 resourceType: Documents.ResourceType.Document);
->>>>>>> 43c14a31
         }
 
         public override Task<ResponseMessage> ReadItemStreamAsync(
@@ -308,12 +253,8 @@
                 operationType: Documents.OperationType.Read,
                 requestOptions: requestOptions,
                 task: (trace) => base.ReadItemStreamAsync(id, partitionKey, trace, requestOptions, cancellationToken),
-<<<<<<< HEAD
-                openTelemetry: (response) => new OpenTelemetryResponse(response));
-=======
                 openTelemetry: new (OpenTelemetryConstants.Operations.ReadItem, (response) => new OpenTelemetryResponse(response)),
                 resourceType: Documents.ResourceType.Document);
->>>>>>> 43c14a31
         }
 
         public override Task<ItemResponse<T>> ReadItemAsync<T>(
@@ -323,15 +264,6 @@
             CancellationToken cancellationToken = default)
         {
             return this.ClientContext.OperationHelperAsync(
-<<<<<<< HEAD
-                nameof(ReadItemAsync),
-                containerName: this.Id,
-                databaseName: this.Database.Id,
-                operationType: Documents.OperationType.Read,
-                requestOptions,
-                (trace) => base.ReadItemAsync<T>(id, partitionKey, trace, requestOptions, cancellationToken),
-                (response) => new OpenTelemetryResponse<T>(response));
-=======
                 operationName: nameof(ReadItemAsync),
                 containerName: this.Id,
                 databaseName: this.Database.Id,
@@ -340,7 +272,6 @@
                 task: (trace) => base.ReadItemAsync<T>(id, partitionKey, trace, requestOptions, cancellationToken),
                 openTelemetry: new (OpenTelemetryConstants.Operations.ReadItem, (response) => new OpenTelemetryResponse<T>(response)),
                 resourceType: Documents.ResourceType.Document);
->>>>>>> 43c14a31
         }
 
         public override Task<ResponseMessage> UpsertItemStreamAsync(
@@ -356,12 +287,8 @@
                 operationType: Documents.OperationType.Upsert,
                 requestOptions: requestOptions,
                 task: (trace) => base.UpsertItemStreamAsync(streamPayload, partitionKey, trace, requestOptions, cancellationToken),
-<<<<<<< HEAD
-                openTelemetry: (response) => new OpenTelemetryResponse(response));
-=======
                 openTelemetry: new (OpenTelemetryConstants.Operations.UpsertItem, (response) => new OpenTelemetryResponse(response)),
                 resourceType: Documents.ResourceType.Document);
->>>>>>> 43c14a31
         }
 
         public override Task<ItemResponse<T>> UpsertItemAsync<T>(
@@ -377,12 +304,8 @@
                 operationType: Documents.OperationType.Upsert,
                 requestOptions: requestOptions,
                 task: (trace) => base.UpsertItemAsync<T>(item, trace, partitionKey, requestOptions, cancellationToken),
-<<<<<<< HEAD
-                openTelemetry: (response) => new OpenTelemetryResponse<T>(response));
-=======
                 openTelemetry: new (OpenTelemetryConstants.Operations.UpsertItem, (response) => new OpenTelemetryResponse<T>(response)),
                 resourceType: Documents.ResourceType.Document);
->>>>>>> 43c14a31
         }
 
         public override Task<ResponseMessage> ReplaceItemStreamAsync(
@@ -399,12 +322,8 @@
                 operationType: Documents.OperationType.Replace,
                 requestOptions: requestOptions,
                 task: (trace) => base.ReplaceItemStreamAsync(streamPayload, id, partitionKey, trace, requestOptions, cancellationToken),
-<<<<<<< HEAD
-                openTelemetry: (response) => new OpenTelemetryResponse(response));
-=======
                 openTelemetry: new (OpenTelemetryConstants.Operations.ReplaceItem, (response) => new OpenTelemetryResponse(response)),
                 resourceType: Documents.ResourceType.Document);
->>>>>>> 43c14a31
         }
 
         public override Task<ItemResponse<T>> ReplaceItemAsync<T>(
@@ -421,12 +340,8 @@
                 operationType: Documents.OperationType.Replace,
                 requestOptions: requestOptions,
                 task: (trace) => base.ReplaceItemAsync<T>(item, id, trace, partitionKey, requestOptions, cancellationToken),
-<<<<<<< HEAD
-                openTelemetry: (response) => new OpenTelemetryResponse<T>(response));
-=======
                 openTelemetry: new (OpenTelemetryConstants.Operations.ReplaceItem, (response) => new OpenTelemetryResponse<T>(response)),
                 resourceType: Documents.ResourceType.Document);
->>>>>>> 43c14a31
         }
 
         public override Task<ResponseMessage> DeleteItemStreamAsync(
@@ -442,12 +357,8 @@
                 operationType: Documents.OperationType.Delete,
                 requestOptions: requestOptions,
                 task: (trace) => base.DeleteItemStreamAsync(id, partitionKey, trace, requestOptions, cancellationToken),
-<<<<<<< HEAD
-                openTelemetry: (response) => new OpenTelemetryResponse(response));
-=======
                 openTelemetry: new (OpenTelemetryConstants.Operations.DeleteItem, (response) => new OpenTelemetryResponse(response)),
                 resourceType: Documents.ResourceType.Document);
->>>>>>> 43c14a31
         }
 
         public override Task<ItemResponse<T>> DeleteItemAsync<T>(
@@ -463,12 +374,8 @@
                 operationType: Documents.OperationType.Delete,
                 requestOptions: requestOptions,
                 task: (trace) => base.DeleteItemAsync<T>(id, partitionKey, trace, requestOptions, cancellationToken),
-<<<<<<< HEAD
-                openTelemetry: (response) => new OpenTelemetryResponse<T>(response));
-=======
                 openTelemetry: new (OpenTelemetryConstants.Operations.DeleteItem, (response) => new OpenTelemetryResponse<T>(response)),
                 resourceType: Documents.ResourceType.Document);
->>>>>>> 43c14a31
         }
 
         public override Task<ResponseMessage> PatchItemStreamAsync(
@@ -485,12 +392,8 @@
                 operationType: Documents.OperationType.Patch,
                 requestOptions: requestOptions,
                 task: (trace) => base.PatchItemStreamAsync(id, partitionKey, patchOperations, trace, requestOptions, cancellationToken),
-<<<<<<< HEAD
-                openTelemetry: (response) => new OpenTelemetryResponse(response));
-=======
                 openTelemetry: new (OpenTelemetryConstants.Operations.PatchItem, (response) => new OpenTelemetryResponse(response)),
                 resourceType: Documents.ResourceType.Document);
->>>>>>> 43c14a31
         }
 
         public override Task<ResponseMessage> PatchItemStreamAsync(
@@ -507,12 +410,8 @@
                 operationType: Documents.OperationType.Patch,
                 requestOptions: requestOptions,
                 task: (trace) => base.PatchItemStreamAsync(id, partitionKey, streamPayload, trace, requestOptions, cancellationToken),
-<<<<<<< HEAD
-                openTelemetry: (response) => new OpenTelemetryResponse(response));
-=======
                 openTelemetry: new (OpenTelemetryConstants.Operations.PatchItem, (response) => new OpenTelemetryResponse(response)),
                 resourceType: Documents.ResourceType.Document);
->>>>>>> 43c14a31
         }
 
         public override Task<ItemResponse<T>> PatchItemAsync<T>(
@@ -529,12 +428,8 @@
                 operationType: Documents.OperationType.Patch,
                 requestOptions: requestOptions,
                 task: (trace) => base.PatchItemAsync<T>(id, partitionKey, patchOperations, trace, requestOptions, cancellationToken),
-<<<<<<< HEAD
-                openTelemetry: (response) => new OpenTelemetryResponse<T>(response));
-=======
                 openTelemetry: new (OpenTelemetryConstants.Operations.PatchItem, (response) => new OpenTelemetryResponse<T>(response)),
                 resourceType: Documents.ResourceType.Document);
->>>>>>> 43c14a31
         }
 
         public override Task<ResponseMessage> ReadManyItemsStreamAsync(
@@ -547,15 +442,9 @@
                 containerName: this.Id,
                 databaseName: this.Database.Id,
                 operationType: Documents.OperationType.Read,
-<<<<<<< HEAD
-                requestOptions: null,
-                task: (trace) => base.ReadManyItemsStreamAsync(items, trace, readManyRequestOptions, cancellationToken),
-                openTelemetry: (response) => new OpenTelemetryResponse(responseMessage: response));
-=======
                 requestOptions: readManyRequestOptions,
                 task: (trace) => base.ReadManyItemsStreamAsync(items, trace, readManyRequestOptions, cancellationToken),
                 openTelemetry: new (OpenTelemetryConstants.Operations.ReadManyItems, (response) => new OpenTelemetryResponse(responseMessage: response)));
->>>>>>> 43c14a31
         }
 
         public override Task<FeedResponse<T>> ReadManyItemsAsync<T>(
@@ -564,15 +453,6 @@
             CancellationToken cancellationToken = default)
         {
             return this.ClientContext.OperationHelperAsync(
-<<<<<<< HEAD
-                nameof(ReadManyItemsAsync),
-                containerName: this.Id,
-                databaseName: this.Database.Id,
-                operationType: Documents.OperationType.Read,
-                requestOptions: null,
-                task: (trace) => base.ReadManyItemsAsync<T>(items, trace, readManyRequestOptions, cancellationToken),
-                openTelemetry: (response) => new OpenTelemetryResponse<T>(responseMessage: response));
-=======
                 operationName: nameof(ReadManyItemsAsync),
                 containerName: this.Id,
                 databaseName: this.Database.Id,
@@ -580,7 +460,6 @@
                 requestOptions: readManyRequestOptions,
                 task: (trace) => base.ReadManyItemsAsync<T>(items, trace, readManyRequestOptions, cancellationToken),
                 openTelemetry: new (OpenTelemetryConstants.Operations.ReadManyItems, (response) => new OpenTelemetryResponse<T>(responseMessage: response)));
->>>>>>> 43c14a31
         }
 
         public override FeedIterator GetItemQueryStreamIterator(
@@ -796,9 +675,6 @@
                 operationType: Documents.OperationType.Delete,
                 requestOptions: requestOptions,
                 task: (trace) => base.DeleteAllItemsByPartitionKeyStreamAsync(partitionKey, trace, requestOptions, cancellationToken),
-<<<<<<< HEAD
-                openTelemetry: (response) => new OpenTelemetryResponse(response));
-=======
                 openTelemetry: new (OpenTelemetryConstants.Operations.DeleteAllItemsByPartitionKey, (response) => new OpenTelemetryResponse(response)));
         }
 
@@ -820,7 +696,6 @@
                     x,
                     y,
                     cancellationToken: cancellationToken));
->>>>>>> 43c14a31
         }
     }
 }