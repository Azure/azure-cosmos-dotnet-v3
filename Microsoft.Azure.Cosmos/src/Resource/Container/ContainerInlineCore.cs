﻿//------------------------------------------------------------
// Copyright (c) Microsoft Corporation.  All rights reserved.
//------------------------------------------------------------

namespace Microsoft.Azure.Cosmos
{
    using System;
    using System.Collections.Generic;
    using System.IO;
    using System.Linq;
    using System.Threading;
    using System.Threading.Tasks;
    using Microsoft.Azure.Cosmos.ChangeFeed.Pagination;
    using Microsoft.Azure.Cosmos.Query.Core.Monads;
    using Microsoft.Azure.Cosmos.Query.Core.QueryClient;

    // This class acts as a wrapper for environments that use SynchronizationContext.
    internal sealed class ContainerInlineCore : ContainerCore
    {
        internal ContainerInlineCore(
            CosmosClientContext clientContext,
            DatabaseInternal database,
            string containerId,
            CosmosQueryClient cosmosQueryClient = null)
            : base(clientContext,
                database,
                containerId,
                cosmosQueryClient)
        {
        }

        public override Task<ContainerResponse> ReadContainerAsync(
            ContainerRequestOptions requestOptions = null,
            CancellationToken cancellationToken = default)
        {
            return this.ClientContext.OperationHelperAsync(
                nameof(ReadContainerAsync),
                requestOptions,
                (diagnostics) => base.ReadContainerAsync(diagnostics, requestOptions, cancellationToken));
        }

        public override Task<ResponseMessage> ReadContainerStreamAsync(
            ContainerRequestOptions requestOptions = null,
            CancellationToken cancellationToken = default)
        {
            return this.ClientContext.OperationHelperAsync(
                nameof(ReadContainerStreamAsync),
                requestOptions,
                (diagnostics) => base.ReadContainerStreamAsync(diagnostics, requestOptions, cancellationToken));
        }

        public override Task<ContainerResponse> ReplaceContainerAsync(
            ContainerProperties containerProperties,
            ContainerRequestOptions requestOptions = null,
            CancellationToken cancellationToken = default)
        {
            return this.ClientContext.OperationHelperAsync(
                nameof(ReplaceContainerAsync),
                requestOptions,
                (diagnostics) => base.ReplaceContainerAsync(diagnostics, containerProperties, requestOptions, cancellationToken));
        }

        public override Task<ResponseMessage> ReplaceContainerStreamAsync(
            ContainerProperties containerProperties,
            ContainerRequestOptions requestOptions = null,
            CancellationToken cancellationToken = default)
        {
            return this.ClientContext.OperationHelperAsync(
                nameof(ReplaceContainerStreamAsync),
                requestOptions,
                (diagnostics) => base.ReplaceContainerStreamAsync(diagnostics, containerProperties, requestOptions, cancellationToken));
        }

        public override Task<ContainerResponse> DeleteContainerAsync(
            ContainerRequestOptions requestOptions = null,
            CancellationToken cancellationToken = default)
        {
            return this.ClientContext.OperationHelperAsync(
                nameof(DeleteContainerAsync),
                requestOptions,
                (diagnostics) => base.DeleteContainerAsync(diagnostics, requestOptions, cancellationToken));
        }

        public override Task<ResponseMessage> DeleteContainerStreamAsync(
            ContainerRequestOptions requestOptions = null,
            CancellationToken cancellationToken = default)
        {
            return this.ClientContext.OperationHelperAsync(
                nameof(DeleteContainerStreamAsync),
                requestOptions,
                (diagnostics) => base.DeleteContainerStreamAsync(diagnostics, requestOptions, cancellationToken));
        }

        public override Task<int?> ReadThroughputAsync(CancellationToken cancellationToken = default)
        {
            return this.ClientContext.OperationHelperAsync(
                nameof(ReadThroughputAsync),
                null,
                (diagnostics) => base.ReadThroughputAsync(diagnostics, cancellationToken));
        }

        public override Task<ThroughputResponse> ReadThroughputAsync(
            RequestOptions requestOptions,
            CancellationToken cancellationToken = default)
        {
            return this.ClientContext.OperationHelperAsync(
                nameof(ReadThroughputAsync),
                requestOptions,
                (diagnostics) => base.ReadThroughputAsync(diagnostics, requestOptions, cancellationToken));
        }

        public override Task<ThroughputResponse> ReplaceThroughputAsync(
            int throughput,
            RequestOptions requestOptions = null,
            CancellationToken cancellationToken = default)
        {
            return this.ClientContext.OperationHelperAsync(
                nameof(ReplaceThroughputAsync),
                requestOptions,
                (diagnostics) => base.ReplaceThroughputAsync(diagnostics, throughput, requestOptions, cancellationToken));
        }

        public override Task<ThroughputResponse> ReplaceThroughputAsync(
            ThroughputProperties throughputProperties,
            RequestOptions requestOptions = null,
            CancellationToken cancellationToken = default)
        {
            return this.ClientContext.OperationHelperAsync(
                nameof(ReplaceThroughputAsync),
                requestOptions,
                (diagnostics) => base.ReplaceThroughputAsync(diagnostics, throughputProperties, requestOptions, cancellationToken));
        }

        public override Task<ThroughputResponse> ReadThroughputIfExistsAsync(RequestOptions requestOptions, CancellationToken cancellationToken)
        {
            return this.ClientContext.OperationHelperAsync(
                nameof(ReadThroughputIfExistsAsync),
                requestOptions,
                (diagnostics) => base.ReadThroughputIfExistsAsync(diagnostics, requestOptions, cancellationToken));
        }

        public override Task<ThroughputResponse> ReplaceThroughputIfExistsAsync(ThroughputProperties throughput, RequestOptions requestOptions, CancellationToken cancellationToken)
        {
            return this.ClientContext.OperationHelperAsync(
                nameof(ReplaceThroughputIfExistsAsync),
                requestOptions,
                (diagnostics) => base.ReplaceThroughputIfExistsAsync(diagnostics, throughput, requestOptions, cancellationToken));
        }

        public override Task<ResponseMessage> CreateItemStreamAsync(
            Stream streamPayload,
            PartitionKey partitionKey,
            ItemRequestOptions requestOptions = null,
            CancellationToken cancellationToken = default)
        {
            return this.ClientContext.OperationHelperAsync(
                nameof(CreateItemStreamAsync),
                requestOptions,
                (diagnostics) => base.CreateItemStreamAsync(diagnostics, streamPayload, partitionKey, requestOptions, cancellationToken));
        }

        public override Task<ItemResponse<T>> CreateItemAsync<T>(T item,
            PartitionKey? partitionKey = null,
            ItemRequestOptions requestOptions = null,
            CancellationToken cancellationToken = default)
        {
            return this.ClientContext.OperationHelperAsync(
                nameof(CreateItemAsync),
                requestOptions,
                (diagnostics) => base.CreateItemAsync<T>(diagnostics, item, partitionKey, requestOptions, cancellationToken));
        }

        public override Task<ResponseMessage> ReadItemStreamAsync(
            string id,
            PartitionKey partitionKey,
            ItemRequestOptions requestOptions = null,
            CancellationToken cancellationToken = default)
        {
            return this.ClientContext.OperationHelperAsync(
                nameof(ReadItemStreamAsync),
                requestOptions,
                (diagnostics) => base.ReadItemStreamAsync(diagnostics, id, partitionKey, requestOptions, cancellationToken));
        }

        public override Task<ItemResponse<T>> ReadItemAsync<T>(
            string id,
            PartitionKey partitionKey,
            ItemRequestOptions requestOptions = null,
            CancellationToken cancellationToken = default)
        {
            return this.ClientContext.OperationHelperAsync(
                nameof(ReadItemAsync),
                requestOptions,
                (diagnostics) => base.ReadItemAsync<T>(diagnostics, id, partitionKey, requestOptions, cancellationToken));
        }

        public override Task<ResponseMessage> UpsertItemStreamAsync(
            Stream streamPayload,
            PartitionKey partitionKey,
            ItemRequestOptions requestOptions = null,
            CancellationToken cancellationToken = default)
        {
            return this.ClientContext.OperationHelperAsync(
                nameof(UpsertItemStreamAsync),
                requestOptions,
                (diagnostics) => base.UpsertItemStreamAsync(diagnostics, streamPayload, partitionKey, requestOptions, cancellationToken));
        }

        public override Task<ItemResponse<T>> UpsertItemAsync<T>(
            T item,
            PartitionKey? partitionKey = null,
            ItemRequestOptions requestOptions = null,
            CancellationToken cancellationToken = default)
        {
            return this.ClientContext.OperationHelperAsync(
                nameof(UpsertItemAsync),
                requestOptions,
                (diagnostics) => base.UpsertItemAsync<T>(diagnostics, item, partitionKey, requestOptions, cancellationToken));
        }

        public override Task<ResponseMessage> ReplaceItemStreamAsync(
            Stream streamPayload,
            string id,
            PartitionKey partitionKey,
            ItemRequestOptions requestOptions = null,
            CancellationToken cancellationToken = default)
        {
            return this.ClientContext.OperationHelperAsync(
                nameof(ReplaceItemStreamAsync),
                requestOptions,
                (diagnostics) => base.ReplaceItemStreamAsync(diagnostics, streamPayload, id, partitionKey, requestOptions, cancellationToken));
        }

        public override Task<ItemResponse<T>> ReplaceItemAsync<T>(
            T item,
            string id,
            PartitionKey? partitionKey = null,
            ItemRequestOptions requestOptions = null,
            CancellationToken cancellationToken = default)
        {
            return this.ClientContext.OperationHelperAsync(
                nameof(ReplaceItemAsync),
                requestOptions,
                (diagnostics) => base.ReplaceItemAsync<T>(diagnostics, item, id, partitionKey, requestOptions, cancellationToken));
        }

        public override Task<ResponseMessage> DeleteItemStreamAsync(
            string id,
            PartitionKey partitionKey,
            ItemRequestOptions requestOptions = null,
            CancellationToken cancellationToken = default)
        {
            return this.ClientContext.OperationHelperAsync(
                nameof(DeleteItemStreamAsync),
                requestOptions,
                (diagnostics) => base.DeleteItemStreamAsync(diagnostics, id, partitionKey, requestOptions, cancellationToken));
        }

        public override Task<ItemResponse<T>> DeleteItemAsync<T>(
            string id,
            PartitionKey partitionKey,
            ItemRequestOptions requestOptions = null,
            CancellationToken cancellationToken = default)
        {
            return this.ClientContext.OperationHelperAsync(
                nameof(DeleteItemAsync),
                requestOptions,
                (diagnostics) => base.DeleteItemAsync<T>(diagnostics, id, partitionKey, requestOptions, cancellationToken));
        }

        public override Task<ResponseMessage> PatchItemStreamAsync(
                string id,
                PartitionKey partitionKey,
                IReadOnlyList<PatchOperation> patchOperations,
                ItemRequestOptions requestOptions = null,
                CancellationToken cancellationToken = default)
        {
            return this.ClientContext.OperationHelperAsync(
                nameof(PatchItemStreamAsync),
                requestOptions,
                (diagnostics) => base.PatchItemStreamAsync(diagnostics, id, partitionKey, patchOperations, requestOptions, cancellationToken));
        }

        public override Task<ItemResponse<T>> PatchItemAsync<T>(
                string id,
                PartitionKey partitionKey,
                IReadOnlyList<PatchOperation> patchOperations,
                ItemRequestOptions requestOptions = null,
                CancellationToken cancellationToken = default)
        {
            return this.ClientContext.OperationHelperAsync(
                nameof(PatchItemAsync),
                requestOptions,
                (diagnostics) => base.PatchItemAsync<T>(diagnostics, id, partitionKey, patchOperations, requestOptions, cancellationToken));
        }

        public override FeedIterator GetItemQueryStreamIterator(
                  QueryDefinition queryDefinition,
                  string continuationToken = null,
                  QueryRequestOptions requestOptions = null)
        {
            return new FeedIteratorInlineCore(base.GetItemQueryStreamIterator(
                    queryDefinition,
                    continuationToken,
                    requestOptions));
        }

        public override FeedIterator<T> GetItemQueryIterator<T>(
            QueryDefinition queryDefinition,
            string continuationToken = null,
            QueryRequestOptions requestOptions = null)
        {
            return new FeedIteratorInlineCore<T>(base.GetItemQueryIterator<T>(
                queryDefinition,
                continuationToken,
                requestOptions));
        }

        public override FeedIterator GetItemQueryStreamIterator(string queryText = null,
            string continuationToken = null,
            QueryRequestOptions requestOptions = null)
        {
            return new FeedIteratorInlineCore(base.GetItemQueryStreamIterator(
                queryText,
                continuationToken,
                requestOptions));
        }

        public override FeedIterator<T> GetItemQueryIterator<T>(
            string queryText = null,
            string continuationToken = null,
            QueryRequestOptions requestOptions = null)
        {
            return new FeedIteratorInlineCore<T>(base.GetItemQueryIterator<T>(
                queryText,
                continuationToken,
                requestOptions));
        }

        public override IOrderedQueryable<T> GetItemLinqQueryable<T>(bool allowSynchronousQueryExecution = false,
            string continuationToken = null,
            QueryRequestOptions requestOptions = null)
        {
            return base.GetItemLinqQueryable<T>(
                allowSynchronousQueryExecution,
                continuationToken,
                requestOptions);
        }

        public override ChangeFeedProcessorBuilder GetChangeFeedProcessorBuilder<T>(
            string processorName,
            ChangesHandler<T> onChangesDelegate)
        {
            return base.GetChangeFeedProcessorBuilder<T>(processorName, onChangesDelegate);
        }

        public override ChangeFeedProcessorBuilder GetChangeFeedEstimatorBuilder(string processorName,
            ChangesEstimationHandler estimationDelegate,
            TimeSpan? estimationPeriod = null)
        {
            return base.GetChangeFeedEstimatorBuilder(processorName, estimationDelegate, estimationPeriod);
        }

        public override ChangeFeedEstimator GetChangeFeedEstimator(
            string processorName,
            Container leaseContainer)
        {
            return base.GetChangeFeedEstimator(processorName, leaseContainer);
        }

        public override TransactionalBatch CreateTransactionalBatch(PartitionKey partitionKey)
        {
            return base.CreateTransactionalBatch(partitionKey);
        }

        public override Task<IReadOnlyList<FeedRange>> GetFeedRangesAsync(CancellationToken cancellationToken = default)
        {
            return this.ClientContext.OperationHelperAsync(
                nameof(GetFeedRangesAsync),
                null,
                (diagnostics) => base.GetFeedRangesAsync(diagnostics, cancellationToken));
        }

        public override FeedIterator GetChangeFeedStreamIterator(
            ChangeFeedStartFrom changeFeedStartFrom,
            ChangeFeedRequestOptions changeFeedRequestOptions = null)
        {
            return base.GetChangeFeedStreamIterator(changeFeedStartFrom, changeFeedRequestOptions);
        }

        public override FeedIterator<T> GetChangeFeedIterator<T>(
            ChangeFeedStartFrom changeFeedStartFrom,
            ChangeFeedRequestOptions changeFeedRequestOptions = null)
        {
            return base.GetChangeFeedIterator<T>(changeFeedStartFrom, changeFeedRequestOptions);
        }

        public override Task<IEnumerable<string>> GetPartitionKeyRangesAsync(
            FeedRange feedRange,
            CancellationToken cancellationToken = default)
        {
            return this.ClientContext.OperationHelperAsync(
                nameof(GetPartitionKeyRangesAsync),
                null,
                (diagnostics) => base.GetPartitionKeyRangesAsync(feedRange, cancellationToken));
        }

        public override FeedIterator GetItemQueryStreamIterator(
            FeedRange feedRange,
            QueryDefinition queryDefinition,
            string continuationToken = null,
            QueryRequestOptions requestOptions = null)
        {
            return base.GetItemQueryStreamIterator(feedRange, queryDefinition, continuationToken, requestOptions);
        }

        public override FeedIterator<T> GetItemQueryIterator<T>(
            FeedRange feedRange,
            QueryDefinition queryDefinition,
            string continuationToken = null,
            QueryRequestOptions requestOptions = null)
        {
            return base.GetItemQueryIterator<T>(feedRange, queryDefinition, continuationToken, requestOptions);
        }

<<<<<<< HEAD
        public override IAsyncEnumerable<TryCatch<ChangeFeed.ChangeFeedPage>> GetChangeFeedAsyncEnumerable(
            ChangeFeedCrossFeedRangeState state,
            ChangeFeedRequestOptions changeFeedRequestOptions = default)
        {
            return base.GetChangeFeedAsyncEnumerable(state, changeFeedRequestOptions);
=======
        public override FeedIteratorInternal GetReadFeedIterator(QueryDefinition queryDefinition, QueryRequestOptions queryRequestOptions, string resourceLink, Documents.ResourceType resourceType, string continuationToken, int pageSize)
        {
            return base.GetReadFeedIterator(queryDefinition, queryRequestOptions, resourceLink, resourceType, continuationToken, pageSize);
>>>>>>> 2b809b47
        }
    }
}<|MERGE_RESOLUTION|>--- conflicted
+++ resolved
@@ -423,17 +423,16 @@
             return base.GetItemQueryIterator<T>(feedRange, queryDefinition, continuationToken, requestOptions);
         }
 
-<<<<<<< HEAD
+        public override FeedIteratorInternal GetReadFeedIterator(QueryDefinition queryDefinition, QueryRequestOptions queryRequestOptions, string resourceLink, Documents.ResourceType resourceType, string continuationToken, int pageSize)
+        {
+            return base.GetReadFeedIterator(queryDefinition, queryRequestOptions, resourceLink, resourceType, continuationToken, pageSize);
+        }
+
         public override IAsyncEnumerable<TryCatch<ChangeFeed.ChangeFeedPage>> GetChangeFeedAsyncEnumerable(
             ChangeFeedCrossFeedRangeState state,
             ChangeFeedRequestOptions changeFeedRequestOptions = default)
         {
             return base.GetChangeFeedAsyncEnumerable(state, changeFeedRequestOptions);
-=======
-        public override FeedIteratorInternal GetReadFeedIterator(QueryDefinition queryDefinition, QueryRequestOptions queryRequestOptions, string resourceLink, Documents.ResourceType resourceType, string continuationToken, int pageSize)
-        {
-            return base.GetReadFeedIterator(queryDefinition, queryRequestOptions, resourceLink, resourceType, continuationToken, pageSize);
->>>>>>> 2b809b47
         }
     }
 }