﻿//------------------------------------------------------------
// Copyright (c) Microsoft Corporation.  All rights reserved.
//------------------------------------------------------------

namespace Microsoft.Azure.Cosmos
{
    using System;
    using System.Collections.Generic;
    using System.IO;
    using System.Threading;
    using System.Threading.Tasks;
    using Microsoft.Azure.Cosmos.Query.Core.QueryClient;
    using Microsoft.Azure.Cosmos.Resource.CosmosExceptions;
    using Microsoft.Azure.Cosmos.Routing;
    using Microsoft.Azure.Cosmos.Scripts;
    using Microsoft.Azure.Documents;
    using Microsoft.Azure.Documents.Routing;

    /// <summary>
    /// Operations for reading, replacing, or deleting a specific, existing container by id.
    /// 
    /// <see cref="Cosmos.Database"/> for creating new containers, and reading/querying all containers;
    /// </summary>
    internal partial class ContainerCore : ContainerInternal
    {
        private readonly Lazy<BatchAsyncContainerExecutor> lazyBatchExecutor;

        protected ContainerCore(
            CosmosClientContext clientContext,
            DatabaseInternal database,
            string containerId,
            CosmosQueryClient cosmosQueryClient = null)
        {
            this.Id = containerId;
            this.ClientContext = clientContext;
            this.LinkUri = clientContext.CreateLink(
                parentLink: database.LinkUri.OriginalString,
                uriPathSegment: Paths.CollectionsPathSegment,
                id: containerId);

            this.Database = database;
            this.Conflicts = new ConflictsInlineCore(new ConflictsCore(this.ClientContext, this));
            this.Scripts = new ScriptsInlineCore(new ScriptsCore(this, this.ClientContext));
            this.cachedUriSegmentWithoutId = this.GetResourceSegmentUriWithoutId();
            this.queryClient = cosmosQueryClient ?? new CosmosQueryClientCore(this.ClientContext, this);
            this.lazyBatchExecutor = new Lazy<BatchAsyncContainerExecutor>(() => this.ClientContext.GetExecutorForContainer(this));
        }

        public override string Id { get; }

        public override Database Database { get; }

        internal override Uri LinkUri { get; }

        internal override CosmosClientContext ClientContext { get; }

        internal override BatchAsyncContainerExecutor BatchExecutor => this.lazyBatchExecutor.Value;

        public override Conflicts Conflicts { get; }

        public override Scripts.Scripts Scripts { get; }

        public override Task<ContainerResponse> ReadContainerAsync(
            ContainerRequestOptions requestOptions = null,
            CancellationToken cancellationToken = default(CancellationToken))
        {
            Task<ResponseMessage> response = this.ReadContainerStreamAsync(
                requestOptions: requestOptions,
                cancellationToken: cancellationToken);

            return this.ClientContext.ResponseFactory.CreateContainerResponseAsync(this, response);
        }

        public override Task<ContainerResponse> ReplaceContainerAsync(
            ContainerProperties containerProperties,
            ContainerRequestOptions requestOptions = null,
            CancellationToken cancellationToken = default(CancellationToken))
        {
            if (containerProperties == null)
            {
                throw new ArgumentNullException(nameof(containerProperties));
            }

            this.ClientContext.ValidateResource(containerProperties.Id);
            Task<ResponseMessage> response = this.ReplaceStreamInternalAsync(
                streamPayload: this.ClientContext.SerializerCore.ToStream(containerProperties),
                requestOptions: requestOptions,
                cancellationToken: cancellationToken);

            return this.ClientContext.ResponseFactory.CreateContainerResponseAsync(this, response);
        }

        public override Task<ContainerResponse> DeleteContainerAsync(
            ContainerRequestOptions requestOptions = null,
            CancellationToken cancellationToken = default(CancellationToken))
        {
            Task<ResponseMessage> response = this.DeleteContainerStreamAsync(
                requestOptions: requestOptions,
                cancellationToken: cancellationToken);

            return this.ClientContext.ResponseFactory.CreateContainerResponseAsync(this, response);
        }

        public override async Task<int?> ReadThroughputAsync(
            CancellationToken cancellationToken = default(CancellationToken))
        {
            ThroughputResponse response = await this.ReadThroughputIfExistsAsync(null, cancellationToken);
            return response.Resource?.Throughput;
        }

        public override async Task<ThroughputResponse> ReadThroughputAsync(
            RequestOptions requestOptions,
            CancellationToken cancellationToken = default(CancellationToken))
        {
            string rid = await this.GetRIDAsync(cancellationToken);
            CosmosOffers cosmosOffers = new CosmosOffers(this.ClientContext);
            return await cosmosOffers.ReadThroughputAsync(rid, requestOptions, cancellationToken);
        }

        internal override async Task<ThroughputResponse> ReadThroughputIfExistsAsync(
            RequestOptions requestOptions,
            CancellationToken cancellationToken = default(CancellationToken))
        {
            string rid = await this.GetRIDAsync(cancellationToken);
            CosmosOffers cosmosOffers = new CosmosOffers(this.ClientContext);
            return await cosmosOffers.ReadThroughputIfExistsAsync(rid, requestOptions, cancellationToken);
        }

        public override async Task<ThroughputResponse> ReplaceThroughputAsync(
            int throughput,
            RequestOptions requestOptions = null,
            CancellationToken cancellationToken = default(CancellationToken))
        {
            string rid = await this.GetRIDAsync(cancellationToken);

            CosmosOffers cosmosOffers = new CosmosOffers(this.ClientContext);
            return await cosmosOffers.ReplaceThroughputAsync(
                targetRID: rid,
                throughput: throughput,
                requestOptions: requestOptions,
                cancellationToken: cancellationToken);
        }

        internal override async Task<ThroughputResponse> ReplaceThroughputIfExistsAsync(
            ThroughputProperties throughput,
            RequestOptions requestOptions = null,
            CancellationToken cancellationToken = default(CancellationToken))
        {
            string rid = await this.GetRIDAsync(cancellationToken);

            CosmosOffers cosmosOffers = new CosmosOffers(this.ClientContext);
            return await cosmosOffers.ReplaceThroughputPropertiesIfExistsAsync(
                targetRID: rid,
                throughputProperties: throughput,
                requestOptions: requestOptions,
                cancellationToken: cancellationToken);
        }

        public override async Task<ThroughputResponse> ReplaceThroughputAsync(
            ThroughputProperties throughputProperties,
            RequestOptions requestOptions = null,
            CancellationToken cancellationToken = default)
        {
            string rid = await this.GetRIDAsync(cancellationToken);
            CosmosOffers cosmosOffers = new CosmosOffers(this.ClientContext);
            return await cosmosOffers.ReplaceThroughputPropertiesAsync(
                rid,
                throughputProperties,
                requestOptions,
                cancellationToken);
        }

        public override Task<ResponseMessage> DeleteContainerStreamAsync(
            ContainerRequestOptions requestOptions = null,
            CancellationToken cancellationToken = default(CancellationToken))
        {
            return this.ProcessStreamAsync(
               streamPayload: null,
               operationType: OperationType.Delete,
               requestOptions: requestOptions,
               cancellationToken: cancellationToken);
        }

        public override Task<ResponseMessage> ReadContainerStreamAsync(
            ContainerRequestOptions requestOptions = null,
            CancellationToken cancellationToken = default(CancellationToken))
        {
            return this.ProcessStreamAsync(
                streamPayload: null,
                operationType: OperationType.Read,
                requestOptions: requestOptions,
                cancellationToken: cancellationToken);
        }

        public override Task<ResponseMessage> ReplaceContainerStreamAsync(
            ContainerProperties containerProperties,
            ContainerRequestOptions requestOptions = null,
            CancellationToken cancellationToken = default(CancellationToken))
        {
            if (containerProperties == null)
            {
                throw new ArgumentNullException(nameof(containerProperties));
            }

            this.ClientContext.ValidateResource(containerProperties.Id);
            return this.ReplaceStreamInternalAsync(
                streamPayload: this.ClientContext.SerializerCore.ToStream(containerProperties),
                requestOptions: requestOptions,
                cancellationToken: cancellationToken);
        }

<<<<<<< HEAD
#if PREVIEW
        public override
#else
        internal
#endif
        override async Task<IReadOnlyList<FeedRange>> GetFeedRangesAsync(CancellationToken cancellationToken = default(CancellationToken))
=======
        public override async Task<IReadOnlyList<FeedRange>> GetFeedRangesAsync(CancellationToken cancellationToken = default(CancellationToken))
>>>>>>> 78e205f5
        {
            PartitionKeyRangeCache partitionKeyRangeCache = await this.ClientContext.DocumentClient.GetPartitionKeyRangeCacheAsync();
            string containerRId = await this.GetRIDAsync(cancellationToken);
            IReadOnlyList<PartitionKeyRange> partitionKeyRanges = await partitionKeyRangeCache.TryGetOverlappingRangesAsync(
                        containerRId,
                        new Range<string>(
                            PartitionKeyInternal.MinimumInclusiveEffectivePartitionKey,
                            PartitionKeyInternal.MaximumExclusiveEffectivePartitionKey,
                            isMinInclusive: true,
                            isMaxInclusive: false),
                        forceRefresh: true);
            List<FeedRangeEPK> feedTokens = new List<FeedRangeEPK>(partitionKeyRanges.Count);
            foreach (PartitionKeyRange partitionKeyRange in partitionKeyRanges)
            {
                feedTokens.Add(new FeedRangeEPK(partitionKeyRange.ToRange()));
            }

            return feedTokens;
        }

<<<<<<< HEAD
#if PREVIEW
        public
#else
        internal
#endif
        override FeedIterator GetChangeFeedStreamIterator(
=======
        public override FeedIterator GetChangeFeedStreamIterator(
            string continuationToken = null,
            ChangeFeedRequestOptions changeFeedRequestOptions = null)
        {
            return ChangeFeedIteratorCore.Create(
                container: this,
                feedRangeInternal: null,
                continuation: continuationToken,
                changeFeedRequestOptions: changeFeedRequestOptions);
        }

        public override FeedIterator GetChangeFeedStreamIterator(
            FeedRange feedRange,
>>>>>>> 78e205f5
            ChangeFeedRequestOptions changeFeedRequestOptions = null)
        {
            return ChangeFeedIteratorCore.Create(
                container: this,
                changeFeedRequestOptions: changeFeedRequestOptions);
        }
<<<<<<< HEAD

#if PREVIEW
        public
#else
        internal
#endif
        override FeedIterator GetChangeFeedStreamIterator(
=======
        public override FeedIterator GetChangeFeedStreamIterator(
>>>>>>> 78e205f5
            PartitionKey partitionKey,
            ChangeFeedRequestOptions changeFeedRequestOptions = null)
        {
            changeFeedRequestOptions ??= new ChangeFeedRequestOptions();
            changeFeedRequestOptions.FeedRange = new FeedRangePartitionKey(partitionKey);

<<<<<<< HEAD
            return ChangeFeedIteratorCore.Create(
=======
        public override FeedIterator<T> GetChangeFeedIterator<T>(
            string continuationToken = null,
            ChangeFeedRequestOptions changeFeedRequestOptions = null)
        {
            ChangeFeedIteratorCore changeFeedIteratorCore = ChangeFeedIteratorCore.Create(
>>>>>>> 78e205f5
                container: this,
                changeFeedRequestOptions: changeFeedRequestOptions);
        }

<<<<<<< HEAD
#if PREVIEW
        public
#else
        internal
#endif
        override FeedIterator<T> GetChangeFeedIterator<T>(
=======
        public override FeedIterator<T> GetChangeFeedIterator<T>(
            FeedRange feedRange,
>>>>>>> 78e205f5
            ChangeFeedRequestOptions changeFeedRequestOptions = null)
        {
            ChangeFeedIteratorCore changeFeedIteratorCore = ChangeFeedIteratorCore.Create(
                container: this,
                changeFeedRequestOptions: changeFeedRequestOptions);

            return new FeedIteratorCore<T>(changeFeedIteratorCore, responseCreator: this.ClientContext.ResponseFactory.CreateChangeFeedUserTypeResponse<T>);
        }
<<<<<<< HEAD

#if PREVIEW
        public
#else
        internal
#endif
        override FeedIterator<T> GetChangeFeedIterator<T>(
=======
        public override FeedIterator<T> GetChangeFeedIterator<T>(
>>>>>>> 78e205f5
            PartitionKey partitionKey,
            ChangeFeedRequestOptions changeFeedRequestOptions = null)
        {
            changeFeedRequestOptions ??= new ChangeFeedRequestOptions();
            changeFeedRequestOptions.FeedRange = new FeedRangePartitionKey(partitionKey);

            ChangeFeedIteratorCore changeFeedIteratorCore = ChangeFeedIteratorCore.Create(
                container: this,
                changeFeedRequestOptions: changeFeedRequestOptions);

            return new FeedIteratorCore<T>(changeFeedIteratorCore, responseCreator: this.ClientContext.ResponseFactory.CreateChangeFeedUserTypeResponse<T>);
        }
<<<<<<< HEAD

#if PREVIEW
        public
#else
        internal
#endif
        async Task<IEnumerable<string>> GetPartitionKeyRangesAsync(
=======
        public override async Task<IEnumerable<string>> GetPartitionKeyRangesAsync(
>>>>>>> 78e205f5
            FeedRange feedRange,
            CancellationToken cancellationToken = default(CancellationToken))
        {
            IRoutingMapProvider routingMapProvider = await this.ClientContext.DocumentClient.GetPartitionKeyRangeCacheAsync();
            string containerRid = await this.GetRIDAsync(cancellationToken);
            PartitionKeyDefinition partitionKeyDefinition = await this.GetPartitionKeyDefinitionAsync(cancellationToken);

            if (!(feedRange is FeedRangeInternal feedTokenInternal))
            {
                throw new ArgumentException(nameof(feedRange), ClientResources.FeedToken_UnrecognizedFeedToken);
            }

            return await feedTokenInternal.GetPartitionKeyRangesAsync(routingMapProvider, containerRid, partitionKeyDefinition, cancellationToken);
        }

        /// <summary>
        /// Gets the container's Properties by using the internal cache.
        /// In case the cache does not have information about this container, it may end up making a server call to fetch the data.
        /// </summary>
        /// <param name="cancellationToken"><see cref="CancellationToken"/> representing request cancellation.</param>
        /// <returns>A <see cref="Task"/> containing the <see cref="ContainerProperties"/> for this container.</returns>
        internal override async Task<ContainerProperties> GetCachedContainerPropertiesAsync(CancellationToken cancellationToken = default(CancellationToken))
        {
            ClientCollectionCache collectionCache = await this.ClientContext.DocumentClient.GetCollectionCacheAsync();
            try
            {
                return await collectionCache.ResolveByNameAsync(HttpConstants.Versions.CurrentVersion, this.LinkUri.OriginalString, cancellationToken);
            }
            catch (DocumentClientException ex)
            {
                throw CosmosExceptionFactory.Create(
                    dce: ex,
                    diagnosticsContext: null);
            }
        }

        // Name based look-up, needs re-computation and can't be cached
        internal override async Task<string> GetRIDAsync(CancellationToken cancellationToken)
        {
            ContainerProperties containerProperties = await this.GetCachedContainerPropertiesAsync(cancellationToken);
            return containerProperties?.ResourceId;
        }

        internal override Task<PartitionKeyDefinition> GetPartitionKeyDefinitionAsync(CancellationToken cancellationToken = default(CancellationToken))
        {
            return this.GetCachedContainerPropertiesAsync(cancellationToken)
                            .ContinueWith(containerPropertiesTask => containerPropertiesTask.Result?.PartitionKey, cancellationToken);
        }

        /// <summary>
        /// Used by typed API only. Exceptions are allowed.
        /// </summary>
        /// <param name="cancellationToken"></param>
        /// <returns>Returns the partition key path</returns>
        internal override async Task<string[]> GetPartitionKeyPathTokensAsync(CancellationToken cancellationToken = default(CancellationToken))
        {
            ContainerProperties containerProperties = await this.GetCachedContainerPropertiesAsync(cancellationToken);
            if (containerProperties == null)
            {
                throw new ArgumentOutOfRangeException($"Container {this.LinkUri.ToString()} not found");
            }

            if (containerProperties.PartitionKey?.Paths == null)
            {
                throw new ArgumentOutOfRangeException($"Partition key not defined for container {this.LinkUri.ToString()}");
            }

            return containerProperties.PartitionKeyPathTokens;
        }

        /// <summary>
        /// Instantiates a new instance of the <see cref="PartitionKeyInternal"/> object.
        /// </summary>
        /// <remarks>
        /// The function selects the right partition key constant for inserting documents that don't have
        /// a value for partition key. The constant selection is based on whether the collection is migrated
        /// or user partitioned
        /// 
        /// For non-existing container will throw <see cref="DocumentClientException"/> with 404 as status code
        /// </remarks>
        internal override async Task<PartitionKeyInternal> GetNonePartitionKeyValueAsync(CancellationToken cancellationToken = default(CancellationToken))
        {
            ContainerProperties containerProperties = await this.GetCachedContainerPropertiesAsync(cancellationToken);
            return containerProperties.GetNoneValue();
        }

        internal override Task<CollectionRoutingMap> GetRoutingMapAsync(CancellationToken cancellationToken)
        {
            string collectionRID = null;
            return this.GetRIDAsync(cancellationToken)
                .ContinueWith(ridTask =>
                {
                    collectionRID = ridTask.Result;
                    return this.ClientContext.Client.DocumentClient.GetPartitionKeyRangeCacheAsync();
                })
                .Unwrap()
                .ContinueWith(partitionKeyRangeCachetask =>
                {
                    PartitionKeyRangeCache partitionKeyRangeCache = partitionKeyRangeCachetask.Result;
                    return partitionKeyRangeCache.TryLookupAsync(
                            collectionRID,
                            null,
                            null,
                            cancellationToken);
                })
                .Unwrap();
        }

        private Task<ResponseMessage> ReplaceStreamInternalAsync(
            Stream streamPayload,
            ContainerRequestOptions requestOptions = null,
            CancellationToken cancellationToken = default(CancellationToken))
        {
            return this.ProcessStreamAsync(
                streamPayload: streamPayload,
                operationType: OperationType.Replace,
                requestOptions: requestOptions,
                cancellationToken: cancellationToken);
        }

        private Task<ResponseMessage> ProcessStreamAsync(
            Stream streamPayload,
            OperationType operationType,
            ContainerRequestOptions requestOptions = null,
            CancellationToken cancellationToken = default(CancellationToken))
        {
            return this.ProcessResourceOperationStreamAsync(
                streamPayload: streamPayload,
                operationType: operationType,
                linkUri: this.LinkUri,
                resourceType: ResourceType.Collection,
                requestOptions: requestOptions,
                cancellationToken: cancellationToken);
        }

        private Task<ResponseMessage> ProcessResourceOperationStreamAsync(
           Stream streamPayload,
           OperationType operationType,
           Uri linkUri,
           ResourceType resourceType,
           RequestOptions requestOptions = null,
           CancellationToken cancellationToken = default(CancellationToken))
        {
            return this.ClientContext.ProcessResourceOperationStreamAsync(
              resourceUri: linkUri,
              resourceType: resourceType,
              operationType: operationType,
              cosmosContainerCore: null,
              partitionKey: null,
              streamPayload: streamPayload,
              requestOptions: requestOptions,
              requestEnricher: null,
              diagnosticsContext: null,
              cancellationToken: cancellationToken);
        }
    }
}<|MERGE_RESOLUTION|>--- conflicted
+++ resolved
@@ -155,8 +155,12 @@
                 requestOptions: requestOptions,
                 cancellationToken: cancellationToken);
         }
-
-        public override async Task<ThroughputResponse> ReplaceThroughputAsync(
+#if PREVIEW
+        public 
+#else
+        internal
+#endif
+        override async Task<ThroughputResponse> ReplaceThroughputAsync(
             ThroughputProperties throughputProperties,
             RequestOptions requestOptions = null,
             CancellationToken cancellationToken = default)
@@ -209,16 +213,12 @@
                 cancellationToken: cancellationToken);
         }
 
-<<<<<<< HEAD
-#if PREVIEW
-        public override
+#if PREVIEW
+        public 
 #else
         internal
 #endif
         override async Task<IReadOnlyList<FeedRange>> GetFeedRangesAsync(CancellationToken cancellationToken = default(CancellationToken))
-=======
-        public override async Task<IReadOnlyList<FeedRange>> GetFeedRangesAsync(CancellationToken cancellationToken = default(CancellationToken))
->>>>>>> 78e205f5
         {
             PartitionKeyRangeCache partitionKeyRangeCache = await this.ClientContext.DocumentClient.GetPartitionKeyRangeCacheAsync();
             string containerRId = await this.GetRIDAsync(cancellationToken);
@@ -239,35 +239,18 @@
             return feedTokens;
         }
 
-<<<<<<< HEAD
 #if PREVIEW
         public
 #else
         internal
 #endif
         override FeedIterator GetChangeFeedStreamIterator(
-=======
-        public override FeedIterator GetChangeFeedStreamIterator(
-            string continuationToken = null,
-            ChangeFeedRequestOptions changeFeedRequestOptions = null)
-        {
-            return ChangeFeedIteratorCore.Create(
-                container: this,
-                feedRangeInternal: null,
-                continuation: continuationToken,
-                changeFeedRequestOptions: changeFeedRequestOptions);
-        }
-
-        public override FeedIterator GetChangeFeedStreamIterator(
-            FeedRange feedRange,
->>>>>>> 78e205f5
             ChangeFeedRequestOptions changeFeedRequestOptions = null)
         {
             return ChangeFeedIteratorCore.Create(
                 container: this,
                 changeFeedRequestOptions: changeFeedRequestOptions);
         }
-<<<<<<< HEAD
 
 #if PREVIEW
         public
@@ -275,39 +258,23 @@
         internal
 #endif
         override FeedIterator GetChangeFeedStreamIterator(
-=======
-        public override FeedIterator GetChangeFeedStreamIterator(
->>>>>>> 78e205f5
             PartitionKey partitionKey,
             ChangeFeedRequestOptions changeFeedRequestOptions = null)
         {
             changeFeedRequestOptions ??= new ChangeFeedRequestOptions();
             changeFeedRequestOptions.FeedRange = new FeedRangePartitionKey(partitionKey);
 
-<<<<<<< HEAD
             return ChangeFeedIteratorCore.Create(
-=======
-        public override FeedIterator<T> GetChangeFeedIterator<T>(
-            string continuationToken = null,
-            ChangeFeedRequestOptions changeFeedRequestOptions = null)
-        {
-            ChangeFeedIteratorCore changeFeedIteratorCore = ChangeFeedIteratorCore.Create(
->>>>>>> 78e205f5
                 container: this,
                 changeFeedRequestOptions: changeFeedRequestOptions);
         }
 
-<<<<<<< HEAD
 #if PREVIEW
         public
 #else
         internal
 #endif
         override FeedIterator<T> GetChangeFeedIterator<T>(
-=======
-        public override FeedIterator<T> GetChangeFeedIterator<T>(
-            FeedRange feedRange,
->>>>>>> 78e205f5
             ChangeFeedRequestOptions changeFeedRequestOptions = null)
         {
             ChangeFeedIteratorCore changeFeedIteratorCore = ChangeFeedIteratorCore.Create(
@@ -316,7 +283,6 @@
 
             return new FeedIteratorCore<T>(changeFeedIteratorCore, responseCreator: this.ClientContext.ResponseFactory.CreateChangeFeedUserTypeResponse<T>);
         }
-<<<<<<< HEAD
 
 #if PREVIEW
         public
@@ -324,9 +290,6 @@
         internal
 #endif
         override FeedIterator<T> GetChangeFeedIterator<T>(
-=======
-        public override FeedIterator<T> GetChangeFeedIterator<T>(
->>>>>>> 78e205f5
             PartitionKey partitionKey,
             ChangeFeedRequestOptions changeFeedRequestOptions = null)
         {
@@ -339,17 +302,13 @@
 
             return new FeedIteratorCore<T>(changeFeedIteratorCore, responseCreator: this.ClientContext.ResponseFactory.CreateChangeFeedUserTypeResponse<T>);
         }
-<<<<<<< HEAD
 
 #if PREVIEW
         public
 #else
         internal
 #endif
-        async Task<IEnumerable<string>> GetPartitionKeyRangesAsync(
-=======
-        public override async Task<IEnumerable<string>> GetPartitionKeyRangesAsync(
->>>>>>> 78e205f5
+        override async Task<IEnumerable<string>> GetPartitionKeyRangesAsync(
             FeedRange feedRange,
             CancellationToken cancellationToken = default(CancellationToken))
         {
