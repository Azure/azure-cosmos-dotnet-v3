﻿//------------------------------------------------------------
// Copyright (c) Microsoft Corporation.  All rights reserved.
//------------------------------------------------------------

namespace Microsoft.Azure.Cosmos
{
    using System;
    using System.Collections.Generic;
    using System.IO;
    using System.Net;
    using System.Threading;
    using System.Threading.Tasks;
    using Microsoft.Azure.Cosmos.ChangeFeed;
    using Microsoft.Azure.Cosmos.ChangeFeed.Pagination;
    using Microsoft.Azure.Cosmos.Diagnostics;
    using Microsoft.Azure.Cosmos.Pagination;
    using Microsoft.Azure.Cosmos.Query.Core.QueryClient;
    using Microsoft.Azure.Cosmos.Resource.CosmosExceptions;
    using Microsoft.Azure.Cosmos.Routing;
    using Microsoft.Azure.Cosmos.Scripts;
    using Microsoft.Azure.Cosmos.Tracing;
    using Microsoft.Azure.Documents;
    using Microsoft.Azure.Documents.Routing;

    /// <summary>
    /// Operations for reading, replacing, or deleting a specific, existing container by id.
    /// 
    /// <see cref="Cosmos.Database"/> for creating new containers, and reading/querying all containers;
    /// </summary>
    internal abstract partial class ContainerCore : ContainerInternal
    {
        private readonly Lazy<BatchAsyncContainerExecutor> lazyBatchExecutor;
        private static readonly Range<string> allRanges = new Range<string>(
                            PartitionKeyInternal.MinimumInclusiveEffectivePartitionKey,
                            PartitionKeyInternal.MaximumExclusiveEffectivePartitionKey,
                            isMinInclusive: true,
                            isMaxInclusive: false);

        protected ContainerCore(
            CosmosClientContext clientContext,
            DatabaseInternal database,
            string containerId,
            CosmosQueryClient cosmosQueryClient = null)
        {
            this.Id = containerId;
            this.ClientContext = clientContext;
            this.LinkUri = clientContext.CreateLink(
                parentLink: database.LinkUri,
                uriPathSegment: Paths.CollectionsPathSegment,
                id: containerId);

            this.Database = database;
            this.Conflicts = new ConflictsInlineCore(this.ClientContext, this);
            this.Scripts = new ScriptsInlineCore(this, this.ClientContext);
            this.cachedUriSegmentWithoutId = this.GetResourceSegmentUriWithoutId();
            this.queryClient = cosmosQueryClient ?? new CosmosQueryClientCore(this.ClientContext, this);
            this.lazyBatchExecutor = new Lazy<BatchAsyncContainerExecutor>(() => this.ClientContext.GetExecutorForContainer(this));
        }

        public override string Id { get; }

        public override Database Database { get; }

        public override string LinkUri { get; }

        public override CosmosClientContext ClientContext { get; }

        public override BatchAsyncContainerExecutor BatchExecutor => this.lazyBatchExecutor.Value;

        public override Conflicts Conflicts { get; }

        public override Scripts.Scripts Scripts { get; }

        public async Task<ContainerResponse> ReadContainerAsync(
            ITrace trace,
            ContainerRequestOptions requestOptions = null,
            CancellationToken cancellationToken = default)
        {
            ResponseMessage response = await this.ReadContainerStreamAsync(
                requestOptions: requestOptions,
                trace: trace,
                cancellationToken: cancellationToken);

            return this.ClientContext.ResponseFactory.CreateContainerResponse(this, response);
        }

        public async Task<ContainerResponse> ReplaceContainerAsync(
            ContainerProperties containerProperties,
            ITrace trace,
            ContainerRequestOptions requestOptions = null,
            CancellationToken cancellationToken = default)
        {
            if (containerProperties == null)
            {
                throw new ArgumentNullException(nameof(containerProperties));
            }

            this.ClientContext.ValidateResource(containerProperties.Id);
            ResponseMessage response = await this.ReplaceStreamInternalAsync(
                streamPayload: this.ClientContext.SerializerCore.ToStream(containerProperties),
                requestOptions: requestOptions,
                trace: trace,
                cancellationToken: cancellationToken);

            return this.ClientContext.ResponseFactory.CreateContainerResponse(this, response);
        }

        public async Task<ContainerResponse> DeleteContainerAsync(
            ITrace trace,
            ContainerRequestOptions requestOptions = null,
            CancellationToken cancellationToken = default)
        {
            ResponseMessage response = await this.DeleteContainerStreamAsync(
                requestOptions: requestOptions,
                trace: trace,
                cancellationToken: cancellationToken);

            return this.ClientContext.ResponseFactory.CreateContainerResponse(this, response);
        }

        public async Task<int?> ReadThroughputAsync(
            ITrace trace,
            CancellationToken cancellationToken = default)
        {
            ThroughputResponse response = await this.ReadThroughputIfExistsAsync(null, cancellationToken);
            return response.Resource?.Throughput;
        }

        public async Task<ThroughputResponse> ReadThroughputAsync(
            RequestOptions requestOptions,
            ITrace trace,
            CancellationToken cancellationToken = default)
        {
            ThroughputResponse throughputResponse = await this.ReadThroughputIfExistsAsync(
                requestOptions,
                trace,
                cancellationToken);

            if (throughputResponse.StatusCode == HttpStatusCode.NotFound)
            {
                throw CosmosExceptionFactory.CreateNotFoundException(
                    message: $"Throughput is not configured for {this.Id}",
                    headers: throughputResponse.Headers,
                    trace: trace);
            }

            return throughputResponse;
        }

        public Task<ThroughputResponse> ReadThroughputIfExistsAsync(
            RequestOptions requestOptions,
            ITrace trace,
            CancellationToken cancellationToken = default)
        {
            CosmosOffers cosmosOffers = new CosmosOffers(this.ClientContext);
            return this.OfferRetryHelperForStaleRidCacheAsync(
                (rid) => cosmosOffers.ReadThroughputIfExistsAsync(rid, requestOptions, cancellationToken),
                trace,
                cancellationToken);
        }

        public Task<ThroughputResponse> ReplaceThroughputAsync(
            int throughput,
            ITrace trace,
            RequestOptions requestOptions = null,
            CancellationToken cancellationToken = default)
        {
            return this.ReplaceThroughputAsync(
                throughputProperties: ThroughputProperties.CreateManualThroughput(throughput),
                requestOptions: requestOptions,
                trace: trace,
                cancellationToken: cancellationToken);
        }

        public Task<ThroughputResponse> ReplaceThroughputIfExistsAsync(
            ThroughputProperties throughput,
            ITrace trace,
            RequestOptions requestOptions = null,
            CancellationToken cancellationToken = default)
        {
            CosmosOffers cosmosOffers = new CosmosOffers(this.ClientContext);
            return this.OfferRetryHelperForStaleRidCacheAsync(
                (rid) => cosmosOffers.ReplaceThroughputPropertiesIfExistsAsync(
                    targetRID: rid,
                    throughputProperties: throughput,
                    requestOptions: requestOptions,
                    cancellationToken: cancellationToken),
                trace,
                cancellationToken);
        }

        public async Task<ThroughputResponse> ReplaceThroughputAsync(
            ThroughputProperties throughputProperties,
            ITrace trace,
            RequestOptions requestOptions = null,
            CancellationToken cancellationToken = default)
        {
            ThroughputResponse throughputResponse = await this.ReplaceThroughputIfExistsAsync(
                throughputProperties,
                trace,
                requestOptions,
                cancellationToken);

            if (throughputResponse.StatusCode == HttpStatusCode.NotFound)
            {
                throw CosmosExceptionFactory.CreateNotFoundException(
                    message: $"Throughput is not configured for {this.Id}",
                    headers: throughputResponse.Headers);
            }

            return throughputResponse;
        }

        public Task<ResponseMessage> DeleteContainerStreamAsync(
            ITrace trace,
            ContainerRequestOptions requestOptions = null,
            CancellationToken cancellationToken = default)
        {
            return this.ProcessStreamAsync(
                streamPayload: null,
                operationType: OperationType.Delete,
                requestOptions: requestOptions,
                trace: trace,
                cancellationToken: cancellationToken);
        }

        public Task<ResponseMessage> ReadContainerStreamAsync(
            ITrace trace,
            RequestOptions requestOptions = null,
            CancellationToken cancellationToken = default)
        {
            return this.ProcessStreamAsync(
                streamPayload: null,
                operationType: OperationType.Read,
                requestOptions: requestOptions,
                trace: trace,
                cancellationToken: cancellationToken);
        }

        public Task<ResponseMessage> ReplaceContainerStreamAsync(
            ContainerProperties containerProperties,
            ITrace trace,
            ContainerRequestOptions requestOptions = null,
            CancellationToken cancellationToken = default)
        {
            if (containerProperties == null)
            {
                throw new ArgumentNullException(nameof(containerProperties));
            }

            this.ClientContext.ValidateResource(containerProperties.Id);
            return this.ReplaceStreamInternalAsync(
                streamPayload: this.ClientContext.SerializerCore.ToStream(containerProperties),
                requestOptions: requestOptions,
                trace: trace,
                cancellationToken: cancellationToken);
        }

        public async Task<IReadOnlyList<FeedRange>> GetFeedRangesAsync(
            ITrace trace,
            CancellationToken cancellationToken = default)
        {
            PartitionKeyRangeCache partitionKeyRangeCache = await this.ClientContext.DocumentClient.GetPartitionKeyRangeCacheAsync();

            string containerRId;
            containerRId = await this.GetCachedRIDAsync(
                forceRefresh: false,
                trace,
                cancellationToken);

            IReadOnlyList<PartitionKeyRange> partitionKeyRanges = await partitionKeyRangeCache.TryGetOverlappingRangesAsync(
                containerRId,
                ContainerCore.allRanges,
                trace,
                forceRefresh: true);

            if (partitionKeyRanges == null)
            {
                string refreshedContainerRId;
                refreshedContainerRId = await this.GetCachedRIDAsync(
                    forceRefresh: true,
                    trace,
                    cancellationToken);

                if (string.Equals(containerRId, refreshedContainerRId))
                {
                    throw CosmosExceptionFactory.CreateInternalServerErrorException(
                        $"Container rid {containerRId} did not have a partition key range after refresh",
                        trace: trace);
                }

                partitionKeyRanges = await partitionKeyRangeCache.TryGetOverlappingRangesAsync(
                    containerRId,
                    ContainerCore.allRanges,
                    trace,
                    forceRefresh: true);

                if (partitionKeyRanges == null)
                {
                    throw CosmosExceptionFactory.CreateInternalServerErrorException(
                        $"Container rid {containerRId} returned partitionKeyRanges null after Container RID refresh",
                        trace: trace);
                }
            }

            List<FeedRange> feedTokens = new List<FeedRange>(partitionKeyRanges.Count);
            foreach (PartitionKeyRange partitionKeyRange in partitionKeyRanges)
            {
                feedTokens.Add(new FeedRangeEpk(partitionKeyRange.ToRange()));
            }

            return feedTokens;
        }

        public override FeedIterator GetChangeFeedStreamIterator(
            ChangeFeedStartFrom changeFeedStartFrom,
            ChangeFeedRequestOptions changeFeedRequestOptions = null)
        {
            return this.GetChangeFeedStreamIterator(changeFeedStartFrom, ChangeFeedMode.Incremental, changeFeedRequestOptions);
        }

        public override FeedIterator GetChangeFeedStreamIterator(
            ChangeFeedStartFrom changeFeedStartFrom,
            ChangeFeedMode changeFeedMode,
            ChangeFeedRequestOptions changeFeedRequestOptions = null)
        {
            if (changeFeedStartFrom == null)
            {
                throw new ArgumentNullException(nameof(changeFeedStartFrom));
            }

            if (changeFeedMode == null)
            {
                throw new ArgumentNullException(nameof(changeFeedMode));
            }

            NetworkAttachedDocumentContainer networkAttachedDocumentContainer = new NetworkAttachedDocumentContainer(
                this,
                this.queryClient);
            DocumentContainer documentContainer = new DocumentContainer(networkAttachedDocumentContainer);

            return new ChangeFeedIteratorCore(
                documentContainer: documentContainer,
                changeFeedStartFrom: changeFeedStartFrom,
                changeFeedMode: changeFeedMode,
                changeFeedRequestOptions: changeFeedRequestOptions);
        }

        public override FeedIterator<T> GetChangeFeedIterator<T>(
            ChangeFeedStartFrom changeFeedStartFrom,
            ChangeFeedRequestOptions changeFeedRequestOptions = null)
        {
            return this.GetChangeFeedIterator<T>(changeFeedStartFrom, ChangeFeedMode.Incremental, changeFeedRequestOptions);
        }

        public override FeedIterator<T> GetChangeFeedIterator<T>(
            ChangeFeedStartFrom changeFeedStartFrom,
            ChangeFeedMode changeFeedMode,
            ChangeFeedRequestOptions changeFeedRequestOptions = null)
        {
            if (changeFeedStartFrom == null)
            {
                throw new ArgumentNullException(nameof(changeFeedStartFrom));
            }

            if (changeFeedMode == null)
            {
                throw new ArgumentNullException(nameof(changeFeedMode));
            }

            NetworkAttachedDocumentContainer networkAttachedDocumentContainer = new NetworkAttachedDocumentContainer(
                this,
                this.queryClient);
            DocumentContainer documentContainer = new DocumentContainer(networkAttachedDocumentContainer);

            ChangeFeedIteratorCore changeFeedIteratorCore = new ChangeFeedIteratorCore(
                documentContainer: documentContainer,
                changeFeedStartFrom: changeFeedStartFrom,
                changeFeedMode: changeFeedMode,
                changeFeedRequestOptions: changeFeedRequestOptions);

            return new FeedIteratorCore<T>(
                changeFeedIteratorCore,
                responseCreator: this.ClientContext.ResponseFactory.CreateChangeFeedUserTypeResponse<T>);
        }

        public override async Task<IEnumerable<string>> GetPartitionKeyRangesAsync(
            FeedRange feedRange,
            CancellationToken cancellationToken = default)
        {
            IRoutingMapProvider routingMapProvider = await this.ClientContext.DocumentClient.GetPartitionKeyRangeCacheAsync();
            string containerRid = await this.GetCachedRIDAsync(
                forceRefresh: false,
                NoOpTrace.Singleton,
                cancellationToken);
            PartitionKeyDefinition partitionKeyDefinition = await this.GetPartitionKeyDefinitionAsync(cancellationToken);

            if (!(feedRange is FeedRangeInternal feedTokenInternal))
            {
                throw new ArgumentException(nameof(feedRange), ClientResources.FeedToken_UnrecognizedFeedToken);
            }

            return await feedTokenInternal.GetPartitionKeyRangesAsync(routingMapProvider, containerRid, partitionKeyDefinition, cancellationToken);
        }

        /// <summary>
        /// Gets the container's Properties by using the internal cache.
        /// In case the cache does not have information about this container, it may end up making a server call to fetch the data.
        /// </summary>
        /// <param name="forceRefresh">Forces the cache to refresh</param>
        /// <param name="trace">The trace.</param>
        /// <param name="cancellationToken"><see cref="CancellationToken"/> representing request cancellation.</param>
        /// <returns>A <see cref="Task"/> containing the <see cref="ContainerProperties"/> for this container.</returns>
        public override async Task<ContainerProperties> GetCachedContainerPropertiesAsync(
            bool forceRefresh,
            ITrace trace,
            CancellationToken cancellationToken)
        {
            try
            {
                ClientCollectionCache collectionCache = await this.ClientContext.DocumentClient.GetCollectionCacheAsync(trace);
                return await collectionCache.ResolveByNameAsync(
                    HttpConstants.Versions.CurrentVersion,
                    this.LinkUri,
                    forceRefresh,
                    cancellationToken);
            }
            catch (DocumentClientException ex)
            {
                throw CosmosExceptionFactory.Create(
                    dce: ex,
                    trace: trace);
            }
        }

        // Name based look-up, needs re-computation and can't be cached
        public override async Task<string> GetCachedRIDAsync(
            bool forceRefresh,
            ITrace trace,
            CancellationToken cancellationToken)
        {
            using (ITrace childTrace = trace.StartChild("Get RID", TraceComponent.Routing, TraceLevel.Info))
            {
                ContainerProperties containerProperties = await this.GetCachedContainerPropertiesAsync(
                    forceRefresh,
                    trace,
                    cancellationToken);
                return containerProperties?.ResourceId;
            }
        }

        public override async Task<PartitionKeyDefinition> GetPartitionKeyDefinitionAsync(CancellationToken cancellationToken = default)
        {
            ContainerProperties cachedContainerPropertiesAsync = await this.GetCachedContainerPropertiesAsync(
                forceRefresh: false,
<<<<<<< HEAD
                trace: NoOpTrace.Singleton,
                cancellationToken: cancellationToken)
                .ContinueWith(containerPropertiesTask => containerPropertiesTask.Result?.PartitionKey, cancellationToken);
=======
                cancellationToken: cancellationToken);
            return cachedContainerPropertiesAsync?.PartitionKey;
>>>>>>> f95a8087
        }

        /// <summary>
        /// Used by typed API only. Exceptions are allowed.
        /// </summary>
        /// <param name="cancellationToken"></param>
        /// <returns>Returns the partition key path</returns>
        public override async Task<IReadOnlyList<IReadOnlyList<string>>> GetPartitionKeyPathTokensAsync(CancellationToken cancellationToken = default)
        {
            ContainerProperties containerProperties = await this.GetCachedContainerPropertiesAsync(
                forceRefresh: false,
                trace: NoOpTrace.Singleton,
                cancellationToken: cancellationToken);
            if (containerProperties == null)
            {
                throw new ArgumentOutOfRangeException($"Container {this.LinkUri} not found");
            }

            if (containerProperties.PartitionKey?.Paths == null)
            {
                throw new ArgumentOutOfRangeException($"Partition key not defined for container {this.LinkUri}");
            }

            return containerProperties.PartitionKeyPathTokens;
        }

        /// <summary>
        /// Instantiates a new instance of the <see cref="PartitionKeyInternal"/> object.
        /// </summary>
        /// <remarks>
        /// The function selects the right partition key constant for inserting documents that don't have
        /// a value for partition key. The constant selection is based on whether the collection is migrated
        /// or user partitioned
        /// 
        /// For non-existing container will throw <see cref="DocumentClientException"/> with 404 as status code
        /// </remarks>
        public override async Task<PartitionKeyInternal> GetNonePartitionKeyValueAsync(ITrace trace, CancellationToken cancellationToken = default)
        {
            ContainerProperties containerProperties = await this.GetCachedContainerPropertiesAsync(forceRefresh: false, trace, cancellationToken: cancellationToken);
            return containerProperties.GetNoneValue();
        }

        public override async Task<CollectionRoutingMap> GetRoutingMapAsync(CancellationToken cancellationToken)
        {
            string collectionRid = await this.GetCachedRIDAsync(
                forceRefresh: false,
<<<<<<< HEAD
                trace: NoOpTrace.Singleton,
                cancellationToken: cancellationToken)
                .ContinueWith(ridTask =>
                {
                    collectionRID = ridTask.Result;
                    return this.ClientContext.Client.DocumentClient.GetPartitionKeyRangeCacheAsync();
                })
                .Unwrap()
                .ContinueWith(partitionKeyRangeCachetask =>
                {
                    PartitionKeyRangeCache partitionKeyRangeCache = partitionKeyRangeCachetask.Result;
                    return partitionKeyRangeCache.TryLookupAsync(
                            collectionRID,
                            null,
                            null,
                            cancellationToken);
                })
                .Unwrap();
=======
                cancellationToken);

            PartitionKeyRangeCache partitionKeyRangeCache = await this.ClientContext.Client.DocumentClient.GetPartitionKeyRangeCacheAsync();
            CollectionRoutingMap collectionRoutingMap = await partitionKeyRangeCache.TryLookupAsync(
                collectionRid,
                previousValue: null,
                request: null,
                cancellationToken);

            // Not found.
            if (collectionRoutingMap == null)
            {
                collectionRid = await this.GetCachedRIDAsync(
                    forceRefresh: true,
                    cancellationToken);

                collectionRoutingMap = await partitionKeyRangeCache.TryLookupAsync(
                    collectionRid,
                    previousValue: null,
                    request: null,
                    cancellationToken);
            }

            return collectionRoutingMap;
>>>>>>> f95a8087
        }

        private async Task<ThroughputResponse> OfferRetryHelperForStaleRidCacheAsync(
            Func<string, Task<ThroughputResponse>> executeOfferOperation,
            ITrace trace,
            CancellationToken cancellationToken)
        {
            string rid = await this.GetCachedRIDAsync(
                forceRefresh: false,
                trace: trace,
                cancellationToken: cancellationToken);
            ThroughputResponse throughputResponse = await executeOfferOperation(rid);
            if (throughputResponse.StatusCode != HttpStatusCode.NotFound)
            {
                return throughputResponse;
            }

            // Check if RID cache is stale
            ResponseMessage responseMessage = await this.ReadContainerStreamAsync(
                requestOptions: null,
                trace: trace,
                cancellationToken: cancellationToken);

            // Container does not exist
            if (responseMessage.StatusCode == HttpStatusCode.NotFound)
            {
                return new ThroughputResponse(
                    responseMessage.StatusCode,
                    responseMessage.Headers,
                    null,
                    new CosmosTraceDiagnostics(trace));
            }

            responseMessage.EnsureSuccessStatusCode();

            ContainerProperties containerProperties = this.ClientContext.SerializerCore.FromStream<ContainerProperties>(responseMessage.Content);

            // The RIDs match so return the original response.
            if (string.Equals(rid, containerProperties.ResourceId))
            {
                return throughputResponse;
            }

            // Get the offer with the new rid value
            return await executeOfferOperation(containerProperties.ResourceId);
        }

        private Task<ResponseMessage> ReplaceStreamInternalAsync(
            Stream streamPayload,
            ITrace trace,
            ContainerRequestOptions requestOptions = null,
            CancellationToken cancellationToken = default)
        {
            return this.ProcessStreamAsync(
                streamPayload: streamPayload,
                operationType: OperationType.Replace,
                requestOptions: requestOptions,
                trace: trace,
                cancellationToken: cancellationToken);
        }

        private Task<ResponseMessage> ProcessStreamAsync(
            Stream streamPayload,
            OperationType operationType,
            RequestOptions requestOptions,
            ITrace trace,
            CancellationToken cancellationToken)
        {
            return this.ProcessResourceOperationStreamAsync(
                streamPayload: streamPayload,
                operationType: operationType,
                linkUri: this.LinkUri,
                resourceType: ResourceType.Collection,
                requestOptions: requestOptions,
                trace: trace,
                cancellationToken: cancellationToken);
        }

        private Task<ResponseMessage> ProcessResourceOperationStreamAsync(
            Stream streamPayload,
            OperationType operationType,
            string linkUri,
            ResourceType resourceType,
            ITrace trace,
            RequestOptions requestOptions = null,
            CancellationToken cancellationToken = default)
        {
            return this.ClientContext.ProcessResourceOperationStreamAsync(
              resourceUri: linkUri,
              resourceType: resourceType,
              operationType: operationType,
              cosmosContainerCore: null,
              feedRange: null,
              streamPayload: streamPayload,
              requestOptions: requestOptions,
              requestEnricher: null,
              trace: trace,
              cancellationToken: cancellationToken);
        }
    }
}<|MERGE_RESOLUTION|>--- conflicted
+++ resolved
@@ -453,14 +453,9 @@
         {
             ContainerProperties cachedContainerPropertiesAsync = await this.GetCachedContainerPropertiesAsync(
                 forceRefresh: false,
-<<<<<<< HEAD
                 trace: NoOpTrace.Singleton,
-                cancellationToken: cancellationToken)
-                .ContinueWith(containerPropertiesTask => containerPropertiesTask.Result?.PartitionKey, cancellationToken);
-=======
                 cancellationToken: cancellationToken);
             return cachedContainerPropertiesAsync?.PartitionKey;
->>>>>>> f95a8087
         }
 
         /// <summary>
@@ -507,26 +502,7 @@
         {
             string collectionRid = await this.GetCachedRIDAsync(
                 forceRefresh: false,
-<<<<<<< HEAD
                 trace: NoOpTrace.Singleton,
-                cancellationToken: cancellationToken)
-                .ContinueWith(ridTask =>
-                {
-                    collectionRID = ridTask.Result;
-                    return this.ClientContext.Client.DocumentClient.GetPartitionKeyRangeCacheAsync();
-                })
-                .Unwrap()
-                .ContinueWith(partitionKeyRangeCachetask =>
-                {
-                    PartitionKeyRangeCache partitionKeyRangeCache = partitionKeyRangeCachetask.Result;
-                    return partitionKeyRangeCache.TryLookupAsync(
-                            collectionRID,
-                            null,
-                            null,
-                            cancellationToken);
-                })
-                .Unwrap();
-=======
                 cancellationToken);
 
             PartitionKeyRangeCache partitionKeyRangeCache = await this.ClientContext.Client.DocumentClient.GetPartitionKeyRangeCacheAsync();
@@ -541,6 +517,7 @@
             {
                 collectionRid = await this.GetCachedRIDAsync(
                     forceRefresh: true,
+                    trace: NoOpTrace.Singleton,
                     cancellationToken);
 
                 collectionRoutingMap = await partitionKeyRangeCache.TryLookupAsync(
@@ -551,7 +528,6 @@
             }
 
             return collectionRoutingMap;
->>>>>>> f95a8087
         }
 
         private async Task<ThroughputResponse> OfferRetryHelperForStaleRidCacheAsync(
