--- conflicted
+++ resolved
@@ -42,14 +42,8 @@
 
         internal abstract Task<QueryResponseCore> ExecuteItemQueryAsync(
             Uri resourceUri,
-<<<<<<< HEAD
             Documents.ResourceType resourceType,
             Documents.OperationType operationType,
-            string containerResourceId,
-=======
-            ResourceType resourceType,
-            OperationType operationType,
->>>>>>> 076e7395
             QueryRequestOptions requestOptions,
             SqlQuerySpec sqlQuerySpec,
             string continuationToken,
