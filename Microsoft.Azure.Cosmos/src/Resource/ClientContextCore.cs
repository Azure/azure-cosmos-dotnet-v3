--- conflicted
+++ resolved
@@ -175,7 +175,24 @@
                 cancellationToken: cancellationToken);
         }
 
-<<<<<<< HEAD
+        internal override async Task<ContainerProperties> GetCachedContainerPropertiesAsync(
+            string containerUri,
+            CancellationToken cancellationToken = default(CancellationToken))
+        {
+            ClientCollectionCache collectionCache = await this.DocumentClient.GetCollectionCacheAsync();
+            try
+            {
+                return await collectionCache.ResolveByNameAsync(
+                    HttpConstants.Versions.CurrentVersion,
+                    containerUri,
+                    cancellationToken);
+            }
+            catch (DocumentClientException ex)
+            {
+                throw new CosmosException(ex.ToCosmosResponseMessage(null), ex.Message, ex.Error);
+            }
+        }
+
         private async Task<ResponseMessage> ProcessResourceOperationAsBulkStreamAsync(
             Uri resourceUri,
             ResourceType resourceType,
@@ -210,24 +227,6 @@
                 || operationType == OperationType.Read
                 || operationType == OperationType.Delete
                 || operationType == OperationType.Replace);
-=======
-        internal override async Task<ContainerProperties> GetCachedContainerPropertiesAsync(
-            string containerUri,
-            CancellationToken cancellationToken = default(CancellationToken))
-        {
-            ClientCollectionCache collectionCache = await this.DocumentClient.GetCollectionCacheAsync();
-            try
-            {
-                return await collectionCache.ResolveByNameAsync(
-                    HttpConstants.Versions.CurrentVersion,
-                    containerUri,
-                    cancellationToken);
-            }
-            catch (DocumentClientException ex)
-            {
-                throw new CosmosException(ex.ToCosmosResponseMessage(null), ex.Message, ex.Error);
-            }
->>>>>>> 594f1ca9
         }
     }
 }