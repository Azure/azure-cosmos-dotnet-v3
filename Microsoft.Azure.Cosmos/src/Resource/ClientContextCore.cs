﻿//------------------------------------------------------------
// Copyright (c) Microsoft Corporation.  All rights reserved.
//------------------------------------------------------------

namespace Microsoft.Azure.Cosmos
{
    using System;
    using System.Diagnostics;
    using System.IO;
    using System.Net.Http;
    using System.Net.Security;
    using System.Security.Cryptography.X509Certificates;
    using System.Text;
    using System.Threading;
    using System.Threading.Tasks;
<<<<<<< HEAD
=======
    using Microsoft.Azure.Cosmos.Core.Trace;
>>>>>>> 4d9da410
    using Microsoft.Azure.Cosmos.Handlers;
    using Microsoft.Azure.Cosmos.Resource.CosmosExceptions;
    using Microsoft.Azure.Cosmos.Routing;
    using Microsoft.Azure.Cosmos.Telemetry;
    using Microsoft.Azure.Cosmos.Telemetry.OpenTelemetry;
    using Microsoft.Azure.Cosmos.Tracing;
    using Microsoft.Azure.Documents;

    internal class ClientContextCore : CosmosClientContext
    {
        private readonly BatchAsyncContainerExecutorCache batchExecutorCache;
        private readonly CosmosClient client;
        private readonly DocumentClient documentClient;
        private readonly CosmosSerializerCore serializerCore;
        private readonly CosmosResponseFactoryInternal responseFactory;
        private readonly RequestInvokerHandler requestHandler;
        private readonly CosmosClientOptions clientOptions;

        private readonly string userAgent;
        private bool isDisposed = false;

        private ClientContextCore(
            CosmosClient client,
            CosmosClientOptions clientOptions,
            CosmosSerializerCore serializerCore,
            CosmosResponseFactoryInternal cosmosResponseFactory,
            RequestInvokerHandler requestHandler,
            DocumentClient documentClient,
            string userAgent,
            BatchAsyncContainerExecutorCache batchExecutorCache)
        {
            this.client = client;
            this.clientOptions = clientOptions;
            this.serializerCore = serializerCore;
            this.responseFactory = cosmosResponseFactory;
            this.requestHandler = requestHandler;
            this.documentClient = documentClient;
            this.userAgent = userAgent;
            this.batchExecutorCache = batchExecutorCache;
        }

        internal static CosmosClientContext Create(
            CosmosClient cosmosClient,
            CosmosClientOptions clientOptions)
        {
            if (cosmosClient == null)
            {
                throw new ArgumentNullException(nameof(cosmosClient));
            }

            clientOptions = ClientContextCore.CreateOrCloneClientOptions(clientOptions);
            HttpMessageHandler httpMessageHandler = CosmosHttpClientCore.CreateHttpClientHandler(
                clientOptions.GatewayModeMaxConnectionLimit,
                clientOptions.WebProxy,
                clientOptions.GetServerCertificateCustomValidationCallback());

            DocumentClient documentClient = new DocumentClient(
               cosmosClient.Endpoint,
               cosmosClient.AuthorizationTokenProvider,
               apitype: clientOptions.ApiType,
               sendingRequestEventArgs: clientOptions.SendingRequestEventArgs,
               transportClientHandlerFactory: clientOptions.TransportClientHandlerFactory,
               connectionPolicy: clientOptions.GetConnectionPolicy(cosmosClient.ClientId),
               enableCpuMonitor: clientOptions.EnableCpuMonitor,
               storeClientFactory: clientOptions.StoreClientFactory,
               desiredConsistencyLevel: clientOptions.GetDocumentsConsistencyLevel(),
               handler: httpMessageHandler,
               sessionContainer: clientOptions.SessionContainer,
               cosmosClientId: cosmosClient.Id,
               remoteCertificateValidationCallback: ClientContextCore.SslCustomValidationCallBack(clientOptions.GetServerCertificateCustomValidationCallback()),
               cosmosClientTelemetryOptions: clientOptions.CosmosClientTelemetryOptions,
<<<<<<< HEAD
               availabilityStrategy: clientOptions.AvailabilityStrategy,
=======
>>>>>>> 4d9da410
               chaosInterceptorFactory: clientOptions.ChaosInterceptorFactory);

            return ClientContextCore.Create(
                cosmosClient,
                documentClient,
                clientOptions);
        }

        private static RemoteCertificateValidationCallback SslCustomValidationCallBack(Func<X509Certificate2, X509Chain, SslPolicyErrors, bool> serverCertificateCustomValidationCallback)
        {
            return serverCertificateCustomValidationCallback == null ? null : (_, cert, chain, policy) => serverCertificateCustomValidationCallback((X509Certificate2)cert, chain, policy);
        }

        internal static CosmosClientContext Create(
            CosmosClient cosmosClient,
            DocumentClient documentClient,
            CosmosClientOptions clientOptions,
            RequestInvokerHandler requestInvokerHandler = null)
        {
            if (cosmosClient == null)
            {
                throw new ArgumentNullException(nameof(cosmosClient));
            }

            if (documentClient == null)
            {
                throw new ArgumentNullException(nameof(documentClient));
            }

            clientOptions = ClientContextCore.CreateOrCloneClientOptions(clientOptions);

            if (requestInvokerHandler == null)
            {
                //Request pipeline 
                ClientPipelineBuilder clientPipelineBuilder = new ClientPipelineBuilder(
                    cosmosClient,
                    clientOptions.ConsistencyLevel,
                    clientOptions.PriorityLevel,
                    clientOptions.CustomHandlers,
<<<<<<< HEAD
                    telemetryToServiceHelper: documentClient.telemetryToServiceHelper);
=======
                    telemetryToServiceHelper: documentClient.telemetryToServiceHelper,
                    clientOptions.ThroughputBucket);
>>>>>>> 4d9da410

                requestInvokerHandler = clientPipelineBuilder.Build();
            }

            CosmosSerializerCore serializerCore = CosmosSerializerCore.Create(
                clientOptions.Serializer,
                clientOptions.SerializerOptions);

            // This sets the serializer on client options which gives users access to it if a custom one is not configured.
            clientOptions.SetSerializerIfNotConfigured(serializerCore.GetCustomOrDefaultSerializer());

            CosmosResponseFactoryInternal responseFactory = new CosmosResponseFactoryCore(serializerCore);

            return new ClientContextCore(
                client: cosmosClient,
                clientOptions: clientOptions,
                serializerCore: serializerCore,
                cosmosResponseFactory: responseFactory,
                requestHandler: requestInvokerHandler,
                documentClient: documentClient,
                userAgent: documentClient.ConnectionPolicy.UserAgentContainer.UserAgent,
                batchExecutorCache: new BatchAsyncContainerExecutorCache());
        }

        /// <summary>
        /// The Cosmos client that is used for the request
        /// </summary>
        internal override CosmosClient Client => this.ThrowIfDisposed(this.client);

        internal override DocumentClient DocumentClient => this.ThrowIfDisposed(this.documentClient);

        internal override CosmosSerializerCore SerializerCore => this.ThrowIfDisposed(this.serializerCore);

        internal override CosmosResponseFactoryInternal ResponseFactory => this.ThrowIfDisposed(this.responseFactory);

        internal override RequestInvokerHandler RequestHandler => this.ThrowIfDisposed(this.requestHandler);

        internal override CosmosClientOptions ClientOptions => this.ThrowIfDisposed(this.clientOptions);

        internal override string UserAgent => this.ThrowIfDisposed(this.userAgent);

        /// <summary>
        /// Generates the URI link for the resource
        /// </summary>
        /// <param name="parentLink">The parent link URI (/dbs/mydbId) </param>
        /// <param name="uriPathSegment">The URI path segment</param>
        /// <param name="id">The id of the resource</param>
        /// <returns>A resource link in the format of {parentLink}/this.UriPathSegment/this.Name with this.Name being a Uri escaped version</returns>
        internal override string CreateLink(
            string parentLink,
            string uriPathSegment,
            string id)
        {
            this.ThrowIfDisposed();
            int parentLinkLength = parentLink?.Length ?? 0;
            string idUriEscaped = Uri.EscapeUriString(id);

            Debug.Assert(parentLinkLength == 0 || !parentLink.EndsWith("/"));

            StringBuilder stringBuilder = new StringBuilder(parentLinkLength + 2 + uriPathSegment.Length + idUriEscaped.Length);
            if (parentLinkLength > 0)
            {
                stringBuilder.Append(parentLink);
                stringBuilder.Append("/");
            }

            stringBuilder.Append(uriPathSegment);
            stringBuilder.Append("/");
            stringBuilder.Append(idUriEscaped);
            return stringBuilder.ToString();
        }

        internal override void ValidateResource(string resourceId)
        {
            this.ThrowIfDisposed();
            this.DocumentClient.ValidateResource(resourceId);
        }

        internal override Task<TResult> 
            OperationHelperAsync<TResult>(
            string operationName,
            string containerName,
            string databaseName,
            OperationType operationType,
            RequestOptions requestOptions,
            Func<ITrace, Task<TResult>> task,
<<<<<<< HEAD
            Tuple<string, Func<TResult, OpenTelemetryAttributes>> openTelemetry,
=======
            (string OperationName, Func<TResult, OpenTelemetryAttributes> GetAttributes)? openTelemetry,
>>>>>>> 4d9da410
            ResourceType? resourceType = null,
            TraceComponent traceComponent = TraceComponent.Transport,
            Tracing.TraceLevel traceLevel = Tracing.TraceLevel.Info)
        {
            return SynchronizationContext.Current == null ?
                this.OperationHelperWithRootTraceAsync(operationName,
                                                       containerName,
                                                       databaseName,
                                                       operationType,
                                                       requestOptions, 
                                                       task,
                                                       openTelemetry,
                                                       traceComponent,
                                                       traceLevel,
                                                       resourceType) :
                this.OperationHelperWithRootTraceWithSynchronizationContextAsync(
                                                                  operationName,
                                                                  containerName,
                                                                  databaseName,
                                                                  operationType,
                                                                  requestOptions, 
                                                                  task,
                                                                  openTelemetry,
                                                                  traceComponent,
                                                                  traceLevel,
                                                                  resourceType);
        }

        private async Task<TResult> OperationHelperWithRootTraceAsync<TResult>(
            string operationName,
            string containerName,
            string databaseName,
            OperationType operationType,
            RequestOptions requestOptions,
            Func<ITrace, Task<TResult>> task,
<<<<<<< HEAD
            Tuple<string, Func<TResult, OpenTelemetryAttributes>> openTelemetry,
=======
            (string OperationName, Func<TResult, OpenTelemetryAttributes> GetAttributes)? openTelemetry,
>>>>>>> 4d9da410
            TraceComponent traceComponent,
            Tracing.TraceLevel traceLevel,
            ResourceType? resourceType)
        {
            bool disableDiagnostics = requestOptions != null && requestOptions.DisablePointOperationDiagnostics;

            using (ITrace trace = disableDiagnostics ? NoOpTrace.Singleton : (ITrace)Tracing.Trace.GetRootTrace(operationName, traceComponent, traceLevel))
            {
                trace.AddDatum("Client Configuration", this.client.ClientConfigurationTraceDatum);

                return await this.RunWithDiagnosticsHelperAsync(
                    containerName,
                    databaseName,
                    operationType,
                    trace,
                    task,
                    openTelemetry,
                    requestOptions,
                    resourceType);
            }
        }

        private Task<TResult> OperationHelperWithRootTraceWithSynchronizationContextAsync<TResult>(
            string operationName,
            string containerName,
            string databaseName,
            OperationType operationType,
            RequestOptions requestOptions,
            Func<ITrace, Task<TResult>> task,
<<<<<<< HEAD
            Tuple<string, Func<TResult, OpenTelemetryAttributes>> openTelemetry,
=======
            (string OperationName, Func<TResult, OpenTelemetryAttributes> GetAttributes)? openTelemetry,
>>>>>>> 4d9da410
            TraceComponent traceComponent,
            Tracing.TraceLevel traceLevel,
            ResourceType? resourceType)
        {
            Debug.Assert(SynchronizationContext.Current != null, "This should only be used when a SynchronizationContext is specified");

            string syncContextVirtualAddress = SynchronizationContext.Current.ToString();

            // Used on NETFX applications with SynchronizationContext when doing locking calls
            return Task.Run(async () =>
            {
                bool disableDiagnostics = requestOptions != null && requestOptions.DisablePointOperationDiagnostics;

                using (ITrace trace = disableDiagnostics ? NoOpTrace.Singleton : (ITrace)Tracing.Trace.GetRootTrace(operationName, traceComponent, traceLevel))
                {
                    trace.AddDatum("Client Configuration", this.client.ClientConfigurationTraceDatum);
                    trace.AddDatum("Synchronization Context", syncContextVirtualAddress);

                    return await this.RunWithDiagnosticsHelperAsync(
                        containerName,
                        databaseName,
                        operationType,
                        trace,
                        task,
                        openTelemetry,
                        requestOptions,
                        resourceType);
                }
            });
        }

        internal override Task<ResponseMessage> ProcessResourceOperationStreamAsync(
            string resourceUri,
            ResourceType resourceType,
            OperationType operationType,
            RequestOptions requestOptions,
            ContainerInternal cosmosContainerCore,
            PartitionKey? partitionKey,
            string itemId,
            Stream streamPayload,
            Action<RequestMessage> requestEnricher,
            ITrace trace,
            CancellationToken cancellationToken)
        {
            this.ThrowIfDisposed();
            if (this.IsBulkOperationSupported(resourceType, operationType))
            {
                if (!partitionKey.HasValue)
                {
                    throw new ArgumentOutOfRangeException(nameof(partitionKey));
                }

                if (requestEnricher != null)
                {
                    throw new ArgumentException($"Bulk does not support {nameof(requestEnricher)}");
                }

                return this.ProcessResourceOperationAsBulkStreamAsync(
                    operationType: operationType,
                    requestOptions: requestOptions,
                    cosmosContainerCore: cosmosContainerCore,
                    partitionKey: partitionKey.Value,
                    itemId: itemId,
                    streamPayload: streamPayload,
                    trace: trace,
                    cancellationToken: cancellationToken);
            }

            return this.ProcessResourceOperationStreamAsync(
                resourceUri: resourceUri,
                resourceType: resourceType,
                operationType: operationType,
                requestOptions: requestOptions,
                cosmosContainerCore: cosmosContainerCore,
                feedRange: partitionKey.HasValue ? new FeedRangePartitionKey(partitionKey.Value) : null,
                streamPayload: streamPayload,
                requestEnricher: requestEnricher,
                trace: trace,
                cancellationToken: cancellationToken);
        }

        internal override Task<ResponseMessage> ProcessResourceOperationStreamAsync(
            string resourceUri,
            ResourceType resourceType,
            OperationType operationType,
            RequestOptions requestOptions,
            ContainerInternal cosmosContainerCore,
            FeedRange feedRange,
            Stream streamPayload,
            Action<RequestMessage> requestEnricher,
            ITrace trace,
            CancellationToken cancellationToken)
        {
            this.ThrowIfDisposed();
            return this.RequestHandler.SendAsync(
                resourceUriString: resourceUri,
                resourceType: resourceType,
                operationType: operationType,
                requestOptions: requestOptions,
                cosmosContainerCore: cosmosContainerCore,
                feedRange: feedRange,
                streamPayload: streamPayload,
                requestEnricher: requestEnricher,
                trace: trace,
                cancellationToken: cancellationToken);
        }

        internal override Task<T> ProcessResourceOperationAsync<T>(
            string resourceUri,
            ResourceType resourceType,
            OperationType operationType,
            RequestOptions requestOptions,
            ContainerInternal cosmosContainerCore,
            FeedRange feedRange,
            Stream streamPayload,
            Action<RequestMessage> requestEnricher,
            Func<ResponseMessage, T> responseCreator,
            ITrace trace,
            CancellationToken cancellationToken)
        {
            this.ThrowIfDisposed();

            return this.RequestHandler.SendAsync<T>(
                resourceUri: resourceUri,
                resourceType: resourceType,
                operationType: operationType,
                requestOptions: requestOptions,
                cosmosContainerCore: cosmosContainerCore,
                feedRange: feedRange,
                streamPayload: streamPayload,
                requestEnricher: requestEnricher,
                responseCreator: responseCreator,
                trace: trace,
                cancellationToken: cancellationToken);
        }

        internal override async Task<ContainerProperties> GetCachedContainerPropertiesAsync(
            string containerUri,
            ITrace trace,
            CancellationToken cancellationToken)
        {
            using (ITrace childTrace = trace.StartChild("Get Container Properties", TraceComponent.Transport, Tracing.TraceLevel.Info))
            {
                this.ThrowIfDisposed();
                ClientCollectionCache collectionCache = await this.DocumentClient.GetCollectionCacheAsync(childTrace);
                try
                {
                    return await collectionCache.ResolveByNameAsync(
                        HttpConstants.Versions.CurrentVersion,
                        containerUri,
                        forceRefesh: false,
                        trace: childTrace,
                        clientSideRequestStatistics: null,
                        cancellationToken: cancellationToken);
                }
                catch (DocumentClientException ex)
                {
                    throw CosmosExceptionFactory.Create(ex, childTrace);
                }
            }
        }

        internal override BatchAsyncContainerExecutor GetExecutorForContainer(ContainerInternal container)
        {
            this.ThrowIfDisposed();

            if (!this.ClientOptions.AllowBulkExecution)
            {
                return null;
            }

            return this.batchExecutorCache.GetExecutorForContainer(container, this);
        }

        /// <inheritdoc/>
        internal override async Task InitializeContainerUsingRntbdAsync(
            string databaseId,
            string containerLinkUri,
            CancellationToken cancellationToken)
        {
            await this.DocumentClient.EnsureValidClientAsync(NoOpTrace.Singleton);
            await this.DocumentClient.OpenConnectionsToAllReplicasAsync(
                databaseId,
                containerLinkUri,
                cancellationToken);
        }

        public override void Dispose()
        {
            this.Dispose(true);
        }

        /// <summary>
        /// Dispose of cosmos client
        /// </summary>
        /// <param name="disposing">True if disposing</param>
        protected virtual void Dispose(bool disposing)
        {
            if (!this.isDisposed)
            {
                if (disposing)
                {
                    this.batchExecutorCache.Dispose();
                    this.DocumentClient.Dispose();
                }

                this.isDisposed = true;
            }
        }

        private async Task<TResult> RunWithDiagnosticsHelperAsync<TResult>(
            string containerName,
            string databaseName,
            OperationType operationType,
            ITrace trace,
            Func<ITrace, Task<TResult>> task,
<<<<<<< HEAD
            Tuple<string, Func<TResult, OpenTelemetryAttributes>> openTelemetry,
            RequestOptions requestOptions,
            ResourceType? resourceType = null)
        {
            using (OpenTelemetryCoreRecorder recorder =
                                OpenTelemetryRecorderFactory.CreateRecorder(
                                    getOperationName: () =>
                                    {
                                        // If opentelemetry is not enabled then return null operation name, so that no activity is created.
                                        if (openTelemetry == null)
                                        {
                                            return null;
                                        }

                                        if (resourceType is not null && this.IsBulkOperationSupported(resourceType.Value, operationType))
                                        {
                                            return OpenTelemetryConstants.Operations.ExecuteBulkPrefix + openTelemetry.Item1;
                                        }
                                        return openTelemetry.Item1;
                                    },
=======
            (string OperationName, Func<TResult, OpenTelemetryAttributes> GetAttributes)? openTelemetry,
            RequestOptions requestOptions,
            ResourceType? resourceType = null)
        {
            bool isOtelCompatibleOperation = openTelemetry != null && this.ShouldRecordTelemetry();
            Uri gatewayEndpoint = this.client.Endpoint;

            Func<string> getOperationName = () =>
            {
                // If opentelemetry is not enabled then return null operation name, so that no activity is created.
                if (!isOtelCompatibleOperation)
                {
                    return null;
                }

                if (resourceType is not null && this.IsBulkOperationSupported(resourceType.Value, operationType))
                {
                    return OpenTelemetryConstants.Operations.ExecuteBulkPrefix + openTelemetry?.OperationName;
                }
                return openTelemetry?.OperationName;
            };

            using (OpenTelemetryCoreRecorder recorder = isOtelCompatibleOperation ? 
                                OpenTelemetryRecorderFactory.CreateRecorder(
                                    getOperationName: getOperationName,
>>>>>>> 4d9da410
                                    containerName: containerName,
                                    databaseName: databaseName,
                                    operationType: operationType,
                                    requestOptions: requestOptions,
                                    trace: trace,
<<<<<<< HEAD
                                    clientContext: this.isDisposed ? null : this))
=======
                                    clientContext: this.isDisposed ? null : this) : default)
>>>>>>> 4d9da410
            using (new ActivityScope(Guid.NewGuid()))
            {
                try
                {
                    TResult result = await task(trace).ConfigureAwait(false);
                    // Checks if OpenTelemetry is configured for this operation and either Trace or Metrics are enabled by customer
                    if (isOtelCompatibleOperation)
                    {
<<<<<<< HEAD
                        // Record request response information
                        OpenTelemetryAttributes response = openTelemetry?.Item2(result);
                        recorder.Record(response);
=======
                        // Extracts and records telemetry data from the result of the operation.
                        OpenTelemetryAttributes otelAttributes = openTelemetry?.GetAttributes(result);

                        // Records the telemetry attributes for Distributed Tracing (if enabled) and Metrics
                        recorder.Record(otelAttributes);
                        RecordMetrics(getOperationName,
                            this.client.Endpoint,
                            containerName,
                            databaseName,
                            requestOptions,
                            attributes: otelAttributes);
>>>>>>> 4d9da410
                    }

                    return result;
                }
<<<<<<< HEAD
                catch (OperationCanceledException oe) when (!(oe is CosmosOperationCanceledException))
                {
                    CosmosOperationCanceledException operationCancelledException = new CosmosOperationCanceledException(oe, trace);
                    recorder.MarkFailed(operationCancelledException);

                    throw operationCancelledException;
                }
                catch (ObjectDisposedException objectDisposed) when (!(objectDisposed is CosmosObjectDisposedException))
                {
                    CosmosObjectDisposedException objectDisposedException = new CosmosObjectDisposedException(
                        objectDisposed,
                        this.client,
                        trace);
                    recorder.MarkFailed(objectDisposedException);

                    throw objectDisposedException;
                }
                catch (NullReferenceException nullRefException) when (!(nullRefException is CosmosNullReferenceException))
=======
                catch (Exception ex) when (TryTransformException(ex, trace, this.client, out Exception cosmosException))
>>>>>>> 4d9da410
                {
                    if (isOtelCompatibleOperation)
                    {
                        recorder.MarkFailed(cosmosException);
                        RecordMetrics(getOperationName,
                            gatewayEndpoint,
                            containerName,
                            databaseName,
                            requestOptions,
                            cosmosException: cosmosException);
                    }

                    throw cosmosException; // Rethrow after recording telemetry
                }
                catch (Exception ex)
                {
                    // Fallback handling for exceptions not covered by the 'when' filter
                    recorder.MarkFailed(ex); // Record the exception using the telemetry recorder

                    // Optionally rethrow or handle the exception gracefully
                    throw; // Re-throwing to ensure the caller is aware of the unhandled exception
                }

            }
        }

        // Checks if telemetry is enabled
        private bool ShouldRecordTelemetry()
        {
            CosmosClientTelemetryOptions telemetryOptions = this.clientOptions.CosmosClientTelemetryOptions;
            return !telemetryOptions.DisableDistributedTracing || telemetryOptions.IsClientMetricsEnabled;
        }

        // Handles exceptions and records telemetry
        private static bool TryTransformException(
            Exception ex,
            ITrace trace,
            CosmosClient cosmosClient,
            out Exception cosmosException)
        {
            cosmosException = ex switch
            {
                OperationCanceledException oe when oe is not CosmosOperationCanceledException =>
                    new CosmosOperationCanceledException(oe, trace),
                ObjectDisposedException od when od is not CosmosObjectDisposedException =>
                    new CosmosObjectDisposedException(od, cosmosClient, trace),
                NullReferenceException nr when nr is not CosmosNullReferenceException =>
                    new CosmosNullReferenceException(nr, trace),
                Exception ce when ce is CosmosException => ex,
                _ => null
            };

            if (cosmosException is null)
            {
                return false;
            }
            return true;
        }

        private static void RecordMetrics(Func<string> getOperationName,
            Uri accountName,
            string containerName,
            string databaseName,
            RequestOptions requestOptions,
            OpenTelemetryAttributes attributes = null,
            Exception cosmosException = null)
        {
            try
            {
                // Records telemetry data
                CosmosDbOperationMeter.RecordTelemetry(getOperationName: getOperationName,
                                                     accountName: accountName,
                                                     containerName: containerName,
                                                     databaseName: databaseName,
                                                     attributes: attributes,
                                                     operationMetricsOptions: requestOptions?.OperationMetricsOptions,
                                                     ex: cosmosException);

                CosmosDbNetworkMeter.RecordTelemetry(getOperationName: getOperationName,
                                                     accountName: accountName,
                                                     containerName: containerName,
                                                     databaseName: databaseName,
                                                     attributes: attributes,
                                                     networkMetricsOptions: requestOptions?.NetworkMetricsOptions,
                                                     ex: cosmosException);
            }
            catch (Exception ex)
            {
                DefaultTrace.TraceError(ex.ToString());
            }
        }

        private async Task<ResponseMessage> ProcessResourceOperationAsBulkStreamAsync(
            OperationType operationType,
            RequestOptions requestOptions,
            ContainerInternal cosmosContainerCore,
            PartitionKey partitionKey,
            string itemId,
            Stream streamPayload,
            ITrace trace,
            CancellationToken cancellationToken)
        {
            this.ThrowIfDisposed();
            ItemRequestOptions itemRequestOptions = requestOptions as ItemRequestOptions;
            TransactionalBatchItemRequestOptions batchItemRequestOptions = TransactionalBatchItemRequestOptions.FromItemRequestOptions(itemRequestOptions);
            ItemBatchOperation itemBatchOperation = new ItemBatchOperation(
                operationType: operationType,
                operationIndex: 0,
                partitionKey: partitionKey,
                id: itemId,
                resourceStream: streamPayload,
                requestOptions: batchItemRequestOptions,
                cosmosClientContext: this);

            TransactionalBatchOperationResult batchOperationResult = await cosmosContainerCore.BatchExecutor.AddAsync(
                itemBatchOperation,
                trace,
                itemRequestOptions,
                cancellationToken);

            return batchOperationResult.ToResponseMessage(cosmosContainerCore);
        }

        private bool IsBulkOperationSupported(
            ResourceType resourceType,
            OperationType operationType)
        {
            this.ThrowIfDisposed();
            if (!this.ClientOptions.AllowBulkExecution)
            {
                return false;
            }

            return resourceType == ResourceType.Document
                && (operationType == OperationType.Create
                || operationType == OperationType.Upsert
                || operationType == OperationType.Read
                || operationType == OperationType.Delete
                || operationType == OperationType.Replace
                || operationType == OperationType.Patch);
        }

        private static CosmosClientOptions CreateOrCloneClientOptions(CosmosClientOptions clientOptions)
        {
            if (clientOptions == null)
            {
                return new CosmosClientOptions();
            }

            return clientOptions.Clone();
        }

        internal T ThrowIfDisposed<T>(T input)
        {
            this.ThrowIfDisposed();

            return input;
        }

        private void ThrowIfDisposed()
        {
            if (this.isDisposed)
            {
                throw new ObjectDisposedException($"Accessing {nameof(CosmosClient)} after it is disposed is invalid.");
            }
        }
    }
}<|MERGE_RESOLUTION|>--- conflicted
+++ resolved
@@ -13,10 +13,7 @@
     using System.Text;
     using System.Threading;
     using System.Threading.Tasks;
-<<<<<<< HEAD
-=======
     using Microsoft.Azure.Cosmos.Core.Trace;
->>>>>>> 4d9da410
     using Microsoft.Azure.Cosmos.Handlers;
     using Microsoft.Azure.Cosmos.Resource.CosmosExceptions;
     using Microsoft.Azure.Cosmos.Routing;
@@ -88,10 +85,6 @@
                cosmosClientId: cosmosClient.Id,
                remoteCertificateValidationCallback: ClientContextCore.SslCustomValidationCallBack(clientOptions.GetServerCertificateCustomValidationCallback()),
                cosmosClientTelemetryOptions: clientOptions.CosmosClientTelemetryOptions,
-<<<<<<< HEAD
-               availabilityStrategy: clientOptions.AvailabilityStrategy,
-=======
->>>>>>> 4d9da410
                chaosInterceptorFactory: clientOptions.ChaosInterceptorFactory);
 
             return ClientContextCore.Create(
@@ -131,12 +124,8 @@
                     clientOptions.ConsistencyLevel,
                     clientOptions.PriorityLevel,
                     clientOptions.CustomHandlers,
-<<<<<<< HEAD
-                    telemetryToServiceHelper: documentClient.telemetryToServiceHelper);
-=======
                     telemetryToServiceHelper: documentClient.telemetryToServiceHelper,
                     clientOptions.ThroughputBucket);
->>>>>>> 4d9da410
 
                 requestInvokerHandler = clientPipelineBuilder.Build();
             }
@@ -223,11 +212,7 @@
             OperationType operationType,
             RequestOptions requestOptions,
             Func<ITrace, Task<TResult>> task,
-<<<<<<< HEAD
-            Tuple<string, Func<TResult, OpenTelemetryAttributes>> openTelemetry,
-=======
             (string OperationName, Func<TResult, OpenTelemetryAttributes> GetAttributes)? openTelemetry,
->>>>>>> 4d9da410
             ResourceType? resourceType = null,
             TraceComponent traceComponent = TraceComponent.Transport,
             Tracing.TraceLevel traceLevel = Tracing.TraceLevel.Info)
@@ -263,11 +248,7 @@
             OperationType operationType,
             RequestOptions requestOptions,
             Func<ITrace, Task<TResult>> task,
-<<<<<<< HEAD
-            Tuple<string, Func<TResult, OpenTelemetryAttributes>> openTelemetry,
-=======
             (string OperationName, Func<TResult, OpenTelemetryAttributes> GetAttributes)? openTelemetry,
->>>>>>> 4d9da410
             TraceComponent traceComponent,
             Tracing.TraceLevel traceLevel,
             ResourceType? resourceType)
@@ -297,11 +278,7 @@
             OperationType operationType,
             RequestOptions requestOptions,
             Func<ITrace, Task<TResult>> task,
-<<<<<<< HEAD
-            Tuple<string, Func<TResult, OpenTelemetryAttributes>> openTelemetry,
-=======
             (string OperationName, Func<TResult, OpenTelemetryAttributes> GetAttributes)? openTelemetry,
->>>>>>> 4d9da410
             TraceComponent traceComponent,
             Tracing.TraceLevel traceLevel,
             ResourceType? resourceType)
@@ -518,28 +495,6 @@
             OperationType operationType,
             ITrace trace,
             Func<ITrace, Task<TResult>> task,
-<<<<<<< HEAD
-            Tuple<string, Func<TResult, OpenTelemetryAttributes>> openTelemetry,
-            RequestOptions requestOptions,
-            ResourceType? resourceType = null)
-        {
-            using (OpenTelemetryCoreRecorder recorder =
-                                OpenTelemetryRecorderFactory.CreateRecorder(
-                                    getOperationName: () =>
-                                    {
-                                        // If opentelemetry is not enabled then return null operation name, so that no activity is created.
-                                        if (openTelemetry == null)
-                                        {
-                                            return null;
-                                        }
-
-                                        if (resourceType is not null && this.IsBulkOperationSupported(resourceType.Value, operationType))
-                                        {
-                                            return OpenTelemetryConstants.Operations.ExecuteBulkPrefix + openTelemetry.Item1;
-                                        }
-                                        return openTelemetry.Item1;
-                                    },
-=======
             (string OperationName, Func<TResult, OpenTelemetryAttributes> GetAttributes)? openTelemetry,
             RequestOptions requestOptions,
             ResourceType? resourceType = null)
@@ -565,17 +520,12 @@
             using (OpenTelemetryCoreRecorder recorder = isOtelCompatibleOperation ? 
                                 OpenTelemetryRecorderFactory.CreateRecorder(
                                     getOperationName: getOperationName,
->>>>>>> 4d9da410
                                     containerName: containerName,
                                     databaseName: databaseName,
                                     operationType: operationType,
                                     requestOptions: requestOptions,
                                     trace: trace,
-<<<<<<< HEAD
-                                    clientContext: this.isDisposed ? null : this))
-=======
                                     clientContext: this.isDisposed ? null : this) : default)
->>>>>>> 4d9da410
             using (new ActivityScope(Guid.NewGuid()))
             {
                 try
@@ -584,11 +534,6 @@
                     // Checks if OpenTelemetry is configured for this operation and either Trace or Metrics are enabled by customer
                     if (isOtelCompatibleOperation)
                     {
-<<<<<<< HEAD
-                        // Record request response information
-                        OpenTelemetryAttributes response = openTelemetry?.Item2(result);
-                        recorder.Record(response);
-=======
                         // Extracts and records telemetry data from the result of the operation.
                         OpenTelemetryAttributes otelAttributes = openTelemetry?.GetAttributes(result);
 
@@ -600,33 +545,11 @@
                             databaseName,
                             requestOptions,
                             attributes: otelAttributes);
->>>>>>> 4d9da410
                     }
 
                     return result;
                 }
-<<<<<<< HEAD
-                catch (OperationCanceledException oe) when (!(oe is CosmosOperationCanceledException))
-                {
-                    CosmosOperationCanceledException operationCancelledException = new CosmosOperationCanceledException(oe, trace);
-                    recorder.MarkFailed(operationCancelledException);
-
-                    throw operationCancelledException;
-                }
-                catch (ObjectDisposedException objectDisposed) when (!(objectDisposed is CosmosObjectDisposedException))
-                {
-                    CosmosObjectDisposedException objectDisposedException = new CosmosObjectDisposedException(
-                        objectDisposed,
-                        this.client,
-                        trace);
-                    recorder.MarkFailed(objectDisposedException);
-
-                    throw objectDisposedException;
-                }
-                catch (NullReferenceException nullRefException) when (!(nullRefException is CosmosNullReferenceException))
-=======
                 catch (Exception ex) when (TryTransformException(ex, trace, this.client, out Exception cosmosException))
->>>>>>> 4d9da410
                 {
                     if (isOtelCompatibleOperation)
                     {
