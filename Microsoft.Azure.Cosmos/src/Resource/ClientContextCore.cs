--- conflicted
+++ resolved
@@ -82,11 +82,7 @@
                sessionContainer: clientOptions.SessionContainer,
                cosmosClientId: cosmosClient.Id,
                remoteCertificateValidationCallback: ClientContextCore.SslCustomValidationCallBack(clientOptions.ServerCertificateCustomValidationCallback),
-<<<<<<< HEAD
-               isDistributedTracingEnabled: clientOptions.IsDistributedTracingEnabled);
-=======
                cosmosClientTelemetryOptions: clientOptions.CosmosClientTelemetryOptions);
->>>>>>> e2ce570b
 
             return ClientContextCore.Create(
                 cosmosClient,
