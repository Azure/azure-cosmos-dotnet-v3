--- conflicted
+++ resolved
@@ -74,14 +74,9 @@
                enableCpuMonitor: clientOptions.EnableCpuMonitor,
                storeClientFactory: clientOptions.StoreClientFactory,
                desiredConsistencyLevel: clientOptions.GetDocumentsConsistencyLevel(),
-<<<<<<< HEAD
-               handler: ClientContextCore.CreateHttpClientHandler(clientOptions),
+               handler: httpMessageHandler,
                sessionContainer: clientOptions.SessionContainer,
                tokenCredential: cosmosClient.TokenCredential);
-=======
-               handler: httpMessageHandler,
-               sessionContainer: clientOptions.SessionContainer);
->>>>>>> ed0c8f0e
 
             return ClientContextCore.Create(
                 cosmosClient,
