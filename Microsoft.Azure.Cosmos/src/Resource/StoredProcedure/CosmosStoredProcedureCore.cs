﻿//------------------------------------------------------------
// Copyright (c) Microsoft Corporation.  All rights reserved.
//------------------------------------------------------------

namespace Microsoft.Azure.Cosmos
{
    using System;
    using System.IO;
    using System.Threading;
    using System.Threading.Tasks;
    using Microsoft.Azure.Documents;

    /// <summary>
    /// Operations for reading, replacing, or deleting a specific, existing stored procedures by id.
    /// 
    /// <see cref="CosmosStoredProcedures"/> for creating new stored procedures, and reading/querying all stored procedures;
    /// </summary>
    internal class CosmosStoredProcedureCore : CosmosStoredProcedure
    {
        private readonly CosmosClientContext clientContext;

        internal CosmosStoredProcedureCore(
            CosmosClientContext clientContext,
            CosmosContainerCore container,
            string storedProcedureId)
        {
            this.clientContext = clientContext;
            this.Id = storedProcedureId;
            this.LinkUri = clientContext.CreateLink(
                 parentLink: container.LinkUri.OriginalString,
                 uriPathSegment: Paths.StoredProceduresPathSegment,
                 id: storedProcedureId);
        }

        public override string Id { get; }

        internal Uri LinkUri { get; }

<<<<<<< HEAD
        public override Task<StoredProcedureResponse> ReadAsync(
                    CosmosRequestOptions requestOptions = null,
=======
        public override Task<CosmosStoredProcedureResponse> ReadAsync(
                    RequestOptions requestOptions = null,
>>>>>>> 84c7db4b
                    CancellationToken cancellationToken = default(CancellationToken))
        {
            return this.ProcessAsync(
                partitionKey: null,
                streamPayload: null,
                operationType: OperationType.Read,
                requestOptions: requestOptions,
                cancellationToken: cancellationToken);
        }

        public override Task<StoredProcedureResponse> ReplaceAsync(
                    string body,
                    RequestOptions requestOptions = null,
                    CancellationToken cancellationToken = default(CancellationToken))
        {
            if (string.IsNullOrEmpty(body))
            {
                throw new ArgumentNullException(nameof(body));
            }

            CosmosStoredProcedureSettings storedProcedureSettings = new CosmosStoredProcedureSettings()
            {
                Id = this.Id,
                Body = body,
            };

            return this.ProcessAsync(
                partitionKey: null,
                streamPayload: CosmosResource.ToStream(storedProcedureSettings),
                operationType: OperationType.Replace,
                requestOptions: requestOptions,
                cancellationToken: cancellationToken);
        }

<<<<<<< HEAD
        public override Task<StoredProcedureResponse> DeleteAsync(
                    CosmosRequestOptions requestOptions = null,
=======
        public override Task<CosmosStoredProcedureResponse> DeleteAsync(
                    RequestOptions requestOptions = null,
>>>>>>> 84c7db4b
                    CancellationToken cancellationToken = default(CancellationToken))
        {
            return this.ProcessAsync(
                partitionKey: null,
                streamPayload: null,
                operationType: OperationType.Delete,
                requestOptions: requestOptions,
                cancellationToken: cancellationToken);
        }

        public override Task<ItemResponse<TOutput>> ExecuteAsync<TInput, TOutput>(
            object partitionKey,
            TInput input,
            StoredProcedureRequestOptions requestOptions = null,
            CancellationToken cancellationToken = default(CancellationToken))
        {
            CosmosItemsCore.ValidatePartitionKey(partitionKey, requestOptions);

            Stream parametersStream;
            if (input != null && !input.GetType().IsArray)
            {
                parametersStream = this.clientContext.JsonSerializer.ToStream<TInput[]>(new TInput[1] { input });
            }
            else
            {
                parametersStream = this.clientContext.JsonSerializer.ToStream<TInput>(input);
            }

            Task<CosmosResponseMessage> response = this.clientContext.ProcessResourceOperationStreamAsync(
                resourceUri: this.LinkUri,
                resourceType: ResourceType.StoredProcedure,
                operationType: OperationType.ExecuteJavaScript,
                requestOptions: requestOptions,
                cosmosContainerCore: this.container,
                partitionKey: partitionKey,
                streamPayload: parametersStream,
                requestEnricher: null,
                cancellationToken: cancellationToken);

            return this.clientContext.ResponseFactory.CreateItemResponse<TOutput>(response);
        }

        internal Task<StoredProcedureResponse> ProcessAsync(
            object partitionKey,
            Stream streamPayload,
            OperationType operationType,
            RequestOptions requestOptions,
            CancellationToken cancellationToken)
        {
            Task<CosmosResponseMessage> response = this.clientContext.ProcessResourceOperationStreamAsync(
                resourceUri: this.LinkUri,
                resourceType: ResourceType.StoredProcedure,
                operationType: operationType,
                requestOptions: requestOptions,
                cosmosContainerCore: this.container,
                partitionKey: partitionKey,
                streamPayload: streamPayload,
                requestEnricher: null,
                cancellationToken: cancellationToken);

            return this.clientContext.ResponseFactory.CreateStoredProcedureResponse(this, response);
        }
        internal CosmosContainerCore container { get; }
    }
}<|MERGE_RESOLUTION|>--- conflicted
+++ resolved
@@ -36,13 +36,8 @@
 
         internal Uri LinkUri { get; }
 
-<<<<<<< HEAD
         public override Task<StoredProcedureResponse> ReadAsync(
-                    CosmosRequestOptions requestOptions = null,
-=======
-        public override Task<CosmosStoredProcedureResponse> ReadAsync(
                     RequestOptions requestOptions = null,
->>>>>>> 84c7db4b
                     CancellationToken cancellationToken = default(CancellationToken))
         {
             return this.ProcessAsync(
@@ -77,13 +72,8 @@
                 cancellationToken: cancellationToken);
         }
 
-<<<<<<< HEAD
         public override Task<StoredProcedureResponse> DeleteAsync(
-                    CosmosRequestOptions requestOptions = null,
-=======
-        public override Task<CosmosStoredProcedureResponse> DeleteAsync(
                     RequestOptions requestOptions = null,
->>>>>>> 84c7db4b
                     CancellationToken cancellationToken = default(CancellationToken))
         {
             return this.ProcessAsync(
