﻿//------------------------------------------------------------
// Copyright (c) Microsoft Corporation.  All rights reserved.
//------------------------------------------------------------

namespace Microsoft.Azure.Cosmos
{
    using System;
    using System.IO;
    using System.Threading;
    using System.Threading.Tasks;
    using Microsoft.Azure.Documents;

    /// <summary>
    /// Operations for reading, replacing, or deleting a specific, existing stored procedures by id.
    /// 
    /// <see cref="CosmosStoredProcedures"/> for creating new stored procedures, and reading/querying all stored procedures;
    /// </summary>
    internal class CosmosStoredProcedureCore : CosmosStoredProcedure
    {
        private readonly CosmosClientContext clientContext;

        internal CosmosStoredProcedureCore(
<<<<<<< HEAD
            CosmosClientContext clientContext,
=======
>>>>>>> 0b4cbdc0
            CosmosContainerCore container,
            string storedProcedureId)
        {
            this.clientContext = clientContext;
            this.Id = storedProcedureId;
<<<<<<< HEAD
            this.LinkUri = clientContext.CreateLink(
                 parentLink: container.LinkUri.OriginalString,
                 uriPathSegment: Paths.StoredProceduresPathSegment,
                 id: storedProcedureId);
=======
            this.container = container;
            base.Initialize(
                client: container.Client,
                parentLink: container.LinkUri.OriginalString,
                uriPathSegment: Paths.StoredProceduresPathSegment);
>>>>>>> 0b4cbdc0
        }

        public override string Id { get; }

        internal Uri LinkUri { get; }

        public override Task<CosmosStoredProcedureResponse> ReadAsync(
                    CosmosRequestOptions requestOptions = null,
                    CancellationToken cancellationToken = default(CancellationToken))
        {
            return this.ProcessAsync(
                partitionKey: null,
                streamPayload: null,
                operationType: OperationType.Read,
                requestOptions: requestOptions,
                cancellationToken: cancellationToken);
        }

        public override Task<CosmosStoredProcedureResponse> ReplaceAsync(
                    string body,
                    CosmosRequestOptions requestOptions = null,
                    CancellationToken cancellationToken = default(CancellationToken))
        {
            if (string.IsNullOrEmpty(body))
            {
                throw new ArgumentNullException(nameof(body));
            }

            CosmosStoredProcedureSettings storedProcedureSettings = new CosmosStoredProcedureSettings()
            {
                Id = this.Id,
                Body = body,
            };

            return this.ProcessAsync(
                partitionKey: null,
                streamPayload: CosmosResource.ToStream(storedProcedureSettings),
                operationType: OperationType.Replace,
                requestOptions: requestOptions,
                cancellationToken: cancellationToken);
        }

        public override Task<CosmosStoredProcedureResponse> DeleteAsync(
                    CosmosRequestOptions requestOptions = null,
                    CancellationToken cancellationToken = default(CancellationToken))
        {
            return this.ProcessAsync(
                partitionKey: null,
                streamPayload: null,
                operationType: OperationType.Delete,
                requestOptions: requestOptions,
                cancellationToken: cancellationToken);
        }

        public override Task<CosmosItemResponse<TOutput>> ExecuteAsync<TInput, TOutput>(
            object partitionKey,
            TInput input,
            CosmosStoredProcedureRequestOptions requestOptions = null,
            CancellationToken cancellationToken = default(CancellationToken))
        {
            CosmosItemsCore.ValidatePartitionKey(partitionKey, requestOptions);

            Stream parametersStream;
            if (input != null && !input.GetType().IsArray)
            {
                parametersStream = this.clientContext.JsonSerializer.ToStream<TInput[]>(new TInput[1] { input });
            }
            else
            {
                parametersStream = this.clientContext.JsonSerializer.ToStream<TInput>(input);
            }

<<<<<<< HEAD
            Task<CosmosResponseMessage> response = this.clientContext.ProcessResourceOperationStreamAsync(
                resourceUri: this.LinkUri,
                resourceType: ResourceType.StoredProcedure,
                operationType: OperationType.ExecuteJavaScript,
                requestOptions: requestOptions,
                partitionKey: partitionKey,
                streamPayload: parametersStream,
                requestEnricher: null,
                cancellationToken: cancellationToken);

            return this.clientContext.ResponseFactory.CreateItemResponse<TOutput>(response);
=======
            Task<CosmosResponseMessage> response = ExecUtils.ProcessResourceOperationStreamAsync(
                this.Client,
                this.LinkUri,
                ResourceType.StoredProcedure,
                OperationType.ExecuteJavaScript,
                requestOptions,
                this.container,
                partitionKey,
                parametersStream,
                null,
                cancellationToken);

            return this.Client.ResponseFactory.CreateItemResponse<TOutput>(response);
>>>>>>> 0b4cbdc0
        }

        internal Task<CosmosStoredProcedureResponse> ProcessAsync(
            object partitionKey,
            Stream streamPayload,
            OperationType operationType,
            CosmosRequestOptions requestOptions,
            CancellationToken cancellationToken)
        {
<<<<<<< HEAD
            Task<CosmosResponseMessage> response = this.clientContext.ProcessResourceOperationStreamAsync(
                resourceUri: this.LinkUri,
                resourceType: ResourceType.StoredProcedure,
                operationType: operationType,
                requestOptions: requestOptions,
                partitionKey: partitionKey,
                streamPayload: streamPayload,
                requestEnricher: null,
                cancellationToken: cancellationToken);

            return this.clientContext.ResponseFactory.CreateStoredProcedureResponse(this, response);
=======
            Task<CosmosResponseMessage> response = ExecUtils.ProcessResourceOperationStreamAsync(
                this.Client,
                this.LinkUri,
                ResourceType.StoredProcedure,
                operationType,
                requestOptions,
                this.container,
                partitionKey,
                streamPayload,
                null,
                cancellationToken);

            return this.Client.ResponseFactory.CreateStoredProcedureResponse(this, response);
>>>>>>> 0b4cbdc0
        }
        internal CosmosContainerCore container { get; }
    }
}<|MERGE_RESOLUTION|>--- conflicted
+++ resolved
@@ -20,27 +20,16 @@
         private readonly CosmosClientContext clientContext;
 
         internal CosmosStoredProcedureCore(
-<<<<<<< HEAD
             CosmosClientContext clientContext,
-=======
->>>>>>> 0b4cbdc0
             CosmosContainerCore container,
             string storedProcedureId)
         {
             this.clientContext = clientContext;
             this.Id = storedProcedureId;
-<<<<<<< HEAD
             this.LinkUri = clientContext.CreateLink(
                  parentLink: container.LinkUri.OriginalString,
                  uriPathSegment: Paths.StoredProceduresPathSegment,
                  id: storedProcedureId);
-=======
-            this.container = container;
-            base.Initialize(
-                client: container.Client,
-                parentLink: container.LinkUri.OriginalString,
-                uriPathSegment: Paths.StoredProceduresPathSegment);
->>>>>>> 0b4cbdc0
         }
 
         public override string Id { get; }
@@ -113,33 +102,18 @@
                 parametersStream = this.clientContext.JsonSerializer.ToStream<TInput>(input);
             }
 
-<<<<<<< HEAD
             Task<CosmosResponseMessage> response = this.clientContext.ProcessResourceOperationStreamAsync(
                 resourceUri: this.LinkUri,
                 resourceType: ResourceType.StoredProcedure,
                 operationType: OperationType.ExecuteJavaScript,
                 requestOptions: requestOptions,
+                cosmosContainerCore: this.container,
                 partitionKey: partitionKey,
                 streamPayload: parametersStream,
                 requestEnricher: null,
                 cancellationToken: cancellationToken);
 
             return this.clientContext.ResponseFactory.CreateItemResponse<TOutput>(response);
-=======
-            Task<CosmosResponseMessage> response = ExecUtils.ProcessResourceOperationStreamAsync(
-                this.Client,
-                this.LinkUri,
-                ResourceType.StoredProcedure,
-                OperationType.ExecuteJavaScript,
-                requestOptions,
-                this.container,
-                partitionKey,
-                parametersStream,
-                null,
-                cancellationToken);
-
-            return this.Client.ResponseFactory.CreateItemResponse<TOutput>(response);
->>>>>>> 0b4cbdc0
         }
 
         internal Task<CosmosStoredProcedureResponse> ProcessAsync(
@@ -149,33 +123,18 @@
             CosmosRequestOptions requestOptions,
             CancellationToken cancellationToken)
         {
-<<<<<<< HEAD
             Task<CosmosResponseMessage> response = this.clientContext.ProcessResourceOperationStreamAsync(
                 resourceUri: this.LinkUri,
                 resourceType: ResourceType.StoredProcedure,
                 operationType: operationType,
                 requestOptions: requestOptions,
+                cosmosContainerCore: this.container,
                 partitionKey: partitionKey,
                 streamPayload: streamPayload,
                 requestEnricher: null,
                 cancellationToken: cancellationToken);
 
             return this.clientContext.ResponseFactory.CreateStoredProcedureResponse(this, response);
-=======
-            Task<CosmosResponseMessage> response = ExecUtils.ProcessResourceOperationStreamAsync(
-                this.Client,
-                this.LinkUri,
-                ResourceType.StoredProcedure,
-                operationType,
-                requestOptions,
-                this.container,
-                partitionKey,
-                streamPayload,
-                null,
-                cancellationToken);
-
-            return this.Client.ResponseFactory.CreateStoredProcedureResponse(this, response);
->>>>>>> 0b4cbdc0
         }
         internal CosmosContainerCore container { get; }
     }
