--- conflicted
+++ resolved
@@ -35,12 +35,6 @@
                 && documentServiceRequest.OperationType == OperationType.ReadFeed)
             {
                 return HttpTimeoutPolicyControlPlaneRetriableHotPath.InstanceShouldThrow503OnTimeout;
-<<<<<<< HEAD
-            }
-
-            //Get Addresses Requests
-            if (documentServiceRequest.ResourceType == ResourceType.Address)
-=======
             }
 
             //Get Addresses Requests
@@ -51,22 +45,12 @@
 
             //Data Plane Read
             if (!HttpTimeoutPolicy.IsMetaData(documentServiceRequest) && documentServiceRequest.IsReadOnlyRequest)
->>>>>>> f20c685e
             {
                 return isPartitionLevelFailoverEnabled
                     ? HttpTimeoutPolicyForPartitionFailover.InstanceShouldThrow503OnTimeout
                     : HttpTimeoutPolicyDefault.InstanceShouldThrow503OnTimeout;
             }
 
-<<<<<<< HEAD
-            //Data Plane Read
-            if (!HttpTimeoutPolicy.IsMetaData(documentServiceRequest) && documentServiceRequest.IsReadOnlyRequest)
-            {
-                return HttpTimeoutPolicyDefault.InstanceShouldThrow503OnTimeout;
-            }
-
-=======
->>>>>>> f20c685e
             //Meta Data Read
             if (HttpTimeoutPolicy.IsMetaData(documentServiceRequest) && documentServiceRequest.IsReadOnlyRequest)
             {
