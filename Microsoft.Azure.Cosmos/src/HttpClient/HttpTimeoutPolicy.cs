--- conflicted
+++ resolved
@@ -36,12 +36,6 @@
                 && documentServiceRequest.OperationType == OperationType.ReadFeed)
             {
                 return HttpTimeoutPolicyControlPlaneRetriableHotPath.InstanceShouldThrow503OnTimeout;
-<<<<<<< HEAD
-            }
-
-            //Get Addresses Requests
-            if (documentServiceRequest.ResourceType == ResourceType.Address)
-=======
             }
 
             //Get Addresses Requests
@@ -52,7 +46,6 @@
 
             //Data Plane Operations
             if (!HttpTimeoutPolicy.IsMetaData(documentServiceRequest))
->>>>>>> cdd1b1d2
             {
                 if (isThinClientEnabled)
                 {
@@ -69,15 +62,6 @@
                 }
             }
 
-<<<<<<< HEAD
-            //Data Plane Read
-            if (!HttpTimeoutPolicy.IsMetaData(documentServiceRequest) && documentServiceRequest.IsReadOnlyRequest)
-            {
-                return HttpTimeoutPolicyDefault.InstanceShouldThrow503OnTimeout;
-            }
-
-=======
->>>>>>> cdd1b1d2
             //Meta Data Read
             if (HttpTimeoutPolicy.IsMetaData(documentServiceRequest) && documentServiceRequest.IsReadOnlyRequest)
             {
