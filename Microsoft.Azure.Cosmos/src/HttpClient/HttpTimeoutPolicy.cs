--- conflicted
+++ resolved
@@ -27,12 +27,6 @@
                 && documentServiceRequest.OperationType == OperationType.QueryPlan)
             {
                 return HttpTimeoutPolicyControlPlaneRetriableHotPath.InstanceShouldThrow503OnTimeout;
-<<<<<<< HEAD
-            }
-
-            //Partition Key Requests
-            if (documentServiceRequest.ResourceType == ResourceType.PartitionKeyRange)
-=======
             }
 
             //Get Partition Key Range Requests
@@ -44,7 +38,6 @@
 
             //Get Addresses Requests
             if (documentServiceRequest.ResourceType == ResourceType.Address)
->>>>>>> dee9abae
             {
                 return HttpTimeoutPolicyControlPlaneRetriableHotPath.Instance;
             }
@@ -58,11 +51,7 @@
             //Meta Data Read
             if (HttpTimeoutPolicy.IsMetaData(documentServiceRequest) && documentServiceRequest.IsReadOnlyRequest)
             {
-<<<<<<< HEAD
-                return HttpTimeoutPolicyDefault.InstanceShouldThrow503OnTimeout;
-=======
                 return HttpTimeoutPolicyControlPlaneRetriableHotPath.InstanceShouldThrow503OnTimeout;
->>>>>>> dee9abae
             }
 
             //Default behavior
