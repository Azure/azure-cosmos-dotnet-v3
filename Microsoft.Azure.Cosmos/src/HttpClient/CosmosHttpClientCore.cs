﻿//------------------------------------------------------------
// Copyright (c) Microsoft Corporation.  All rights reserved.
//------------------------------------------------------------
namespace Microsoft.Azure.Cosmos
{
    using System;
    using System.Collections.Generic;
    using System.Linq;
    using System.Net;
    using System.Net.Http;
    using System.Net.Http.Headers;
    using System.Net.Security;
    using System.Reflection;
    using System.Security.Cryptography.X509Certificates;
    using System.Threading;
    using System.Threading.Tasks;
    using Microsoft.Azure.Cosmos.Core.Trace;
    using Microsoft.Azure.Cosmos.Linq;
    using Microsoft.Azure.Cosmos.Resource.CosmosExceptions;
    using Microsoft.Azure.Cosmos.Tracing;
    using Microsoft.Azure.Cosmos.Tracing.TraceData;
    using Microsoft.Azure.Documents;
    using Microsoft.Azure.Documents.Collections;
    using Microsoft.Azure.Documents.FaultInjection;

    internal sealed class CosmosHttpClientCore : CosmosHttpClient
    {
        private const string FautInjecitonId = "FaultInjectionId";

        private readonly HttpClient httpClient;
        private readonly ICommunicationEventSource eventSource;
        private readonly IChaosInterceptor chaosInterceptor;

        private bool disposedValue;

        private CosmosHttpClientCore(
            HttpClient httpClient,
            HttpMessageHandler httpMessageHandler,
            ICommunicationEventSource eventSource,
            IChaosInterceptor chaosInterceptor = null)
        {
            this.httpClient = httpClient ?? throw new ArgumentNullException(nameof(httpClient));
            this.eventSource = eventSource ?? throw new ArgumentNullException(nameof(eventSource));
            this.HttpMessageHandler = httpMessageHandler;
            this.chaosInterceptor = chaosInterceptor;
        }

        public override bool IsFaultInjectionClient => this.chaosInterceptor is not null;

        public override HttpMessageHandler HttpMessageHandler { get; }

        public static CosmosHttpClient CreateWithConnectionPolicy(
            ApiType apiType,
            ICommunicationEventSource eventSource,
            ConnectionPolicy connectionPolicy,
            HttpMessageHandler httpMessageHandler,
            EventHandler<SendingRequestEventArgs> sendingRequestEventArgs,
            EventHandler<ReceivedResponseEventArgs> receivedResponseEventArgs,
            IChaosInterceptor faultInjectionchaosInterceptor = null)
        {
            if (connectionPolicy == null)
            {
                throw new ArgumentNullException(nameof(connectionPolicy));
            }

            Func<HttpClient> httpClientFactory = connectionPolicy.HttpClientFactory;
            if (httpClientFactory != null)
            {
                if (sendingRequestEventArgs != null &&
                    receivedResponseEventArgs != null)
                {
                    throw new InvalidOperationException($"{nameof(connectionPolicy.HttpClientFactory)} can not be set at the same time as {nameof(sendingRequestEventArgs)} or {nameof(ReceivedResponseEventArgs)}");
                }

                HttpClient userHttpClient = httpClientFactory.Invoke() ?? throw new ArgumentNullException($"{nameof(httpClientFactory)} returned null. {nameof(httpClientFactory)} must return a HttpClient instance.");
                return CosmosHttpClientCore.CreateHelper(
                    httpClient: userHttpClient,
                    httpMessageHandler: httpMessageHandler,
                    requestTimeout: connectionPolicy.RequestTimeout,
                    userAgentContainer: connectionPolicy.UserAgentContainer,
                    apiType: apiType,
                    eventSource: eventSource);
            }

            if (httpMessageHandler == null)
            {
                httpMessageHandler = CosmosHttpClientCore.CreateHttpClientHandler(
                        gatewayModeMaxConnectionLimit: connectionPolicy.MaxConnectionLimit,
                        webProxy: null,
                        serverCertificateCustomValidationCallback: connectionPolicy.ServerCertificateCustomValidationCallback);
            }

            if (sendingRequestEventArgs != null ||
                receivedResponseEventArgs != null)
            {
                httpMessageHandler = CosmosHttpClientCore.CreateHttpMessageHandler(
                    httpMessageHandler,
                    sendingRequestEventArgs,
                    receivedResponseEventArgs);
            }

            HttpClient httpClient = new HttpClient(httpMessageHandler);

            return CosmosHttpClientCore.CreateHelper(
                httpClient: httpClient,
                httpMessageHandler: httpMessageHandler,
                requestTimeout: connectionPolicy.RequestTimeout,
                userAgentContainer: connectionPolicy.UserAgentContainer,
                apiType: apiType,
                eventSource: eventSource,
                chaosInterceptor: faultInjectionchaosInterceptor);
        }

        public static HttpMessageHandler CreateHttpClientHandler(
            int gatewayModeMaxConnectionLimit, 
            IWebProxy webProxy, 
            Func<X509Certificate2, X509Chain, SslPolicyErrors, bool> serverCertificateCustomValidationCallback)
        {
            // TODO: Remove type check and use #if NET6_0_OR_GREATER when multitargetting is possible
            Type socketHandlerType = Type.GetType("System.Net.Http.SocketsHttpHandler, System.Net.Http");

            if (socketHandlerType != null)
            {
                try
                {               
                    return CosmosHttpClientCore.CreateSocketsHttpHandlerHelper(gatewayModeMaxConnectionLimit, webProxy, serverCertificateCustomValidationCallback);
                }
                catch (Exception e)
                {
<<<<<<< HEAD
                    DefaultTrace.TraceError("Failed to create SocketsHttpHandler: {0}", e);
=======
                    DefaultTrace.TraceError("Failed to create SocketsHttpHandler: {0}", e.Message);
>>>>>>> faaa3a73
                }
            }
            
            return CosmosHttpClientCore.CreateHttpClientHandlerHelper(gatewayModeMaxConnectionLimit, webProxy, serverCertificateCustomValidationCallback);
<<<<<<< HEAD
        }

        public static HttpMessageHandler CreateSocketsHttpHandlerHelper(
            int gatewayModeMaxConnectionLimit, 
            IWebProxy webProxy, 
            Func<X509Certificate2, X509Chain, SslPolicyErrors, bool> serverCertificateCustomValidationCallback)
        {
            // TODO: Remove Reflection when multitargetting is possible
            Type socketHandlerType = Type.GetType("System.Net.Http.SocketsHttpHandler, System.Net.Http");

            object socketHttpHandler = Activator.CreateInstance(socketHandlerType);

            PropertyInfo pooledConnectionLifetimeInfo = socketHandlerType.GetProperty("PooledConnectionLifetime");

            //Sets the timeout for unused connections to a random time between 5 minutes and 5 minutes and 30 seconds.
            //This is to avoid the issue where a large number of connections are closed at the same time.
            TimeSpan connectionTimeSpan = TimeSpan.FromMinutes(5) + TimeSpan.FromSeconds(30 * CustomTypeExtensions.GetRandomNumber().NextDouble());
            pooledConnectionLifetimeInfo.SetValue(socketHttpHandler, connectionTimeSpan);

            // Proxy is only set by users and can cause not supported exception on some platforms
            if (webProxy != null)
            {
                PropertyInfo webProxyInfo = socketHandlerType.GetProperty("Proxy");
                webProxyInfo.SetValue(socketHttpHandler, webProxy);
            }

            // https://docs.microsoft.com/en-us/archive/blogs/timomta/controlling-the-number-of-outgoing-connections-from-httpclient-net-core-or-full-framework
            try
            {
                PropertyInfo maxConnectionsPerServerInfo = socketHandlerType.GetProperty("MaxConnectionsPerServer");
                maxConnectionsPerServerInfo.SetValue(socketHttpHandler, gatewayModeMaxConnectionLimit);              
            }
            // MaxConnectionsPerServer is not supported on some platforms.
            catch (PlatformNotSupportedException)
            {
            }

            if (serverCertificateCustomValidationCallback != null)
            {
                //Get SslOptions Property
                PropertyInfo sslOptionsInfo = socketHandlerType.GetProperty("SslOptions");
                object sslOptions = sslOptionsInfo.GetValue(socketHttpHandler);

                //Set SslOptions Property with custom certificate validation
                PropertyInfo remoteCertificateValidationCallbackInfo = sslOptions.GetType().GetProperty("RemoteCertificateValidationCallback");
                remoteCertificateValidationCallbackInfo.SetValue(
                    sslOptions,
                    new RemoteCertificateValidationCallback((object _, X509Certificate certificate, X509Chain x509Chain, SslPolicyErrors sslPolicyErrors) => serverCertificateCustomValidationCallback(
                            certificate is { } ? new X509Certificate2(certificate) : null,
                            x509Chain,
                            sslPolicyErrors)));
            }

            return (HttpMessageHandler)socketHttpHandler;
        }

=======
        }

        public static HttpMessageHandler CreateSocketsHttpHandlerHelper(
            int gatewayModeMaxConnectionLimit, 
            IWebProxy webProxy, 
            Func<X509Certificate2, X509Chain, SslPolicyErrors, bool> serverCertificateCustomValidationCallback)
        {
            // TODO: Remove Reflection when multitargetting is possible
            Type socketHandlerType = Type.GetType("System.Net.Http.SocketsHttpHandler, System.Net.Http");

            object socketHttpHandler = Activator.CreateInstance(socketHandlerType);

            PropertyInfo pooledConnectionLifetimeInfo = socketHandlerType.GetProperty("PooledConnectionLifetime");

            //Sets the timeout for unused connections to a random time between 5 minutes and 5 minutes and 30 seconds.
            //This is to avoid the issue where a large number of connections are closed at the same time.
            TimeSpan connectionTimeSpan = TimeSpan.FromMinutes(5) + TimeSpan.FromSeconds(30 * CustomTypeExtensions.GetRandomNumber().NextDouble());
            pooledConnectionLifetimeInfo.SetValue(socketHttpHandler, connectionTimeSpan);

            // Proxy is only set by users and can cause not supported exception on some platforms
            if (webProxy != null)
            {
                PropertyInfo webProxyInfo = socketHandlerType.GetProperty("Proxy");
                webProxyInfo.SetValue(socketHttpHandler, webProxy);
            }

            // https://docs.microsoft.com/en-us/archive/blogs/timomta/controlling-the-number-of-outgoing-connections-from-httpclient-net-core-or-full-framework
            try
            {
                PropertyInfo maxConnectionsPerServerInfo = socketHandlerType.GetProperty("MaxConnectionsPerServer");
                maxConnectionsPerServerInfo.SetValue(socketHttpHandler, gatewayModeMaxConnectionLimit);              
            }
            // MaxConnectionsPerServer is not supported on some platforms.
            catch (PlatformNotSupportedException)
            {
            }

            if (serverCertificateCustomValidationCallback != null)
            {
                //Get SslOptions Property
                PropertyInfo sslOptionsInfo = socketHandlerType.GetProperty("SslOptions");
                object sslOptions = sslOptionsInfo.GetValue(socketHttpHandler);

                //Set SslOptions Property with custom certificate validation
                PropertyInfo remoteCertificateValidationCallbackInfo = sslOptions.GetType().GetProperty("RemoteCertificateValidationCallback");
                remoteCertificateValidationCallbackInfo.SetValue(
                    sslOptions,
                    new RemoteCertificateValidationCallback((object _, X509Certificate certificate, X509Chain x509Chain, SslPolicyErrors sslPolicyErrors) => serverCertificateCustomValidationCallback(
                            certificate is { } ? new X509Certificate2(certificate) : null,
                            x509Chain,
                            sslPolicyErrors)));
            }

            return (HttpMessageHandler)socketHttpHandler;
        }

>>>>>>> faaa3a73
        public static HttpMessageHandler CreateHttpClientHandlerHelper(
            int gatewayModeMaxConnectionLimit, 
            IWebProxy webProxy, 
            Func<X509Certificate2, X509Chain, SslPolicyErrors, bool> serverCertificateCustomValidationCallback)
        {
            HttpClientHandler httpClientHandler = new HttpClientHandler();

            // Proxy is only set by users and can cause not supported exception on some platforms
            if (webProxy != null)
            {
                httpClientHandler.Proxy = webProxy;
            }

            // https://docs.microsoft.com/en-us/archive/blogs/timomta/controlling-the-number-of-outgoing-connections-from-httpclient-net-core-or-full-framework
            try
            {
                httpClientHandler.MaxConnectionsPerServer = gatewayModeMaxConnectionLimit;               
            }
            // MaxConnectionsPerServer is not supported on some platforms.
            catch (PlatformNotSupportedException)
            {
            }

            if (serverCertificateCustomValidationCallback != null)
            {
                httpClientHandler.ServerCertificateCustomValidationCallback = (_, certificate2, x509Chain, sslPolicyErrors) => serverCertificateCustomValidationCallback(certificate2, x509Chain, sslPolicyErrors);
            }

            return httpClientHandler;
        }

        private static HttpMessageHandler CreateHttpMessageHandler(
            HttpMessageHandler innerHandler,
            EventHandler<SendingRequestEventArgs> sendingRequestEventArgs,
            EventHandler<ReceivedResponseEventArgs> receivedResponseEventArgs)
        {
            return new HttpRequestMessageHandler(
                sendingRequestEventArgs,
                receivedResponseEventArgs,
                innerHandler);
        }

        private static CosmosHttpClient CreateHelper(
            HttpClient httpClient,
            HttpMessageHandler httpMessageHandler,
            TimeSpan requestTimeout,
            UserAgentContainer userAgentContainer,
            ApiType apiType,
            ICommunicationEventSource eventSource,
            IChaosInterceptor chaosInterceptor = null)
        {
            if (httpClient == null)
            {
                throw new ArgumentNullException(nameof(httpClient));
            }

            httpClient.Timeout = requestTimeout > CosmosHttpClientCore.GatewayRequestTimeout
                ? requestTimeout
                : CosmosHttpClientCore.GatewayRequestTimeout;
            httpClient.DefaultRequestHeaders.CacheControl = new CacheControlHeaderValue { NoCache = true };

            httpClient.AddUserAgentHeader(userAgentContainer);
            httpClient.AddApiTypeHeader(apiType);

            // Set requested API version header that can be used for
            // version enforcement.
            httpClient.DefaultRequestHeaders.Add(HttpConstants.HttpHeaders.Version,
                HttpConstants.Versions.CurrentVersion);

            httpClient.DefaultRequestHeaders.Add(HttpConstants.HttpHeaders.SDKSupportedCapabilities,
                Headers.SDKSUPPORTEDCAPABILITIES);

            httpClient.DefaultRequestHeaders.Add(HttpConstants.HttpHeaders.Accept, RuntimeConstants.MediaTypes.Json);

            return new CosmosHttpClientCore(
                httpClient,
                httpMessageHandler,
                eventSource,
                chaosInterceptor);
        }

        public override Task<HttpResponseMessage> GetAsync(
            Uri uri,
            INameValueCollection additionalHeaders,
            ResourceType resourceType,
            HttpTimeoutPolicy timeoutPolicy,
            IClientSideRequestStatistics clientSideRequestStatistics,
            CancellationToken cancellationToken,
            DocumentServiceRequest documentServiceRequest = null)
        {
            if (uri == null)
            {
                throw new ArgumentNullException(nameof(uri));
            }

            // GetAsync doesn't let clients to pass in additional headers. So, we are
            // internally using SendAsync and add the additional headers to requestMessage. 
            ValueTask<HttpRequestMessage> CreateRequestMessage()
            {
                HttpRequestMessage requestMessage = new HttpRequestMessage(HttpMethod.Get, uri);
                if (additionalHeaders != null)
                {
                    foreach (string header in additionalHeaders)
                    {
                        if (GatewayStoreClient.IsAllowedRequestHeader(header))
                        {
                            requestMessage.Headers.TryAddWithoutValidation(header, additionalHeaders[header]);
                        }
                    }
                }

                return new ValueTask<HttpRequestMessage>(requestMessage);
            }

            return this.SendHttpAsync(
                CreateRequestMessage,
                resourceType,
                timeoutPolicy,
                clientSideRequestStatistics,
                cancellationToken,
                documentServiceRequest);
        }

        public override Task<HttpResponseMessage> SendHttpAsync(
            Func<ValueTask<HttpRequestMessage>> createRequestMessageAsync,
            ResourceType resourceType,
            HttpTimeoutPolicy timeoutPolicy,
            IClientSideRequestStatistics clientSideRequestStatistics,
            CancellationToken cancellationToken,
            DocumentServiceRequest documentServiceRequest = null)
        {
            if (createRequestMessageAsync == null)
            {
                throw new ArgumentNullException(nameof(createRequestMessageAsync));
            }

            return this.SendHttpHelperAsync(
                createRequestMessageAsync,
                resourceType,
                timeoutPolicy,
                clientSideRequestStatistics,
                cancellationToken,
                documentServiceRequest);
        }

        private async Task<HttpResponseMessage> SendHttpHelperAsync(
            Func<ValueTask<HttpRequestMessage>> createRequestMessageAsync,
            ResourceType resourceType,
            HttpTimeoutPolicy timeoutPolicy,
            IClientSideRequestStatistics clientSideRequestStatistics,
            CancellationToken cancellationToken,
            DocumentServiceRequest documentServiceRequest)
        {
            DateTime startDateTimeUtc = DateTime.UtcNow;
            IEnumerator<(TimeSpan requestTimeout, TimeSpan delayForNextRequest)> timeoutEnumerator = timeoutPolicy.GetTimeoutEnumerator();
            timeoutEnumerator.MoveNext();
            while (true)
            {
                cancellationToken.ThrowIfCancellationRequested();

                (TimeSpan requestTimeout, TimeSpan delayForNextRequest) = timeoutEnumerator.Current;
                using (HttpRequestMessage requestMessage = await createRequestMessageAsync())
                {
                    // If the default cancellation token is passed then use the timeout policy
                    using CancellationTokenSource cancellationTokenSource = CancellationTokenSource.CreateLinkedTokenSource(cancellationToken);
                    cancellationTokenSource.CancelAfter(requestTimeout);
                    DateTime requestStartTime = DateTime.UtcNow;
                    try
                    {
                        if (this.chaosInterceptor != null && documentServiceRequest != null)
                        {
<<<<<<< HEAD
=======
                            this.SetFaultInjectionHeader(documentServiceRequest, requestMessage);
>>>>>>> faaa3a73
                            (bool hasFault, HttpResponseMessage fiResponseMessage) = await this.InjectFaultsAsync(cancellationTokenSource, documentServiceRequest, requestMessage);
                            if (hasFault)
                            {
                                return fiResponseMessage;
                            }
                        }

                        HttpResponseMessage responseMessage = await this.ExecuteHttpHelperAsync(
                            requestMessage,
                            resourceType,
                            cancellationTokenSource.Token);

                        if (this.chaosInterceptor != null && documentServiceRequest != null)
                        {
<<<<<<< HEAD
                            CancellationToken fiToken = cancellationTokenSource.Token;
                            fiToken.ThrowIfCancellationRequested();
                            await this.chaosInterceptor.OnAfterHttpSendAsync(documentServiceRequest);
=======
                            this.SetFaultInjectionHeader(documentServiceRequest, requestMessage);
                            CancellationToken fiToken = cancellationTokenSource.Token;
                            fiToken.ThrowIfCancellationRequested();
                            await this.chaosInterceptor.OnAfterHttpSendAsync(documentServiceRequest, fiToken);
>>>>>>> faaa3a73
                        }

                        if (clientSideRequestStatistics is ClientSideRequestStatisticsTraceDatum datum)
                        {
                            datum.RecordHttpResponse(requestMessage, responseMessage, resourceType, requestStartTime);
                        }

                        if (!timeoutPolicy.ShouldRetryBasedOnResponse(requestMessage.Method, responseMessage))
                        {
                            return responseMessage;
                        }

                        bool isOutOfRetries = CosmosHttpClientCore.IsOutOfRetries(timeoutPolicy, startDateTimeUtc, timeoutEnumerator);
                        if (isOutOfRetries)
                        {
                            return responseMessage;
                        }
                    }
                    catch (Exception e)
                    {
                        ITrace trace = NoOpTrace.Singleton;
                        if (clientSideRequestStatistics is ClientSideRequestStatisticsTraceDatum datum)
                        {
                            datum.RecordHttpException(requestMessage, e, resourceType, requestStartTime);
                            trace = datum.Trace;
                        }
                        bool isOutOfRetries = CosmosHttpClientCore.IsOutOfRetries(timeoutPolicy, startDateTimeUtc, timeoutEnumerator);

                        switch (e)
                        {
                            case OperationCanceledException operationCanceledException:
                                // Throw if the user passed in cancellation was requested
                                if (cancellationToken.IsCancellationRequested)
                                {
                                    throw;
                                }

                                // Convert OperationCanceledException to 408 when the HTTP client throws it. This makes it clear that the 
                                // the request timed out and was not user canceled operation.
                                if (isOutOfRetries || !timeoutPolicy.IsSafeToRetry(requestMessage.Method))
                                {
                                    // throw current exception (caught in transport handler)
                                    string message =
                                            $"GatewayStoreClient Request Timeout. Start Time UTC:{startDateTimeUtc}; Total Duration:{(DateTime.UtcNow - startDateTimeUtc).TotalMilliseconds} Ms; Request Timeout {requestTimeout.TotalMilliseconds} Ms; Http Client Timeout:{this.httpClient.Timeout.TotalMilliseconds} Ms; Activity id: {System.Diagnostics.Trace.CorrelationManager.ActivityId};";
                                    e.Data.Add("Message", message);
                                    
                                    if (timeoutPolicy.ShouldThrow503OnTimeout)
                                    {
                                        throw CosmosExceptionFactory.CreateServiceUnavailableException(
                                            message: message,
                                            headers: new Headers()
                                            {
                                                ActivityId = System.Diagnostics.Trace.CorrelationManager.ActivityId.ToString(),
                                                SubStatusCode = SubStatusCodes.TransportGenerated503
                                            },
                                            trace: trace,
                                            innerException: e);
                                    }

                                    throw;
                                }

                                break;
                            case WebException webException:
                                if (isOutOfRetries || (!timeoutPolicy.IsSafeToRetry(requestMessage.Method) && !WebExceptionUtility.IsWebExceptionRetriable(webException)))
                                {
                                    throw;
                                }

                                break;
                            case HttpRequestException httpRequestException:
                                if (isOutOfRetries || !timeoutPolicy.IsSafeToRetry(requestMessage.Method))
                                {
                                    throw;
                                }

                                break;
                            default:
                                throw;
                        }
                    }

                }

                if (delayForNextRequest != TimeSpan.Zero)
                {
                    await Task.Delay(delayForNextRequest);
                }
            }
        }

<<<<<<< HEAD
=======
        private void SetFaultInjectionHeader(DocumentServiceRequest documentServiceRequest, HttpRequestMessage requestMessage)
        {
            documentServiceRequest.Headers.Set("FAULTINJECTION_GW_URI", requestMessage.RequestUri.ToString());
        }

>>>>>>> faaa3a73
        private async Task<(bool, HttpResponseMessage)> InjectFaultsAsync(
            CancellationTokenSource cancellationTokenSource, 
            DocumentServiceRequest documentServiceRequest, 
            HttpRequestMessage requestMessage)
        {
            CancellationToken fiToken = cancellationTokenSource.Token;
            fiToken.ThrowIfCancellationRequested();

            //Set a request fault injeciton id for rule limit tracking
            if (string.IsNullOrEmpty(documentServiceRequest.Headers.Get(CosmosHttpClientCore.FautInjecitonId)))
            {
                documentServiceRequest.Headers.Set(CosmosHttpClientCore.FautInjecitonId, Guid.NewGuid().ToString());
            }
<<<<<<< HEAD
            await this.chaosInterceptor.OnBeforeHttpSendAsync(documentServiceRequest);

            (bool hasFault,
                HttpResponseMessage fiResponseMessage) = await this.chaosInterceptor.OnHttpRequestCallAsync(documentServiceRequest);
=======
            await this.chaosInterceptor.OnBeforeHttpSendAsync(documentServiceRequest, fiToken);

            (bool hasFault,
                HttpResponseMessage fiResponseMessage) = await this.chaosInterceptor.OnHttpRequestCallAsync(documentServiceRequest, fiToken);
>>>>>>> faaa3a73

            if (hasFault)
            {
                fiResponseMessage.RequestMessage = requestMessage;
            }
            return (hasFault, fiResponseMessage);
        }

        private static bool IsOutOfRetries(
            HttpTimeoutPolicy timeoutPolicy,
            DateTime startDateTimeUtc,
            IEnumerator<(TimeSpan requestTimeout, TimeSpan delayForNextRequest)> timeoutEnumerator)
        {
            return !timeoutEnumerator.MoveNext(); // No more retries are configured
        }

        private async Task<HttpResponseMessage> ExecuteHttpHelperAsync(
            HttpRequestMessage requestMessage,
            ResourceType resourceType,
            CancellationToken cancellationToken)
        {
            DateTime sendTimeUtc = DateTime.UtcNow;
            Guid localGuid = Guid.NewGuid(); // For correlating HttpRequest and HttpResponse Traces

            Guid requestedActivityId = System.Diagnostics.Trace.CorrelationManager.ActivityId;
            this.eventSource.Request(
                requestedActivityId,
                localGuid,
                requestMessage.RequestUri.ToString(),
                resourceType.ToResourceTypeString(),
                requestMessage.Headers);

            // Only read the header initially. The content gets copied into a memory stream later
            // if we read the content HTTP client will buffer the message and then it will get buffered
            // again when it is copied to the memory stream.
            HttpResponseMessage responseMessage = await this.httpClient.SendAsync(
                    requestMessage,
                    HttpCompletionOption.ResponseHeadersRead,
                    cancellationToken);

            // WebAssembly HttpClient does not set the RequestMessage property on SendAsync
            if (responseMessage.RequestMessage == null)
            {
                responseMessage.RequestMessage = requestMessage;
            }

            DateTime receivedTimeUtc = DateTime.UtcNow;
            TimeSpan durationTimeSpan = receivedTimeUtc - sendTimeUtc;

            Guid activityId = Guid.Empty;
            if (responseMessage.Headers.TryGetValues(
                HttpConstants.HttpHeaders.ActivityId,
                out IEnumerable<string> headerValues) && headerValues.Any())
            {
                activityId = new Guid(headerValues.First());
            }

            this.eventSource.Response(
                activityId,
                localGuid,
                (short)responseMessage.StatusCode,
                durationTimeSpan.TotalMilliseconds,
                responseMessage.Headers);

            return responseMessage;
        }

        protected override void Dispose(bool disposing)
        {
            if (!this.disposedValue)
            {
                if (disposing)
                {
                    this.httpClient.Dispose();
                }

                this.disposedValue = true;
            }
        }

        public override void Dispose()
        {
            this.Dispose(true);
        }

        private class HttpRequestMessageHandler : DelegatingHandler
        {
            private readonly EventHandler<SendingRequestEventArgs> sendingRequest;
            private readonly EventHandler<ReceivedResponseEventArgs> receivedResponse;

            public HttpRequestMessageHandler(
                EventHandler<SendingRequestEventArgs> sendingRequest,
                EventHandler<ReceivedResponseEventArgs> receivedResponse,
                HttpMessageHandler innerHandler)
            {
                this.sendingRequest = sendingRequest;
                this.receivedResponse = receivedResponse;

                this.InnerHandler = innerHandler ?? throw new ArgumentNullException(
                    $"innerHandler is null. This required for .NET core to limit the http connection. See {nameof(CreateHttpClientHandler)} ");
            }

            protected override async Task<HttpResponseMessage> SendAsync(HttpRequestMessage request,
                CancellationToken cancellationToken)
            {
                this.sendingRequest?.Invoke(this, new SendingRequestEventArgs(request));
                HttpResponseMessage response = await base.SendAsync(request, cancellationToken);
                this.receivedResponse?.Invoke(this, new ReceivedResponseEventArgs(request, response));
                return response;
            }
        }
    }
}<|MERGE_RESOLUTION|>--- conflicted
+++ resolved
@@ -127,16 +127,11 @@
                 }
                 catch (Exception e)
                 {
-<<<<<<< HEAD
-                    DefaultTrace.TraceError("Failed to create SocketsHttpHandler: {0}", e);
-=======
                     DefaultTrace.TraceError("Failed to create SocketsHttpHandler: {0}", e.Message);
->>>>>>> faaa3a73
                 }
             }
             
             return CosmosHttpClientCore.CreateHttpClientHandlerHelper(gatewayModeMaxConnectionLimit, webProxy, serverCertificateCustomValidationCallback);
-<<<<<<< HEAD
         }
 
         public static HttpMessageHandler CreateSocketsHttpHandlerHelper(
@@ -193,64 +188,6 @@
             return (HttpMessageHandler)socketHttpHandler;
         }
 
-=======
-        }
-
-        public static HttpMessageHandler CreateSocketsHttpHandlerHelper(
-            int gatewayModeMaxConnectionLimit, 
-            IWebProxy webProxy, 
-            Func<X509Certificate2, X509Chain, SslPolicyErrors, bool> serverCertificateCustomValidationCallback)
-        {
-            // TODO: Remove Reflection when multitargetting is possible
-            Type socketHandlerType = Type.GetType("System.Net.Http.SocketsHttpHandler, System.Net.Http");
-
-            object socketHttpHandler = Activator.CreateInstance(socketHandlerType);
-
-            PropertyInfo pooledConnectionLifetimeInfo = socketHandlerType.GetProperty("PooledConnectionLifetime");
-
-            //Sets the timeout for unused connections to a random time between 5 minutes and 5 minutes and 30 seconds.
-            //This is to avoid the issue where a large number of connections are closed at the same time.
-            TimeSpan connectionTimeSpan = TimeSpan.FromMinutes(5) + TimeSpan.FromSeconds(30 * CustomTypeExtensions.GetRandomNumber().NextDouble());
-            pooledConnectionLifetimeInfo.SetValue(socketHttpHandler, connectionTimeSpan);
-
-            // Proxy is only set by users and can cause not supported exception on some platforms
-            if (webProxy != null)
-            {
-                PropertyInfo webProxyInfo = socketHandlerType.GetProperty("Proxy");
-                webProxyInfo.SetValue(socketHttpHandler, webProxy);
-            }
-
-            // https://docs.microsoft.com/en-us/archive/blogs/timomta/controlling-the-number-of-outgoing-connections-from-httpclient-net-core-or-full-framework
-            try
-            {
-                PropertyInfo maxConnectionsPerServerInfo = socketHandlerType.GetProperty("MaxConnectionsPerServer");
-                maxConnectionsPerServerInfo.SetValue(socketHttpHandler, gatewayModeMaxConnectionLimit);              
-            }
-            // MaxConnectionsPerServer is not supported on some platforms.
-            catch (PlatformNotSupportedException)
-            {
-            }
-
-            if (serverCertificateCustomValidationCallback != null)
-            {
-                //Get SslOptions Property
-                PropertyInfo sslOptionsInfo = socketHandlerType.GetProperty("SslOptions");
-                object sslOptions = sslOptionsInfo.GetValue(socketHttpHandler);
-
-                //Set SslOptions Property with custom certificate validation
-                PropertyInfo remoteCertificateValidationCallbackInfo = sslOptions.GetType().GetProperty("RemoteCertificateValidationCallback");
-                remoteCertificateValidationCallbackInfo.SetValue(
-                    sslOptions,
-                    new RemoteCertificateValidationCallback((object _, X509Certificate certificate, X509Chain x509Chain, SslPolicyErrors sslPolicyErrors) => serverCertificateCustomValidationCallback(
-                            certificate is { } ? new X509Certificate2(certificate) : null,
-                            x509Chain,
-                            sslPolicyErrors)));
-            }
-
-            return (HttpMessageHandler)socketHttpHandler;
-        }
-
->>>>>>> faaa3a73
         public static HttpMessageHandler CreateHttpClientHandlerHelper(
             int gatewayModeMaxConnectionLimit, 
             IWebProxy webProxy, 
@@ -422,10 +359,7 @@
                     {
                         if (this.chaosInterceptor != null && documentServiceRequest != null)
                         {
-<<<<<<< HEAD
-=======
                             this.SetFaultInjectionHeader(documentServiceRequest, requestMessage);
->>>>>>> faaa3a73
                             (bool hasFault, HttpResponseMessage fiResponseMessage) = await this.InjectFaultsAsync(cancellationTokenSource, documentServiceRequest, requestMessage);
                             if (hasFault)
                             {
@@ -440,16 +374,10 @@
 
                         if (this.chaosInterceptor != null && documentServiceRequest != null)
                         {
-<<<<<<< HEAD
-                            CancellationToken fiToken = cancellationTokenSource.Token;
-                            fiToken.ThrowIfCancellationRequested();
-                            await this.chaosInterceptor.OnAfterHttpSendAsync(documentServiceRequest);
-=======
                             this.SetFaultInjectionHeader(documentServiceRequest, requestMessage);
                             CancellationToken fiToken = cancellationTokenSource.Token;
                             fiToken.ThrowIfCancellationRequested();
                             await this.chaosInterceptor.OnAfterHttpSendAsync(documentServiceRequest, fiToken);
->>>>>>> faaa3a73
                         }
 
                         if (clientSideRequestStatistics is ClientSideRequestStatisticsTraceDatum datum)
@@ -541,14 +469,11 @@
             }
         }
 
-<<<<<<< HEAD
-=======
         private void SetFaultInjectionHeader(DocumentServiceRequest documentServiceRequest, HttpRequestMessage requestMessage)
         {
             documentServiceRequest.Headers.Set("FAULTINJECTION_GW_URI", requestMessage.RequestUri.ToString());
         }
 
->>>>>>> faaa3a73
         private async Task<(bool, HttpResponseMessage)> InjectFaultsAsync(
             CancellationTokenSource cancellationTokenSource, 
             DocumentServiceRequest documentServiceRequest, 
@@ -562,17 +487,10 @@
             {
                 documentServiceRequest.Headers.Set(CosmosHttpClientCore.FautInjecitonId, Guid.NewGuid().ToString());
             }
-<<<<<<< HEAD
-            await this.chaosInterceptor.OnBeforeHttpSendAsync(documentServiceRequest);
-
-            (bool hasFault,
-                HttpResponseMessage fiResponseMessage) = await this.chaosInterceptor.OnHttpRequestCallAsync(documentServiceRequest);
-=======
             await this.chaosInterceptor.OnBeforeHttpSendAsync(documentServiceRequest, fiToken);
 
             (bool hasFault,
                 HttpResponseMessage fiResponseMessage) = await this.chaosInterceptor.OnHttpRequestCallAsync(documentServiceRequest, fiToken);
->>>>>>> faaa3a73
 
             if (hasFault)
             {
