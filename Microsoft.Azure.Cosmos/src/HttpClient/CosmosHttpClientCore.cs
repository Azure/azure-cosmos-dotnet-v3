﻿//------------------------------------------------------------
// Copyright (c) Microsoft Corporation.  All rights reserved.
//------------------------------------------------------------
namespace Microsoft.Azure.Cosmos
{
    using System;
    using System.Collections.Generic;
    using System.Linq;
    using System.Net;
    using System.Net.Http;
    using System.Net.Http.Headers;
    using System.Net.Security;
    using System.Reflection;
    using System.Security.Cryptography.X509Certificates;
    using System.Threading;
    using System.Threading.Tasks;
    using Microsoft.Azure.Cosmos.Core.Trace;
    using Microsoft.Azure.Cosmos.Linq;
    using Microsoft.Azure.Cosmos.Resource.CosmosExceptions;
    using Microsoft.Azure.Cosmos.Tracing;
    using Microsoft.Azure.Cosmos.Tracing.TraceData;
    using Microsoft.Azure.Documents;
    using Microsoft.Azure.Documents.Collections;
    using Microsoft.Azure.Documents.FaultInjection;

    internal sealed class CosmosHttpClientCore : CosmosHttpClient
    {
        private const string FautInjecitonId = "FaultInjectionId";

        private readonly HttpClient httpClient;
        private readonly ICommunicationEventSource eventSource;
        private readonly IChaosInterceptor chaosInterceptor;

        private bool disposedValue;

        private CosmosHttpClientCore(
            HttpClient httpClient,
            HttpMessageHandler httpMessageHandler,
            ICommunicationEventSource eventSource,
            IChaosInterceptor chaosInterceptor = null)
        {
            this.httpClient = httpClient ?? throw new ArgumentNullException(nameof(httpClient));
            this.eventSource = eventSource ?? throw new ArgumentNullException(nameof(eventSource));
            this.HttpMessageHandler = httpMessageHandler;
            this.chaosInterceptor = chaosInterceptor;
        }

        public override bool IsFaultInjectionClient => this.chaosInterceptor is not null;

        public override HttpMessageHandler HttpMessageHandler { get; }

        public static CosmosHttpClient CreateWithConnectionPolicy(
            ApiType apiType,
            ICommunicationEventSource eventSource,
            ConnectionPolicy connectionPolicy,
            HttpMessageHandler httpMessageHandler,
            EventHandler<SendingRequestEventArgs> sendingRequestEventArgs,
            EventHandler<ReceivedResponseEventArgs> receivedResponseEventArgs,
            IChaosInterceptor faultInjectionchaosInterceptor = null)
        {
            if (connectionPolicy == null)
            {
                throw new ArgumentNullException(nameof(connectionPolicy));
            }

            Func<HttpClient> httpClientFactory = connectionPolicy.HttpClientFactory;
            if (httpClientFactory != null)
            {
                if (sendingRequestEventArgs != null &&
                    receivedResponseEventArgs != null)
                {
                    throw new InvalidOperationException($"{nameof(connectionPolicy.HttpClientFactory)} can not be set at the same time as {nameof(sendingRequestEventArgs)} or {nameof(ReceivedResponseEventArgs)}");
                }

                HttpClient userHttpClient = httpClientFactory.Invoke() ?? throw new ArgumentNullException($"{nameof(httpClientFactory)} returned null. {nameof(httpClientFactory)} must return a HttpClient instance.");
                return CosmosHttpClientCore.CreateHelper(
                    httpClient: userHttpClient,
                    httpMessageHandler: httpMessageHandler,
                    requestTimeout: connectionPolicy.RequestTimeout,
                    userAgentContainer: connectionPolicy.UserAgentContainer,
                    apiType: apiType,
                    eventSource: eventSource);
            }

            if (httpMessageHandler == null)
            {
                httpMessageHandler = CosmosHttpClientCore.CreateHttpClientHandler(
                        gatewayModeMaxConnectionLimit: connectionPolicy.MaxConnectionLimit,
                        webProxy: null,
                        serverCertificateCustomValidationCallback: connectionPolicy.ServerCertificateCustomValidationCallback);
            }

            if (sendingRequestEventArgs != null ||
                receivedResponseEventArgs != null)
            {
                httpMessageHandler = CosmosHttpClientCore.CreateHttpMessageHandler(
                    httpMessageHandler,
                    sendingRequestEventArgs,
                    receivedResponseEventArgs);
            }

            HttpClient httpClient = new HttpClient(httpMessageHandler);

            return CosmosHttpClientCore.CreateHelper(
                httpClient: httpClient,
                httpMessageHandler: httpMessageHandler,
                requestTimeout: connectionPolicy.RequestTimeout,
                userAgentContainer: connectionPolicy.UserAgentContainer,
                apiType: apiType,
                eventSource: eventSource,
                chaosInterceptor: faultInjectionchaosInterceptor);
        }

        public static HttpMessageHandler CreateHttpClientHandler(
            int gatewayModeMaxConnectionLimit, 
            IWebProxy webProxy, 
            Func<X509Certificate2, X509Chain, SslPolicyErrors, bool> serverCertificateCustomValidationCallback)
        {
            // TODO: Remove type check and use #if NET6_0_OR_GREATER when multitargetting is possible
            Type socketHandlerType = Type.GetType("System.Net.Http.SocketsHttpHandler, System.Net.Http");

            if (socketHandlerType != null)
            {
                try
                {               
                    return CosmosHttpClientCore.CreateSocketsHttpHandlerHelper(gatewayModeMaxConnectionLimit, webProxy, serverCertificateCustomValidationCallback);
                }
                catch (Exception e)
                {
<<<<<<< HEAD
                    DefaultTrace.TraceError("Failed to create SocketsHttpHandler: {0}", e);
=======
                    DefaultTrace.TraceError("Failed to create SocketsHttpHandler: {0}", e.Message);
>>>>>>> f20c685e
                }
            }
            
            return CosmosHttpClientCore.CreateHttpClientHandlerHelper(gatewayModeMaxConnectionLimit, webProxy, serverCertificateCustomValidationCallback);
        }

        public static HttpMessageHandler CreateSocketsHttpHandlerHelper(
            int gatewayModeMaxConnectionLimit, 
            IWebProxy webProxy, 
            Func<X509Certificate2, X509Chain, SslPolicyErrors, bool> serverCertificateCustomValidationCallback)
        {
            // TODO: Remove Reflection when multitargetting is possible
            Type socketHandlerType = Type.GetType("System.Net.Http.SocketsHttpHandler, System.Net.Http");

            object socketHttpHandler = Activator.CreateInstance(socketHandlerType);

            PropertyInfo pooledConnectionLifetimeInfo = socketHandlerType.GetProperty("PooledConnectionLifetime");

            //Sets the timeout for unused connections to a random time between 5 minutes and 5 minutes and 30 seconds.
            //This is to avoid the issue where a large number of connections are closed at the same time.
            TimeSpan connectionTimeSpan = TimeSpan.FromMinutes(5) + TimeSpan.FromSeconds(30 * CustomTypeExtensions.GetRandomNumber().NextDouble());
            pooledConnectionLifetimeInfo.SetValue(socketHttpHandler, connectionTimeSpan);

            // Proxy is only set by users and can cause not supported exception on some platforms
            if (webProxy != null)
            {
                PropertyInfo webProxyInfo = socketHandlerType.GetProperty("Proxy");
                webProxyInfo.SetValue(socketHttpHandler, webProxy);
            }

            // https://docs.microsoft.com/en-us/archive/blogs/timomta/controlling-the-number-of-outgoing-connections-from-httpclient-net-core-or-full-framework
            try
            {
                PropertyInfo maxConnectionsPerServerInfo = socketHandlerType.GetProperty("MaxConnectionsPerServer");
                maxConnectionsPerServerInfo.SetValue(socketHttpHandler, gatewayModeMaxConnectionLimit);              
            }
            // MaxConnectionsPerServer is not supported on some platforms.
            catch (PlatformNotSupportedException)
            {
            }

            if (serverCertificateCustomValidationCallback != null)
            {
                //Get SslOptions Property
                PropertyInfo sslOptionsInfo = socketHandlerType.GetProperty("SslOptions");
                object sslOptions = sslOptionsInfo.GetValue(socketHttpHandler);

                //Set SslOptions Property with custom certificate validation
                PropertyInfo remoteCertificateValidationCallbackInfo = sslOptions.GetType().GetProperty("RemoteCertificateValidationCallback");
                remoteCertificateValidationCallbackInfo.SetValue(
                    sslOptions,
                    new RemoteCertificateValidationCallback((object _, X509Certificate certificate, X509Chain x509Chain, SslPolicyErrors sslPolicyErrors) => serverCertificateCustomValidationCallback(
                            certificate is { } ? new X509Certificate2(certificate) : null,
                            x509Chain,
                            sslPolicyErrors)));
            }

            return (HttpMessageHandler)socketHttpHandler;
        }

        public static HttpMessageHandler CreateHttpClientHandlerHelper(
            int gatewayModeMaxConnectionLimit, 
            IWebProxy webProxy, 
            Func<X509Certificate2, X509Chain, SslPolicyErrors, bool> serverCertificateCustomValidationCallback)
        {
            HttpClientHandler httpClientHandler = new HttpClientHandler();

            // Proxy is only set by users and can cause not supported exception on some platforms
            if (webProxy != null)
            {
                httpClientHandler.Proxy = webProxy;
            }

            // https://docs.microsoft.com/en-us/archive/blogs/timomta/controlling-the-number-of-outgoing-connections-from-httpclient-net-core-or-full-framework
            try
            {
                httpClientHandler.MaxConnectionsPerServer = gatewayModeMaxConnectionLimit;               
            }
            // MaxConnectionsPerServer is not supported on some platforms.
            catch (PlatformNotSupportedException)
            {
            }

            if (serverCertificateCustomValidationCallback != null)
            {
                httpClientHandler.ServerCertificateCustomValidationCallback = (_, certificate2, x509Chain, sslPolicyErrors) => serverCertificateCustomValidationCallback(certificate2, x509Chain, sslPolicyErrors);
            }

            return httpClientHandler;
        }

        private static HttpMessageHandler CreateHttpMessageHandler(
            HttpMessageHandler innerHandler,
            EventHandler<SendingRequestEventArgs> sendingRequestEventArgs,
            EventHandler<ReceivedResponseEventArgs> receivedResponseEventArgs)
        {
            return new HttpRequestMessageHandler(
                sendingRequestEventArgs,
                receivedResponseEventArgs,
                innerHandler);
        }

        private static CosmosHttpClient CreateHelper(
            HttpClient httpClient,
            HttpMessageHandler httpMessageHandler,
            TimeSpan requestTimeout,
            UserAgentContainer userAgentContainer,
            ApiType apiType,
            ICommunicationEventSource eventSource,
            IChaosInterceptor chaosInterceptor = null)
        {
            if (httpClient == null)
            {
                throw new ArgumentNullException(nameof(httpClient));
            }

            httpClient.Timeout = requestTimeout > CosmosHttpClientCore.GatewayRequestTimeout
                ? requestTimeout
                : CosmosHttpClientCore.GatewayRequestTimeout;
            httpClient.DefaultRequestHeaders.CacheControl = new CacheControlHeaderValue { NoCache = true };

            httpClient.AddUserAgentHeader(userAgentContainer);
            httpClient.AddApiTypeHeader(apiType);

            // Set requested API version header that can be used for
            // version enforcement.
            httpClient.DefaultRequestHeaders.Add(HttpConstants.HttpHeaders.Version,
                HttpConstants.Versions.CurrentVersion);

            httpClient.DefaultRequestHeaders.Add(HttpConstants.HttpHeaders.SDKSupportedCapabilities,
                Headers.SDKSUPPORTEDCAPABILITIES);

            httpClient.DefaultRequestHeaders.Add(HttpConstants.HttpHeaders.Accept, RuntimeConstants.MediaTypes.Json);

            return new CosmosHttpClientCore(
                httpClient,
                httpMessageHandler,
                eventSource,
                chaosInterceptor);
        }

        public override Task<HttpResponseMessage> GetAsync(
            Uri uri,
            INameValueCollection additionalHeaders,
            ResourceType resourceType,
            HttpTimeoutPolicy timeoutPolicy,
            IClientSideRequestStatistics clientSideRequestStatistics,
            CancellationToken cancellationToken,
            DocumentServiceRequest documentServiceRequest = null)
        {
            if (uri == null)
            {
                throw new ArgumentNullException(nameof(uri));
            }

            // GetAsync doesn't let clients to pass in additional headers. So, we are
            // internally using SendAsync and add the additional headers to requestMessage. 
            ValueTask<HttpRequestMessage> CreateRequestMessage()
            {
                HttpRequestMessage requestMessage = new HttpRequestMessage(HttpMethod.Get, uri);
                if (additionalHeaders != null)
                {
                    foreach (string header in additionalHeaders)
                    {
                        if (GatewayStoreClient.IsAllowedRequestHeader(header))
                        {
                            requestMessage.Headers.TryAddWithoutValidation(header, additionalHeaders[header]);
                        }
                    }
                }

                return new ValueTask<HttpRequestMessage>(requestMessage);
            }

            return this.SendHttpAsync(
                CreateRequestMessage,
                resourceType,
                timeoutPolicy,
                clientSideRequestStatistics,
                cancellationToken,
                documentServiceRequest);
        }

        public override Task<HttpResponseMessage> SendHttpAsync(
            Func<ValueTask<HttpRequestMessage>> createRequestMessageAsync,
            ResourceType resourceType,
            HttpTimeoutPolicy timeoutPolicy,
            IClientSideRequestStatistics clientSideRequestStatistics,
            CancellationToken cancellationToken,
            DocumentServiceRequest documentServiceRequest = null)
        {
            if (createRequestMessageAsync == null)
            {
                throw new ArgumentNullException(nameof(createRequestMessageAsync));
            }

            return this.SendHttpHelperAsync(
                createRequestMessageAsync,
                resourceType,
                timeoutPolicy,
                clientSideRequestStatistics,
                cancellationToken,
                documentServiceRequest);
        }

        private async Task<HttpResponseMessage> SendHttpHelperAsync(
            Func<ValueTask<HttpRequestMessage>> createRequestMessageAsync,
            ResourceType resourceType,
            HttpTimeoutPolicy timeoutPolicy,
            IClientSideRequestStatistics clientSideRequestStatistics,
            CancellationToken cancellationToken,
            DocumentServiceRequest documentServiceRequest)
        {
            DateTime startDateTimeUtc = DateTime.UtcNow;
            IEnumerator<(TimeSpan requestTimeout, TimeSpan delayForNextRequest)> timeoutEnumerator = timeoutPolicy.GetTimeoutEnumerator();
            timeoutEnumerator.MoveNext();
            while (true)
            {
                cancellationToken.ThrowIfCancellationRequested();

                (TimeSpan requestTimeout, TimeSpan delayForNextRequest) = timeoutEnumerator.Current;
                using (HttpRequestMessage requestMessage = await createRequestMessageAsync())
                {
                    // If the default cancellation token is passed then use the timeout policy
                    using CancellationTokenSource cancellationTokenSource = CancellationTokenSource.CreateLinkedTokenSource(cancellationToken);
                    cancellationTokenSource.CancelAfter(requestTimeout);
                    DateTime requestStartTime = DateTime.UtcNow;
                    try
                    {
                        if (this.chaosInterceptor != null && documentServiceRequest != null)
                        {
                            (bool hasFault, HttpResponseMessage fiResponseMessage) = await this.InjectFaultsAsync(cancellationTokenSource, documentServiceRequest, requestMessage);
                            if (hasFault)
                            {
                                return fiResponseMessage;
                            }
                        }

                        HttpResponseMessage responseMessage = await this.ExecuteHttpHelperAsync(
                            requestMessage,
                            resourceType,
                            cancellationTokenSource.Token);

                        if (this.chaosInterceptor != null && documentServiceRequest != null)
                        {
                            CancellationToken fiToken = cancellationTokenSource.Token;
                            fiToken.ThrowIfCancellationRequested();
<<<<<<< HEAD
                            await this.chaosInterceptor.OnAfterHttpSendAsync(documentServiceRequest);
=======
                            await this.chaosInterceptor.OnAfterHttpSendAsync(documentServiceRequest, fiToken);
>>>>>>> f20c685e
                        }

                        if (clientSideRequestStatistics is ClientSideRequestStatisticsTraceDatum datum)
                        {
                            datum.RecordHttpResponse(requestMessage, responseMessage, resourceType, requestStartTime);
                        }

                        if (!timeoutPolicy.ShouldRetryBasedOnResponse(requestMessage.Method, responseMessage))
                        {
                            return responseMessage;
                        }

                        bool isOutOfRetries = CosmosHttpClientCore.IsOutOfRetries(timeoutPolicy, startDateTimeUtc, timeoutEnumerator);
                        if (isOutOfRetries)
                        {
                            return responseMessage;
                        }
                    }
                    catch (Exception e)
                    {
                        ITrace trace = NoOpTrace.Singleton;
                        if (clientSideRequestStatistics is ClientSideRequestStatisticsTraceDatum datum)
                        {
                            datum.RecordHttpException(requestMessage, e, resourceType, requestStartTime);
                            trace = datum.Trace;
                        }
                        bool isOutOfRetries = CosmosHttpClientCore.IsOutOfRetries(timeoutPolicy, startDateTimeUtc, timeoutEnumerator);

                        switch (e)
                        {
                            case OperationCanceledException operationCanceledException:
                                // Throw if the user passed in cancellation was requested
                                if (cancellationToken.IsCancellationRequested)
                                {
                                    throw;
                                }

                                // Convert OperationCanceledException to 408 when the HTTP client throws it. This makes it clear that the 
                                // the request timed out and was not user canceled operation.
                                if (isOutOfRetries || !timeoutPolicy.IsSafeToRetry(requestMessage.Method))
                                {
                                    // throw current exception (caught in transport handler)
                                    string message =
                                            $"GatewayStoreClient Request Timeout. Start Time UTC:{startDateTimeUtc}; Total Duration:{(DateTime.UtcNow - startDateTimeUtc).TotalMilliseconds} Ms; Request Timeout {requestTimeout.TotalMilliseconds} Ms; Http Client Timeout:{this.httpClient.Timeout.TotalMilliseconds} Ms; Activity id: {System.Diagnostics.Trace.CorrelationManager.ActivityId};";
                                    e.Data.Add("Message", message);
                                    
                                    if (timeoutPolicy.ShouldThrow503OnTimeout)
                                    {
                                        throw CosmosExceptionFactory.CreateServiceUnavailableException(
                                            message: message,
                                            headers: new Headers()
                                            {
                                                ActivityId = System.Diagnostics.Trace.CorrelationManager.ActivityId.ToString(),
                                                SubStatusCode = SubStatusCodes.TransportGenerated503
                                            },
                                            trace: trace,
                                            innerException: e);
                                    }

                                    throw;
                                }

                                break;
                            case WebException webException:
                                if (isOutOfRetries || (!timeoutPolicy.IsSafeToRetry(requestMessage.Method) && !WebExceptionUtility.IsWebExceptionRetriable(webException)))
                                {
                                    throw;
                                }

                                break;
                            case HttpRequestException httpRequestException:
                                if (isOutOfRetries || !timeoutPolicy.IsSafeToRetry(requestMessage.Method))
                                {
                                    throw;
                                }

                                break;
                            default:
                                throw;
                        }
                    }

                }

                if (delayForNextRequest != TimeSpan.Zero)
                {
                    await Task.Delay(delayForNextRequest);
                }
            }
        }

        private async Task<(bool, HttpResponseMessage)> InjectFaultsAsync(
            CancellationTokenSource cancellationTokenSource, 
            DocumentServiceRequest documentServiceRequest, 
            HttpRequestMessage requestMessage)
        {
            CancellationToken fiToken = cancellationTokenSource.Token;
            fiToken.ThrowIfCancellationRequested();

            //Set a request fault injeciton id for rule limit tracking
            if (string.IsNullOrEmpty(documentServiceRequest.Headers.Get(CosmosHttpClientCore.FautInjecitonId)))
            {
                documentServiceRequest.Headers.Set(CosmosHttpClientCore.FautInjecitonId, Guid.NewGuid().ToString());
            }
<<<<<<< HEAD
            await this.chaosInterceptor.OnBeforeHttpSendAsync(documentServiceRequest);

            (bool hasFault,
                HttpResponseMessage fiResponseMessage) = await this.chaosInterceptor.OnHttpRequestCallAsync(documentServiceRequest);
=======
            await this.chaosInterceptor.OnBeforeHttpSendAsync(documentServiceRequest, fiToken);

            (bool hasFault,
                HttpResponseMessage fiResponseMessage) = await this.chaosInterceptor.OnHttpRequestCallAsync(documentServiceRequest, fiToken);
>>>>>>> f20c685e

            if (hasFault)
            {
                fiResponseMessage.RequestMessage = requestMessage;
            }
            return (hasFault, fiResponseMessage);
        }

        private static bool IsOutOfRetries(
            HttpTimeoutPolicy timeoutPolicy,
            DateTime startDateTimeUtc,
            IEnumerator<(TimeSpan requestTimeout, TimeSpan delayForNextRequest)> timeoutEnumerator)
        {
            return !timeoutEnumerator.MoveNext(); // No more retries are configured
        }

        private async Task<HttpResponseMessage> ExecuteHttpHelperAsync(
            HttpRequestMessage requestMessage,
            ResourceType resourceType,
            CancellationToken cancellationToken)
        {
            DateTime sendTimeUtc = DateTime.UtcNow;
            Guid localGuid = Guid.NewGuid(); // For correlating HttpRequest and HttpResponse Traces

            Guid requestedActivityId = System.Diagnostics.Trace.CorrelationManager.ActivityId;
            this.eventSource.Request(
                requestedActivityId,
                localGuid,
                requestMessage.RequestUri.ToString(),
                resourceType.ToResourceTypeString(),
                requestMessage.Headers);

            // Only read the header initially. The content gets copied into a memory stream later
            // if we read the content HTTP client will buffer the message and then it will get buffered
            // again when it is copied to the memory stream.
            HttpResponseMessage responseMessage = await this.httpClient.SendAsync(
                    requestMessage,
                    HttpCompletionOption.ResponseHeadersRead,
                    cancellationToken);

            // WebAssembly HttpClient does not set the RequestMessage property on SendAsync
            if (responseMessage.RequestMessage == null)
            {
                responseMessage.RequestMessage = requestMessage;
            }

            DateTime receivedTimeUtc = DateTime.UtcNow;
            TimeSpan durationTimeSpan = receivedTimeUtc - sendTimeUtc;

            Guid activityId = Guid.Empty;
            if (responseMessage.Headers.TryGetValues(
                HttpConstants.HttpHeaders.ActivityId,
                out IEnumerable<string> headerValues) && headerValues.Any())
            {
                activityId = new Guid(headerValues.First());
            }

            this.eventSource.Response(
                activityId,
                localGuid,
                (short)responseMessage.StatusCode,
                durationTimeSpan.TotalMilliseconds,
                responseMessage.Headers);

            return responseMessage;
        }

        protected override void Dispose(bool disposing)
        {
            if (!this.disposedValue)
            {
                if (disposing)
                {
                    this.httpClient.Dispose();
                }

                this.disposedValue = true;
            }
        }

        public override void Dispose()
        {
            this.Dispose(true);
        }

        private class HttpRequestMessageHandler : DelegatingHandler
        {
            private readonly EventHandler<SendingRequestEventArgs> sendingRequest;
            private readonly EventHandler<ReceivedResponseEventArgs> receivedResponse;

            public HttpRequestMessageHandler(
                EventHandler<SendingRequestEventArgs> sendingRequest,
                EventHandler<ReceivedResponseEventArgs> receivedResponse,
                HttpMessageHandler innerHandler)
            {
                this.sendingRequest = sendingRequest;
                this.receivedResponse = receivedResponse;

                this.InnerHandler = innerHandler ?? throw new ArgumentNullException(
                    $"innerHandler is null. This required for .NET core to limit the http connection. See {nameof(CreateHttpClientHandler)} ");
            }

            protected override async Task<HttpResponseMessage> SendAsync(HttpRequestMessage request,
                CancellationToken cancellationToken)
            {
                this.sendingRequest?.Invoke(this, new SendingRequestEventArgs(request));
                HttpResponseMessage response = await base.SendAsync(request, cancellationToken);
                this.receivedResponse?.Invoke(this, new ReceivedResponseEventArgs(request, response));
                return response;
            }
        }
    }
}<|MERGE_RESOLUTION|>--- conflicted
+++ resolved
@@ -127,11 +127,7 @@
                 }
                 catch (Exception e)
                 {
-<<<<<<< HEAD
-                    DefaultTrace.TraceError("Failed to create SocketsHttpHandler: {0}", e);
-=======
                     DefaultTrace.TraceError("Failed to create SocketsHttpHandler: {0}", e.Message);
->>>>>>> f20c685e
                 }
             }
             
@@ -379,11 +375,7 @@
                         {
                             CancellationToken fiToken = cancellationTokenSource.Token;
                             fiToken.ThrowIfCancellationRequested();
-<<<<<<< HEAD
-                            await this.chaosInterceptor.OnAfterHttpSendAsync(documentServiceRequest);
-=======
                             await this.chaosInterceptor.OnAfterHttpSendAsync(documentServiceRequest, fiToken);
->>>>>>> f20c685e
                         }
 
                         if (clientSideRequestStatistics is ClientSideRequestStatisticsTraceDatum datum)
@@ -488,17 +480,10 @@
             {
                 documentServiceRequest.Headers.Set(CosmosHttpClientCore.FautInjecitonId, Guid.NewGuid().ToString());
             }
-<<<<<<< HEAD
-            await this.chaosInterceptor.OnBeforeHttpSendAsync(documentServiceRequest);
-
-            (bool hasFault,
-                HttpResponseMessage fiResponseMessage) = await this.chaosInterceptor.OnHttpRequestCallAsync(documentServiceRequest);
-=======
             await this.chaosInterceptor.OnBeforeHttpSendAsync(documentServiceRequest, fiToken);
 
             (bool hasFault,
                 HttpResponseMessage fiResponseMessage) = await this.chaosInterceptor.OnHttpRequestCallAsync(documentServiceRequest, fiToken);
->>>>>>> f20c685e
 
             if (hasFault)
             {
