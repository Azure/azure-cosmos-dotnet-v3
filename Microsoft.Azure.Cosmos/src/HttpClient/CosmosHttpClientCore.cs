--- conflicted
+++ resolved
@@ -10,10 +10,7 @@
     using System.Net.Http;
     using System.Net.Http.Headers;
     using System.Net.Security;
-<<<<<<< HEAD
-=======
     using System.Reflection;
->>>>>>> b06d6c3c
     using System.Security.Cryptography.X509Certificates;
     using System.Threading;
     using System.Threading.Tasks;
@@ -102,9 +99,6 @@
                 eventSource: eventSource);
         }
 
-<<<<<<< HEAD
-        public static HttpMessageHandler CreateHttpClientHandler(int gatewayModeMaxConnectionLimit, IWebProxy webProxy, Func<X509Certificate2, X509Chain, SslPolicyErrors, bool> serverCertificateCustomValidationCallback)
-=======
         public static HttpMessageHandler CreateHttpClientHandler(
             int gatewayModeMaxConnectionLimit, 
             IWebProxy webProxy, 
@@ -186,7 +180,6 @@
             int gatewayModeMaxConnectionLimit, 
             IWebProxy webProxy, 
             Func<X509Certificate2, X509Chain, SslPolicyErrors, bool> serverCertificateCustomValidationCallback)
->>>>>>> b06d6c3c
         {
             HttpClientHandler httpClientHandler = new HttpClientHandler();
 
@@ -199,15 +192,7 @@
             // https://docs.microsoft.com/en-us/archive/blogs/timomta/controlling-the-number-of-outgoing-connections-from-httpclient-net-core-or-full-framework
             try
             {
-<<<<<<< HEAD
-                httpClientHandler.MaxConnectionsPerServer = gatewayModeMaxConnectionLimit;
-                if (serverCertificateCustomValidationCallback != null)
-                {
-                    httpClientHandler.ServerCertificateCustomValidationCallback = (_, certificate2, x509Chain, sslPolicyErrors) => serverCertificateCustomValidationCallback(certificate2, x509Chain, sslPolicyErrors);
-                }
-=======
                 httpClientHandler.MaxConnectionsPerServer = gatewayModeMaxConnectionLimit;               
->>>>>>> b06d6c3c
             }
             // MaxConnectionsPerServer is not supported on some platforms.
             catch (PlatformNotSupportedException)
