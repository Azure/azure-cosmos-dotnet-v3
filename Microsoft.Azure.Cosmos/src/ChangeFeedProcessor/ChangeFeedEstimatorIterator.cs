--- conflicted
+++ resolved
@@ -113,17 +113,6 @@
         public override Task<FeedResponse<ChangeFeedProcessorState>> ReadNextAsync(CancellationToken cancellationToken = default)
         {
             return this.monitoredContainer.ClientContext.OperationHelperAsync(
-<<<<<<< HEAD
-                                operationName: "Change Feed Estimator Read Next Async",
-                                containerName: this.monitoredContainer?.Id,
-                                databaseName: this.monitoredContainer?.Database?.Id,
-                                operationType: Documents.OperationType.ReadFeed,
-                                requestOptions: null,
-                                task: (trace) => this.ReadNextAsync(trace, cancellationToken),
-                                openTelemetry: (response) => new OpenTelemetryResponse<ChangeFeedProcessorState>(responseMessage: response),
-                                traceComponent: TraceComponent.ChangeFeed,
-                                traceLevel: TraceLevel.Info);
-=======
                 operationName: "Change Feed Estimator Read Next Async",
                 containerName: this.monitoredContainer?.Id,
                 databaseName: this.monitoredContainer?.Database?.Id,
@@ -133,7 +122,6 @@
                 openTelemetry: (response) => new OpenTelemetryResponse<ChangeFeedProcessorState>(responseMessage: response),
                 traceComponent: TraceComponent.ChangeFeed,
                 traceLevel: TraceLevel.Info);
->>>>>>> dee9abae
         }
 
         public async Task<FeedResponse<ChangeFeedProcessorState>> ReadNextAsync(ITrace trace, CancellationToken cancellationToken)
