--- conflicted
+++ resolved
@@ -63,12 +63,8 @@
                 return true;
             }
 
-<<<<<<< HEAD
-            if (this.processedBatchCount >= this.checkpointFrequency.ProcessedDocumentCount)
-=======
             if (this.processedDocCount >= this.checkpointFrequency.ProcessedDocumentCount)
             {
->>>>>>> 967bc7fe
                 return true;
             }
 
