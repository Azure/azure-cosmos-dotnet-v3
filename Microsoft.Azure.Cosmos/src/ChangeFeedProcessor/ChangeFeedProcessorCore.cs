--- conflicted
+++ resolved
@@ -21,13 +21,8 @@
     {
         private static readonly ILog Logger = LogProvider.GetCurrentClassLogger();
         private readonly ChangeFeedObserverFactory<T> observerFactory;
-<<<<<<< HEAD
         private CosmosContainerCore leaseContainer;
-        private string leaseContainerPrefix;
-=======
-        private CosmosContainer leaseContainer;
         private string monitoredContainerRid;
->>>>>>> 0b4cbdc0
         private string instanceName;
         private CosmosContainerCore monitoredContainer;
         private PartitionManager partitionManager;
@@ -45,13 +40,8 @@
 
         public void ApplyBuildConfiguration(
             DocumentServiceLeaseStoreManager customDocumentServiceLeaseStoreManager,
-<<<<<<< HEAD
             CosmosContainerCore leaseContainer,
-            string leaseContainerPrefix,
-=======
-            CosmosContainer leaseContainer,
             string monitoredContainerRid,
->>>>>>> 0b4cbdc0
             string instanceName,
             ChangeFeedLeaseOptions changeFeedLeaseOptions,
             ChangeFeedProcessorOptions changeFeedProcessorOptions,
