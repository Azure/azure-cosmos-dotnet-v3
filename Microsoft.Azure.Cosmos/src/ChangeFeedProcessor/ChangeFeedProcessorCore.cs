﻿//------------------------------------------------------------
// Copyright (c) Microsoft Corporation.  All rights reserved.
//------------------------------------------------------------

namespace Microsoft.Azure.Cosmos.ChangeFeed
{
    using System;
    using System.Threading.Tasks;
    using Microsoft.Azure.Cosmos.ChangeFeed.Bootstrapping;
    using Microsoft.Azure.Cosmos.ChangeFeed.Configuration;
    using Microsoft.Azure.Cosmos.ChangeFeed.FeedManagement;
    using Microsoft.Azure.Cosmos.ChangeFeed.FeedProcessing;
    using Microsoft.Azure.Cosmos.ChangeFeed.LeaseManagement;
    using Microsoft.Azure.Cosmos.ChangeFeed.Monitoring;
    using Microsoft.Azure.Cosmos.ChangeFeed.Utils;
    using Microsoft.Azure.Cosmos.Core.Trace;

    internal sealed class ChangeFeedProcessorCore<T> : ChangeFeedProcessor
    {
        private readonly ChangeFeedObserverFactory<T> observerFactory;
        private ContainerInternal leaseContainer;
        private string instanceName;
        private ContainerInternal monitoredContainer;
        private PartitionManager partitionManager;
        private ChangeFeedLeaseOptions changeFeedLeaseOptions;
        private ChangeFeedProcessorOptions changeFeedProcessorOptions;
        private DocumentServiceLeaseStoreManager documentServiceLeaseStoreManager;
        private bool initialized = false;

        public ChangeFeedProcessorCore(ChangeFeedObserverFactory<T> observerFactory)
        {
            if (observerFactory == null)
            {
                throw new ArgumentNullException(nameof(observerFactory));
            }

            this.observerFactory = observerFactory;
        }

        public void ApplyBuildConfiguration(
            DocumentServiceLeaseStoreManager customDocumentServiceLeaseStoreManager,
            ContainerInternal leaseContainer,
            string instanceName,
            ChangeFeedLeaseOptions changeFeedLeaseOptions,
            ChangeFeedProcessorOptions changeFeedProcessorOptions,
            ContainerInternal monitoredContainer)
        {
            if (monitoredContainer == null)
            {
                throw new ArgumentNullException(nameof(monitoredContainer));
            }

            if (customDocumentServiceLeaseStoreManager == null && leaseContainer == null)
            {
                throw new ArgumentNullException(nameof(leaseContainer));
            }

            if (instanceName == null)
            {
                throw new ArgumentNullException("InstanceName is required for the processor to initialize.");
            }

            this.documentServiceLeaseStoreManager = customDocumentServiceLeaseStoreManager;
            this.leaseContainer = leaseContainer;
            this.instanceName = instanceName;
            this.changeFeedProcessorOptions = changeFeedProcessorOptions;
            this.changeFeedLeaseOptions = changeFeedLeaseOptions;
            this.monitoredContainer = monitoredContainer;
        }

        public override async Task StartAsync()
        {
            if (!this.initialized)
            {
                await this.InitializeAsync().ConfigureAwait(false);
            }

            DefaultTrace.TraceInformation("Starting processor...");
            await this.partitionManager.StartAsync().ConfigureAwait(false);
            DefaultTrace.TraceInformation("Processor started.");
        }

        public override async Task StopAsync()
        {
            DefaultTrace.TraceInformation("Stopping processor...");
            await this.partitionManager.StopAsync().ConfigureAwait(false);
            DefaultTrace.TraceInformation("Processor stopped.");
        }

        private async Task InitializeAsync()
        {
            string monitoredDatabaseAndContainerRid = await this.monitoredContainer.GetMonitoredDatabaseAndContainerRidAsync();
            string leaseContainerPrefix = this.monitoredContainer.GetLeasePrefix(this.changeFeedLeaseOptions.LeasePrefix, monitoredDatabaseAndContainerRid);
            if (this.documentServiceLeaseStoreManager == null)
            {
<<<<<<< HEAD
                this.documentServiceLeaseStoreManager = await DocumentServiceLeaseStoreManagerBuilder.InitializeAsync(this.leaseContainer, leaseContainerPrefix, this.instanceName).ConfigureAwait(false);
=======
                ContainerResponse cosmosContainerResponse = await leaseContainer.ReadContainerAsync().ConfigureAwait(false);
                ContainerProperties containerProperties = cosmosContainerResponse.Resource;

                bool isPartitioned =
                    containerProperties.PartitionKey != null &&
                    containerProperties.PartitionKey.Paths != null &&
                    containerProperties.PartitionKey.Paths.Count > 0;
                bool isMigratedFixed = (containerProperties.PartitionKey?.IsSystemKey == true);
                if (isPartitioned
                    && !isMigratedFixed
                    && (containerProperties.PartitionKey.Paths.Count != 1 || containerProperties.PartitionKey.Paths[0] != "/id"))
                {
                    throw new ArgumentException("The lease collection, if partitioned, must have partition key equal to id.");
                }

                RequestOptionsFactory requestOptionsFactory = isPartitioned && !isMigratedFixed ?
                    new PartitionedByIdCollectionRequestOptionsFactory() :
                    (RequestOptionsFactory)new SinglePartitionRequestOptionsFactory();

                DocumentServiceLeaseStoreManagerBuilder leaseStoreManagerBuilder = new DocumentServiceLeaseStoreManagerBuilder()
                    .WithLeasePrefix(leaseContainerPrefix)
                    .WithLeaseContainer(leaseContainer)
                    .WithRequestOptionsFactory(requestOptionsFactory)
                    .WithHostName(instanceName);

                documentServiceLeaseStoreManager = await leaseStoreManagerBuilder.BuildAsync().ConfigureAwait(false);
>>>>>>> eb12cfe3
            }

            this.partitionManager = this.BuildPartitionManager();
            this.initialized = true;
        }

        private PartitionManager BuildPartitionManager()
        {
            CheckpointerObserverFactory<T> factory = new CheckpointerObserverFactory<T>(this.observerFactory, this.changeFeedProcessorOptions.CheckpointFrequency);
            PartitionSynchronizerCore synchronizer = new PartitionSynchronizerCore(
                this.monitoredContainer,
                this.documentServiceLeaseStoreManager.LeaseContainer,
                this.documentServiceLeaseStoreManager.LeaseManager,
                PartitionSynchronizerCore.DefaultDegreeOfParallelism,
                this.changeFeedProcessorOptions.QueryFeedMaxBatchSize);
            BootstrapperCore bootstrapper = new BootstrapperCore(synchronizer, this.documentServiceLeaseStoreManager.LeaseStore, BootstrapperCore.DefaultLockTime, BootstrapperCore.DefaultSleepTime);
            PartitionSupervisorFactoryCore<T> partitionSuperviserFactory = new PartitionSupervisorFactoryCore<T>(
                factory,
                this.documentServiceLeaseStoreManager.LeaseManager,
                new FeedProcessorFactoryCore<T>(this.monitoredContainer, this.changeFeedProcessorOptions, this.documentServiceLeaseStoreManager.LeaseCheckpointer, this.monitoredContainer.ClientContext.SerializerCore),
                this.changeFeedLeaseOptions);

            EqualPartitionsBalancingStrategy loadBalancingStrategy = new EqualPartitionsBalancingStrategy(
                    this.instanceName,
                    EqualPartitionsBalancingStrategy.DefaultMinLeaseCount,
                    EqualPartitionsBalancingStrategy.DefaultMaxLeaseCount,
                    this.changeFeedLeaseOptions.LeaseExpirationInterval);

            PartitionController partitionController = new PartitionControllerCore(this.documentServiceLeaseStoreManager.LeaseContainer, this.documentServiceLeaseStoreManager.LeaseManager, partitionSuperviserFactory, synchronizer);

            partitionController = new HealthMonitoringPartitionControllerDecorator(partitionController, new TraceHealthMonitor());
            PartitionLoadBalancerCore partitionLoadBalancer = new PartitionLoadBalancerCore(
                partitionController,
                this.documentServiceLeaseStoreManager.LeaseContainer,
                loadBalancingStrategy,
                this.changeFeedLeaseOptions.LeaseAcquireInterval);
            return new PartitionManagerCore(bootstrapper, partitionController, partitionLoadBalancer);
        }
    }
}<|MERGE_RESOLUTION|>--- conflicted
+++ resolved
@@ -93,36 +93,7 @@
             string leaseContainerPrefix = this.monitoredContainer.GetLeasePrefix(this.changeFeedLeaseOptions.LeasePrefix, monitoredDatabaseAndContainerRid);
             if (this.documentServiceLeaseStoreManager == null)
             {
-<<<<<<< HEAD
                 this.documentServiceLeaseStoreManager = await DocumentServiceLeaseStoreManagerBuilder.InitializeAsync(this.leaseContainer, leaseContainerPrefix, this.instanceName).ConfigureAwait(false);
-=======
-                ContainerResponse cosmosContainerResponse = await leaseContainer.ReadContainerAsync().ConfigureAwait(false);
-                ContainerProperties containerProperties = cosmosContainerResponse.Resource;
-
-                bool isPartitioned =
-                    containerProperties.PartitionKey != null &&
-                    containerProperties.PartitionKey.Paths != null &&
-                    containerProperties.PartitionKey.Paths.Count > 0;
-                bool isMigratedFixed = (containerProperties.PartitionKey?.IsSystemKey == true);
-                if (isPartitioned
-                    && !isMigratedFixed
-                    && (containerProperties.PartitionKey.Paths.Count != 1 || containerProperties.PartitionKey.Paths[0] != "/id"))
-                {
-                    throw new ArgumentException("The lease collection, if partitioned, must have partition key equal to id.");
-                }
-
-                RequestOptionsFactory requestOptionsFactory = isPartitioned && !isMigratedFixed ?
-                    new PartitionedByIdCollectionRequestOptionsFactory() :
-                    (RequestOptionsFactory)new SinglePartitionRequestOptionsFactory();
-
-                DocumentServiceLeaseStoreManagerBuilder leaseStoreManagerBuilder = new DocumentServiceLeaseStoreManagerBuilder()
-                    .WithLeasePrefix(leaseContainerPrefix)
-                    .WithLeaseContainer(leaseContainer)
-                    .WithRequestOptionsFactory(requestOptionsFactory)
-                    .WithHostName(instanceName);
-
-                documentServiceLeaseStoreManager = await leaseStoreManagerBuilder.BuildAsync().ConfigureAwait(false);
->>>>>>> eb12cfe3
             }
 
             this.partitionManager = this.BuildPartitionManager();
