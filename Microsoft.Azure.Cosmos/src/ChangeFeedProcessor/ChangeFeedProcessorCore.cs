﻿//------------------------------------------------------------
// Copyright (c) Microsoft Corporation.  All rights reserved.
//------------------------------------------------------------

namespace Microsoft.Azure.Cosmos.ChangeFeed
{
    using System;
    using System.Threading.Tasks;
    using Microsoft.Azure.Cosmos.ChangeFeed.Bootstrapping;
    using Microsoft.Azure.Cosmos.ChangeFeed.Configuration;
    using Microsoft.Azure.Cosmos.ChangeFeed.FeedManagement;
    using Microsoft.Azure.Cosmos.ChangeFeed.FeedProcessing;
    using Microsoft.Azure.Cosmos.ChangeFeed.LeaseManagement;
    using Microsoft.Azure.Cosmos.ChangeFeed.Monitoring;
    using Microsoft.Azure.Cosmos.ChangeFeed.Utils;
    using Microsoft.Azure.Cosmos.Core.Trace;

    internal sealed class ChangeFeedProcessorCore : ChangeFeedProcessor
    {
        private readonly ChangeFeedObserverFactory observerFactory;
        private ContainerInternal leaseContainer;
        private string instanceName;
        private ContainerInternal monitoredContainer;
        private PartitionManager partitionManager;
        private ChangeFeedLeaseOptions changeFeedLeaseOptions;
        private ChangeFeedProcessorOptions changeFeedProcessorOptions;
        private DocumentServiceLeaseStoreManager documentServiceLeaseStoreManager;
        private bool initialized = false;

        public ChangeFeedProcessorCore(ChangeFeedObserverFactory observerFactory)
        {
            if (observerFactory == null)
            {
                throw new ArgumentNullException(nameof(observerFactory));
            }

            this.observerFactory = observerFactory;
        }

        public void ApplyBuildConfiguration(
            DocumentServiceLeaseStoreManager customDocumentServiceLeaseStoreManager,
            ContainerInternal leaseContainer,
            string instanceName,
            ChangeFeedLeaseOptions changeFeedLeaseOptions,
            ChangeFeedProcessorOptions changeFeedProcessorOptions,
            ContainerInternal monitoredContainer)
        {
            if (monitoredContainer == null)
            {
                throw new ArgumentNullException(nameof(monitoredContainer));
            }

            if (customDocumentServiceLeaseStoreManager == null && leaseContainer == null)
            {
                throw new ArgumentNullException(nameof(leaseContainer));
            }

            if (instanceName == null)
            {
                throw new ArgumentNullException("InstanceName is required for the processor to initialize.");
            }

            this.documentServiceLeaseStoreManager = customDocumentServiceLeaseStoreManager;
            this.leaseContainer = leaseContainer;
            this.instanceName = instanceName;
            this.changeFeedProcessorOptions = changeFeedProcessorOptions;
            this.changeFeedLeaseOptions = changeFeedLeaseOptions;
            this.monitoredContainer = monitoredContainer;
        }

        public override async Task StartAsync()
        {
            if (!this.initialized)
            {
                await this.InitializeAsync().ConfigureAwait(false);
            }

            DefaultTrace.TraceInformation("Starting processor...");
            await this.partitionManager.StartAsync().ConfigureAwait(false);
            DefaultTrace.TraceInformation("Processor started.");
        }

        public override async Task StopAsync()
        {
            DefaultTrace.TraceInformation("Stopping processor...");
            await this.partitionManager.StopAsync().ConfigureAwait(false);
            DefaultTrace.TraceInformation("Processor stopped.");
        }

        private async Task InitializeAsync()
        {
<<<<<<< HEAD
            string monitoredContainerRid = await this.monitoredContainer.GetMonitoredContainerRidAsync(this.monitoredContainerRid);
            this.monitoredContainerRid = this.monitoredContainer.GetLeasePrefix(this.changeFeedLeaseOptions, monitoredContainerRid);
            this.documentServiceLeaseStoreManager = await ChangeFeedProcessorCore.InitializeLeaseStoreManagerAsync(this.documentServiceLeaseStoreManager, this.leaseContainer, this.monitoredContainerRid, this.instanceName).ConfigureAwait(false);
            this.partitionManager = this.BuildPartitionManager();
            this.initialized = true;
        }

        internal static async Task<DocumentServiceLeaseStoreManager> InitializeLeaseStoreManagerAsync(
            DocumentServiceLeaseStoreManager documentServiceLeaseStoreManager,
            ContainerInternal leaseContainer,
            string leaseContainerPrefix,
            string instanceName)
        {
            if (documentServiceLeaseStoreManager == null)
            {
                ContainerResponse cosmosContainerResponse = await leaseContainer.ReadContainerAsync().ConfigureAwait(false);
                ContainerProperties containerProperties = cosmosContainerResponse.Resource;

                bool isPartitioned =
                    containerProperties.PartitionKey != null &&
                    containerProperties.PartitionKey.Paths != null &&
                    containerProperties.PartitionKey.Paths.Count > 0;
                bool isMigratedFixed = containerProperties.PartitionKey?.IsSystemKey == true;
                if (isPartitioned
                    && !isMigratedFixed
                    && (containerProperties.PartitionKey.Paths.Count != 1 || containerProperties.PartitionKey.Paths[0] != "/id"))
                {
                    throw new ArgumentException("The lease collection, if partitioned, must have partition key equal to id.");
                }

                RequestOptionsFactory requestOptionsFactory = isPartitioned && !isMigratedFixed ?
                    (RequestOptionsFactory)new PartitionedByIdCollectionRequestOptionsFactory() :
                    (RequestOptionsFactory)new SinglePartitionRequestOptionsFactory();

                DocumentServiceLeaseStoreManagerBuilder leaseStoreManagerBuilder = new DocumentServiceLeaseStoreManagerBuilder()
                    .WithLeasePrefix(leaseContainerPrefix)
                    .WithLeaseContainer(leaseContainer)
                    .WithRequestOptionsFactory(requestOptionsFactory)
                    .WithHostName(instanceName);

                documentServiceLeaseStoreManager = await leaseStoreManagerBuilder.BuildAsync().ConfigureAwait(false);
=======
            string monitoredDatabaseAndContainerRid = await this.monitoredContainer.GetMonitoredDatabaseAndContainerRidAsync();
            string leaseContainerPrefix = this.monitoredContainer.GetLeasePrefix(this.changeFeedLeaseOptions.LeasePrefix, monitoredDatabaseAndContainerRid);
            if (this.documentServiceLeaseStoreManager == null)
            {
                this.documentServiceLeaseStoreManager = await DocumentServiceLeaseStoreManagerBuilder.InitializeAsync(this.leaseContainer, leaseContainerPrefix, this.instanceName).ConfigureAwait(false);
>>>>>>> 967bc7fe
            }

            this.partitionManager = this.BuildPartitionManager();
            this.initialized = true;
        }

        private PartitionManager BuildPartitionManager()
        {
            CheckpointerObserverFactory factory = new CheckpointerObserverFactory(this.observerFactory, this.changeFeedProcessorOptions.CheckpointFrequency);

            PartitionSynchronizerCore synchronizer = new PartitionSynchronizerCore(
                this.monitoredContainer,
                this.documentServiceLeaseStoreManager.LeaseContainer,
                this.documentServiceLeaseStoreManager.LeaseManager,
                PartitionSynchronizerCore.DefaultDegreeOfParallelism,
                this.changeFeedProcessorOptions.QueryFeedMaxBatchSize);
            BootstrapperCore bootstrapper = new BootstrapperCore(synchronizer, this.documentServiceLeaseStoreManager.LeaseStore, BootstrapperCore.DefaultLockTime, BootstrapperCore.DefaultSleepTime);

            PartitionSupervisorFactoryCore partitionSuperviserFactory = new PartitionSupervisorFactoryCore(
                factory,
                this.documentServiceLeaseStoreManager.LeaseManager,
                new FeedProcessorFactoryCore(this.monitoredContainer, this.changeFeedProcessorOptions, this.documentServiceLeaseStoreManager.LeaseCheckpointer),
                this.changeFeedLeaseOptions);

            EqualPartitionsBalancingStrategy loadBalancingStrategy = new EqualPartitionsBalancingStrategy(
                    this.instanceName,
                    EqualPartitionsBalancingStrategy.DefaultMinLeaseCount,
                    EqualPartitionsBalancingStrategy.DefaultMaxLeaseCount,
                    this.changeFeedLeaseOptions.LeaseExpirationInterval);

            PartitionController partitionController = new PartitionControllerCore(this.documentServiceLeaseStoreManager.LeaseContainer, this.documentServiceLeaseStoreManager.LeaseManager, partitionSuperviserFactory, synchronizer);

            partitionController = new HealthMonitoringPartitionControllerDecorator(partitionController, new TraceHealthMonitor());
            PartitionLoadBalancerCore partitionLoadBalancer = new PartitionLoadBalancerCore(
                partitionController,
                this.documentServiceLeaseStoreManager.LeaseContainer,
                loadBalancingStrategy,
                this.changeFeedLeaseOptions.LeaseAcquireInterval);
            return new PartitionManagerCore(bootstrapper, partitionController, partitionLoadBalancer);
        }
    }
}<|MERGE_RESOLUTION|>--- conflicted
+++ resolved
@@ -89,55 +89,11 @@
 
         private async Task InitializeAsync()
         {
-<<<<<<< HEAD
-            string monitoredContainerRid = await this.monitoredContainer.GetMonitoredContainerRidAsync(this.monitoredContainerRid);
-            this.monitoredContainerRid = this.monitoredContainer.GetLeasePrefix(this.changeFeedLeaseOptions, monitoredContainerRid);
-            this.documentServiceLeaseStoreManager = await ChangeFeedProcessorCore.InitializeLeaseStoreManagerAsync(this.documentServiceLeaseStoreManager, this.leaseContainer, this.monitoredContainerRid, this.instanceName).ConfigureAwait(false);
-            this.partitionManager = this.BuildPartitionManager();
-            this.initialized = true;
-        }
-
-        internal static async Task<DocumentServiceLeaseStoreManager> InitializeLeaseStoreManagerAsync(
-            DocumentServiceLeaseStoreManager documentServiceLeaseStoreManager,
-            ContainerInternal leaseContainer,
-            string leaseContainerPrefix,
-            string instanceName)
-        {
-            if (documentServiceLeaseStoreManager == null)
-            {
-                ContainerResponse cosmosContainerResponse = await leaseContainer.ReadContainerAsync().ConfigureAwait(false);
-                ContainerProperties containerProperties = cosmosContainerResponse.Resource;
-
-                bool isPartitioned =
-                    containerProperties.PartitionKey != null &&
-                    containerProperties.PartitionKey.Paths != null &&
-                    containerProperties.PartitionKey.Paths.Count > 0;
-                bool isMigratedFixed = containerProperties.PartitionKey?.IsSystemKey == true;
-                if (isPartitioned
-                    && !isMigratedFixed
-                    && (containerProperties.PartitionKey.Paths.Count != 1 || containerProperties.PartitionKey.Paths[0] != "/id"))
-                {
-                    throw new ArgumentException("The lease collection, if partitioned, must have partition key equal to id.");
-                }
-
-                RequestOptionsFactory requestOptionsFactory = isPartitioned && !isMigratedFixed ?
-                    (RequestOptionsFactory)new PartitionedByIdCollectionRequestOptionsFactory() :
-                    (RequestOptionsFactory)new SinglePartitionRequestOptionsFactory();
-
-                DocumentServiceLeaseStoreManagerBuilder leaseStoreManagerBuilder = new DocumentServiceLeaseStoreManagerBuilder()
-                    .WithLeasePrefix(leaseContainerPrefix)
-                    .WithLeaseContainer(leaseContainer)
-                    .WithRequestOptionsFactory(requestOptionsFactory)
-                    .WithHostName(instanceName);
-
-                documentServiceLeaseStoreManager = await leaseStoreManagerBuilder.BuildAsync().ConfigureAwait(false);
-=======
             string monitoredDatabaseAndContainerRid = await this.monitoredContainer.GetMonitoredDatabaseAndContainerRidAsync();
             string leaseContainerPrefix = this.monitoredContainer.GetLeasePrefix(this.changeFeedLeaseOptions.LeasePrefix, monitoredDatabaseAndContainerRid);
             if (this.documentServiceLeaseStoreManager == null)
             {
                 this.documentServiceLeaseStoreManager = await DocumentServiceLeaseStoreManagerBuilder.InitializeAsync(this.leaseContainer, leaseContainerPrefix, this.instanceName).ConfigureAwait(false);
->>>>>>> 967bc7fe
             }
 
             this.partitionManager = this.BuildPartitionManager();
