--- conflicted
+++ resolved
@@ -95,12 +95,7 @@
 
         public static async Task<string> GetMonitoredDatabaseAndContainerRidAsync(
             this Container monitoredContainer,
-<<<<<<< HEAD
-            CancellationToken cancellationToken = default(CancellationToken))
-=======
-            string suggestedMonitoredRid,
             CancellationToken cancellationToken = default)
->>>>>>> eb12cfe3
         {
             string containerRid = await ((ContainerInternal)monitoredContainer).GetRIDAsync(cancellationToken);
             string databaseRid = await ((DatabaseInternal)((ContainerInternal)monitoredContainer).Database).GetRIDAsync(cancellationToken);
