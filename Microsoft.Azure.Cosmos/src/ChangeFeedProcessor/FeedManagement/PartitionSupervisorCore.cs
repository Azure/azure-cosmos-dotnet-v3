--- conflicted
+++ resolved
@@ -31,11 +31,7 @@
 
         public override async Task RunAsync(CancellationToken shutdownToken)
         {
-<<<<<<< HEAD
             ChangeFeedObserverContextCore context = new ChangeFeedObserverContextCore(this.lease.CurrentLeaseToken);
-=======
-            ChangeFeedObserverContextCore<T> context = new ChangeFeedObserverContextCore<T>(this.lease.CurrentLeaseToken);
->>>>>>> bc02986d
             await this.observer.OpenAsync(context).ConfigureAwait(false);
 
             this.processorCancellation = CancellationTokenSource.CreateLinkedTokenSource(shutdownToken);
