--- conflicted
+++ resolved
@@ -23,8 +23,6 @@
         internal static readonly string PartitionLevelFailoverEnabled = "AZURE_COSMOS_PARTITION_LEVEL_FAILOVER_ENABLED";
 
         /// <summary>
-<<<<<<< HEAD
-=======
         /// A read-only string containing the environment variable name for enabling per partition circuit breaker. The default value
         /// for this flag is false.
         /// </summary>
@@ -65,7 +63,6 @@
         internal static readonly string CircuitBreakerConsecutiveFailureCountForWrites = "AZURE_COSMOS_PPCB_CONSECUTIVE_FAILURE_COUNT_FOR_WRITES";
 
         /// <summary>
->>>>>>> faaa3a73
         /// Environment variable name for overriding optimistic direct execution of queries.
         /// </summary>
         internal static readonly string OptimisticDirectExecutionEnabled = "AZURE_COSMOS_OPTIMISTIC_DIRECT_EXECUTION_ENABLED";
@@ -73,11 +70,7 @@
         /// <summary>
         /// Environment variable name to disable sending non streaming order by query feature flag to the gateway.
         /// </summary>
-<<<<<<< HEAD
-        internal static readonly string NonStreamingOrderByQueryFeatureDisabled = "AZURE_COSMOS_NON_STREAMING_ORDER_BY_FLAG_DISABLED";
-=======
         internal static readonly string HybridSearchQueryPlanOptimizationDisabled = "AZURE_COSMOS_HYBRID_SEARCH_QUERYPLAN_OPTIMIZATION_DISABLED";
->>>>>>> faaa3a73
 
         /// <summary>
         /// Environment variable name to enable distributed query gateway mode.
@@ -85,8 +78,6 @@
         internal static readonly string DistributedQueryGatewayModeEnabled = "AZURE_COSMOS_DISTRIBUTED_QUERY_GATEWAY_ENABLED";
 
         /// <summary>
-<<<<<<< HEAD
-=======
         /// intent is If a client specify a value, we will force it to be atleast 100ms, otherwise default is going to be 500ms
         /// </summary>
         internal static readonly string MinInRegionRetryTimeForWritesInMs = "AZURE_COSMOS_SESSION_TOKEN_MISMATCH_IN_REGION_RETRY_TIME_IN_MILLISECONDS";
@@ -101,15 +92,12 @@
         internal static readonly int MinMaxRetriesInLocalRegionWhenRemoteRegionPreferred = 1;
 
         /// <summary>
->>>>>>> faaa3a73
         /// A read-only string containing the environment variable name for enabling binary encoding. This will eventually
         /// be removed once binary encoding is enabled by default for both preview
         /// and GA.
         /// </summary>
         internal static readonly string BinaryEncodingEnabled = "AZURE_COSMOS_BINARY_ENCODING_ENABLED";
 
-<<<<<<< HEAD
-=======
         /// <summary>
         /// A read-only string containing the environment variable name for enabling binary encoding. This will eventually
         /// be removed once binary encoding is enabled by default for both preview
@@ -117,7 +105,6 @@
         /// </summary>
         internal static readonly string TcpChannelMultiplexingEnabled = "AZURE_COSMOS_TCP_CHANNEL_MULTIPLEX_ENABLED";
 
->>>>>>> faaa3a73
         public static T GetEnvironmentVariable<T>(string variable, T defaultValue)
         {
             string value = Environment.GetEnvironmentVariable(variable);
@@ -128,8 +115,6 @@
             return (T)Convert.ChangeType(value, typeof(T));
         }
 
-<<<<<<< HEAD
-=======
         public static int GetMaxRetriesInLocalRegionWhenRemoteRegionPreferred()
         {
             return Math.Max(
@@ -150,7 +135,6 @@
                 MinMinInRegionRetryTimeForWritesInMs));
         }
 
->>>>>>> faaa3a73
         /// <summary>
         /// Gets the boolean value of the replica validation environment variable. Note that, replica validation
         /// is enabled by default for the preview package and disabled for GA at the moment. The user can set the
@@ -193,8 +177,6 @@
         }
 
         /// <summary>
-<<<<<<< HEAD
-=======
         /// Gets the boolean value indicating whether the thin client mode is enabled based on the environment variable override.
         /// </summary>
         /// <param name="defaultValue">A boolean field containing the default value for thin client mode.</param>
@@ -305,7 +287,6 @@
         }
 
         /// <summary>
->>>>>>> faaa3a73
         /// Gets the boolean value indicating whether optimistic direct execution is enabled based on the environment variable override.
         /// </summary>
         public static bool IsOptimisticDirectExecutionEnabled(
@@ -318,26 +299,15 @@
         }
 
         /// <summary>
-<<<<<<< HEAD
-        /// Gets the boolean value indicating whether the non streaming order by query feature flag should be sent to the gateway
-        /// based on the environment variable override.
-        /// </summary>
-        public static bool IsNonStreamingOrderByQueryFeatureDisabled(
-=======
         /// Gets the boolean value indicating whether the hybrid search query plan optimization feature flag should be sent to the gateway
         /// based on the environment variable override.
         /// </summary>
         public static bool IsHybridSearchQueryPlanOptimizationDisabled(
->>>>>>> faaa3a73
-            bool defaultValue)
-        {
-            return ConfigurationManager
-                    .GetEnvironmentVariable(
-<<<<<<< HEAD
-                        variable: NonStreamingOrderByQueryFeatureDisabled,
-=======
+            bool defaultValue)
+        {
+            return ConfigurationManager
+                    .GetEnvironmentVariable(
                         variable: HybridSearchQueryPlanOptimizationDisabled,
->>>>>>> faaa3a73
                         defaultValue: defaultValue);
         }
 
@@ -369,8 +339,6 @@
                         variable: ConfigurationManager.BinaryEncodingEnabled,
                         defaultValue: defaultValue);
         }
-<<<<<<< HEAD
-=======
 
         /// <summary>
         /// Gets the boolean value indicating if channel multiplexing enabled on TCP channel.
@@ -384,6 +352,5 @@
                         variable: ConfigurationManager.TcpChannelMultiplexingEnabled,
                         defaultValue: false);
         }
->>>>>>> faaa3a73
     }
 }