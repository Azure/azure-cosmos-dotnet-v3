--- conflicted
+++ resolved
@@ -23,8 +23,6 @@
         internal static readonly string PartitionLevelFailoverEnabled = "AZURE_COSMOS_PARTITION_LEVEL_FAILOVER_ENABLED";
 
         /// <summary>
-<<<<<<< HEAD
-=======
         /// A read-only string containing the environment variable name for enabling per partition circuit breaker. The default value
         /// for this flag is false.
         /// </summary>
@@ -60,7 +58,6 @@
         internal static readonly string CircuitBreakerConsecutiveFailureCountForWrites = "AZURE_COSMOS_PPCB_CONSECUTIVE_FAILURE_COUNT_FOR_WRITES";
 
         /// <summary>
->>>>>>> f20c685e
         /// Environment variable name for overriding optimistic direct execution of queries.
         /// </summary>
         internal static readonly string OptimisticDirectExecutionEnabled = "AZURE_COSMOS_OPTIMISTIC_DIRECT_EXECUTION_ENABLED";
@@ -68,11 +65,7 @@
         /// <summary>
         /// Environment variable name to disable sending non streaming order by query feature flag to the gateway.
         /// </summary>
-<<<<<<< HEAD
-        internal static readonly string NonStreamingOrderByQueryFeatureDisabled = "AZURE_COSMOS_NON_STREAMING_ORDER_BY_FLAG_DISABLED";
-=======
         internal static readonly string HybridSearchQueryPlanOptimizationDisabled = "AZURE_COSMOS_HYBRID_SEARCH_QUERYPLAN_OPTIMIZATION_DISABLED";
->>>>>>> f20c685e
 
         /// <summary>
         /// Environment variable name to enable distributed query gateway mode.
@@ -80,8 +73,6 @@
         internal static readonly string DistributedQueryGatewayModeEnabled = "AZURE_COSMOS_DISTRIBUTED_QUERY_GATEWAY_ENABLED";
 
         /// <summary>
-<<<<<<< HEAD
-=======
         /// intent is If a client specify a value, we will force it to be atleast 100ms, otherwise default is going to be 500ms
         /// </summary>
         internal static readonly string MinInRegionRetryTimeForWritesInMs = "AZURE_COSMOS_SESSION_TOKEN_MISMATCH_IN_REGION_RETRY_TIME_IN_MILLISECONDS";
@@ -96,15 +87,12 @@
         internal static readonly int MinMaxRetriesInLocalRegionWhenRemoteRegionPreferred = 1;
 
         /// <summary>
->>>>>>> f20c685e
         /// A read-only string containing the environment variable name for enabling binary encoding. This will eventually
         /// be removed once binary encoding is enabled by default for both preview
         /// and GA.
         /// </summary>
         internal static readonly string BinaryEncodingEnabled = "AZURE_COSMOS_BINARY_ENCODING_ENABLED";
 
-<<<<<<< HEAD
-=======
         /// <summary>
         /// A read-only string containing the environment variable name for enabling binary encoding. This will eventually
         /// be removed once binary encoding is enabled by default for both preview
@@ -112,7 +100,6 @@
         /// </summary>
         internal static readonly string TcpChannelMultiplexingEnabled = "AZURE_COSMOS_TCP_CHANNEL_MULTIPLEX_ENABLED";
 
->>>>>>> f20c685e
         public static T GetEnvironmentVariable<T>(string variable, T defaultValue)
         {
             string value = Environment.GetEnvironmentVariable(variable);
@@ -123,8 +110,6 @@
             return (T)Convert.ChangeType(value, typeof(T));
         }
 
-<<<<<<< HEAD
-=======
         public static int GetMaxRetriesInLocalRegionWhenRemoteRegionPreferred()
         {
             return Math.Max(
@@ -145,7 +130,6 @@
                 MinMinInRegionRetryTimeForWritesInMs));
         }
 
->>>>>>> f20c685e
         /// <summary>
         /// Gets the boolean value of the replica validation environment variable. Note that, replica validation
         /// is enabled by default for the preview package and disabled for GA at the moment. The user can set the
@@ -188,8 +172,6 @@
         }
 
         /// <summary>
-<<<<<<< HEAD
-=======
         /// Gets the boolean value indicating whether the thin client mode is enabled based on the environment variable override.
         /// </summary>
         /// <param name="defaultValue">A boolean field containing the default value for thin client mode.</param>
@@ -286,7 +268,6 @@
         }
 
         /// <summary>
->>>>>>> f20c685e
         /// Gets the boolean value indicating whether optimistic direct execution is enabled based on the environment variable override.
         /// </summary>
         public static bool IsOptimisticDirectExecutionEnabled(
@@ -299,26 +280,15 @@
         }
 
         /// <summary>
-<<<<<<< HEAD
-        /// Gets the boolean value indicating whether the non streaming order by query feature flag should be sent to the gateway
-        /// based on the environment variable override.
-        /// </summary>
-        public static bool IsNonStreamingOrderByQueryFeatureDisabled(
-=======
         /// Gets the boolean value indicating whether the hybrid search query plan optimization feature flag should be sent to the gateway
         /// based on the environment variable override.
         /// </summary>
         public static bool IsHybridSearchQueryPlanOptimizationDisabled(
->>>>>>> f20c685e
-            bool defaultValue)
-        {
-            return ConfigurationManager
-                    .GetEnvironmentVariable(
-<<<<<<< HEAD
-                        variable: NonStreamingOrderByQueryFeatureDisabled,
-=======
+            bool defaultValue)
+        {
+            return ConfigurationManager
+                    .GetEnvironmentVariable(
                         variable: HybridSearchQueryPlanOptimizationDisabled,
->>>>>>> f20c685e
                         defaultValue: defaultValue);
         }
 
@@ -350,8 +320,6 @@
                         variable: ConfigurationManager.BinaryEncodingEnabled,
                         defaultValue: defaultValue);
         }
-<<<<<<< HEAD
-=======
 
         /// <summary>
         /// Gets the boolean value indicating if channel multiplexing enabled on TCP channel.
@@ -365,6 +333,5 @@
                         variable: ConfigurationManager.TcpChannelMultiplexingEnabled,
                         defaultValue: false);
         }
->>>>>>> f20c685e
     }
 }