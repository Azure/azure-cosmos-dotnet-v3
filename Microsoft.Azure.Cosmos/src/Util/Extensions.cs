--- conflicted
+++ resolved
@@ -29,21 +29,7 @@
         internal static ResponseMessage ToCosmosResponseMessage(this DocumentServiceResponse documentServiceResponse, RequestMessage requestMessage)
         {
             Debug.Assert(requestMessage != null, nameof(requestMessage));
-
-<<<<<<< HEAD
-            ResponseMessage responseMessage = new ResponseMessage(documentServiceResponse.StatusCode, requestMessage);
-            if (documentServiceResponse.ResponseBody != null)
-            {
-                responseMessage.Content = documentServiceResponse.ResponseBody;
-            }
-
-            if (documentServiceResponse.Headers != null)
-            {
-                foreach (string key in documentServiceResponse.Headers)
-                {
-                    responseMessage.Headers.Add(key, documentServiceResponse.Headers[key]);
-                }
-            }
+            Headers headers = documentServiceResponse.Headers.ToCosmosHeaders();
 
             // Only record point operation stats if ClientSideRequestStats did not record the response.
             CosmosClientSideRequestStatistics clientSideRequestStatistics = documentServiceResponse.RequestStats as CosmosClientSideRequestStatistics;
@@ -52,45 +38,20 @@
                 clientSideRequestStatistics.FailedReplicas.Count == 0)
             {
                 PointOperationStatistics pointOperationStatistics = new PointOperationStatistics(
-                    activityId: responseMessage.Headers.ActivityId,
+                    activityId: headers.ActivityId,
                     responseTimeUtc: DateTime.UtcNow,
                     statusCode: documentServiceResponse.StatusCode,
                     subStatusCode: documentServiceResponse.SubStatusCode,
-                    requestCharge: responseMessage.Headers.RequestCharge,
-                    errorMessage: responseMessage.ErrorMessage,
+                    requestCharge: headers.RequestCharge,
+                    errorMessage: null,
                     method: requestMessage?.Method,
                     requestUri: requestMessage?.RequestUri,
                     requestSessionToken: requestMessage?.Headers?.Session,
-                    responseSessionToken: responseMessage.Headers.Session);
-
-                requestMessage.DiagnosticsContext.AddDiagnosticsInternal(pointOperationStatistics);
-            }
-
-            return responseMessage;
-        }
-
-        internal static ResponseMessage ToCosmosResponseMessage(this DocumentClientException documentClientException, RequestMessage requestMessage)
-        {
-            // if StatusCode is null it is a client business logic error and it never hit the backend, so throw
-            if (documentClientException.StatusCode == null)
-=======
-            Headers headers = documentServiceResponse.Headers.ToCosmosHeaders();
-            CosmosClientSideRequestStatistics cosmosClientSideRequestStatistics = documentServiceResponse.RequestStats as CosmosClientSideRequestStatistics;
-            requestMessage.DiagnosticsContext.AddDiagnosticsInternal(new PointOperationStatistics(
-                activityId: headers.ActivityId,
-                statusCode: documentServiceResponse.StatusCode,
-                subStatusCode: documentServiceResponse.SubStatusCode,
-                requestCharge: headers.RequestCharge,
-                errorMessage: null,
-                method: requestMessage?.Method,
-                requestUri: requestMessage?.RequestUri,
-                requestSessionToken: requestMessage?.Headers?.Session,
-                responseSessionToken: headers.Session,
-                clientSideRequestStatistics: cosmosClientSideRequestStatistics));
+                    responseSessionToken: headers.Session);
+            }
 
             // If it's considered a failure create the corresponding CosmosException
             if (!documentServiceResponse.StatusCode.IsSuccess())
->>>>>>> 1a999ffb
             {
                 CosmosException cosmosException = CosmosExceptionFactory.Create(
                     documentServiceResponse,
@@ -126,31 +87,16 @@
                 diagnosticsContext);
 
             PointOperationStatistics pointOperationStatistics = new PointOperationStatistics(
-<<<<<<< HEAD
-                activityId: responseMessage.Headers.ActivityId,
-                responseTimeUtc: DateTime.UtcNow,
-                statusCode: documentClientException.StatusCode.Value,
-                subStatusCode: (int)SubStatusCodes.Unknown,
-                requestCharge: responseMessage.Headers.RequestCharge,
-                errorMessage: documentClientException.RawErrorMessage,
-                method: requestMessage?.Method,
-                requestUri: requestMessage?.RequestUri,
-                requestSessionToken: requestMessage?.Headers?.Session,
-                responseSessionToken: responseMessage.Headers.Session);
-
-            responseMessage.DiagnosticsContext.AddDiagnosticsInternal(pointOperationStatistics);
-
-=======
                 activityId: cosmosException.Headers.ActivityId,
                 statusCode: cosmosException.StatusCode,
                 subStatusCode: (int)SubStatusCodes.Unknown,
+                responseTimeUtc: DateTime.UtcNow,
                 requestCharge: cosmosException.Headers.RequestCharge,
                 errorMessage: cosmosException.Message,
                 method: requestMessage?.Method,
                 requestUri: requestMessage?.RequestUri,
                 requestSessionToken: requestMessage?.Headers?.Session,
-                responseSessionToken: cosmosException.Headers.Session,
-                clientSideRequestStatistics: documentClientException.RequestStatistics as CosmosClientSideRequestStatistics);
+                responseSessionToken: cosmosException.Headers.Session);
 
             diagnosticsContext.AddDiagnosticsInternal(pointOperationStatistics);
 
@@ -163,7 +109,6 @@
             // if there is a status code then it came from the backend, return error as http error instead of throwing the exception
             ResponseMessage responseMessage = cosmosException.ToCosmosResponseMessage(requestMessage);
             
->>>>>>> 1a999ffb
             if (requestMessage != null)
             {
                 requestMessage.Properties.Remove(nameof(DocumentClientException));
