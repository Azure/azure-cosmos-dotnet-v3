--- conflicted
+++ resolved
@@ -38,15 +38,11 @@
 
             if (response.RequestStats != null)
             {
-<<<<<<< HEAD
-                cosmosResponse.cosmosDiagnostics = new PointOperationStatistics(response.RequestStats);
-=======
                 CosmosClientSideRequestStatistics cosmosClientSideRequestStatistics = response.RequestStats as CosmosClientSideRequestStatistics;
                 if (cosmosClientSideRequestStatistics != null)
                 {
                     cosmosResponse.cosmosDiagnostics = new PointOperationStatistics(cosmosClientSideRequestStatistics);
                 }
->>>>>>> 00dd4c30
             }
 
             return cosmosResponse;
