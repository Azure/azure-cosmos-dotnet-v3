﻿//------------------------------------------------------------
// Copyright (c) Microsoft Corporation.  All rights reserved.
//------------------------------------------------------------

namespace Microsoft.Azure.Cosmos
{
    using System;
    using System.IO;
    using Microsoft.Azure.Cosmos.ChangeFeed;
    using Microsoft.Azure.Cosmos.Query.Core;
    using Microsoft.Azure.Cosmos.Query.Core.QueryPlan;
    using Microsoft.Azure.Cosmos.Scripts;
    using Microsoft.Azure.Documents;

    /// <summary>
    /// This is an interface to allow a custom serializer to be used by the CosmosClient
    /// </summary>
    internal class CosmosSerializerCore
    {
<<<<<<< HEAD
        private static readonly CosmosSerializer propertiesSerializer = new CosmosJsonSerializerWrapper(
            new CosmosJsonDotNetSerializer(
                ConfigurationManager.IsBinaryEncodingEnabled()));
=======
        private readonly bool isBinaryEncodingEnabled;
        private static readonly CosmosSerializer binarySerializer = new CosmosJsonSerializerWrapper(
            new CosmosJsonDotNetSerializer(binaryEncodingEnabled: true));

        private static readonly CosmosSerializer propertiesSerializer = new CosmosJsonSerializerWrapper(
            new CosmosJsonDotNetSerializer());
>>>>>>> f20c685e

        private readonly CosmosSerializer customSerializer;
        private readonly CosmosSerializer sqlQuerySpecSerializer;
        private CosmosSerializer patchOperationSerializer;

        internal CosmosSerializerCore(
            CosmosSerializer customSerializer = null)
        {
            this.isBinaryEncodingEnabled = ConfigurationManager.IsBinaryEncodingEnabled();
            if (customSerializer == null)
            {
                this.customSerializer = null;
                // this would allow us to set the JsonConverter and inturn handle Serialized/Stream Query Parameter Value.
                this.sqlQuerySpecSerializer = CosmosSqlQuerySpecJsonConverter.CreateSqlQuerySpecSerializer(
                    cosmosSerializer: null,
                    propertiesSerializer: CosmosSerializerCore.propertiesSerializer);
                this.patchOperationSerializer = null;
            }
            else
            {
                this.customSerializer = new CosmosJsonSerializerWrapper(customSerializer);
                this.sqlQuerySpecSerializer = CosmosSqlQuerySpecJsonConverter.CreateSqlQuerySpecSerializer(
                    cosmosSerializer: this.customSerializer,
                    propertiesSerializer: CosmosSerializerCore.propertiesSerializer);
                this.patchOperationSerializer = PatchOperationsJsonConverter.CreatePatchOperationsSerializer(
                    cosmosSerializer: this.customSerializer,
                    propertiesSerializer: CosmosSerializerCore.propertiesSerializer);
            }
        }

        internal static CosmosSerializerCore Create(
            CosmosSerializer customSerializer,
            CosmosSerializationOptions serializationOptions)
        {
            if (customSerializer != null && serializationOptions != null)
            {
                throw new ArgumentException("Customer serializer and serialization options can not be set at the same time.");
            }

            if (serializationOptions != null)
            {
                customSerializer = new CosmosJsonSerializerWrapper(
                    new CosmosJsonDotNetSerializer(
                        serializationOptions,
                        binaryEncodingEnabled: ConfigurationManager.IsBinaryEncodingEnabled()));
            }

            return new CosmosSerializerCore(customSerializer);
        }

        internal T FromStream<T>(Stream stream)
        {
            CosmosSerializer serializer = this.GetSerializer<T>();
            return serializer.FromStream<T>(stream);
        }

        internal T[] FromFeedStream<T>(Stream stream)
        {
            CosmosSerializer serializer = this.GetSerializer<T>();
            return serializer.FromStream<T[]>(stream);
        }

        internal Stream ToStream<T>(T input, bool canUseBinaryEncodingForPointOperations = false)
        {
            CosmosSerializer serializer = this.GetSerializer<T>(canUseBinaryEncodingForPointOperations);
            return serializer.ToStream<T>(input);
        }

        internal Stream ToStreamSqlQuerySpec(SqlQuerySpec input, ResourceType resourceType)
        {
            CosmosSerializer serializer = CosmosSerializerCore.propertiesSerializer;

            // All the public types that support query use the custom serializer
            // Internal types like offers will use the default serializer.
            if (resourceType == ResourceType.Database ||
                resourceType == ResourceType.Collection ||
                resourceType == ResourceType.Document ||
                resourceType == ResourceType.Trigger ||
                resourceType == ResourceType.UserDefinedFunction ||
                resourceType == ResourceType.StoredProcedure ||
                resourceType == ResourceType.Permission ||
                resourceType == ResourceType.User ||
                resourceType == ResourceType.Conflict)
            {
                serializer = this.sqlQuerySpecSerializer;
            }

            return serializer.ToStream<SqlQuerySpec>(input);
        }

        internal CosmosSerializer GetCustomOrDefaultSerializer()
        {
            if (this.customSerializer != null)
            {
                return this.customSerializer;
            }

            return this.GetDefaultSerializer();
        }

        private CosmosSerializer GetSerializer<T>(
            bool canUseBinaryEncodingForPointOperations = false)
        {
            Type inputType = typeof(T);
            if (inputType == typeof(PatchSpec))
            {
                this.patchOperationSerializer ??= PatchOperationsJsonConverter.CreatePatchOperationsSerializer(
                        cosmosSerializer: this.customSerializer ?? new CosmosJsonDotNetSerializer(),
                        propertiesSerializer: CosmosSerializerCore.propertiesSerializer);
                return this.patchOperationSerializer;
            }

            if (CosmosSerializerCore.IsInputTypeInternal(inputType))
            {
                return CosmosSerializerCore.propertiesSerializer;
            }

<<<<<<< HEAD
            if (CosmosSerializerCore.IsInputTypeInternal(inputType))
=======
            if (this.customSerializer == null)
>>>>>>> f20c685e
            {
                return this.GetDefaultSerializer(canUseBinaryEncodingForPointOperations);
            }

            if (inputType == typeof(SqlQuerySpec))
            {
                throw new ArgumentException("SqlQuerySpec to stream must use the SqlQuerySpec override");
            }

#if DEBUG
            // This check is used to stop internal developers from deserializing an internal with the user's serialier that doesn't know how to materialize said type.
            string clientAssemblyName = typeof(DatabaseProperties).Assembly.GetName().Name;
            string directAssemblyName = typeof(Documents.PartitionKeyRange).Assembly.GetName().Name;
            string inputAssemblyName = inputType.Assembly.GetName().Name;
            bool inputIsClientOrDirect = string.Equals(inputAssemblyName, clientAssemblyName) || string.Equals(inputAssemblyName, directAssemblyName);
<<<<<<< HEAD
            bool typeIsWhiteListed = inputType == typeof(Document) || (inputType.IsGenericType && inputType.GetGenericTypeDefinition() == typeof(ChangeFeedItem<>));
=======
            bool typeIsWhiteListed = inputType == typeof(Document)
                || (inputType.IsGenericType && inputType.GetGenericTypeDefinition() == typeof(ChangeFeedItem<>))
                || inputType == typeof(StoredProcedureResponse)
                || inputType == typeof(TriggerResponse)
                || inputType == typeof(UserDefinedFunctionResponse);
>>>>>>> f20c685e

            if (!typeIsWhiteListed && inputIsClientOrDirect)
            {
                throw new ArgumentException($"User serializer is being used for internal type:{inputType.FullName}.");
            }
#endif

            return this.customSerializer;
        }

<<<<<<< HEAD
=======
        private CosmosSerializer GetDefaultSerializer(
            bool canUseBinaryEncodingForPointOperations = false)
        {
            return this.isBinaryEncodingEnabled && canUseBinaryEncodingForPointOperations
                ? CosmosSerializerCore.binarySerializer
                : CosmosSerializerCore.propertiesSerializer;
        }

>>>>>>> f20c685e
        internal static bool IsInputTypeInternal(
            Type inputType)
        {
            return inputType == typeof(AccountProperties)
                || inputType == typeof(DatabaseProperties)
                || inputType == typeof(ContainerProperties)
                || inputType == typeof(PermissionProperties)
                || inputType == typeof(StoredProcedureProperties)
                || inputType == typeof(TriggerProperties)
                || inputType == typeof(UserDefinedFunctionProperties)
                || inputType == typeof(UserProperties)
                || inputType == typeof(ConflictProperties)
                || inputType == typeof(ThroughputProperties)
                || inputType == typeof(OfferV2)
                || inputType == typeof(ClientEncryptionKeyProperties)
                || inputType == typeof(PartitionedQueryExecutionInfo)
                || inputType == typeof(ChangeFeedQuerySpec);
        }
    }
}<|MERGE_RESOLUTION|>--- conflicted
+++ resolved
@@ -17,18 +17,12 @@
     /// </summary>
     internal class CosmosSerializerCore
     {
-<<<<<<< HEAD
-        private static readonly CosmosSerializer propertiesSerializer = new CosmosJsonSerializerWrapper(
-            new CosmosJsonDotNetSerializer(
-                ConfigurationManager.IsBinaryEncodingEnabled()));
-=======
         private readonly bool isBinaryEncodingEnabled;
         private static readonly CosmosSerializer binarySerializer = new CosmosJsonSerializerWrapper(
             new CosmosJsonDotNetSerializer(binaryEncodingEnabled: true));
 
         private static readonly CosmosSerializer propertiesSerializer = new CosmosJsonSerializerWrapper(
             new CosmosJsonDotNetSerializer());
->>>>>>> f20c685e
 
         private readonly CosmosSerializer customSerializer;
         private readonly CosmosSerializer sqlQuerySpecSerializer;
@@ -146,11 +140,7 @@
                 return CosmosSerializerCore.propertiesSerializer;
             }
 
-<<<<<<< HEAD
-            if (CosmosSerializerCore.IsInputTypeInternal(inputType))
-=======
             if (this.customSerializer == null)
->>>>>>> f20c685e
             {
                 return this.GetDefaultSerializer(canUseBinaryEncodingForPointOperations);
             }
@@ -166,15 +156,11 @@
             string directAssemblyName = typeof(Documents.PartitionKeyRange).Assembly.GetName().Name;
             string inputAssemblyName = inputType.Assembly.GetName().Name;
             bool inputIsClientOrDirect = string.Equals(inputAssemblyName, clientAssemblyName) || string.Equals(inputAssemblyName, directAssemblyName);
-<<<<<<< HEAD
-            bool typeIsWhiteListed = inputType == typeof(Document) || (inputType.IsGenericType && inputType.GetGenericTypeDefinition() == typeof(ChangeFeedItem<>));
-=======
             bool typeIsWhiteListed = inputType == typeof(Document)
                 || (inputType.IsGenericType && inputType.GetGenericTypeDefinition() == typeof(ChangeFeedItem<>))
                 || inputType == typeof(StoredProcedureResponse)
                 || inputType == typeof(TriggerResponse)
                 || inputType == typeof(UserDefinedFunctionResponse);
->>>>>>> f20c685e
 
             if (!typeIsWhiteListed && inputIsClientOrDirect)
             {
@@ -185,8 +171,6 @@
             return this.customSerializer;
         }
 
-<<<<<<< HEAD
-=======
         private CosmosSerializer GetDefaultSerializer(
             bool canUseBinaryEncodingForPointOperations = false)
         {
@@ -195,7 +179,6 @@
                 : CosmosSerializerCore.propertiesSerializer;
         }
 
->>>>>>> f20c685e
         internal static bool IsInputTypeInternal(
             Type inputType)
         {
