--- conflicted
+++ resolved
@@ -9,14 +9,11 @@
     using System.Reflection;
     using System.Text.Json;
     using System.Text.Json.Serialization;
-<<<<<<< HEAD
     using System.Threading;
     using System.Threading.Tasks;
-=======
     using Microsoft.Azure.Cosmos.CosmosElements;
     using Microsoft.Azure.Cosmos.Json;
     using Microsoft.Azure.Cosmos.Serializer;
->>>>>>> b4da46cf
 
     /// <summary>
     /// This class provides a default implementation of System.Text.Json Cosmos Linq Serializer.
@@ -100,7 +97,7 @@
 
             using (stream)
             {
-                return await JsonSerializer.DeserializeAsync<T>(stream, this.jsonSerializerOptions, cancellationToken);
+                return await System.Text.Json.JsonSerializer.DeserializeAsync<T>(stream, this.jsonSerializerOptions, cancellationToken);
             }
         }
 
@@ -119,7 +116,7 @@
         /// <inheritdoc/>
         public override async Task ToStreamAsync<T>(T input, Stream output, CancellationToken cancellationToken)
         {
-            await JsonSerializer.SerializeAsync(output, input, this.jsonSerializerOptions, cancellationToken);
+            await System.Text.Json.JsonSerializer.SerializeAsync(output, input, this.jsonSerializerOptions, cancellationToken);
             output.Position = 0;
         }
 
