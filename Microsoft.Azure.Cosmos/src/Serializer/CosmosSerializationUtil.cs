--- conflicted
+++ resolved
@@ -5,8 +5,6 @@
 namespace Microsoft.Azure.Cosmos
 {
     using System;
-<<<<<<< HEAD
-=======
     using System.IO;
     using System.Text;
     using System.Threading.Tasks;
@@ -18,7 +16,6 @@
     using Microsoft.Azure.Cosmos.Scripts;
     using Microsoft.Azure.Cosmos.Serializer;
     using Microsoft.Azure.Documents;
->>>>>>> b4a4ac0f
     using Newtonsoft.Json.Serialization;
 
     internal static class CosmosSerializationUtil
@@ -26,25 +23,6 @@
         private static readonly CamelCaseNamingStrategy camelCaseNamingStrategy = new CamelCaseNamingStrategy();
 
         internal static string GetStringWithPropertyNamingPolicy(CosmosLinqSerializerOptions options, string name)
-<<<<<<< HEAD
-        {
-            if (options == null)
-            {
-                return name;
-            }
-
-            return GetStringWithPropertyNamingPolicy(options.PropertyNamingPolicy, name);
-        }
-
-        internal static string GetStringWithPropertyNamingPolicy(CosmosPropertyNamingPolicy namingPolicy, string name)
-        {
-            return namingPolicy switch
-            {
-                CosmosPropertyNamingPolicy.CamelCase => CosmosSerializationUtil.camelCaseNamingStrategy.GetPropertyName(name, false),
-                CosmosPropertyNamingPolicy.Default => name,
-                _ => throw new NotImplementedException("Unsupported CosmosPropertyNamingPolicy value"),
-            };
-=======
         {
             if (options == null)
             {
@@ -126,7 +104,6 @@
             byte[] formattedBytes = writer.GetResult().ToArray();
 
             return new MemoryStream(formattedBytes, index: 0, count: formattedBytes.Length, writable: true, publiclyVisible: true);
->>>>>>> b4a4ac0f
         }
     }
 }