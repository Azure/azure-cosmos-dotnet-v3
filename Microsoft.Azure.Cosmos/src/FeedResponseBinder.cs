﻿//------------------------------------------------------------
// Copyright (c) Microsoft Corporation.  All rights reserved.
//------------------------------------------------------------
namespace Microsoft.Azure.Cosmos
{
    using System;
    using System.Collections.Generic;
    using System.IO;
    using Microsoft.Azure.Cosmos.CosmosElements;
    using Microsoft.Azure.Cosmos.Internal;
    using Microsoft.Azure.Cosmos.Json;

    internal static class FeedResponseBinder
    {
        /// <summary>
        /// DEVNOTE: Need to refactor to use CosmosJsonSerializer
        /// </summary>
        public static FeedResponse<T> Convert<T>(
            FeedResponse<CosmosElement> dynamicFeed,
            ContentSerializationFormat contentSerializationFormat,
            Newtonsoft.Json.JsonSerializerSettings serializerSettings)
        {
            IJsonWriter jsonWriter = JsonWriter.Create(ContentToJsonSerializationFormat(contentSerializationFormat));

            jsonWriter.WriteArrayStart();

<<<<<<< HEAD
            foreach (CosmosElement cosmosElement in dynamicFeed)
            {
                cosmosElement.WriteTo(jsonWriter);
            }
=======
                        case CosmosElementType.Boolean:
                            typedValue = JToken.FromObject((cosmosElement as CosmosBoolean).Value)
                               .ToObject<T>();
                            break;

                        case CosmosElementType.Null:
                            typedValue = JValue.CreateNull().ToObject<T>();
                            break;
>>>>>>> 1d913ca1

            jsonWriter.WriteArrayEnd();

            List<T> typedResults;
            using (MemoryStream memoryStream = new MemoryStream(jsonWriter.GetResult()))
            {
                using (JsonCosmosDBReader reader = new JsonCosmosDBReader(memoryStream))
                {
                    Newtonsoft.Json.JsonSerializer serializer = Newtonsoft.Json.JsonSerializer.Create(serializerSettings);
                    typedResults = serializer.Deserialize<List<T>>(reader);
                }
            }

            return new FeedResponse<T>(
                typedResults,
                typedResults.Count,
                dynamicFeed.Headers,
                dynamicFeed.UseETagAsContinuation,
                dynamicFeed.QueryMetrics,
                dynamicFeed.RequestStatistics,
                dynamicFeed.DisallowContinuationTokenMessage,
                dynamicFeed.ResponseLengthBytes);
        }

        public static CosmosQueryResponse ConvertToCosmosQueryResponse(
            FeedResponse<CosmosElement> dynamicFeed,
            ContentSerializationFormat contentSerializationFormat,
            Newtonsoft.Json.JsonSerializerSettings serializerSettings)
        {
            IJsonWriter jsonWriter = JsonWriter.Create(ContentToJsonSerializationFormat(contentSerializationFormat));

            jsonWriter.WriteArrayStart();

            foreach (CosmosElement cosmosElement in dynamicFeed)
            {
                cosmosElement.WriteTo(jsonWriter);
            }

            jsonWriter.WriteArrayEnd();

            MemoryStream memoryStream = new MemoryStream(jsonWriter.GetResult());
            return new CosmosQueryResponse(
                dynamicFeed.Headers,
                memoryStream,
                dynamicFeed.ResponseContinuation);
        }

        private static Microsoft.Azure.Cosmos.Json.JsonSerializationFormat ContentToJsonSerializationFormat(
            ContentSerializationFormat contentSerializationFormat)
        {
            switch (contentSerializationFormat)
            {
                case ContentSerializationFormat.JsonText:
                    return JsonSerializationFormat.Text;
                case ContentSerializationFormat.CosmosBinary:
                    return JsonSerializationFormat.Binary;
                default:
                    throw new ArgumentException($"Unknown {nameof(ContentSerializationFormat)} : {contentSerializationFormat}");
            }
        }
    }
}<|MERGE_RESOLUTION|>--- conflicted
+++ resolved
@@ -24,12 +24,17 @@
 
             jsonWriter.WriteArrayStart();
 
-<<<<<<< HEAD
             foreach (CosmosElement cosmosElement in dynamicFeed)
             {
                 cosmosElement.WriteTo(jsonWriter);
             }
-=======
+
+            jsonWriter.WriteArrayEnd();
+
+                        case CosmosElementType.Array:
+                            typedValue = JsonConvert.DeserializeObject<T>((cosmosElement as CosmosArray).ToString());
+                            break;
+
                         case CosmosElementType.Boolean:
                             typedValue = JToken.FromObject((cosmosElement as CosmosBoolean).Value)
                                .ToObject<T>();
@@ -38,12 +43,15 @@
                         case CosmosElementType.Null:
                             typedValue = JValue.CreateNull().ToObject<T>();
                             break;
->>>>>>> 1d913ca1
 
-            jsonWriter.WriteArrayEnd();
+                        default:
+                            throw new ArgumentException($"Unexpected {nameof(CosmosElementType)}: {cosmosElement.Type}");
+                    }
 
-            List<T> typedResults;
-            using (MemoryStream memoryStream = new MemoryStream(jsonWriter.GetResult()))
+                    typedResults.Add(typedValue);
+                }
+            }
+            else
             {
                 using (JsonCosmosDBReader reader = new JsonCosmosDBReader(memoryStream))
                 {
