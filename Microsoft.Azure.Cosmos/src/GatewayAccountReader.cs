--- conflicted
+++ resolved
@@ -60,24 +60,15 @@
                         timeoutPolicy: HttpTimeoutPolicyControlPlaneRead.Instance,
                         clientSideRequestStatistics: stats,
                         cancellationToken: default))
-<<<<<<< HEAD
-=======
                     using (DocumentServiceResponse documentServiceResponse = await ClientExtensions.ParseResponseAsync(responseMessage))
->>>>>>> ca8d48f8
                     {
-                        using (DocumentServiceResponse documentServiceResponse = await ClientExtensions.ParseResponseAsync(responseMessage))
-                        {
-                            return CosmosResource.FromStream<AccountProperties>(documentServiceResponse);
-                        }
+                        return CosmosResource.FromStream<AccountProperties>(documentServiceResponse);
                     }
                 }
-<<<<<<< HEAD
-=======
                 catch (ObjectDisposedException) when (this.cancellationToken.IsCancellationRequested)
                 {
                     throw new OperationCanceledException($"Client is being disposed for {serviceEndpoint} at {DateTime.UtcNow}, cancelling further operations.");
                 }
->>>>>>> ca8d48f8
                 catch (OperationCanceledException ex)
                 {
                     trace.AddDatum("Client Side Request Stats", stats);
