﻿//------------------------------------------------------------
// Copyright (c) Microsoft Corporation.  All rights reserved.
//------------------------------------------------------------

namespace Microsoft.Azure.Cosmos
{
    using System;
    using System.Globalization;
    using System.Net.Http;
    using System.Threading;
    using System.Threading.Tasks;
    using Microsoft.Azure.Cosmos.Resource.CosmosExceptions;
    using Microsoft.Azure.Cosmos.Routing;
    using Microsoft.Azure.Cosmos.Tracing;
    using Microsoft.Azure.Cosmos.Tracing.TraceData;
    using Microsoft.Azure.Documents;
    using Microsoft.Azure.Documents.Collections;

    internal sealed class GatewayAccountReader
    {
        private readonly ConnectionPolicy connectionPolicy;
        private readonly AuthorizationTokenProvider cosmosAuthorization;
        private readonly CosmosHttpClient httpClient;
        private readonly Uri serviceEndpoint;
        private readonly CancellationToken cancellationToken;

        // Backlog: Auth abstractions are spilling through. 4 arguments for this CTOR are result of it.
        public GatewayAccountReader(Uri serviceEndpoint,
                AuthorizationTokenProvider cosmosAuthorization,
                ConnectionPolicy connectionPolicy,
                CosmosHttpClient httpClient,
                CancellationToken cancellationToken = default)
        {
            this.httpClient = httpClient;
            this.serviceEndpoint = serviceEndpoint;
            this.cosmosAuthorization = cosmosAuthorization ?? throw new ArgumentNullException(nameof(AuthorizationTokenProvider));
            this.connectionPolicy = connectionPolicy;
            this.cancellationToken = cancellationToken;
        }

        private async Task<AccountProperties> GetDatabaseAccountAsync(Uri serviceEndpoint)
        {
            INameValueCollection headers = new RequestNameValueCollection();
            await this.cosmosAuthorization.AddAuthorizationHeaderAsync(
                headersCollection: headers,
                serviceEndpoint,
                HttpConstants.HttpMethods.Get,
                AuthorizationTokenType.PrimaryMasterKey);

            using (ITrace trace = Trace.GetRootTrace("Account Read", TraceComponent.Transport, TraceLevel.Info))
            {
                IClientSideRequestStatistics stats = new ClientSideRequestStatisticsTraceDatum(DateTime.UtcNow, trace.Summary);

                try
                {
                    using (HttpResponseMessage responseMessage = await this.httpClient.GetAsync(
                        uri: serviceEndpoint,
                        additionalHeaders: headers,
                        resourceType: ResourceType.DatabaseAccount,
                        timeoutPolicy: HttpTimeoutPolicyControlPlaneRead.Instance,
                        clientSideRequestStatistics: stats,
                        cancellationToken: default))
                    {
                        using (DocumentServiceResponse documentServiceResponse = await ClientExtensions.ParseResponseAsync(responseMessage))
                        {
                            return CosmosResource.FromStream<AccountProperties>(documentServiceResponse);
                        }
                    }
                }
<<<<<<< HEAD
                catch (OperationCanceledException ex)
=======
            }
            catch (ObjectDisposedException) when (this.cancellationToken.IsCancellationRequested)
            {
                throw new OperationCanceledException($"Client is being disposed for {serviceEndpoint} at {DateTime.UtcNow}, cancelling further operations.");
            }
            catch (OperationCanceledException ex)
            // this is the DocumentClient token, which only gets cancelled upon disposal
            when (!this.cancellationToken.IsCancellationRequested) 
            {
                // Catch Operation Cancelled Exception and convert to Timeout 408 if the user did not cancel it.
                using (ITrace trace = Trace.GetRootTrace("Account Read Exception", TraceComponent.Transport, TraceLevel.Info))
>>>>>>> c4243568
                {
                    trace.AddDatum("Client Side Request Stats", stats);
                    throw CosmosExceptionFactory.CreateRequestTimeoutException(
                                                message: ex.Data?["Message"].ToString(),
                                                headers: new Headers()
                                                {
                                                    ActivityId = System.Diagnostics.Trace.CorrelationManager.ActivityId.ToString()
                                                },
                                                innerException: ex,
                                                trace: trace);
                }
            }
        }

        public async Task<AccountProperties> InitializeReaderAsync()
        {
            AccountProperties databaseAccount = await GlobalEndpointManager.GetDatabaseAccountFromAnyLocationsAsync(
                defaultEndpoint: this.serviceEndpoint,
                locations: this.connectionPolicy.PreferredLocations,
                getDatabaseAccountFn: this.GetDatabaseAccountAsync,
                cancellationToken: this.cancellationToken);

            return databaseAccount;
        }
    }
}<|MERGE_RESOLUTION|>--- conflicted
+++ resolved
@@ -1,4 +1,4 @@
-﻿//------------------------------------------------------------
+//------------------------------------------------------------
 // Copyright (c) Microsoft Corporation.  All rights reserved.
 //------------------------------------------------------------
 
@@ -67,21 +67,11 @@
                         }
                     }
                 }
-<<<<<<< HEAD
+                catch (ObjectDisposedException) when (this.cancellationToken.IsCancellationRequested)
+                {
+                    throw new OperationCanceledException($"Client is being disposed for {serviceEndpoint} at {DateTime.UtcNow}, cancelling further operations.");
+                }
                 catch (OperationCanceledException ex)
-=======
-            }
-            catch (ObjectDisposedException) when (this.cancellationToken.IsCancellationRequested)
-            {
-                throw new OperationCanceledException($"Client is being disposed for {serviceEndpoint} at {DateTime.UtcNow}, cancelling further operations.");
-            }
-            catch (OperationCanceledException ex)
-            // this is the DocumentClient token, which only gets cancelled upon disposal
-            when (!this.cancellationToken.IsCancellationRequested) 
-            {
-                // Catch Operation Cancelled Exception and convert to Timeout 408 if the user did not cancel it.
-                using (ITrace trace = Trace.GetRootTrace("Account Read Exception", TraceComponent.Transport, TraceLevel.Info))
->>>>>>> c4243568
                 {
                     trace.AddDatum("Client Side Request Stats", stats);
                     throw CosmosExceptionFactory.CreateRequestTimeoutException(
