--- conflicted
+++ resolved
@@ -12,11 +12,11 @@
     using System.Net;
     using System.Net.Http;
     using System.Net.Security;
-    using System.Security.Cryptography.X509Certificates;
-    using Microsoft.Azure.Cosmos.FaultInjection;
-    using Microsoft.Azure.Cosmos.Fluent;
+    using System.Security.Cryptography.X509Certificates;
+    using Microsoft.Azure.Cosmos.FaultInjection;
+    using Microsoft.Azure.Cosmos.Fluent;
     using Microsoft.Azure.Documents;
-    using Microsoft.Azure.Documents.Client;
+    using Microsoft.Azure.Documents.Client;
     using Newtonsoft.Json;
 
     /// <summary>
@@ -52,22 +52,22 @@
 
         private const string ConnectionStringAccountEndpoint = "AccountEndpoint";
         private const string ConnectionStringAccountKey = "AccountKey";
-        private const string ConnectionStringDisableServerCertificateValidation = "DisableServerCertificateValidation";
+        private const string ConnectionStringDisableServerCertificateValidation = "DisableServerCertificateValidation";
 
         private const ApiType DefaultApiType = ApiType.None;
-
+
         /// <summary>
         /// Default thresholds for PPAF request hedging.
-        /// </summary>
-        private const int DefaultHedgingThresholdInMilliseconds = 1000;
-        private const int DefaultHedgingThresholdStepInMilliseconds = 500;
+        /// </summary>
+        private const int DefaultHedgingThresholdInMilliseconds = 1000;
+        private const int DefaultHedgingThresholdStepInMilliseconds = 500;
 
         /// <summary>
         /// Default request timeout
         /// </summary>
         private int gatewayModeMaxConnectionLimit;
         private CosmosSerializationOptions serializerOptions;
-        private CosmosSerializer serializerInternal;
+        private CosmosSerializer serializerInternal;
         private System.Text.Json.JsonSerializerOptions stjSerializerOptions;
 
         private ConnectionMode connectionMode;
@@ -79,9 +79,9 @@
         private PortReuseMode? portReuseMode;
         private IWebProxy webProxy;
         private Func<HttpClient> httpClientFactory;
-        private string applicationName;
-        private IFaultInjector faultInjector;
-        private bool isCustomSerializerProvided;
+        private string applicationName;
+        private IFaultInjector faultInjector;
+        private bool isCustomSerializerProvided;
 
         /// <summary>
         /// Creates a new CosmosClientOptions
@@ -95,8 +95,8 @@
             this.ConnectionProtocol = CosmosClientOptions.DefaultProtocol;
             this.ApiType = CosmosClientOptions.DefaultApiType;
             this.CustomHandlers = new Collection<RequestHandler>();
-            this.CosmosClientTelemetryOptions = new CosmosClientTelemetryOptions();
-            this.SessionRetryOptions = new SessionRetryOptions();
+            this.CosmosClientTelemetryOptions = new CosmosClientTelemetryOptions();
+            this.SessionRetryOptions = new SessionRetryOptions();
         }
 
         /// <summary>
@@ -127,11 +127,11 @@
         /// <summary>
         /// Get or set session container for the client
         /// </summary>
-        internal ISessionContainer SessionContainer { get; set; }
-        
-        /// <summary>
-        /// hint which guide SDK-internal retry policies on how early to switch retries to a different region. 
-        /// </summary>
+        internal ISessionContainer SessionContainer { get; set; }
+        
+        /// <summary>
+        /// hint which guide SDK-internal retry policies on how early to switch retries to a different region. 
+        /// </summary>
         internal SessionRetryOptions SessionRetryOptions { get; private set; }
 
         /// <summary>
@@ -207,7 +207,7 @@
         /// </example>
         /// <seealso href="https://docs.microsoft.com/azure/cosmos-db/high-availability#high-availability-with-cosmos-db-in-the-event-of-regional-outages">High availability on regional outages</seealso>
         public IReadOnlyList<string> ApplicationPreferredRegions { get; set; }
-
+
         /// <summary>
         /// Gets and sets the custom endpoints to use for account initialization for geo-replicated database accounts in the Azure Cosmos DB service. 
         /// </summary>
@@ -217,7 +217,7 @@
         /// Should the global endpoint become inaccessible, the CosmosClient will attempt to obtain the account information issuing requests to the custom endpoints provided in <see cref="AccountInitializationCustomEndpoints"/>.
         /// </para>
         /// <para>
-        /// Nevertheless, this parameter remains optional and is recommended for implementation when a customer has configured an endpoint with a custom DNS hostname
+        /// Nevertheless, this parameter remains optional and is recommended for implementation when a customer has configured an endpoint with a custom DNS hostname
         /// (instead of accountname-region.documents.azure.com) etc. for their Cosmos DB account.
         /// </para>
         /// <para>
@@ -230,10 +230,10 @@
         /// <![CDATA[
         /// CosmosClientOptions clientOptions = new CosmosClientOptions()
         /// {
-        ///     AccountInitializationCustomEndpoints = new HashSet<Uri>()
-        ///     { 
-        ///         new Uri("custom.p-1.documents.azure.com"),
-        ///         new Uri("custom.p-2.documents.azure.com") 
+        ///     AccountInitializationCustomEndpoints = new HashSet<Uri>()
+        ///     { 
+        ///         new Uri("custom.p-1.documents.azure.com"),
+        ///         new Uri("custom.p-2.documents.azure.com") 
         ///     }
         /// };
         /// 
@@ -242,7 +242,7 @@
         /// </code>
         /// </example>
         /// <seealso href="https://docs.microsoft.com/azure/cosmos-db/high-availability#high-availability-with-cosmos-db-in-the-event-of-regional-outages">High availability on regional outages</seealso>
-        public IEnumerable<Uri> AccountInitializationCustomEndpoints { get; set; }
+        public IEnumerable<Uri> AccountInitializationCustomEndpoints { get; set; }
 
         /// <summary>
         /// Get or set the maximum number of concurrent connections allowed for the target
@@ -333,14 +333,14 @@
         public ConsistencyLevel? ConsistencyLevel { get; set; }
 
         /// <summary>
-        /// Sets the priority level for requests created using cosmos client.
-        /// </summary>
-        /// <remarks>
-        /// If priority level is also set at request level in <see cref="RequestOptions.PriorityLevel"/>, that priority is used.
-        /// If <see cref="AllowBulkExecution"/> is set to true in CosmosClientOptions, priority level set on the CosmosClient is used.
-        /// </remarks>
-        /// <seealso href="https://aka.ms/CosmosDB/PriorityBasedExecution"/>
-        public PriorityLevel? PriorityLevel { get; set; }
+        /// Sets the priority level for requests created using cosmos client.
+        /// </summary>
+        /// <remarks>
+        /// If priority level is also set at request level in <see cref="RequestOptions.PriorityLevel"/>, that priority is used.
+        /// If <see cref="AllowBulkExecution"/> is set to true in CosmosClientOptions, priority level set on the CosmosClient is used.
+        /// </remarks>
+        /// <seealso href="https://aka.ms/CosmosDB/PriorityBasedExecution"/>
+        public PriorityLevel? PriorityLevel { get; set; }
 
         /// <summary>
         /// Gets or sets the maximum number of retries in the case where the request fails
@@ -408,44 +408,44 @@
         /// <seealso cref="ItemRequestOptions.EnableContentResponseOnWrite"/>
         /// <seealso cref="TransactionalBatchItemRequestOptions.EnableContentResponseOnWrite"/>
         public bool? EnableContentResponseOnWrite { get; set; }
-
-        /// <summary>
-        /// Sets the <see cref="System.Text.Json.JsonSerializerOptions"/> for the System.Text.Json serializer.
-        /// Note that if this option is provided, then the SDK will use the System.Text.Json as the default serializer and set
+
+        /// <summary>
+        /// Sets the <see cref="System.Text.Json.JsonSerializerOptions"/> for the System.Text.Json serializer.
+        /// Note that if this option is provided, then the SDK will use the System.Text.Json as the default serializer and set
         /// the serializer options as the constructor args.
         /// </summary>
         /// <example>
         /// An example on how to configure the System.Text.Json serializer options to ignore null values
         /// <code language="c#">
         /// <![CDATA[
-        /// CosmosClientOptions clientOptions = new CosmosClientOptions()
-        /// {
-        ///     UseSystemTextJsonSerializerWithOptions = new System.Text.Json.JsonSerializerOptions()
-        ///     {
-        ///         DefaultIgnoreCondition = System.Text.Json.Serialization.JsonIgnoreCondition.WhenWritingNull,
-        ///     }
+        /// CosmosClientOptions clientOptions = new CosmosClientOptions()
+        /// {
+        ///     UseSystemTextJsonSerializerWithOptions = new System.Text.Json.JsonSerializerOptions()
+        ///     {
+        ///         DefaultIgnoreCondition = System.Text.Json.Serialization.JsonIgnoreCondition.WhenWritingNull,
+        ///     }
         /// };
         /// 
         /// CosmosClient client = new CosmosClient("endpoint", "key", clientOptions);
         /// ]]>
         /// </code>
         /// </example>
-        public System.Text.Json.JsonSerializerOptions UseSystemTextJsonSerializerWithOptions
-        {
+        public System.Text.Json.JsonSerializerOptions UseSystemTextJsonSerializerWithOptions
+        {
             get => this.stjSerializerOptions;
             set
-            {
-                if (this.Serializer != null || this.SerializerOptions != null)
-                {
-                    throw new ArgumentException(
-                        $"{nameof(this.UseSystemTextJsonSerializerWithOptions)} is not compatible with {nameof(this.Serializer)} or {nameof(this.SerializerOptions)}. Only one can be set.  ");
-                }
-
-                this.stjSerializerOptions = value;
-                this.serializerInternal = new CosmosSystemTextJsonSerializer(
+            {
+                if (this.Serializer != null || this.SerializerOptions != null)
+                {
+                    throw new ArgumentException(
+                        $"{nameof(this.UseSystemTextJsonSerializerWithOptions)} is not compatible with {nameof(this.Serializer)} or {nameof(this.SerializerOptions)}. Only one can be set.  ");
+                }
+
+                this.stjSerializerOptions = value;
+                this.serializerInternal = new CosmosSystemTextJsonSerializer(
                     this.stjSerializerOptions);
-            }
-        }
+            }
+        }
 
         /// <summary>
         /// Gets or sets the advanced replica selection flag. The advanced replica selection logic keeps track of the replica connection
@@ -456,22 +456,22 @@
         /// <remarks>
         /// <para>This is optimal for latency-sensitive workloads. Does not apply if <see cref="ConnectionMode.Gateway"/> is used.</para>
         /// </remarks>
-        internal bool? EnableAdvancedReplicaSelectionForTcp { get; set; }
-
-        /// <summary>
-        /// Gets or sets stack trace optimization to reduce stack trace proliferation in high-concurrency scenarios where exceptions are frequently thrown. 
-        /// When enabled, critical SDK components optimize exception handling to minimize performance overhead.
-        /// The default value is 'true'.
-        /// </summary>
+        internal bool? EnableAdvancedReplicaSelectionForTcp { get; set; }
+
+        /// <summary>
+        /// Gets or sets stack trace optimization to reduce stack trace proliferation in high-concurrency scenarios where exceptions are frequently thrown. 
+        /// When enabled, critical SDK components optimize exception handling to minimize performance overhead.
+        /// The default value is 'true'.
+        /// </summary>
         internal bool EnableAsyncCacheExceptionNoSharing { get; set; } = true;
-
-        /// <summary>
-        /// Gets or sets the boolean flag to skip converting a text stream to binary and vice versa. When enabled, the request and response stream
-        /// would not be converted to the desired target serialization type and will act just like a pass through. This client option will
-        /// remain internal only since the consumer of this flag will be the internal components of the cosmos db ecosystem.
+
+        /// <summary>
+        /// Gets or sets the boolean flag to skip converting a text stream to binary and vice versa. When enabled, the request and response stream
+        /// would not be converted to the desired target serialization type and will act just like a pass through. This client option will
+        /// remain internal only since the consumer of this flag will be the internal components of the cosmos db ecosystem.
         /// The default value for this parameter is 'false'.
         /// </summary>
-        internal bool EnableStreamPassThrough { get; set; } = false;
+        internal bool EnableStreamPassThrough { get; set; } = false;
 
         /// <summary>
         /// (Direct/TCP) Controls the amount of idle time after which unused connections are closed.
@@ -652,7 +652,7 @@
                     throw new ArgumentException(
                         $"{nameof(this.Serializer)} is not compatible with {nameof(this.SerializerOptions)} or {nameof(this.UseSystemTextJsonSerializerWithOptions)}. Only one can be set.  ");
                 }
-
+
                 this.isCustomSerializerProvided = true;
                 this.serializerInternal = value;
             }
@@ -723,57 +723,57 @@
 
                 this.httpClientFactory = value;
             }
-        }
-
-        /// <summary>
-        /// Availability Strategy to be used for periods of high latency
-        /// </summary>
+        }
+
+        /// <summary>
+        /// Availability Strategy to be used for periods of high latency
+        /// </summary>
         /// /// <example>
         /// An example on how to set an availability strategy custom serializer.
         /// <code language="c#">
         /// <![CDATA[
-        /// CosmosClient client = new CosmosClientBuilder("connection string")
-        /// .WithApplicationPreferredRegions(
-        ///    new List<string> { "East US", "Central US", "West US" } )
-        /// .WithAvailabilityStrategy(
-        ///    AvailabilityStrategy.CrossRegionHedgingStrategy(
-        ///    threshold: TimeSpan.FromMilliseconds(500),
-        ///    thresholdStep: TimeSpan.FromMilliseconds(100)
-        /// ))
-        /// .Build();
+        /// CosmosClient client = new CosmosClientBuilder("connection string")
+        /// .WithApplicationPreferredRegions(
+        ///    new List<string> { "East US", "Central US", "West US" } )
+        /// .WithAvailabilityStrategy(
+        ///    AvailabilityStrategy.CrossRegionHedgingStrategy(
+        ///    threshold: TimeSpan.FromMilliseconds(500),
+        ///    thresholdStep: TimeSpan.FromMilliseconds(100)
+        /// ))
+        /// .Build();
         /// ]]>
         /// </code>
-        /// </example>
-        /// <remarks> 
-        /// The availability strategy in the example is a Cross Region Hedging Strategy.
-        /// These strategies take two values, a threshold and a threshold step.When a request that is sent 
-        /// out takes longer than the threshold time, the SDK will hedge to the second region in the application preferred regions list.
-        /// If a response from either the primary request or the first hedged request is not received 
-        /// after the threshold step time, the SDK will hedge to the third region and so on.
-        /// </remarks>
-        public AvailabilityStrategy AvailabilityStrategy { get; set; }
-
-        /// <summary>
-        /// Provides SessionTokenMismatchRetryPolicy optimization through customer supplied region switch hints,
-        /// which guide SDK-internal retry policies on how early to fallback to the next applicable region.
-        /// With a single-write-region account the next applicable region is the write-region, with a 
-        /// multi-write-region account the next applicable region is the next region in the order of effective 
+        /// </example>
+        /// <remarks> 
+        /// The availability strategy in the example is a Cross Region Hedging Strategy.
+        /// These strategies take two values, a threshold and a threshold step.When a request that is sent 
+        /// out takes longer than the threshold time, the SDK will hedge to the second region in the application preferred regions list.
+        /// If a response from either the primary request or the first hedged request is not received 
+        /// after the threshold step time, the SDK will hedge to the third region and so on.
+        /// </remarks>
+        public AvailabilityStrategy AvailabilityStrategy { get; set; }
+
+        /// <summary>
+        /// Provides SessionTokenMismatchRetryPolicy optimization through customer supplied region switch hints,
+        /// which guide SDK-internal retry policies on how early to fallback to the next applicable region.
+        /// With a single-write-region account the next applicable region is the write-region, with a 
+        /// multi-write-region account the next applicable region is the next region in the order of effective 
         /// preferred regions (same order also used for read/query operations).
-        /// </summary>
+        /// </summary>
 #if PREVIEW
         public
 #else
         internal
 #endif
-        bool EnableRemoteRegionPreferredForSessionRetry
+        bool EnableRemoteRegionPreferredForSessionRetry
         {
             get => this.SessionRetryOptions.RemoteRegionPreferred;
             set => this.SessionRetryOptions.RemoteRegionPreferred = value;
-        }
-
-        /// <summary>
-        /// Enable partition level circuit breaker (aka PPCB). For compute gateway use case, by default per partition automatic failover will be disabled, so does the PPCB.
-        /// If compute gateway chooses to enable PPAF, then the .NET SDK will enable PPCB by default, which will improve the read availability and latency. This would mean
+        }
+
+        /// <summary>
+        /// Enable partition level circuit breaker (aka PPCB). For compute gateway use case, by default per partition automatic failover will be disabled, so does the PPCB.
+        /// If compute gateway chooses to enable PPAF, then the .NET SDK will enable PPCB by default, which will improve the read availability and latency. This would mean
         /// when PPAF is enabled, the SDK will automatically enable PPCB as well.
         /// </summary>
         internal bool EnablePartitionLevelCircuitBreaker { get; set; } = ConfigurationManager.IsPartitionLevelCircuitBreakerEnabled(defaultValue: false);
@@ -819,13 +819,13 @@
         /// </summary>
         /// <remarks>
         /// <para>
-        /// Emulator: To ignore SSL Certificate please suffix connectionstring with "DisableServerCertificateValidation=True;". 
-        /// When CosmosClientOptions.HttpClientFactory is used, SSL certificate needs to be handled appropriately.
+        /// Emulator: To ignore SSL Certificate please suffix connectionstring with "DisableServerCertificateValidation=True;". 
+        /// When CosmosClientOptions.HttpClientFactory is used, SSL certificate needs to be handled appropriately.
         /// NOTE: DO NOT use the `DisableServerCertificateValidation` flag in production (only for emulator)
         /// </para>
         /// </remarks>
         public Func<X509Certificate2, X509Chain, SslPolicyErrors, bool> ServerCertificateCustomValidationCallback { get; set; }
-
+
         /// <summary>
         /// Real call back that will be hooked down-stream to the transport clients (both http and tcp).
         /// NOTE: All down stream real-usage should come through this API only and not through the public API.
@@ -859,8 +859,8 @@
             return this.ServerCertificateCustomValidationCallback;
         }
 
-        internal Action DisableServerCertificateValidationInvocationCallback { get; set; }
-
+        internal Action DisableServerCertificateValidationInvocationCallback { get; set; }
+
         /// <summary>
         /// API type for the account
         /// </summary>
@@ -935,70 +935,70 @@
         internal bool? EnableCpuMonitor { get; set; }
 
         /// <summary>
-        /// Flag indicates the value of DisableServerCertificateValidation flag set at connection string level.Default it is false.
-        /// </summary>
-        internal bool DisableServerCertificateValidation { get; set; }
+        /// Flag indicates the value of DisableServerCertificateValidation flag set at connection string level.Default it is false.
+        /// </summary>
+        internal bool DisableServerCertificateValidation { get; set; }
 
         /// <summary>
         /// Gets or sets Client Telemetry Options like feature flags and corresponding options
         /// </summary>
-        public CosmosClientTelemetryOptions CosmosClientTelemetryOptions { get; set; }
-
-        /// <summary>
-        /// Create a client with Fault Injection capabilities using the Cosmos DB Fault Injection Library.
-        /// </summary>
-        /// <example>
-        /// How to create a CosmosClient with Fault Injection capabilities.
-        /// <code language="c#">
+        public CosmosClientTelemetryOptions CosmosClientTelemetryOptions { get; set; }
+
+        /// <summary>
+        /// Create a client with Fault Injection capabilities using the Cosmos DB Fault Injection Library.
+        /// </summary>
+        /// <example>
+        /// How to create a CosmosClient with Fault Injection capabilities.
+        /// <code language="c#">
         /// <![CDATA[
-        /// FaultInjectionRule rule = new FaultInjectionRuleBuilder(
-        ///     id: "ruleId",
-        ///     condition: new FaultInjectionConditionBuilder()
-        ///         .WithRegion("East US")
-        ///         .Build(),
-        ///     result: new FaultInjectionResultBuilder.GetResultBuilder(FaultInjectionServerErrorType.ServiceUnavailable)
-        ///         .Build())
-        ///     .Build();
-        ///     
-        /// FaultInjector faultInjector = new FaultInjector(new List<FaultInjectionRule>() { rule });
-        /// 
-        /// CosmosClientOptions clientOptions = new CosmosClientOptions()
-        /// {
-        ///     FaultInjector = faultInjector
-        /// };
-        /// 
+        /// FaultInjectionRule rule = new FaultInjectionRuleBuilder(
+        ///     id: "ruleId",
+        ///     condition: new FaultInjectionConditionBuilder()
+        ///         .WithRegion("East US")
+        ///         .Build(),
+        ///     result: new FaultInjectionResultBuilder.GetResultBuilder(FaultInjectionServerErrorType.ServiceUnavailable)
+        ///         .Build())
+        ///     .Build();
+        ///     
+        /// FaultInjector faultInjector = new FaultInjector(new List<FaultInjectionRule>() { rule });
+        /// 
+        /// CosmosClientOptions clientOptions = new CosmosClientOptions()
+        /// {
+        ///     FaultInjector = faultInjector
+        /// };
+        /// 
         /// CosmosClient client = new CosmosClient("connection string", clientOptions);
         /// ]]>
         /// </code>
-        /// </example> 
-        public IFaultInjector FaultInjector
-        {
-            get => this.faultInjector;
-            set
-            {
-                this.faultInjector = value;
-                if (this.faultInjector != null)
-                {
-                    this.ChaosInterceptorFactory = this.faultInjector.GetChaosInterceptorFactory();
-                }
-            }
-        }
-
-        /// <summary>
-        /// Sets the throughput bucket for requests created using cosmos client.
-        /// </summary>
-        /// <remarks>
-        /// If throughput bucket is also set at request level in <see cref="RequestOptions.ThroughputBucket"/>, that throughput bucket is used.
-        /// If <see cref="AllowBulkExecution"/> is set to true in CosmosClientOptions, throughput bucket can only be set at client level.
-        /// </remarks>
-        /// <seealso href="https://aka.ms/cosmsodb-bucketing"/>
-#if PREVIEW
-        public
-#else
-        internal
-#endif
-        int? ThroughputBucket { get; set; }
-
+        /// </example> 
+        public IFaultInjector FaultInjector
+        {
+            get => this.faultInjector;
+            set
+            {
+                this.faultInjector = value;
+                if (this.faultInjector != null)
+                {
+                    this.ChaosInterceptorFactory = this.faultInjector.GetChaosInterceptorFactory();
+                }
+            }
+        }
+
+        /// <summary>
+        /// Sets the throughput bucket for requests created using cosmos client.
+        /// </summary>
+        /// <remarks>
+        /// If throughput bucket is also set at request level in <see cref="RequestOptions.ThroughputBucket"/>, that throughput bucket is used.
+        /// If <see cref="AllowBulkExecution"/> is set to true in CosmosClientOptions, throughput bucket can only be set at client level.
+        /// </remarks>
+        /// <seealso href="https://aka.ms/cosmsodb-bucketing"/>
+#if PREVIEW
+        public
+#else
+        internal
+#endif
+        int? ThroughputBucket { get; set; }
+
         internal IChaosInterceptorFactory ChaosInterceptorFactory { get; set; }
 
         internal void SetSerializerIfNotConfigured(CosmosSerializer serializer)
@@ -1018,10 +1018,10 @@
         internal virtual ConnectionPolicy GetConnectionPolicy(int clientId)
         {
             this.ValidateDirectTCPSettings();
-            this.ValidateLimitToEndpointSettings();
+            this.ValidateLimitToEndpointSettings();
 
             ConnectionPolicy connectionPolicy = new ConnectionPolicy()
-            {
+            {
                 ApplicationName = this.ApplicationName,
                 MaxConnectionLimit = this.GatewayModeMaxConnectionLimit,
                 RequestTimeout = this.RequestTimeout,
@@ -1029,7 +1029,7 @@
                 ConnectionProtocol = this.ConnectionProtocol,
                 UserAgentContainer = this.CreateUserAgentContainerWithFeatures(clientId),
                 UseMultipleWriteLocations = true,
-                IdleTcpConnectionTimeout = this.IdleTcpConnectionTimeout,
+                IdleTcpConnectionTimeout = this.IdleTcpConnectionTimeout,
                 SessionRetryOptions = this.SessionRetryOptions,
                 OpenTcpConnectionTimeout = this.OpenTcpConnectionTimeout,
                 MaxRequestsPerTcpConnection = this.MaxRequestsPerTcpConnection,
@@ -1041,12 +1041,8 @@
                 EnableAdvancedReplicaSelectionForTcp = this.EnableAdvancedReplicaSelectionForTcp,
                 HttpClientFactory = this.httpClientFactory,
                 ServerCertificateCustomValidationCallback = this.ServerCertificateCustomValidationCallback,
-<<<<<<< HEAD
-                CosmosClientTelemetryOptions = new CosmosClientTelemetryOptions(),
-                AvailabilityStrategy = this.AvailabilityStrategy,
-=======
-                CosmosClientTelemetryOptions = new CosmosClientTelemetryOptions()
->>>>>>> 766d0fff
+                CosmosClientTelemetryOptions = new CosmosClientTelemetryOptions(),
+                AvailabilityStrategy = this.AvailabilityStrategy,
             };
 
             if (this.CosmosClientTelemetryOptions != null)
@@ -1055,21 +1051,21 @@
             }
 
             RegionNameMapper mapper = new RegionNameMapper();
-            if (!string.IsNullOrEmpty(this.ApplicationRegion))
-            {
-                connectionPolicy.SetCurrentLocation(mapper.GetCosmosDBRegionName(this.ApplicationRegion));
-            }
-
-            if (this.ApplicationPreferredRegions != null)
-            {
-                List<string> mappedRegions = this.ApplicationPreferredRegions.Select(s => mapper.GetCosmosDBRegionName(s)).ToList();
-
-                connectionPolicy.SetPreferredLocations(mappedRegions);
-            }
-
-            if (this.AccountInitializationCustomEndpoints != null)
-            {
-                connectionPolicy.SetAccountInitializationCustomEndpoints(this.AccountInitializationCustomEndpoints);
+            if (!string.IsNullOrEmpty(this.ApplicationRegion))
+            {
+                connectionPolicy.SetCurrentLocation(mapper.GetCosmosDBRegionName(this.ApplicationRegion));
+            }
+
+            if (this.ApplicationPreferredRegions != null)
+            {
+                List<string> mappedRegions = this.ApplicationPreferredRegions.Select(s => mapper.GetCosmosDBRegionName(s)).ToList();
+
+                connectionPolicy.SetPreferredLocations(mappedRegions);
+            }
+
+            if (this.AccountInitializationCustomEndpoints != null)
+            {
+                connectionPolicy.SetAccountInitializationCustomEndpoints(this.AccountInitializationCustomEndpoints);
             }
 
             if (this.MaxRetryAttemptsOnRateLimitedRequests != null)
@@ -1121,36 +1117,36 @@
 
         internal static string GetAccountEndpoint(string connectionString)
         {
-            return CosmosClientOptions.GetValueFromConnectionString<string>(connectionString, CosmosClientOptions.ConnectionStringAccountEndpoint, null);
+            return CosmosClientOptions.GetValueFromConnectionString<string>(connectionString, CosmosClientOptions.ConnectionStringAccountEndpoint, null);
         }
 
         internal static string GetAccountKey(string connectionString)
         {
-            return CosmosClientOptions.GetValueFromConnectionString<string>(connectionString, CosmosClientOptions.ConnectionStringAccountKey, null);
-        }
-
-        internal static bool IsConnectionStringDisableServerCertificateValidationFlag(string connectionString)
-        {
-            return Convert.ToBoolean(CosmosClientOptions.GetValueFromConnectionString<bool>(connectionString, CosmosClientOptions.ConnectionStringDisableServerCertificateValidation, false));
-        }
-
-        internal static CosmosClientOptions GetCosmosClientOptionsWithCertificateFlag(string connectionString, CosmosClientOptions clientOptions)
-        {
-            clientOptions ??= new CosmosClientOptions();
-            if (CosmosClientOptions.IsConnectionStringDisableServerCertificateValidationFlag(connectionString))
-            {
-                clientOptions.DisableServerCertificateValidation = true;
-            }
-
-            return clientOptions;
-        }
-
+            return CosmosClientOptions.GetValueFromConnectionString<string>(connectionString, CosmosClientOptions.ConnectionStringAccountKey, null);
+        }
+
+        internal static bool IsConnectionStringDisableServerCertificateValidationFlag(string connectionString)
+        {
+            return Convert.ToBoolean(CosmosClientOptions.GetValueFromConnectionString<bool>(connectionString, CosmosClientOptions.ConnectionStringDisableServerCertificateValidation, false));
+        }
+
+        internal static CosmosClientOptions GetCosmosClientOptionsWithCertificateFlag(string connectionString, CosmosClientOptions clientOptions)
+        {
+            clientOptions ??= new CosmosClientOptions();
+            if (CosmosClientOptions.IsConnectionStringDisableServerCertificateValidationFlag(connectionString))
+            {
+                clientOptions.DisableServerCertificateValidation = true;
+            }
+
+            return clientOptions;
+        }
+
         internal bool IsCustomSerializerProvided()
         {
-            return this.isCustomSerializerProvided;
-        }
-
-        private static T GetValueFromConnectionString<T>(string connectionString, string keyName, T defaultValue)
+            return this.isCustomSerializerProvided;
+        }
+
+        private static T GetValueFromConnectionString<T>(string connectionString, string keyName, T defaultValue)
         {
             if (connectionString == null)
             {
@@ -1163,20 +1159,20 @@
                 string keyNameValue = value as string;
                 if (!string.IsNullOrEmpty(keyNameValue))
                 {
-                    try
-                    {
-                        return (T)Convert.ChangeType(value, typeof(T));
-                    }
-                    catch (InvalidCastException)
-                    {
-                        throw new ArgumentException("The connection string contains invalid property: " + keyName);
-                    }
-                }
-            }
-
-            if (defaultValue != null)
-            {
-                return defaultValue;
+                    try
+                    {
+                        return (T)Convert.ChangeType(value, typeof(T));
+                    }
+                    catch (InvalidCastException)
+                    {
+                        throw new ArgumentException("The connection string contains invalid property: " + keyName);
+                    }
+                }
+            }
+
+            if (defaultValue != null)
+            {
+                return defaultValue;
             }
 
             throw new ArgumentException("The connection string is missing a required property: " + keyName);
@@ -1252,30 +1248,30 @@
                 featureString = Convert.ToString((int)features, 2).PadLeft(8, '0');
             }
 
-            string regionConfiguration = this.GetRegionConfiguration();
+            string regionConfiguration = this.GetRegionConfiguration();
 
             return new UserAgentContainer(
                         clientId: clientId,
                         features: featureString,
-                        regionConfiguration: regionConfiguration,
+                        regionConfiguration: regionConfiguration,
                         suffix: this.ApplicationName);
-        }
-
-        internal void InitializePartitionLevelFailoverWithDefaultHedging(
-            bool enablePartitionLevelFailover)
-        {
-            if (enablePartitionLevelFailover
-                && this.AvailabilityStrategy == null)
-            {
-                // The default threshold is the minimum value of 1 second and a fraction (currently it's half) of
-                // the request timeout value provided by the end customer.
-                double defaultThresholdInMillis = Math.Min(CosmosClientOptions.DefaultHedgingThresholdInMilliseconds, this.RequestTimeout.TotalMilliseconds / 2);
-
-                this.AvailabilityStrategy = AvailabilityStrategy.CrossRegionHedgingStrategy(
-                    threshold: TimeSpan.FromMilliseconds(defaultThresholdInMillis),
-                    thresholdStep: TimeSpan.FromMilliseconds(CosmosClientOptions.DefaultHedgingThresholdStepInMilliseconds));
-            }
-        }
+        }
+
+        internal void InitializePartitionLevelFailoverWithDefaultHedging(
+            bool enablePartitionLevelFailover)
+        {
+            if (enablePartitionLevelFailover
+                && this.AvailabilityStrategy == null)
+            {
+                // The default threshold is the minimum value of 1 second and a fraction (currently it's half) of
+                // the request timeout value provided by the end customer.
+                double defaultThresholdInMillis = Math.Min(CosmosClientOptions.DefaultHedgingThresholdInMilliseconds, this.RequestTimeout.TotalMilliseconds / 2);
+
+                this.AvailabilityStrategy = AvailabilityStrategy.CrossRegionHedgingStrategy(
+                    threshold: TimeSpan.FromMilliseconds(defaultThresholdInMillis),
+                    thresholdStep: TimeSpan.FromMilliseconds(CosmosClientOptions.DefaultHedgingThresholdStepInMilliseconds));
+            }
+        }
 
         /// <summary>
         /// This generates a key that added to the user agent to make it 
