--- conflicted
+++ resolved
@@ -11,10 +11,6 @@
     using System.Linq;
     using System.Net;
     using System.Net.Http;
-<<<<<<< HEAD
-    using System.Net.Http.Headers;
-=======
->>>>>>> e2ce570b
     using System.Net.Security;
     using System.Security.Cryptography.X509Certificates;
     using Microsoft.Azure.Cosmos.Fluent;
@@ -775,12 +771,8 @@
                 EnableTcpConnectionEndpointRediscovery = this.EnableTcpConnectionEndpointRediscovery,
                 EnableAdvancedReplicaSelectionForTcp = this.EnableAdvancedReplicaSelectionForTcp,
                 HttpClientFactory = this.httpClientFactory,
-<<<<<<< HEAD
-                ServerCertificateCustomValidationCallback = this.ServerCertificateCustomValidationCallback
-=======
                 ServerCertificateCustomValidationCallback = this.ServerCertificateCustomValidationCallback,
                 CosmosClientTelemetryOptions = new CosmosClientTelemetryOptions()
->>>>>>> e2ce570b
             };
 
             if (this.CosmosClientTelemetryOptions != null)
@@ -1025,32 +1017,5 @@
                 return objectType == typeof(DateTime);
             }
         }
-<<<<<<< HEAD
-        
-        /// <summary>
-        /// Distributed Tracing Options. <see cref="Microsoft.Azure.Cosmos.DistributedTracingOptions"/>
-        /// </summary>
-        /// <remarks> Applicable only when Operation level distributed tracing is enabled through <see cref="Microsoft.Azure.Cosmos.CosmosClientOptions.IsDistributedTracingEnabled"/></remarks>
-        internal DistributedTracingOptions DistributedTracingOptions { get; set; }
-
-        /// <summary>
-        /// Gets or sets the flag to generate operation level <see cref="System.Diagnostics.Activity"/> for methods calls using the Source Name "Azure.Cosmos.Operation".
-        /// </summary>
-        /// <value>
-        /// The default value is true (for preview package).
-        /// </value>
-        /// <remarks>This flag is there to disable it from source. Please Refer https://opentelemetry.io/docs/instrumentation/net/exporters/ to know more about open telemetry exporters</remarks>
-#if PREVIEW
-        public
-#else
-        internal
-#endif
-            bool IsDistributedTracingEnabled { get; set; }
-#if PREVIEW
-        = true;
-#endif
-
-=======
->>>>>>> e2ce570b
     }
 }