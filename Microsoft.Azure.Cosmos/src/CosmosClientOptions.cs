--- conflicted
+++ resolved
@@ -698,13 +698,6 @@
         /// </summary>
         /// <remarks>
         /// <para>
-<<<<<<< HEAD
-        /// Customizing SSL verification is not recommended in production environments.
-        /// </para>
-        /// </remarks>
-        public Func<X509Certificate2, X509Chain, SslPolicyErrors, bool> ServerCertificateCustomValidationCallback { get; set; }
-       
-=======
         /// Emulator: To ignore SSL Certificate please suffix connectionstring with "DisableServerCertificateValidation=True;". 
         /// When CosmosClientOptions.HttpClientFactory is used, SSL certificate needs to be handled appropriately.
         /// NOTE: DO NOT use the `DisableServerCertificateValidation` flag in production (only for emulator)
@@ -747,7 +740,6 @@
 
         internal Action DisableServerCertificateValidationInvocationCallback { get; set; }
 
->>>>>>> dee9abae
         /// <summary>
         /// API type for the account
         /// </summary>
@@ -822,22 +814,16 @@
         internal bool? EnableCpuMonitor { get; set; }
 
         /// <summary>
-<<<<<<< HEAD
+        /// Flag indicates the value of DisableServerCertificateValidation flag set at connection string level.Default it is false.
+        /// </summary>
+        internal bool DisableServerCertificateValidation { get; set; }
+
+        /// <summary>
         /// Gets or sets Client Telemetry Options like feature flags and corresponding options
         /// </summary>
         public CosmosClientTelemetryOptions CosmosClientTelemetryOptions { get; set; }
-=======
-        /// Flag indicates the value of DisableServerCertificateValidation flag set at connection string level.Default it is false.
-        /// </summary>
-        internal bool DisableServerCertificateValidation { get; set; }
-
-        /// <summary>
-        /// Gets or sets Client Telemetry Options like feature flags and corresponding options
-        /// </summary>
-        public CosmosClientTelemetryOptions CosmosClientTelemetryOptions { get; set; }
 
         internal IChaosInterceptorFactory ChaosInterceptorFactory { get; set; }
->>>>>>> dee9abae
 
         internal void SetSerializerIfNotConfigured(CosmosSerializer serializer)
         {
@@ -887,7 +873,6 @@
             }
 
             RegionNameMapper mapper = new RegionNameMapper();
-<<<<<<< HEAD
             if (!string.IsNullOrEmpty(this.ApplicationRegion))
             {
                 connectionPolicy.SetCurrentLocation(mapper.GetCosmosDBRegionName(this.ApplicationRegion));
@@ -898,23 +883,11 @@
                 List<string> mappedRegions = this.ApplicationPreferredRegions.Select(s => mapper.GetCosmosDBRegionName(s)).ToList();
 
                 connectionPolicy.SetPreferredLocations(mappedRegions);
-=======
-            if (!string.IsNullOrEmpty(this.ApplicationRegion))
-            {
-                connectionPolicy.SetCurrentLocation(mapper.GetCosmosDBRegionName(this.ApplicationRegion));
-            }
-
-            if (this.ApplicationPreferredRegions != null)
-            {
-                List<string> mappedRegions = this.ApplicationPreferredRegions.Select(s => mapper.GetCosmosDBRegionName(s)).ToList();
-
-                connectionPolicy.SetPreferredLocations(mappedRegions);
             }
 
             if (this.AccountInitializationCustomEndpoints != null)
             {
                 connectionPolicy.SetAccountInitializationCustomEndpoints(this.AccountInitializationCustomEndpoints);
->>>>>>> dee9abae
             }
 
             if (this.MaxRetryAttemptsOnRateLimitedRequests != null)
