--- conflicted
+++ resolved
@@ -782,7 +782,6 @@
             }
 
             RegionNameMapper mapper = new RegionNameMapper();
-<<<<<<< HEAD
             if (!string.IsNullOrEmpty(this.ApplicationRegion))
             {
                 connectionPolicy.SetCurrentLocation(mapper.GetCosmosDBRegionName(this.ApplicationRegion));
@@ -793,18 +792,6 @@
                 List<string> mappedRegions = this.ApplicationPreferredRegions.Select(s => mapper.GetCosmosDBRegionName(s)).ToList();
 
                 connectionPolicy.SetPreferredLocations(mappedRegions);
-=======
-            if (!string.IsNullOrEmpty(this.ApplicationRegion))
-            {
-                connectionPolicy.SetCurrentLocation(mapper.GetCosmosDBRegionName(this.ApplicationRegion));
-            }
-
-            if (this.ApplicationPreferredRegions != null)
-            {
-                List<string> mappedRegions = this.ApplicationPreferredRegions.Select(s => mapper.GetCosmosDBRegionName(s)).ToList();
-
-                connectionPolicy.SetPreferredLocations(mappedRegions);
->>>>>>> a0f1c305
             }
 
             if (this.MaxRetryAttemptsOnRateLimitedRequests != null)
