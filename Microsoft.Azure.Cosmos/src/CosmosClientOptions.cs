﻿//------------------------------------------------------------
// Copyright (c) Microsoft Corporation.  All rights reserved.
//------------------------------------------------------------

namespace Microsoft.Azure.Cosmos
{
    using System;
    using System.Collections.Generic;
    using System.Collections.ObjectModel;
    using System.Data.Common;
    using System.Linq;
    using System.Net;
    using System.Net.Http;
    using System.Net.Security;
    using System.Security.Cryptography.X509Certificates;
<<<<<<< HEAD
    using Microsoft.Azure.Cosmos.Fluent;
=======
    using Microsoft.Azure.Cosmos.Fluent;
>>>>>>> 43c14a31
    using Microsoft.Azure.Documents;
    using Microsoft.Azure.Documents.Client;
    using Newtonsoft.Json;

    /// <summary>
    /// Defines all the configurable options that the CosmosClient requires.
    /// </summary>
    /// <example>
    /// An example on how to configure the serialization option to ignore null values.
    /// <code language="c#">
    /// <![CDATA[
    /// CosmosClientOptions clientOptions = new CosmosClientOptions()
    /// {
    ///     SerializerOptions = new CosmosSerializationOptions(){
    ///         IgnoreNullValues = true
    ///     },
    ///     ConnectionMode = ConnectionMode.Gateway,
    /// };
    /// 
    /// CosmosClient client = new CosmosClient("endpoint", "key", clientOptions);
    /// ]]>
    /// </code>
    /// </example>
    public class CosmosClientOptions
    {
        /// <summary>
        /// Default connection mode
        /// </summary>
        private const ConnectionMode DefaultConnectionMode = ConnectionMode.Direct;

        /// <summary>
        /// Default Protocol mode
        /// </summary>
        private const Protocol DefaultProtocol = Protocol.Tcp;

        private const string ConnectionStringAccountEndpoint = "AccountEndpoint";
        private const string ConnectionStringAccountKey = "AccountKey";
<<<<<<< HEAD
        private const string ConnectionStringDisableServerCertificateValidation = "DisableServerCertificateValidation";
=======
        private const string ConnectionStringDisableServerCertificateValidation = "DisableServerCertificateValidation";
>>>>>>> 43c14a31

        private const ApiType DefaultApiType = ApiType.None;

        /// <summary>
        /// Default request timeout
        /// </summary>
        private int gatewayModeMaxConnectionLimit;
        private CosmosSerializationOptions serializerOptions;
        private CosmosSerializer serializerInternal;
        private System.Text.Json.JsonSerializerOptions stjSerializerOptions;

        private ConnectionMode connectionMode;
        private Protocol connectionProtocol;
        private TimeSpan? idleTcpConnectionTimeout;
        private TimeSpan? openTcpConnectionTimeout;
        private int? maxRequestsPerTcpConnection;
        private int? maxTcpConnectionsPerEndpoint;
        private PortReuseMode? portReuseMode;
        private IWebProxy webProxy;
        private Func<HttpClient> httpClientFactory;
        private string applicationName;

        /// <summary>
        /// Creates a new CosmosClientOptions
        /// </summary>
        public CosmosClientOptions()
        {
            this.GatewayModeMaxConnectionLimit = ConnectionPolicy.Default.MaxConnectionLimit;
            this.RequestTimeout = ConnectionPolicy.Default.RequestTimeout;
            this.TokenCredentialBackgroundRefreshInterval = null;
            this.ConnectionMode = CosmosClientOptions.DefaultConnectionMode;
            this.ConnectionProtocol = CosmosClientOptions.DefaultProtocol;
            this.ApiType = CosmosClientOptions.DefaultApiType;
            this.CustomHandlers = new Collection<RequestHandler>();
            this.CosmosClientTelemetryOptions = new CosmosClientTelemetryOptions();
        }

        /// <summary>
        /// Get or set user-agent suffix to include with every Azure Cosmos DB service interaction.
        /// </summary>
        /// <remarks>
        /// Setting this property after sending any request won't have any effect.
        /// </remarks>
        public string ApplicationName
        {
            get => this.applicationName;
            set
            {
                try
                {
                    HttpRequestMessage dummyMessage = new HttpRequestMessage();
                    dummyMessage.Headers.Add(HttpConstants.HttpHeaders.UserAgent, value);
                }
                catch (FormatException fme)
                {
                    throw new ArgumentException($"Application name '{value}' is invalid.", fme);
                }

                this.applicationName = value;
            }
        }

        /// <summary>
        /// Get or set session container for the client
        /// </summary>
        internal ISessionContainer SessionContainer { get; set; }

        /// <summary>
        /// Gets or sets the location where the application is running. This will influence the SDK's choice for the Azure Cosmos DB service interaction.
        /// </summary>
        /// <remarks>
        /// <para>
        /// During the CosmosClient initialization the account information, including the available regions, is obtained from the <see cref="CosmosClient.Endpoint"/>.
        /// The CosmosClient will use the value of <see cref="ApplicationRegion"/> to populate the preferred list with the account available regions ordered by geographical proximity to the indicated region.
        /// If the value of <see cref="ApplicationRegion"/> is not an available region in the account, the preferred list is still populated following the same mechanism but would not include the indicated region.
        /// </para>
        /// <para>
        /// If during CosmosClient initialization, the <see cref="CosmosClient.Endpoint"/> is not reachable, the CosmosClient will attempt to recover and obtain the account information issuing requests to all <see cref="Regions"/> ordered by proximity to the <see cref="ApplicationRegion"/>.
        /// For more granular control over the selected regions or to define a list based on a custom criteria, use <see cref="ApplicationPreferredRegions"/> instead of <see cref="ApplicationRegion"/>.
        /// </para>
        /// <para>
        /// See also <seealso href="https://docs.microsoft.com/azure/cosmos-db/sql/troubleshoot-sdk-availability">Diagnose
        /// and troubleshoot the availability of Cosmos SDKs</seealso> for more details.
        /// </para>
        /// <para>
        /// This configuration is an alternative to <see cref="ApplicationPreferredRegions"/>, either one can be set but not both.
        /// </para>
        /// </remarks>
        /// <example>
        /// If an account is configured with multiple regions including West US, East US, and West Europe, configuring a client like the below example would result in the CosmosClient generating a sorted preferred regions based on proximity to East US.
        /// The CosmosClient will send requests to East US, if that region becomes unavailable, it will fallback to West US (second in proximity), and finally to West Europe if West US becomes unavailable.
        /// <code language="c#">
        /// <![CDATA[
        /// CosmosClientOptions clientOptions = new CosmosClientOptions()
        /// {
        ///     ApplicationRegion = Regions.EastUS
        /// };
        /// 
        /// CosmosClient client = new CosmosClient("endpoint", "key", clientOptions);
        /// ]]>
        /// </code>
        /// </example>
        /// <seealso cref="CosmosClientBuilder.WithApplicationRegion(string)"/>
        /// <seealso href="https://docs.microsoft.com/azure/cosmos-db/high-availability#high-availability-with-cosmos-db-in-the-event-of-regional-outages">High availability on regional outages</seealso>
        public string ApplicationRegion { get; set; }

        /// <summary>
        /// Gets and sets the preferred regions for geo-replicated database accounts in the Azure Cosmos DB service. 
        /// </summary>
        /// <remarks>
        /// <para>
        /// During the CosmosClient initialization the account information, including the available regions, is obtained from the <see cref="CosmosClient.Endpoint"/>.
        /// The CosmosClient will use the value of <see cref="ApplicationPreferredRegions"/> to populate the preferred list with the account available regions that intersect with its value.
        /// If the value of <see cref="ApplicationPreferredRegions"/> contains regions that are not an available region in the account, the values will be ignored. If the these invalid regions are added later to the account, the CosmosClient will use them if they are higher in the preference order.
        /// </para>
        /// <para>
        /// If during CosmosClient initialization, the <see cref="CosmosClient.Endpoint"/> is not reachable, the CosmosClient will attempt to recover and obtain the account information issuing requests to the regions in <see cref="ApplicationPreferredRegions"/> in the order that they are listed.
        /// </para>
        /// <para>
        /// See also <seealso href="https://docs.microsoft.com/azure/cosmos-db/sql/troubleshoot-sdk-availability">Diagnose
        /// and troubleshoot the availability of Cosmos SDKs</seealso> for more details.
        /// </para>
        /// <para>
        /// This configuration is an alternative to <see cref="ApplicationRegion"/>, either one can be set but not both.
        /// </para>
        /// </remarks>
        /// <example>
        /// <code language="c#">
        /// <![CDATA[
        /// CosmosClientOptions clientOptions = new CosmosClientOptions()
        /// {
        ///     ApplicationPreferredRegions = new List<string>(){ Regions.EastUS, Regions.WestUS }
        /// };
        /// 
        /// CosmosClient client = new CosmosClient("endpoint", "key", clientOptions);
        /// ]]>
        /// </code>
        /// </example>
        /// <seealso href="https://docs.microsoft.com/azure/cosmos-db/high-availability#high-availability-with-cosmos-db-in-the-event-of-regional-outages">High availability on regional outages</seealso>
        public IReadOnlyList<string> ApplicationPreferredRegions { get; set; }

        /// <summary>
        /// Gets and sets the custom endpoints to use for account initialization for geo-replicated database accounts in the Azure Cosmos DB service. 
        /// </summary>
        /// <remarks>
        /// <para>
        /// During the CosmosClient initialization the account information, including the available regions, is obtained from the <see cref="CosmosClient.Endpoint"/>.
        /// Should the global endpoint become inaccessible, the CosmosClient will attempt to obtain the account information issuing requests to the custom endpoints provided in <see cref="AccountInitializationCustomEndpoints"/>.
        /// </para>
        /// <para>
        /// Nevertheless, this parameter remains optional and is recommended for implementation when a customer has configured an endpoint with a custom DNS hostname
        /// (instead of accountname-region.documents.azure.com) etc. for their Cosmos DB account.
        /// </para>
        /// <para>
        /// See also <seealso href="https://docs.microsoft.com/azure/cosmos-db/sql/troubleshoot-sdk-availability">Diagnose
        /// and troubleshoot the availability of Cosmos SDKs</seealso> for more details.
        /// </para>
        /// </remarks>
        /// <example>
        /// <code language="c#">
        /// <![CDATA[
        /// CosmosClientOptions clientOptions = new CosmosClientOptions()
        /// {
        ///     AccountInitializationCustomEndpoints = new HashSet<Uri>()
        ///     { 
        ///         new Uri("custom.p-1.documents.azure.com"),
        ///         new Uri("custom.p-2.documents.azure.com") 
        ///     }
        /// };
        /// 
        /// CosmosClient client = new CosmosClient("endpoint", "key", clientOptions);
        /// ]]>
        /// </code>
        /// </example>
        /// <seealso href="https://docs.microsoft.com/azure/cosmos-db/high-availability#high-availability-with-cosmos-db-in-the-event-of-regional-outages">High availability on regional outages</seealso>
        public IEnumerable<Uri> AccountInitializationCustomEndpoints { get; set; }

        /// <summary>
        /// Gets and sets the custom endpoints to use for account initialization for geo-replicated database accounts in the Azure Cosmos DB service. 
        /// </summary>
        /// <remarks>
        /// <para>
        /// During the CosmosClient initialization the account information, including the available regions, is obtained from the <see cref="CosmosClient.Endpoint"/>.
        /// Should the global endpoint become inaccessible, the CosmosClient will attempt to obtain the account information issuing requests to the custom endpoints provided in <see cref="AccountInitializationCustomEndpoints"/>.
        /// </para>
        /// <para>
        /// Nevertheless, this parameter remains optional and is recommended for implementation when a customer has configured an endpoint with a custom DNS hostname
        /// (instead of accountname-region.documents.azure.com) etc. for their Cosmos DB account.
        /// </para>
        /// <para>
        /// See also <seealso href="https://docs.microsoft.com/azure/cosmos-db/sql/troubleshoot-sdk-availability">Diagnose
        /// and troubleshoot the availability of Cosmos SDKs</seealso> for more details.
        /// </para>
        /// </remarks>
        /// <example>
        /// <code language="c#">
        /// <![CDATA[
        /// CosmosClientOptions clientOptions = new CosmosClientOptions()
        /// {
        ///     AccountInitializationCustomEndpoints = new HashSet<Uri>()
        ///     { 
        ///         new Uri("custom.p-1.documents.azure.com"),
        ///         new Uri("custom.p-2.documents.azure.com") 
        ///     }
        /// };
        /// 
        /// CosmosClient client = new CosmosClient("endpoint", "key", clientOptions);
        /// ]]>
        /// </code>
        /// </example>
        /// <seealso href="https://docs.microsoft.com/azure/cosmos-db/high-availability#high-availability-with-cosmos-db-in-the-event-of-regional-outages">High availability on regional outages</seealso>
        public IEnumerable<Uri> AccountInitializationCustomEndpoints { get; set; }

        /// <summary>
        /// Get or set the maximum number of concurrent connections allowed for the target
        /// service endpoint in the Azure Cosmos DB service.
        /// </summary>
        /// <remarks>
        /// This setting is only applicable in Gateway mode.
        /// </remarks>
        /// <value>Default value is 50.</value>
        /// <seealso cref="CosmosClientBuilder.WithConnectionModeGateway(int?, IWebProxy)"/>
        public int GatewayModeMaxConnectionLimit
        {
            get => this.gatewayModeMaxConnectionLimit;
            set
            {
                if (value <= 0)
                {
                    throw new ArgumentOutOfRangeException(nameof(value));
                }

                if (this.HttpClientFactory != null && value != ConnectionPolicy.Default.MaxConnectionLimit)
                {
                    throw new ArgumentException($"{nameof(this.httpClientFactory)} can not be set along with {nameof(this.GatewayModeMaxConnectionLimit)}. This must be set on the HttpClientHandler.MaxConnectionsPerServer property.");
                }

                this.gatewayModeMaxConnectionLimit = value;
            }
        }

        /// <summary>
        /// Gets the request timeout in seconds when connecting to the Azure Cosmos DB service.
        /// The number specifies the time to wait for response to come back from network peer.
        /// </summary>
        /// <value>Default value is 6 seconds.</value>
        /// <seealso cref="CosmosClientBuilder.WithRequestTimeout(TimeSpan)"/>
        public TimeSpan RequestTimeout { get; set; }

        /// <summary>
        /// The SDK does a background refresh based on the time interval set to refresh the token credentials.
        /// This avoids latency issues because the old token is used until the new token is retrieved.
        /// </summary>
        /// <remarks>
        /// The recommended minimum value is 5 minutes. The default value is 50% of the token expire time.
        /// </remarks>
        public TimeSpan? TokenCredentialBackgroundRefreshInterval { get; set; }

        /// <summary>
        /// Gets the handlers run before the process
        /// </summary>
        /// <seealso cref="CosmosClientBuilder.AddCustomHandlers(RequestHandler[])"/>
        [JsonConverter(typeof(ClientOptionJsonConverter))]
        public Collection<RequestHandler> CustomHandlers { get; }

        /// <summary>
        /// Get or set the connection mode used by the client when connecting to the Azure Cosmos DB service.
        /// </summary>
        /// <value>
        /// Default value is <see cref="Cosmos.ConnectionMode.Direct"/>
        /// </value>
        /// <remarks>
        /// For more information, see <see href="https://learn.microsoft.com/azure/cosmos-db/nosql/performance-tips-dotnet-sdk-v3#direct-connection">Connection policy: Use direct connection mode</see>.
        /// </remarks>
        /// <seealso cref="CosmosClientBuilder.WithConnectionModeDirect()"/>
        /// <seealso cref="CosmosClientBuilder.WithConnectionModeGateway(int?, IWebProxy)"/>
        public ConnectionMode ConnectionMode
        {
            get => this.connectionMode;
            set
            {
                if (value == ConnectionMode.Gateway)
                {
                    this.ConnectionProtocol = Protocol.Https;
                }
                else if (value == ConnectionMode.Direct)
                {
                    this.connectionProtocol = Protocol.Tcp;
                }

                this.ValidateDirectTCPSettings();
                this.connectionMode = value;
            }
        }

        /// <summary>
        /// This can be used to weaken the database account consistency level for read operations.
        /// If this is not set the database account consistency level will be used for all requests.
        /// </summary>
        public ConsistencyLevel? ConsistencyLevel { get; set; }

        /// <summary>
<<<<<<< HEAD
        /// Sets the priority level for requests created using cosmos client.
        /// </summary>
        /// <remarks>
        /// If priority level is also set at request level in <see cref="RequestOptions.PriorityLevel"/>, that priority is used.
        /// If <see cref="AllowBulkExecution"/> is set to true in CosmosClientOptions, priority level set on the CosmosClient is used.
        /// </remarks>
        /// <seealso href="https://aka.ms/CosmosDB/PriorityBasedExecution"/>
        public PriorityLevel? PriorityLevel { get; set; }
=======
        /// Sets the priority level for requests created using cosmos client.
        /// </summary>
        /// <remarks>
        /// If priority level is also set at request level in <see cref="RequestOptions.PriorityLevel"/>, that priority is used.
        /// If <see cref="AllowBulkExecution"/> is set to true in CosmosClientOptions, priority level set on the CosmosClient is used.
        /// </remarks>
        /// <seealso href="https://aka.ms/CosmosDB/PriorityBasedExecution"/>
        public PriorityLevel? PriorityLevel { get; set; }
>>>>>>> 43c14a31

        /// <summary>
        /// Gets or sets the maximum number of retries in the case where the request fails
        /// because the Azure Cosmos DB service has applied rate limiting on the client.
        /// </summary>
        /// <value>
        /// The default value is 9. This means in the case where the request is rate limited,
        /// the same request will be issued for a maximum of 10 times to the server before
        /// an error is returned to the application.
        ///
        /// If the value of this property is set to 0, there will be no automatic retry on rate
        /// limiting requests from the client and the exception needs to be handled at the
        /// application level.
        /// </value>
        /// <remarks>
        /// <para>
        /// When a client is sending requests faster than the allowed rate,
        /// the service will return HttpStatusCode 429 (Too Many Requests) to rate limit the client. The current
        /// implementation in the SDK will then wait for the amount of time the service tells it to wait and
        /// retry after the time has elapsed.
        /// </para>
        /// <para>
        /// For more information, see <see href="https://docs.microsoft.com/azure/cosmos-db/performance-tips#throughput">Handle rate limiting/request rate too large</see>.
        /// </para>
        /// </remarks>
        /// <seealso cref="CosmosClientBuilder.WithThrottlingRetryOptions(TimeSpan, int)"/>
        public int? MaxRetryAttemptsOnRateLimitedRequests { get; set; }

        /// <summary>
        /// Gets or sets the maximum retry time in seconds for the Azure Cosmos DB service.
        /// </summary>
        /// <value>
        /// The default value is 30 seconds. 
        /// </value>
        /// <remarks>
        /// <para>
        /// The minimum interval is seconds. Any interval that is smaller will be ignored.
        /// </para>
        /// <para>
        /// When a request fails due to a rate limiting error, the service sends back a response that
        /// contains a value indicating the client should not retry before the <see cref="Microsoft.Azure.Cosmos.CosmosException.RetryAfter"/> time period has
        /// elapsed.
        ///
        /// This property allows the application to set a maximum wait time for all retry attempts.
        /// If the cumulative wait time exceeds the this value, the client will stop retrying and return the error to the application.
        /// </para>
        /// <para>
        /// For more information, see <see href="https://docs.microsoft.com/azure/cosmos-db/performance-tips#throughput">Handle rate limiting/request rate too large</see>.
        /// </para>
        /// </remarks>
        /// <seealso cref="CosmosClientBuilder.WithThrottlingRetryOptions(TimeSpan, int)"/>
        public TimeSpan? MaxRetryWaitTimeOnRateLimitedRequests { get; set; }

        /// <summary>
        /// Gets or sets the boolean to only return the headers and status code in
        /// the Cosmos DB response for write item operation like Create, Upsert, Patch and Replace.
        /// Setting the option to false will cause the response to have a null resource. This reduces networking and CPU load by not sending
        /// the resource back over the network and serializing it on the client.
        /// </summary>
        /// <remarks>
        /// <para>This is optimal for workloads where the returned resource is not used.</para>
        /// <para>This option can be overriden by similar property in ItemRequestOptions and TransactionalBatchItemRequestOptions</para>
        /// </remarks>
        /// <seealso cref="CosmosClientBuilder.WithContentResponseOnWrite(bool)"/>
        /// <seealso cref="ItemRequestOptions.EnableContentResponseOnWrite"/>
        /// <seealso cref="TransactionalBatchItemRequestOptions.EnableContentResponseOnWrite"/>
        public bool? EnableContentResponseOnWrite { get; set; }

        /// <summary>
        /// Sets the <see cref="System.Text.Json.JsonSerializerOptions"/> for the System.Text.Json serializer.
        /// Note that if this option is provided, then the SDK will use the System.Text.Json as the default serializer and set
        /// the serializer options as the constructor args.
        /// </summary>
        /// <example>
        /// An example on how to configure the System.Text.Json serializer options to ignore null values
        /// <code language="c#">
        /// <![CDATA[
        /// CosmosClientOptions clientOptions = new CosmosClientOptions()
        /// {
        ///     UseSystemTextJsonSerializerWithOptions = new System.Text.Json.JsonSerializerOptions()
        ///     {
        ///         DefaultIgnoreCondition = System.Text.Json.Serialization.JsonIgnoreCondition.WhenWritingNull,
        ///     }
        /// };
        /// 
        /// CosmosClient client = new CosmosClient("endpoint", "key", clientOptions);
        /// ]]>
        /// </code>
        /// </example>
        public System.Text.Json.JsonSerializerOptions UseSystemTextJsonSerializerWithOptions
        {
            get => this.stjSerializerOptions;
            set
            {
                if (this.Serializer != null || this.SerializerOptions != null)
                {
                    throw new ArgumentException(
                        $"{nameof(this.UseSystemTextJsonSerializerWithOptions)} is not compatible with {nameof(this.Serializer)} or {nameof(this.SerializerOptions)}. Only one can be set.  ");
                }

                this.stjSerializerOptions = value;
                this.serializerInternal = new CosmosSystemTextJsonSerializer(
                    this.stjSerializerOptions);
            }
        }

        /// <summary>
        /// Gets or sets the advanced replica selection flag. The advanced replica selection logic keeps track of the replica connection
        /// status, and based on status, it prioritizes the replicas which show healthy stable connections, so that the requests can be sent
        /// confidently to the particular replica. This helps the cosmos client to become more resilient and effective to any connectivity issues.
        /// The default value for this parameter is 'false'.
        /// </summary>
        /// <remarks>
        /// <para>This is optimal for latency-sensitive workloads. Does not apply if <see cref="ConnectionMode.Gateway"/> is used.</para>
        /// </remarks>
        internal bool? EnableAdvancedReplicaSelectionForTcp { get; set; }

        /// <summary>
        /// Gets or sets the advanced replica selection flag. The advanced replica selection logic keeps track of the replica connection
        /// status, and based on status, it prioritizes the replicas which show healthy stable connections, so that the requests can be sent
        /// confidently to the particular replica. This helps the cosmos client to become more resilient and effective to any connectivity issues.
        /// The default value for this parameter is 'false'.
        /// </summary>
        /// <remarks>
        /// <para>This is optimal for latency-sensitive workloads. Does not apply if <see cref="ConnectionMode.Gateway"/> is used.</para>
        /// </remarks>
        internal bool? EnableAdvancedReplicaSelectionForTcp { get; set; }

        /// <summary>
        /// (Direct/TCP) Controls the amount of idle time after which unused connections are closed.
        /// </summary>
        /// <value>
        /// By default, idle connections are kept open indefinitely. Value must be greater than or equal to 10 minutes. Recommended values are between 20 minutes and 24 hours.
        /// </value>
        /// <remarks>
        /// Mainly useful for sparse infrequent access to a large database account.
        /// </remarks>
        public TimeSpan? IdleTcpConnectionTimeout
        {
            get => this.idleTcpConnectionTimeout;
            set
            {
                this.idleTcpConnectionTimeout = value;
                this.ValidateDirectTCPSettings();
            }
        }

        /// <summary>
        /// (Direct/TCP) Controls the amount of time allowed for trying to establish a connection.
        /// </summary>
        /// <value>
        /// The default timeout is 5 seconds. For latency sensitive applications that prefer to retry faster, a recommended value of 1 second can be used.
        /// </value>
        /// <remarks>
        /// When the time elapses, the attempt is cancelled and an error is returned. Longer timeouts will delay retries and failures.
        /// </remarks>
        public TimeSpan? OpenTcpConnectionTimeout
        {
            get => this.openTcpConnectionTimeout;
            set
            {
                this.openTcpConnectionTimeout = value;
                this.ValidateDirectTCPSettings();
            }
        }

        /// <summary>
        /// (Direct/TCP) Controls the number of requests allowed simultaneously over a single TCP connection. When more requests are in flight simultaneously, the direct/TCP client will open additional connections.
        /// </summary>
        /// <value>
        /// The default settings allow 30 simultaneous requests per connection.
        /// Do not set this value lower than 4 requests per connection or higher than 50-100 requests per connection.       
        /// The former can lead to a large number of connections to be created. 
        /// The latter can lead to head of line blocking, high latency and timeouts.
        /// </value>
        /// <remarks>
        /// Applications with a very high degree of parallelism per connection, with large requests or responses, or with very tight latency requirements might get better performance with 8-16 requests per connection.
        /// </remarks>
        public int? MaxRequestsPerTcpConnection
        {
            get => this.maxRequestsPerTcpConnection;
            set
            {
                this.maxRequestsPerTcpConnection = value;
                this.ValidateDirectTCPSettings();
            }
        }

        /// <summary>
        /// (Direct/TCP) Controls the maximum number of TCP connections that may be opened to each Cosmos DB back-end.
        /// Together with MaxRequestsPerTcpConnection, this setting limits the number of requests that are simultaneously sent to a single Cosmos DB back-end(MaxRequestsPerTcpConnection x MaxTcpConnectionPerEndpoint).
        /// </summary>
        /// <value>
        /// The default value is 65,535. Value must be greater than or equal to 16.
        /// </value>
        public int? MaxTcpConnectionsPerEndpoint
        {
            get => this.maxTcpConnectionsPerEndpoint;
            set
            {
                this.maxTcpConnectionsPerEndpoint = value;
                this.ValidateDirectTCPSettings();
            }
        }

        /// <summary>
        /// (Direct/TCP) Controls the client port reuse policy used by the transport stack.
        /// </summary>
        /// <value>
        /// The default value is PortReuseMode.ReuseUnicastPort.
        /// </value>
        /// <remarks>
        /// ReuseUnicastPort and PrivatePortPool are not mutually exclusive.
        /// When PrivatePortPool is enabled, the client first tries to reuse a port it already has.
        /// It falls back to allocating a new port if the initial attempts failed. If this fails, too, the client then falls back to ReuseUnicastPort.
        /// </remarks>
        public PortReuseMode? PortReuseMode
        {
            get => this.portReuseMode;
            set
            {
                this.portReuseMode = value;
                this.ValidateDirectTCPSettings();
            }
        }

        /// <summary>
        /// (Gateway/Https) Get or set the proxy information used for web requests.
        /// </summary>
        [JsonIgnore]
        public IWebProxy WebProxy
        {
            get => this.webProxy;
            set
            {
                if (value != null && this.HttpClientFactory != null)
                {
                    throw new ArgumentException($"{nameof(this.WebProxy)} cannot be set along {nameof(this.HttpClientFactory)}");
                }

                this.webProxy = value;
            }
        }

        /// <summary>
        /// Get to set optional serializer options.
        /// </summary>
        /// <example>
        /// An example on how to configure the serialization option to ignore null values
        /// <code language="c#">
        /// <![CDATA[
        /// CosmosClientOptions clientOptions = new CosmosClientOptions()
        /// {
        ///     SerializerOptions = new CosmosSerializationOptions(){
        ///         IgnoreNullValues = true
        ///     }
        /// };
        /// 
        /// CosmosClient client = new CosmosClient("endpoint", "key", clientOptions);
        /// ]]>
        /// </code>
        /// </example>
        public CosmosSerializationOptions SerializerOptions
        {
            get => this.serializerOptions;
            set
            {
                if (this.Serializer != null || this.UseSystemTextJsonSerializerWithOptions != null)
                {
                    throw new ArgumentException(
                        $"{nameof(this.SerializerOptions)} is not compatible with {nameof(this.Serializer)} or {nameof(this.UseSystemTextJsonSerializerWithOptions)}. Only one can be set.  ");
                }

                this.serializerOptions = value;
            }
        }

        /// <summary>
        /// Get to set an optional JSON serializer. The client will use it to serialize or de-serialize user's cosmos request/responses.
        /// SDK owned types such as DatabaseProperties and ContainerProperties will always use the SDK default serializer.
        /// </summary>
        /// <example>
        /// An example on how to set a custom serializer. For basic serializer options look at CosmosSerializationOptions
        /// <code language="c#">
        /// <![CDATA[
        /// CosmosSerializer ignoreNullSerializer = new MyCustomIgnoreNullSerializer();
        ///         
        /// CosmosClientOptions clientOptions = new CosmosClientOptions()
        /// {
        ///     Serializer = ignoreNullSerializer
        /// };
        /// 
        /// CosmosClient client = new CosmosClient("endpoint", "key", clientOptions);
        /// ]]>
        /// </code>
        /// </example>
        [JsonConverter(typeof(ClientOptionJsonConverter))]
        public CosmosSerializer Serializer
        {
            get => this.serializerInternal;
            set
            {
                if (this.SerializerOptions != null || this.UseSystemTextJsonSerializerWithOptions != null)
                {
                    throw new ArgumentException(
                        $"{nameof(this.Serializer)} is not compatible with {nameof(this.SerializerOptions)} or {nameof(this.UseSystemTextJsonSerializerWithOptions)}. Only one can be set.  ");
                }

                this.serializerInternal = value;
            }
        }

        /// <summary>
        /// Limits the operations to the provided endpoint on the CosmosClient.
        /// </summary>
        /// <value>
        /// Default value is false.
        /// </value>
        /// <remarks>
        /// When the value of this property is false, the SDK will automatically discover write and read regions, and use them when the configured application region is not available.
        /// When set to true, availability is limited to the endpoint specified on the CosmosClient constructor.
        /// Defining the <see cref="ApplicationRegion"/> or <see cref="ApplicationPreferredRegions"/>  is not allowed when setting the value to true.
        /// </remarks>
        /// <seealso href="https://docs.microsoft.com/azure/cosmos-db/high-availability">High availability</seealso>
        public bool LimitToEndpoint { get; set; } = false;

        /// <summary>
        /// Allows optimistic batching of requests to service. Setting this option might impact the latency of the operations. Hence this option is recommended for non-latency sensitive scenarios only.
        /// <remarks>
        /// The use of Resource Tokens scoped to a Partition Key as an authentication mechanism when Bulk is enabled is not recommended as it reduces the potential throughput benefit
        /// </remarks>
        /// </summary>
        public bool AllowBulkExecution { get; set; }

        /// <summary>
        /// Gets or sets the flag to enable address cache refresh on TCP connection reset notification.
        /// </summary>
        /// <remarks>
        /// Does not apply if <see cref="ConnectionMode.Gateway"/> is used.
        /// </remarks>
        /// <value>
        /// The default value is true
        /// </value>
        public bool EnableTcpConnectionEndpointRediscovery { get; set; } = true;

        /// <summary>
        /// Gets or sets a delegate to use to obtain an HttpClient instance to be used for HTTPS communication.
        /// </summary>
        /// <remarks>
        /// <para>
        /// HTTPS communication is used when <see cref="ConnectionMode"/> is set to <see cref="ConnectionMode.Gateway"/> for all operations and when <see cref="ConnectionMode"/> is <see cref="ConnectionMode.Direct"/> (default) for metadata operations.
        /// </para>
        /// <para>
        /// Useful in scenarios where the application is using a pool of HttpClient instances to be shared, like ASP.NET Core applications with IHttpClientFactory or Blazor WebAssembly applications.
        /// </para>
        /// <para>
        /// For .NET core applications the default GatewayConnectionLimit will be ignored. It must be set on the HttpClientHandler.MaxConnectionsPerServer to limit the number of connections
        /// </para>
        /// </remarks>
        [JsonIgnore]
        public Func<HttpClient> HttpClientFactory
        {
            get => this.httpClientFactory;
            set
            {
                if (value != null && this.WebProxy != null)
                {
                    throw new ArgumentException($"{nameof(this.HttpClientFactory)} cannot be set along {nameof(this.WebProxy)}");
                }

                if (this.GatewayModeMaxConnectionLimit != ConnectionPolicy.Default.MaxConnectionLimit)
                {
                    throw new ArgumentException($"{nameof(this.httpClientFactory)} can not be set along with {nameof(this.GatewayModeMaxConnectionLimit)}. This must be set on the HttpClientHandler.MaxConnectionsPerServer property.");
                }

                this.httpClientFactory = value;
            }
        }

        /// <summary>
        /// Availability Strategy to be used for periods of high latency
        /// </summary>
        /// /// <example>
        /// An example on how to set an availability strategy custom serializer.
        /// <code language="c#">
        /// <![CDATA[
        /// CosmosClient client = new CosmosClientBuilder("connection string")
        /// .WithApplicationPreferredRegions(
        ///    new List<string> { "East US", "Central US", "West US" } )
        /// .WithAvailabilityStrategy(
        ///    AvailabilityStrategy.CrossRegionHedgingStrategy(
        ///    threshold: TimeSpan.FromMilliseconds(500),
        ///    thresholdStep: TimeSpan.FromMilliseconds(100)
        /// ))
        /// .Build();
        /// ]]>
        /// </code>
        /// </example>
        /// <remarks> 
        /// The availability strategy in the example is a Cross Region Hedging Strategy.
        /// These strategies take two values, a threshold and a threshold step.When a request that is sent 
        /// out takes longer than the threshold time, the SDK will hedge to the second region in the application preferred regions list.
        /// If a response from either the primary request or the first hedged request is not received 
        /// after the threshold step time, the SDK will hedge to the third region and so on.
        /// </remarks>
#if PREVIEW
        public
#else
        internal
#endif
        AvailabilityStrategy AvailabilityStrategy { get; set; }

        /// <summary>
        /// Enable partition key level failover
        /// </summary>
        internal bool EnablePartitionLevelFailover { get; set; } = ConfigurationManager.IsPartitionLevelFailoverEnabled(defaultValue: false);

        /// <summary>
        /// Quorum Read allowed with eventual consistency account or consistent prefix account.
        /// </summary>
        internal bool EnableUpgradeConsistencyToLocalQuorum { get; set; } = false;

        /// <summary>
        /// Gets or sets the connection protocol when connecting to the Azure Cosmos service.
        /// </summary>
        /// <value>
        /// Default value is <see cref="Protocol.Tcp"/>.
        /// </value>
        /// <remarks>
        /// This setting is not used when <see cref="ConnectionMode"/> is set to <see cref="Cosmos.ConnectionMode.Gateway"/>.
        /// Gateway mode only supports HTTPS.
        /// For more information, see <see href="https://learn.microsoft.com/azure/cosmos-db/nosql/performance-tips-dotnet-sdk-v3#networking">Connection policy: Use the HTTPS protocol</see>.
        /// </remarks>
        internal Protocol ConnectionProtocol
        {
            get => this.connectionProtocol;
            set
            {
                this.ValidateDirectTCPSettings();
                this.connectionProtocol = value;
            }
        }

        /// <summary>
        /// The event handler to be invoked before the request is sent.
        /// </summary>
        internal EventHandler<SendingRequestEventArgs> SendingRequestEventArgs { get; set; }

        /// <summary>
        /// (Optional) transport interceptor factory
        /// </summary>
        internal Func<TransportClient, TransportClient> TransportClientHandlerFactory { get; set; }

        /// <summary>
        /// A callback delegate to do custom certificate validation for both HTTP and TCP.
        /// </summary>
        /// <remarks>
        /// <para>
<<<<<<< HEAD
        /// Emulator: To ignore SSL Certificate please suffix connectionstring with "DisableServerCertificateValidation=True;". 
        /// When CosmosClientOptions.HttpClientFactory is used, SSL certificate needs to be handled appropriately.
=======
        /// Emulator: To ignore SSL Certificate please suffix connectionstring with "DisableServerCertificateValidation=True;". 
        /// When CosmosClientOptions.HttpClientFactory is used, SSL certificate needs to be handled appropriately.
>>>>>>> 43c14a31
        /// NOTE: DO NOT use the `DisableServerCertificateValidation` flag in production (only for emulator)
        /// </para>
        /// </remarks>
        public Func<X509Certificate2, X509Chain, SslPolicyErrors, bool> ServerCertificateCustomValidationCallback { get; set; }
<<<<<<< HEAD

=======

>>>>>>> 43c14a31
        /// <summary>
        /// Real call back that will be hooked down-stream to the transport clients (both http and tcp).
        /// NOTE: All down stream real-usage should come through this API only and not through the public API.
        /// 
        /// Test hook DisableServerCertificateValidationInvocationCallback 
        /// - When configured will invoke it when ever custom validation is done
        /// </summary>
        internal Func<X509Certificate2, X509Chain, SslPolicyErrors, bool> GetServerCertificateCustomValidationCallback()
        {
            if (this.DisableServerCertificateValidation)
            {
                if (this.DisableServerCertificateValidationInvocationCallback == null)
                {
                    return this.ServerCertificateCustomValidationCallback ?? ((_, _, _) => true);
                }
                else
                {
                    return (X509Certificate2 cert, X509Chain chain, SslPolicyErrors policyErrors) =>
                    {
                        bool bValidationResult = true;
                        if (this.ServerCertificateCustomValidationCallback != null)
                        {
                            bValidationResult = this.ServerCertificateCustomValidationCallback(cert, chain, policyErrors);
                        }
                        this.DisableServerCertificateValidationInvocationCallback?.Invoke();
                        return bValidationResult;
                    };
                }
            }

            return this.ServerCertificateCustomValidationCallback;
        }

<<<<<<< HEAD
        internal Action DisableServerCertificateValidationInvocationCallback { get; set; }

=======
        internal Action DisableServerCertificateValidationInvocationCallback { get; set; }

>>>>>>> 43c14a31
        /// <summary>
        /// API type for the account
        /// </summary>
        internal ApiType ApiType { get; set; }

        /// <summary>
        /// Optional store client factory instance to use for all transport requests.
        /// </summary>
        internal IStoreClientFactory StoreClientFactory { get; set; }

        /// <summary>
        /// Gets or sets the initial delay retry time in milliseconds for the Azure Cosmos DB service
        /// for requests that hit RetryWithExceptions. This covers errors that occur due to concurrency errors in the store.
        /// </summary>
        /// <value>
        /// The default value is 1 second. For an example on how to set this value, please refer to <see cref="ConnectionPolicy.RetryOptions"/>.
        /// </value>
        /// <remarks>
        /// <para>
        /// When a request fails due to a RetryWith error, the client delays and retries the request. This configures the client
        /// to delay the time specified before retrying the request.
        /// </para>
        /// </remarks>
        internal int? InitialRetryForRetryWithMilliseconds { get; set; }

        /// <summary>
        /// Gets or sets the maximum delay retry time in milliseconds for the Azure Cosmos DB service
        /// for requests that hit RetryWithExceptions. This covers errors that occur due to concurrency errors in the store.
        /// </summary>
        /// <value>
        /// The default value is 30 seconds. For an example on how to set this value, please refer to <see cref="ConnectionPolicy.RetryOptions"/>.
        /// </value>
        /// <remarks>
        /// <para>
        /// When a request fails due to a RetryWith error, the client delays and retries the request. This configures the maximum time
        /// the client should delay before failing the request.
        /// </para>
        /// </remarks>
        internal int? MaximumRetryForRetryWithMilliseconds { get; set; }

        /// <summary>
        /// Gets or sets the interval to salt retry with value. This will spread the retry values from 1..n from the exponential back-off
        /// subscribed.
        /// </summary>
        /// <value>
        /// The default value is to not salt.
        /// </value>
        /// <remarks>
        /// <para>
        /// When a request fails due to a RetryWith error, the client delays and retries the request. This configures the jitter on the retry attempted.
        /// </para>
        /// </remarks>
        internal int? RandomSaltForRetryWithMilliseconds { get; set; }

        /// <summary>
        /// Gets or sets the total time to wait before failing the request for retry with failures.
        /// subscribed.
        /// </summary>
        /// <value>
        /// The default value 30 seconds.
        /// </value>
        /// <remarks>
        /// <para>
        /// When a request fails due to a RetryWith error, the client delays and retries the request. This configures total time spent waiting on the request.
        /// </para>
        /// </remarks>
        internal int? TotalWaitTimeForRetryWithMilliseconds { get; set; }

        /// <summary>
        /// Flag that controls whether CPU monitoring thread is created to enrich timeout exceptions with additional diagnostic. Default value is true.
        /// </summary>
        internal bool? EnableCpuMonitor { get; set; }

        /// <summary>
<<<<<<< HEAD
        /// Flag indicates the value of DisableServerCertificateValidation flag set at connection string level.Default it is false.
        /// </summary>
        internal bool DisableServerCertificateValidation { get; set; }
=======
        /// Flag indicates the value of DisableServerCertificateValidation flag set at connection string level.Default it is false.
        /// </summary>
        internal bool DisableServerCertificateValidation { get; set; }
>>>>>>> 43c14a31

        /// <summary>
        /// Gets or sets Client Telemetry Options like feature flags and corresponding options
        /// </summary>
<<<<<<< HEAD
        public CosmosClientTelemetryOptions CosmosClientTelemetryOptions { get; set; }

=======
        public CosmosClientTelemetryOptions CosmosClientTelemetryOptions { get; set; }

>>>>>>> 43c14a31
        internal IChaosInterceptorFactory ChaosInterceptorFactory { get; set; }

        internal void SetSerializerIfNotConfigured(CosmosSerializer serializer)
        {
            if (this.serializerInternal == null)
            {
                this.serializerInternal = serializer ?? throw new ArgumentNullException(nameof(serializer));
            }
        }

        internal CosmosClientOptions Clone()
        {
            CosmosClientOptions cloneConfiguration = (CosmosClientOptions)this.MemberwiseClone();
            return cloneConfiguration;
        }

        internal virtual ConnectionPolicy GetConnectionPolicy(int clientId)
        {
            this.ValidateDirectTCPSettings();
            this.ValidateLimitToEndpointSettings();
<<<<<<< HEAD
            this.ValidatePartitionLevelFailoverSettings();
=======
            this.ValidatePartitionLevelFailoverSettings();
            this.ValidateAvailabilityStrategy();
>>>>>>> 43c14a31

            ConnectionPolicy connectionPolicy = new ConnectionPolicy()
            {
                MaxConnectionLimit = this.GatewayModeMaxConnectionLimit,
                RequestTimeout = this.RequestTimeout,
                ConnectionMode = this.ConnectionMode,
                ConnectionProtocol = this.ConnectionProtocol,
                UserAgentContainer = this.CreateUserAgentContainerWithFeatures(clientId),
                UseMultipleWriteLocations = true,
                IdleTcpConnectionTimeout = this.IdleTcpConnectionTimeout,
                OpenTcpConnectionTimeout = this.OpenTcpConnectionTimeout,
                MaxRequestsPerTcpConnection = this.MaxRequestsPerTcpConnection,
                MaxTcpConnectionsPerEndpoint = this.MaxTcpConnectionsPerEndpoint,
                EnableEndpointDiscovery = !this.LimitToEndpoint,
                EnablePartitionLevelFailover = this.EnablePartitionLevelFailover,
                PortReuseMode = this.portReuseMode,
                EnableTcpConnectionEndpointRediscovery = this.EnableTcpConnectionEndpointRediscovery,
                EnableAdvancedReplicaSelectionForTcp = this.EnableAdvancedReplicaSelectionForTcp,
                HttpClientFactory = this.httpClientFactory,
                ServerCertificateCustomValidationCallback = this.ServerCertificateCustomValidationCallback,
                CosmosClientTelemetryOptions = new CosmosClientTelemetryOptions()
            };

            if (this.CosmosClientTelemetryOptions != null)
<<<<<<< HEAD
            {
                connectionPolicy.CosmosClientTelemetryOptions = this.CosmosClientTelemetryOptions;
            }

            RegionNameMapper mapper = new RegionNameMapper();
            if (!string.IsNullOrEmpty(this.ApplicationRegion))
            {
                connectionPolicy.SetCurrentLocation(mapper.GetCosmosDBRegionName(this.ApplicationRegion));
            }

            if (this.ApplicationPreferredRegions != null)
            {
                List<string> mappedRegions = this.ApplicationPreferredRegions.Select(s => mapper.GetCosmosDBRegionName(s)).ToList();

                connectionPolicy.SetPreferredLocations(mappedRegions);
            }

            if (this.AccountInitializationCustomEndpoints != null)
            {
                connectionPolicy.SetAccountInitializationCustomEndpoints(this.AccountInitializationCustomEndpoints);
=======
            {
                connectionPolicy.CosmosClientTelemetryOptions = this.CosmosClientTelemetryOptions;
            }

            RegionNameMapper mapper = new RegionNameMapper();
            if (!string.IsNullOrEmpty(this.ApplicationRegion))
            {
                connectionPolicy.SetCurrentLocation(mapper.GetCosmosDBRegionName(this.ApplicationRegion));
            }

            if (this.ApplicationPreferredRegions != null)
            {
                List<string> mappedRegions = this.ApplicationPreferredRegions.Select(s => mapper.GetCosmosDBRegionName(s)).ToList();

                connectionPolicy.SetPreferredLocations(mappedRegions);
            }

            if (this.AccountInitializationCustomEndpoints != null)
            {
                connectionPolicy.SetAccountInitializationCustomEndpoints(this.AccountInitializationCustomEndpoints);
>>>>>>> 43c14a31
            }

            if (this.MaxRetryAttemptsOnRateLimitedRequests != null)
            {
                connectionPolicy.RetryOptions.MaxRetryAttemptsOnThrottledRequests = this.MaxRetryAttemptsOnRateLimitedRequests.Value;
            }

            if (this.MaxRetryWaitTimeOnRateLimitedRequests != null)
            {
                connectionPolicy.RetryOptions.MaxRetryWaitTimeInSeconds = (int)this.MaxRetryWaitTimeOnRateLimitedRequests.Value.TotalSeconds;
            }

            if (this.InitialRetryForRetryWithMilliseconds != null)
            {
                connectionPolicy.RetryOptions.InitialRetryForRetryWithMilliseconds =
                    this.InitialRetryForRetryWithMilliseconds;
            }

            if (this.MaximumRetryForRetryWithMilliseconds != null)
            {
                connectionPolicy.RetryOptions.MaximumRetryForRetryWithMilliseconds =
                    this.MaximumRetryForRetryWithMilliseconds;
            }

            if (this.RandomSaltForRetryWithMilliseconds != null)
            {
                connectionPolicy.RetryOptions.RandomSaltForRetryWithMilliseconds
                    = this.RandomSaltForRetryWithMilliseconds;
            }

            if (this.TotalWaitTimeForRetryWithMilliseconds != null)
            {
                connectionPolicy.RetryOptions.TotalWaitTimeForRetryWithMilliseconds
                    = this.TotalWaitTimeForRetryWithMilliseconds;
            }

            return connectionPolicy;
        }

        internal Documents.ConsistencyLevel? GetDocumentsConsistencyLevel()
        {
            if (!this.ConsistencyLevel.HasValue)
            {
                return null;
            }

            return (Documents.ConsistencyLevel)this.ConsistencyLevel.Value;
        }

        internal static string GetAccountEndpoint(string connectionString)
        {
<<<<<<< HEAD
            return CosmosClientOptions.GetValueFromConnectionString<string>(connectionString, CosmosClientOptions.ConnectionStringAccountEndpoint, null);
=======
            return CosmosClientOptions.GetValueFromConnectionString<string>(connectionString, CosmosClientOptions.ConnectionStringAccountEndpoint, null);
>>>>>>> 43c14a31
        }

        internal static string GetAccountKey(string connectionString)
        {
<<<<<<< HEAD
            return CosmosClientOptions.GetValueFromConnectionString<string>(connectionString, CosmosClientOptions.ConnectionStringAccountKey, null);
        }

        internal static bool IsConnectionStringDisableServerCertificateValidationFlag(string connectionString)
        {
            return Convert.ToBoolean(CosmosClientOptions.GetValueFromConnectionString<bool>(connectionString, CosmosClientOptions.ConnectionStringDisableServerCertificateValidation, false));
        }

        internal static CosmosClientOptions GetCosmosClientOptionsWithCertificateFlag(string connectionString, CosmosClientOptions clientOptions)
        {
            clientOptions ??= new CosmosClientOptions();
            if (CosmosClientOptions.IsConnectionStringDisableServerCertificateValidationFlag(connectionString))
            {
                clientOptions.DisableServerCertificateValidation = true;
            }

            return clientOptions;
        }

        private static T GetValueFromConnectionString<T>(string connectionString, string keyName, T defaultValue)
=======
            return CosmosClientOptions.GetValueFromConnectionString<string>(connectionString, CosmosClientOptions.ConnectionStringAccountKey, null);
        }

        internal static bool IsConnectionStringDisableServerCertificateValidationFlag(string connectionString)
        {
            return Convert.ToBoolean(CosmosClientOptions.GetValueFromConnectionString<bool>(connectionString, CosmosClientOptions.ConnectionStringDisableServerCertificateValidation, false));
        }

        internal static CosmosClientOptions GetCosmosClientOptionsWithCertificateFlag(string connectionString, CosmosClientOptions clientOptions)
        {
            clientOptions ??= new CosmosClientOptions();
            if (CosmosClientOptions.IsConnectionStringDisableServerCertificateValidationFlag(connectionString))
            {
                clientOptions.DisableServerCertificateValidation = true;
            }

            return clientOptions;
        }

        private static T GetValueFromConnectionString<T>(string connectionString, string keyName, T defaultValue)
>>>>>>> 43c14a31
        {
            if (connectionString == null)
            {
                throw new ArgumentNullException(nameof(connectionString));
            }

            DbConnectionStringBuilder builder = new DbConnectionStringBuilder { ConnectionString = connectionString };
            if (builder.TryGetValue(keyName, out object value))
            {
                string keyNameValue = value as string;
                if (!string.IsNullOrEmpty(keyNameValue))
                {
<<<<<<< HEAD
                    try
                    {
                        return (T)Convert.ChangeType(value, typeof(T));
                    }
                    catch (InvalidCastException)
                    {
                        throw new ArgumentException("The connection string contains invalid property: " + keyName);
                    }
                }
=======
                    try
                    {
                        return (T)Convert.ChangeType(value, typeof(T));
                    }
                    catch (InvalidCastException)
                    {
                        throw new ArgumentException("The connection string contains invalid property: " + keyName);
                    }
                }
            }

            if (defaultValue != null)
            {
                return defaultValue;
>>>>>>> 43c14a31
            }

            if (defaultValue != null)
            {
                return defaultValue;
            }

            throw new ArgumentException("The connection string is missing a required property: " + keyName);
        }

        private void ValidateLimitToEndpointSettings()
        {
            if (!string.IsNullOrEmpty(this.ApplicationRegion) && this.LimitToEndpoint)
            {
                throw new ArgumentException($"Cannot specify {nameof(this.ApplicationRegion)} and enable {nameof(this.LimitToEndpoint)}. Only one can be set.");
            }

            if (this.ApplicationPreferredRegions?.Count > 0 && this.LimitToEndpoint)
            {
                throw new ArgumentException($"Cannot specify {nameof(this.ApplicationPreferredRegions)} and enable {nameof(this.LimitToEndpoint)}. Only one can be set.");
            }

            if (!string.IsNullOrEmpty(this.ApplicationRegion) && this.ApplicationPreferredRegions?.Count > 0)
            {
                throw new ArgumentException($"Cannot specify {nameof(this.ApplicationPreferredRegions)} and {nameof(this.ApplicationRegion)}. Only one can be set.");
            }
        }

        private void ValidatePartitionLevelFailoverSettings()
        {
            if (this.EnablePartitionLevelFailover
                && (this.ApplicationPreferredRegions == null || this.ApplicationPreferredRegions.Count == 0))
            {
                throw new ArgumentException($"{nameof(this.ApplicationPreferredRegions)} is required when {nameof(this.EnablePartitionLevelFailover)} is enabled.");
            }
<<<<<<< HEAD
=======
        }

        private void ValidateAvailabilityStrategy()
        {
            if (this.AvailabilityStrategy != null
                && this.ApplicationPreferredRegions == null && this.ApplicationRegion == null)
            {
                throw new ArgumentException($"{nameof(this.ApplicationPreferredRegions)} or {nameof(this.ApplicationRegion)} must be set to use {nameof(this.AvailabilityStrategy)}");
            }
>>>>>>> 43c14a31
        }

        private void ValidateDirectTCPSettings()
        {
            string settingName = string.Empty;
            if (this.ConnectionMode != ConnectionMode.Direct)
            {
                if (this.IdleTcpConnectionTimeout.HasValue)
                {
                    settingName = nameof(this.IdleTcpConnectionTimeout);
                }
                else if (this.OpenTcpConnectionTimeout.HasValue)
                {
                    settingName = nameof(this.OpenTcpConnectionTimeout);
                }
                else if (this.MaxRequestsPerTcpConnection.HasValue)
                {
                    settingName = nameof(this.MaxRequestsPerTcpConnection);
                }
                else if (this.MaxTcpConnectionsPerEndpoint.HasValue)
                {
                    settingName = nameof(this.MaxTcpConnectionsPerEndpoint);
                }
                else if (this.PortReuseMode.HasValue)
                {
                    settingName = nameof(this.PortReuseMode);
                }
            }

            if (!string.IsNullOrEmpty(settingName))
            {
                throw new ArgumentException($"{settingName} requires {nameof(this.ConnectionMode)} to be set to {nameof(ConnectionMode.Direct)}");
            }
        }

        internal UserAgentContainer CreateUserAgentContainerWithFeatures(int clientId)
        {
            CosmosClientOptionsFeatures features = CosmosClientOptionsFeatures.NoFeatures;
            if (this.AllowBulkExecution)
            {
                features |= CosmosClientOptionsFeatures.AllowBulkExecution;
            }

            if (this.HttpClientFactory != null)
            {
                features |= CosmosClientOptionsFeatures.HttpClientFactory;
            }

            string featureString = null;
            if (features != CosmosClientOptionsFeatures.NoFeatures)
            {
                featureString = Convert.ToString((int)features, 2).PadLeft(8, '0');
            }

            string regionConfiguration = this.GetRegionConfiguration();

            return new UserAgentContainer(
                        clientId: clientId,
                        features: featureString,
                        regionConfiguration: regionConfiguration,
                        suffix: this.ApplicationName);
        }

        /// <summary>
        /// This generates a key that added to the user agent to make it 
        /// possible to determine if the SDK has region failover enabled.
        /// </summary>
        /// <returns>Format Reg-{D (Disabled discovery)}-S(application region)|L(List of preferred regions)|N(None, user did not configure it)</returns>
        private string GetRegionConfiguration()
        {
            string regionConfig = this.LimitToEndpoint ? "D" : string.Empty;
            if (!string.IsNullOrEmpty(this.ApplicationRegion))
            {
                return regionConfig + "S";
            }

            if (this.ApplicationPreferredRegions != null)
            {
                return regionConfig + "L";
            }

            return regionConfig + "N";
        }

        /// <summary>
        /// Serialize the current configuration into a JSON string
        /// </summary>
        /// <returns>Returns a JSON string of the current configuration.</returns>
        internal string GetSerializedConfiguration()
        {
            return JsonConvert.SerializeObject(this);
        }

        /// <summary>
        /// The complex object passed in by the user can contain objects that can not be serialized. Instead just log the types.
        /// </summary>
        private class ClientOptionJsonConverter : JsonConverter
        {
            public override void WriteJson(JsonWriter writer, object value, JsonSerializer serializer)
            {
                if (value is Collection<RequestHandler> handlers)
                {
                    writer.WriteValue(string.Join(":", handlers.Select(x => x.GetType())));
                    return;
                }

                CosmosJsonSerializerWrapper cosmosJsonSerializerWrapper = value as CosmosJsonSerializerWrapper;
                if (value is CosmosJsonSerializerWrapper)
                {
                    writer.WriteValue(cosmosJsonSerializerWrapper.InternalJsonSerializer.GetType().ToString());
                }

                CosmosSerializer cosmosSerializer = value as CosmosSerializer;
                if (cosmosSerializer is CosmosSerializer)
                {
                    writer.WriteValue(cosmosSerializer.GetType().ToString());
                }
            }

            public override object ReadJson(JsonReader reader, Type objectType, object existingValue, JsonSerializer serializer)
            {
                throw new NotImplementedException("Unnecessary because CanRead is false. The type will skip the converter.");
            }

            public override bool CanRead => false;

            public override bool CanConvert(Type objectType)
            {
                return objectType == typeof(DateTime);
            }
        }
    }
}<|MERGE_RESOLUTION|>--- conflicted
+++ resolved
@@ -13,13 +13,9 @@
     using System.Net.Http;
     using System.Net.Security;
     using System.Security.Cryptography.X509Certificates;
-<<<<<<< HEAD
-    using Microsoft.Azure.Cosmos.Fluent;
-=======
-    using Microsoft.Azure.Cosmos.Fluent;
->>>>>>> 43c14a31
+    using Microsoft.Azure.Cosmos.Fluent;
     using Microsoft.Azure.Documents;
-    using Microsoft.Azure.Documents.Client;
+    using Microsoft.Azure.Documents.Client;
     using Newtonsoft.Json;
 
     /// <summary>
@@ -55,11 +51,7 @@
 
         private const string ConnectionStringAccountEndpoint = "AccountEndpoint";
         private const string ConnectionStringAccountKey = "AccountKey";
-<<<<<<< HEAD
-        private const string ConnectionStringDisableServerCertificateValidation = "DisableServerCertificateValidation";
-=======
-        private const string ConnectionStringDisableServerCertificateValidation = "DisableServerCertificateValidation";
->>>>>>> 43c14a31
+        private const string ConnectionStringDisableServerCertificateValidation = "DisableServerCertificateValidation";
 
         private const ApiType DefaultApiType = ApiType.None;
 
@@ -68,7 +60,7 @@
         /// </summary>
         private int gatewayModeMaxConnectionLimit;
         private CosmosSerializationOptions serializerOptions;
-        private CosmosSerializer serializerInternal;
+        private CosmosSerializer serializerInternal;
         private System.Text.Json.JsonSerializerOptions stjSerializerOptions;
 
         private ConnectionMode connectionMode;
@@ -200,7 +192,7 @@
         /// </example>
         /// <seealso href="https://docs.microsoft.com/azure/cosmos-db/high-availability#high-availability-with-cosmos-db-in-the-event-of-regional-outages">High availability on regional outages</seealso>
         public IReadOnlyList<string> ApplicationPreferredRegions { get; set; }
-
+
         /// <summary>
         /// Gets and sets the custom endpoints to use for account initialization for geo-replicated database accounts in the Azure Cosmos DB service. 
         /// </summary>
@@ -210,7 +202,7 @@
         /// Should the global endpoint become inaccessible, the CosmosClient will attempt to obtain the account information issuing requests to the custom endpoints provided in <see cref="AccountInitializationCustomEndpoints"/>.
         /// </para>
         /// <para>
-        /// Nevertheless, this parameter remains optional and is recommended for implementation when a customer has configured an endpoint with a custom DNS hostname
+        /// Nevertheless, this parameter remains optional and is recommended for implementation when a customer has configured an endpoint with a custom DNS hostname
         /// (instead of accountname-region.documents.azure.com) etc. for their Cosmos DB account.
         /// </para>
         /// <para>
@@ -223,10 +215,10 @@
         /// <![CDATA[
         /// CosmosClientOptions clientOptions = new CosmosClientOptions()
         /// {
-        ///     AccountInitializationCustomEndpoints = new HashSet<Uri>()
-        ///     { 
-        ///         new Uri("custom.p-1.documents.azure.com"),
-        ///         new Uri("custom.p-2.documents.azure.com") 
+        ///     AccountInitializationCustomEndpoints = new HashSet<Uri>()
+        ///     { 
+        ///         new Uri("custom.p-1.documents.azure.com"),
+        ///         new Uri("custom.p-2.documents.azure.com") 
         ///     }
         /// };
         /// 
@@ -235,43 +227,7 @@
         /// </code>
         /// </example>
         /// <seealso href="https://docs.microsoft.com/azure/cosmos-db/high-availability#high-availability-with-cosmos-db-in-the-event-of-regional-outages">High availability on regional outages</seealso>
-        public IEnumerable<Uri> AccountInitializationCustomEndpoints { get; set; }
-
-        /// <summary>
-        /// Gets and sets the custom endpoints to use for account initialization for geo-replicated database accounts in the Azure Cosmos DB service. 
-        /// </summary>
-        /// <remarks>
-        /// <para>
-        /// During the CosmosClient initialization the account information, including the available regions, is obtained from the <see cref="CosmosClient.Endpoint"/>.
-        /// Should the global endpoint become inaccessible, the CosmosClient will attempt to obtain the account information issuing requests to the custom endpoints provided in <see cref="AccountInitializationCustomEndpoints"/>.
-        /// </para>
-        /// <para>
-        /// Nevertheless, this parameter remains optional and is recommended for implementation when a customer has configured an endpoint with a custom DNS hostname
-        /// (instead of accountname-region.documents.azure.com) etc. for their Cosmos DB account.
-        /// </para>
-        /// <para>
-        /// See also <seealso href="https://docs.microsoft.com/azure/cosmos-db/sql/troubleshoot-sdk-availability">Diagnose
-        /// and troubleshoot the availability of Cosmos SDKs</seealso> for more details.
-        /// </para>
-        /// </remarks>
-        /// <example>
-        /// <code language="c#">
-        /// <![CDATA[
-        /// CosmosClientOptions clientOptions = new CosmosClientOptions()
-        /// {
-        ///     AccountInitializationCustomEndpoints = new HashSet<Uri>()
-        ///     { 
-        ///         new Uri("custom.p-1.documents.azure.com"),
-        ///         new Uri("custom.p-2.documents.azure.com") 
-        ///     }
-        /// };
-        /// 
-        /// CosmosClient client = new CosmosClient("endpoint", "key", clientOptions);
-        /// ]]>
-        /// </code>
-        /// </example>
-        /// <seealso href="https://docs.microsoft.com/azure/cosmos-db/high-availability#high-availability-with-cosmos-db-in-the-event-of-regional-outages">High availability on regional outages</seealso>
-        public IEnumerable<Uri> AccountInitializationCustomEndpoints { get; set; }
+        public IEnumerable<Uri> AccountInitializationCustomEndpoints { get; set; }
 
         /// <summary>
         /// Get or set the maximum number of concurrent connections allowed for the target
@@ -362,25 +318,14 @@
         public ConsistencyLevel? ConsistencyLevel { get; set; }
 
         /// <summary>
-<<<<<<< HEAD
-        /// Sets the priority level for requests created using cosmos client.
-        /// </summary>
-        /// <remarks>
-        /// If priority level is also set at request level in <see cref="RequestOptions.PriorityLevel"/>, that priority is used.
-        /// If <see cref="AllowBulkExecution"/> is set to true in CosmosClientOptions, priority level set on the CosmosClient is used.
-        /// </remarks>
-        /// <seealso href="https://aka.ms/CosmosDB/PriorityBasedExecution"/>
-        public PriorityLevel? PriorityLevel { get; set; }
-=======
-        /// Sets the priority level for requests created using cosmos client.
-        /// </summary>
-        /// <remarks>
-        /// If priority level is also set at request level in <see cref="RequestOptions.PriorityLevel"/>, that priority is used.
-        /// If <see cref="AllowBulkExecution"/> is set to true in CosmosClientOptions, priority level set on the CosmosClient is used.
-        /// </remarks>
-        /// <seealso href="https://aka.ms/CosmosDB/PriorityBasedExecution"/>
-        public PriorityLevel? PriorityLevel { get; set; }
->>>>>>> 43c14a31
+        /// Sets the priority level for requests created using cosmos client.
+        /// </summary>
+        /// <remarks>
+        /// If priority level is also set at request level in <see cref="RequestOptions.PriorityLevel"/>, that priority is used.
+        /// If <see cref="AllowBulkExecution"/> is set to true in CosmosClientOptions, priority level set on the CosmosClient is used.
+        /// </remarks>
+        /// <seealso href="https://aka.ms/CosmosDB/PriorityBasedExecution"/>
+        public PriorityLevel? PriorityLevel { get; set; }
 
         /// <summary>
         /// Gets or sets the maximum number of retries in the case where the request fails
@@ -448,55 +393,44 @@
         /// <seealso cref="ItemRequestOptions.EnableContentResponseOnWrite"/>
         /// <seealso cref="TransactionalBatchItemRequestOptions.EnableContentResponseOnWrite"/>
         public bool? EnableContentResponseOnWrite { get; set; }
-
-        /// <summary>
-        /// Sets the <see cref="System.Text.Json.JsonSerializerOptions"/> for the System.Text.Json serializer.
-        /// Note that if this option is provided, then the SDK will use the System.Text.Json as the default serializer and set
+
+        /// <summary>
+        /// Sets the <see cref="System.Text.Json.JsonSerializerOptions"/> for the System.Text.Json serializer.
+        /// Note that if this option is provided, then the SDK will use the System.Text.Json as the default serializer and set
         /// the serializer options as the constructor args.
         /// </summary>
         /// <example>
         /// An example on how to configure the System.Text.Json serializer options to ignore null values
         /// <code language="c#">
         /// <![CDATA[
-        /// CosmosClientOptions clientOptions = new CosmosClientOptions()
-        /// {
-        ///     UseSystemTextJsonSerializerWithOptions = new System.Text.Json.JsonSerializerOptions()
-        ///     {
-        ///         DefaultIgnoreCondition = System.Text.Json.Serialization.JsonIgnoreCondition.WhenWritingNull,
-        ///     }
+        /// CosmosClientOptions clientOptions = new CosmosClientOptions()
+        /// {
+        ///     UseSystemTextJsonSerializerWithOptions = new System.Text.Json.JsonSerializerOptions()
+        ///     {
+        ///         DefaultIgnoreCondition = System.Text.Json.Serialization.JsonIgnoreCondition.WhenWritingNull,
+        ///     }
         /// };
         /// 
         /// CosmosClient client = new CosmosClient("endpoint", "key", clientOptions);
         /// ]]>
         /// </code>
         /// </example>
-        public System.Text.Json.JsonSerializerOptions UseSystemTextJsonSerializerWithOptions
-        {
+        public System.Text.Json.JsonSerializerOptions UseSystemTextJsonSerializerWithOptions
+        {
             get => this.stjSerializerOptions;
             set
-            {
-                if (this.Serializer != null || this.SerializerOptions != null)
-                {
-                    throw new ArgumentException(
-                        $"{nameof(this.UseSystemTextJsonSerializerWithOptions)} is not compatible with {nameof(this.Serializer)} or {nameof(this.SerializerOptions)}. Only one can be set.  ");
-                }
-
-                this.stjSerializerOptions = value;
-                this.serializerInternal = new CosmosSystemTextJsonSerializer(
+            {
+                if (this.Serializer != null || this.SerializerOptions != null)
+                {
+                    throw new ArgumentException(
+                        $"{nameof(this.UseSystemTextJsonSerializerWithOptions)} is not compatible with {nameof(this.Serializer)} or {nameof(this.SerializerOptions)}. Only one can be set.  ");
+                }
+
+                this.stjSerializerOptions = value;
+                this.serializerInternal = new CosmosSystemTextJsonSerializer(
                     this.stjSerializerOptions);
-            }
-        }
-
-        /// <summary>
-        /// Gets or sets the advanced replica selection flag. The advanced replica selection logic keeps track of the replica connection
-        /// status, and based on status, it prioritizes the replicas which show healthy stable connections, so that the requests can be sent
-        /// confidently to the particular replica. This helps the cosmos client to become more resilient and effective to any connectivity issues.
-        /// The default value for this parameter is 'false'.
-        /// </summary>
-        /// <remarks>
-        /// <para>This is optimal for latency-sensitive workloads. Does not apply if <see cref="ConnectionMode.Gateway"/> is used.</para>
-        /// </remarks>
-        internal bool? EnableAdvancedReplicaSelectionForTcp { get; set; }
+            }
+        }
 
         /// <summary>
         /// Gets or sets the advanced replica selection flag. The advanced replica selection logic keeps track of the replica connection
@@ -758,40 +692,40 @@
 
                 this.httpClientFactory = value;
             }
-        }
-
-        /// <summary>
-        /// Availability Strategy to be used for periods of high latency
-        /// </summary>
+        }
+
+        /// <summary>
+        /// Availability Strategy to be used for periods of high latency
+        /// </summary>
         /// /// <example>
         /// An example on how to set an availability strategy custom serializer.
         /// <code language="c#">
         /// <![CDATA[
-        /// CosmosClient client = new CosmosClientBuilder("connection string")
-        /// .WithApplicationPreferredRegions(
-        ///    new List<string> { "East US", "Central US", "West US" } )
-        /// .WithAvailabilityStrategy(
-        ///    AvailabilityStrategy.CrossRegionHedgingStrategy(
-        ///    threshold: TimeSpan.FromMilliseconds(500),
-        ///    thresholdStep: TimeSpan.FromMilliseconds(100)
-        /// ))
-        /// .Build();
+        /// CosmosClient client = new CosmosClientBuilder("connection string")
+        /// .WithApplicationPreferredRegions(
+        ///    new List<string> { "East US", "Central US", "West US" } )
+        /// .WithAvailabilityStrategy(
+        ///    AvailabilityStrategy.CrossRegionHedgingStrategy(
+        ///    threshold: TimeSpan.FromMilliseconds(500),
+        ///    thresholdStep: TimeSpan.FromMilliseconds(100)
+        /// ))
+        /// .Build();
         /// ]]>
         /// </code>
-        /// </example>
-        /// <remarks> 
-        /// The availability strategy in the example is a Cross Region Hedging Strategy.
-        /// These strategies take two values, a threshold and a threshold step.When a request that is sent 
-        /// out takes longer than the threshold time, the SDK will hedge to the second region in the application preferred regions list.
-        /// If a response from either the primary request or the first hedged request is not received 
-        /// after the threshold step time, the SDK will hedge to the third region and so on.
-        /// </remarks>
-#if PREVIEW
-        public
-#else
-        internal
-#endif
-        AvailabilityStrategy AvailabilityStrategy { get; set; }
+        /// </example>
+        /// <remarks> 
+        /// The availability strategy in the example is a Cross Region Hedging Strategy.
+        /// These strategies take two values, a threshold and a threshold step.When a request that is sent 
+        /// out takes longer than the threshold time, the SDK will hedge to the second region in the application preferred regions list.
+        /// If a response from either the primary request or the first hedged request is not received 
+        /// after the threshold step time, the SDK will hedge to the third region and so on.
+        /// </remarks>
+#if PREVIEW
+        public
+#else
+        internal
+#endif
+        AvailabilityStrategy AvailabilityStrategy { get; set; }
 
         /// <summary>
         /// Enable partition key level failover
@@ -839,22 +773,13 @@
         /// </summary>
         /// <remarks>
         /// <para>
-<<<<<<< HEAD
-        /// Emulator: To ignore SSL Certificate please suffix connectionstring with "DisableServerCertificateValidation=True;". 
-        /// When CosmosClientOptions.HttpClientFactory is used, SSL certificate needs to be handled appropriately.
-=======
-        /// Emulator: To ignore SSL Certificate please suffix connectionstring with "DisableServerCertificateValidation=True;". 
-        /// When CosmosClientOptions.HttpClientFactory is used, SSL certificate needs to be handled appropriately.
->>>>>>> 43c14a31
+        /// Emulator: To ignore SSL Certificate please suffix connectionstring with "DisableServerCertificateValidation=True;". 
+        /// When CosmosClientOptions.HttpClientFactory is used, SSL certificate needs to be handled appropriately.
         /// NOTE: DO NOT use the `DisableServerCertificateValidation` flag in production (only for emulator)
         /// </para>
         /// </remarks>
         public Func<X509Certificate2, X509Chain, SslPolicyErrors, bool> ServerCertificateCustomValidationCallback { get; set; }
-<<<<<<< HEAD
-
-=======
-
->>>>>>> 43c14a31
+
         /// <summary>
         /// Real call back that will be hooked down-stream to the transport clients (both http and tcp).
         /// NOTE: All down stream real-usage should come through this API only and not through the public API.
@@ -888,13 +813,8 @@
             return this.ServerCertificateCustomValidationCallback;
         }
 
-<<<<<<< HEAD
-        internal Action DisableServerCertificateValidationInvocationCallback { get; set; }
-
-=======
-        internal Action DisableServerCertificateValidationInvocationCallback { get; set; }
-
->>>>>>> 43c14a31
+        internal Action DisableServerCertificateValidationInvocationCallback { get; set; }
+
         /// <summary>
         /// API type for the account
         /// </summary>
@@ -969,26 +889,15 @@
         internal bool? EnableCpuMonitor { get; set; }
 
         /// <summary>
-<<<<<<< HEAD
-        /// Flag indicates the value of DisableServerCertificateValidation flag set at connection string level.Default it is false.
-        /// </summary>
-        internal bool DisableServerCertificateValidation { get; set; }
-=======
-        /// Flag indicates the value of DisableServerCertificateValidation flag set at connection string level.Default it is false.
-        /// </summary>
-        internal bool DisableServerCertificateValidation { get; set; }
->>>>>>> 43c14a31
+        /// Flag indicates the value of DisableServerCertificateValidation flag set at connection string level.Default it is false.
+        /// </summary>
+        internal bool DisableServerCertificateValidation { get; set; }
 
         /// <summary>
         /// Gets or sets Client Telemetry Options like feature flags and corresponding options
         /// </summary>
-<<<<<<< HEAD
-        public CosmosClientTelemetryOptions CosmosClientTelemetryOptions { get; set; }
-
-=======
-        public CosmosClientTelemetryOptions CosmosClientTelemetryOptions { get; set; }
-
->>>>>>> 43c14a31
+        public CosmosClientTelemetryOptions CosmosClientTelemetryOptions { get; set; }
+
         internal IChaosInterceptorFactory ChaosInterceptorFactory { get; set; }
 
         internal void SetSerializerIfNotConfigured(CosmosSerializer serializer)
@@ -1009,12 +918,8 @@
         {
             this.ValidateDirectTCPSettings();
             this.ValidateLimitToEndpointSettings();
-<<<<<<< HEAD
-            this.ValidatePartitionLevelFailoverSettings();
-=======
-            this.ValidatePartitionLevelFailoverSettings();
+            this.ValidatePartitionLevelFailoverSettings();
             this.ValidateAvailabilityStrategy();
->>>>>>> 43c14a31
 
             ConnectionPolicy connectionPolicy = new ConnectionPolicy()
             {
@@ -1039,49 +944,26 @@
             };
 
             if (this.CosmosClientTelemetryOptions != null)
-<<<<<<< HEAD
             {
                 connectionPolicy.CosmosClientTelemetryOptions = this.CosmosClientTelemetryOptions;
             }
 
             RegionNameMapper mapper = new RegionNameMapper();
-            if (!string.IsNullOrEmpty(this.ApplicationRegion))
-            {
-                connectionPolicy.SetCurrentLocation(mapper.GetCosmosDBRegionName(this.ApplicationRegion));
-            }
-
-            if (this.ApplicationPreferredRegions != null)
-            {
-                List<string> mappedRegions = this.ApplicationPreferredRegions.Select(s => mapper.GetCosmosDBRegionName(s)).ToList();
-
-                connectionPolicy.SetPreferredLocations(mappedRegions);
-            }
-
-            if (this.AccountInitializationCustomEndpoints != null)
-            {
-                connectionPolicy.SetAccountInitializationCustomEndpoints(this.AccountInitializationCustomEndpoints);
-=======
-            {
-                connectionPolicy.CosmosClientTelemetryOptions = this.CosmosClientTelemetryOptions;
-            }
-
-            RegionNameMapper mapper = new RegionNameMapper();
-            if (!string.IsNullOrEmpty(this.ApplicationRegion))
-            {
-                connectionPolicy.SetCurrentLocation(mapper.GetCosmosDBRegionName(this.ApplicationRegion));
-            }
-
-            if (this.ApplicationPreferredRegions != null)
-            {
-                List<string> mappedRegions = this.ApplicationPreferredRegions.Select(s => mapper.GetCosmosDBRegionName(s)).ToList();
-
-                connectionPolicy.SetPreferredLocations(mappedRegions);
-            }
-
-            if (this.AccountInitializationCustomEndpoints != null)
-            {
-                connectionPolicy.SetAccountInitializationCustomEndpoints(this.AccountInitializationCustomEndpoints);
->>>>>>> 43c14a31
+            if (!string.IsNullOrEmpty(this.ApplicationRegion))
+            {
+                connectionPolicy.SetCurrentLocation(mapper.GetCosmosDBRegionName(this.ApplicationRegion));
+            }
+
+            if (this.ApplicationPreferredRegions != null)
+            {
+                List<string> mappedRegions = this.ApplicationPreferredRegions.Select(s => mapper.GetCosmosDBRegionName(s)).ToList();
+
+                connectionPolicy.SetPreferredLocations(mappedRegions);
+            }
+
+            if (this.AccountInitializationCustomEndpoints != null)
+            {
+                connectionPolicy.SetAccountInitializationCustomEndpoints(this.AccountInitializationCustomEndpoints);
             }
 
             if (this.MaxRetryAttemptsOnRateLimitedRequests != null)
@@ -1133,58 +1015,31 @@
 
         internal static string GetAccountEndpoint(string connectionString)
         {
-<<<<<<< HEAD
-            return CosmosClientOptions.GetValueFromConnectionString<string>(connectionString, CosmosClientOptions.ConnectionStringAccountEndpoint, null);
-=======
-            return CosmosClientOptions.GetValueFromConnectionString<string>(connectionString, CosmosClientOptions.ConnectionStringAccountEndpoint, null);
->>>>>>> 43c14a31
+            return CosmosClientOptions.GetValueFromConnectionString<string>(connectionString, CosmosClientOptions.ConnectionStringAccountEndpoint, null);
         }
 
         internal static string GetAccountKey(string connectionString)
         {
-<<<<<<< HEAD
-            return CosmosClientOptions.GetValueFromConnectionString<string>(connectionString, CosmosClientOptions.ConnectionStringAccountKey, null);
-        }
-
-        internal static bool IsConnectionStringDisableServerCertificateValidationFlag(string connectionString)
-        {
-            return Convert.ToBoolean(CosmosClientOptions.GetValueFromConnectionString<bool>(connectionString, CosmosClientOptions.ConnectionStringDisableServerCertificateValidation, false));
-        }
-
-        internal static CosmosClientOptions GetCosmosClientOptionsWithCertificateFlag(string connectionString, CosmosClientOptions clientOptions)
-        {
-            clientOptions ??= new CosmosClientOptions();
-            if (CosmosClientOptions.IsConnectionStringDisableServerCertificateValidationFlag(connectionString))
-            {
-                clientOptions.DisableServerCertificateValidation = true;
-            }
-
-            return clientOptions;
-        }
-
-        private static T GetValueFromConnectionString<T>(string connectionString, string keyName, T defaultValue)
-=======
-            return CosmosClientOptions.GetValueFromConnectionString<string>(connectionString, CosmosClientOptions.ConnectionStringAccountKey, null);
-        }
-
-        internal static bool IsConnectionStringDisableServerCertificateValidationFlag(string connectionString)
-        {
-            return Convert.ToBoolean(CosmosClientOptions.GetValueFromConnectionString<bool>(connectionString, CosmosClientOptions.ConnectionStringDisableServerCertificateValidation, false));
-        }
-
-        internal static CosmosClientOptions GetCosmosClientOptionsWithCertificateFlag(string connectionString, CosmosClientOptions clientOptions)
-        {
-            clientOptions ??= new CosmosClientOptions();
-            if (CosmosClientOptions.IsConnectionStringDisableServerCertificateValidationFlag(connectionString))
-            {
-                clientOptions.DisableServerCertificateValidation = true;
-            }
-
-            return clientOptions;
-        }
-
-        private static T GetValueFromConnectionString<T>(string connectionString, string keyName, T defaultValue)
->>>>>>> 43c14a31
+            return CosmosClientOptions.GetValueFromConnectionString<string>(connectionString, CosmosClientOptions.ConnectionStringAccountKey, null);
+        }
+
+        internal static bool IsConnectionStringDisableServerCertificateValidationFlag(string connectionString)
+        {
+            return Convert.ToBoolean(CosmosClientOptions.GetValueFromConnectionString<bool>(connectionString, CosmosClientOptions.ConnectionStringDisableServerCertificateValidation, false));
+        }
+
+        internal static CosmosClientOptions GetCosmosClientOptionsWithCertificateFlag(string connectionString, CosmosClientOptions clientOptions)
+        {
+            clientOptions ??= new CosmosClientOptions();
+            if (CosmosClientOptions.IsConnectionStringDisableServerCertificateValidationFlag(connectionString))
+            {
+                clientOptions.DisableServerCertificateValidation = true;
+            }
+
+            return clientOptions;
+        }
+
+        private static T GetValueFromConnectionString<T>(string connectionString, string keyName, T defaultValue)
         {
             if (connectionString == null)
             {
@@ -1197,37 +1052,20 @@
                 string keyNameValue = value as string;
                 if (!string.IsNullOrEmpty(keyNameValue))
                 {
-<<<<<<< HEAD
-                    try
-                    {
-                        return (T)Convert.ChangeType(value, typeof(T));
-                    }
-                    catch (InvalidCastException)
-                    {
-                        throw new ArgumentException("The connection string contains invalid property: " + keyName);
-                    }
-                }
-=======
-                    try
-                    {
-                        return (T)Convert.ChangeType(value, typeof(T));
-                    }
-                    catch (InvalidCastException)
-                    {
-                        throw new ArgumentException("The connection string contains invalid property: " + keyName);
-                    }
-                }
-            }
-
-            if (defaultValue != null)
-            {
-                return defaultValue;
->>>>>>> 43c14a31
-            }
-
-            if (defaultValue != null)
-            {
-                return defaultValue;
+                    try
+                    {
+                        return (T)Convert.ChangeType(value, typeof(T));
+                    }
+                    catch (InvalidCastException)
+                    {
+                        throw new ArgumentException("The connection string contains invalid property: " + keyName);
+                    }
+                }
+            }
+
+            if (defaultValue != null)
+            {
+                return defaultValue;
             }
 
             throw new ArgumentException("The connection string is missing a required property: " + keyName);
@@ -1258,18 +1096,15 @@
             {
                 throw new ArgumentException($"{nameof(this.ApplicationPreferredRegions)} is required when {nameof(this.EnablePartitionLevelFailover)} is enabled.");
             }
-<<<<<<< HEAD
-=======
-        }
-
-        private void ValidateAvailabilityStrategy()
-        {
-            if (this.AvailabilityStrategy != null
-                && this.ApplicationPreferredRegions == null && this.ApplicationRegion == null)
-            {
-                throw new ArgumentException($"{nameof(this.ApplicationPreferredRegions)} or {nameof(this.ApplicationRegion)} must be set to use {nameof(this.AvailabilityStrategy)}");
-            }
->>>>>>> 43c14a31
+        }
+
+        private void ValidateAvailabilityStrategy()
+        {
+            if (this.AvailabilityStrategy != null
+                && this.ApplicationPreferredRegions == null && this.ApplicationRegion == null)
+            {
+                throw new ArgumentException($"{nameof(this.ApplicationPreferredRegions)} or {nameof(this.ApplicationRegion)} must be set to use {nameof(this.AvailabilityStrategy)}");
+            }
         }
 
         private void ValidateDirectTCPSettings()
