﻿//------------------------------------------------------------
// Copyright (c) Microsoft Corporation.  All rights reserved.
//------------------------------------------------------------

namespace Microsoft.Azure.Cosmos
{
    using System;
    using System.Collections.Generic;
    using System.Collections.ObjectModel;
    using System.Data.Common;
    using System.Linq;
    using System.Net;
    using System.Net.Http;
    using System.Net.Security;
    using System.Security.Cryptography.X509Certificates;
<<<<<<< HEAD
    using Microsoft.Azure.Cosmos.Fluent;
=======
    using Microsoft.Azure.Cosmos.Fluent;
>>>>>>> 1e150b6f
    using Microsoft.Azure.Documents;
    using Microsoft.Azure.Documents.Client;
    using Newtonsoft.Json;

    /// <summary>
    /// Defines all the configurable options that the CosmosClient requires.
    /// </summary>
    /// <example>
    /// An example on how to configure the serialization option to ignore null values.
    /// <code language="c#">
    /// <![CDATA[
    /// CosmosClientOptions clientOptions = new CosmosClientOptions()
    /// {
    ///     SerializerOptions = new CosmosSerializationOptions(){
    ///         IgnoreNullValues = true
    ///     },
    ///     ConnectionMode = ConnectionMode.Gateway,
    /// };
    /// 
    /// CosmosClient client = new CosmosClient("endpoint", "key", clientOptions);
    /// ]]>
    /// </code>
    /// </example>
    public class CosmosClientOptions
    {
        /// <summary>
        /// Default connection mode
        /// </summary>
        private const ConnectionMode DefaultConnectionMode = ConnectionMode.Direct;

        /// <summary>
        /// Default Protocol mode
        /// </summary>
        private const Protocol DefaultProtocol = Protocol.Tcp;

        private const string ConnectionStringAccountEndpoint = "AccountEndpoint";
        private const string ConnectionStringAccountKey = "AccountKey";
<<<<<<< HEAD
        private const string ConnectionStringDisableServerCertificateValidation = "DisableServerCertificateValidation";
=======
        private const string ConnectionStringDisableServerCertificateValidation = "DisableServerCertificateValidation";
>>>>>>> 1e150b6f

        private const ApiType DefaultApiType = ApiType.None;

        /// <summary>
        /// Default request timeout
        /// </summary>
        private int gatewayModeMaxConnectionLimit;
        private CosmosSerializationOptions serializerOptions;
        private CosmosSerializer serializerInternal;
        private System.Text.Json.JsonSerializerOptions stjSerializerOptions;

        private ConnectionMode connectionMode;
        private Protocol connectionProtocol;
        private TimeSpan? idleTcpConnectionTimeout;
        private TimeSpan? openTcpConnectionTimeout;
        private int? maxRequestsPerTcpConnection;
        private int? maxTcpConnectionsPerEndpoint;
        private PortReuseMode? portReuseMode;
        private IWebProxy webProxy;
        private Func<HttpClient> httpClientFactory;
        private string applicationName;

        /// <summary>
        /// Creates a new CosmosClientOptions
        /// </summary>
        public CosmosClientOptions()
        {
            this.GatewayModeMaxConnectionLimit = ConnectionPolicy.Default.MaxConnectionLimit;
            this.RequestTimeout = ConnectionPolicy.Default.RequestTimeout;
            this.TokenCredentialBackgroundRefreshInterval = null;
            this.ConnectionMode = CosmosClientOptions.DefaultConnectionMode;
            this.ConnectionProtocol = CosmosClientOptions.DefaultProtocol;
            this.ApiType = CosmosClientOptions.DefaultApiType;
            this.CustomHandlers = new Collection<RequestHandler>();
            this.CosmosClientTelemetryOptions = new CosmosClientTelemetryOptions();
        }

        /// <summary>
        /// Get or set user-agent suffix to include with every Azure Cosmos DB service interaction.
        /// </summary>
        /// <remarks>
        /// Setting this property after sending any request won't have any effect.
        /// </remarks>
        public string ApplicationName
        {
            get => this.applicationName;
            set
            {
                try
                {
                    HttpRequestMessage dummyMessage = new HttpRequestMessage();
                    dummyMessage.Headers.Add(HttpConstants.HttpHeaders.UserAgent, value);
                }
                catch (FormatException fme)
                {
                    throw new ArgumentException($"Application name '{value}' is invalid.", fme);
                }

                this.applicationName = value;
            }
        }

        /// <summary>
        /// Get or set session container for the client
        /// </summary>
        internal ISessionContainer SessionContainer { get; set; }

        /// <summary>
        /// Gets or sets the location where the application is running. This will influence the SDK's choice for the Azure Cosmos DB service interaction.
        /// </summary>
        /// <remarks>
        /// <para>
        /// During the CosmosClient initialization the account information, including the available regions, is obtained from the <see cref="CosmosClient.Endpoint"/>.
        /// The CosmosClient will use the value of <see cref="ApplicationRegion"/> to populate the preferred list with the account available regions ordered by geographical proximity to the indicated region.
        /// If the value of <see cref="ApplicationRegion"/> is not an available region in the account, the preferred list is still populated following the same mechanism but would not include the indicated region.
        /// </para>
        /// <para>
        /// If during CosmosClient initialization, the <see cref="CosmosClient.Endpoint"/> is not reachable, the CosmosClient will attempt to recover and obtain the account information issuing requests to all <see cref="Regions"/> ordered by proximity to the <see cref="ApplicationRegion"/>.
        /// For more granular control over the selected regions or to define a list based on a custom criteria, use <see cref="ApplicationPreferredRegions"/> instead of <see cref="ApplicationRegion"/>.
        /// </para>
        /// <para>
        /// See also <seealso href="https://docs.microsoft.com/azure/cosmos-db/sql/troubleshoot-sdk-availability">Diagnose
        /// and troubleshoot the availability of Cosmos SDKs</seealso> for more details.
        /// </para>
        /// <para>
        /// This configuration is an alternative to <see cref="ApplicationPreferredRegions"/>, either one can be set but not both.
        /// </para>
        /// </remarks>
        /// <example>
        /// If an account is configured with multiple regions including West US, East US, and West Europe, configuring a client like the below example would result in the CosmosClient generating a sorted preferred regions based on proximity to East US.
        /// The CosmosClient will send requests to East US, if that region becomes unavailable, it will fallback to West US (second in proximity), and finally to West Europe if West US becomes unavailable.
        /// <code language="c#">
        /// <![CDATA[
        /// CosmosClientOptions clientOptions = new CosmosClientOptions()
        /// {
        ///     ApplicationRegion = Regions.EastUS
        /// };
        /// 
        /// CosmosClient client = new CosmosClient("endpoint", "key", clientOptions);
        /// ]]>
        /// </code>
        /// </example>
        /// <seealso cref="CosmosClientBuilder.WithApplicationRegion(string)"/>
        /// <seealso href="https://docs.microsoft.com/azure/cosmos-db/high-availability#high-availability-with-cosmos-db-in-the-event-of-regional-outages">High availability on regional outages</seealso>
        public string ApplicationRegion { get; set; }

        /// <summary>
        /// Gets and sets the preferred regions for geo-replicated database accounts in the Azure Cosmos DB service. 
        /// </summary>
        /// <remarks>
        /// <para>
        /// During the CosmosClient initialization the account information, including the available regions, is obtained from the <see cref="CosmosClient.Endpoint"/>.
        /// The CosmosClient will use the value of <see cref="ApplicationPreferredRegions"/> to populate the preferred list with the account available regions that intersect with its value.
        /// If the value of <see cref="ApplicationPreferredRegions"/> contains regions that are not an available region in the account, the values will be ignored. If the these invalid regions are added later to the account, the CosmosClient will use them if they are higher in the preference order.
        /// </para>
        /// <para>
        /// If during CosmosClient initialization, the <see cref="CosmosClient.Endpoint"/> is not reachable, the CosmosClient will attempt to recover and obtain the account information issuing requests to the regions in <see cref="ApplicationPreferredRegions"/> in the order that they are listed.
        /// </para>
        /// <para>
        /// See also <seealso href="https://docs.microsoft.com/azure/cosmos-db/sql/troubleshoot-sdk-availability">Diagnose
        /// and troubleshoot the availability of Cosmos SDKs</seealso> for more details.
        /// </para>
        /// <para>
        /// This configuration is an alternative to <see cref="ApplicationRegion"/>, either one can be set but not both.
        /// </para>
        /// </remarks>
        /// <example>
        /// <code language="c#">
        /// <![CDATA[
        /// CosmosClientOptions clientOptions = new CosmosClientOptions()
        /// {
        ///     ApplicationPreferredRegions = new List<string>(){ Regions.EastUS, Regions.WestUS }
        /// };
        /// 
        /// CosmosClient client = new CosmosClient("endpoint", "key", clientOptions);
        /// ]]>
        /// </code>
        /// </example>
        /// <seealso href="https://docs.microsoft.com/azure/cosmos-db/high-availability#high-availability-with-cosmos-db-in-the-event-of-regional-outages">High availability on regional outages</seealso>
        public IReadOnlyList<string> ApplicationPreferredRegions { get; set; }

        /// <summary>
        /// Gets and sets the custom endpoints to use for account initialization for geo-replicated database accounts in the Azure Cosmos DB service. 
        /// </summary>
        /// <remarks>
        /// <para>
        /// During the CosmosClient initialization the account information, including the available regions, is obtained from the <see cref="CosmosClient.Endpoint"/>.
        /// Should the global endpoint become inaccessible, the CosmosClient will attempt to obtain the account information issuing requests to the custom endpoints provided in <see cref="AccountInitializationCustomEndpoints"/>.
        /// </para>
        /// <para>
        /// Nevertheless, this parameter remains optional and is recommended for implementation when a customer has configured an endpoint with a custom DNS hostname
        /// (instead of accountname-region.documents.azure.com) etc. for their Cosmos DB account.
        /// </para>
        /// <para>
        /// See also <seealso href="https://docs.microsoft.com/azure/cosmos-db/sql/troubleshoot-sdk-availability">Diagnose
        /// and troubleshoot the availability of Cosmos SDKs</seealso> for more details.
        /// </para>
        /// </remarks>
        /// <example>
        /// <code language="c#">
        /// <![CDATA[
        /// CosmosClientOptions clientOptions = new CosmosClientOptions()
        /// {
        ///     AccountInitializationCustomEndpoints = new HashSet<Uri>()
        ///     { 
        ///         new Uri("custom.p-1.documents.azure.com"),
        ///         new Uri("custom.p-2.documents.azure.com") 
        ///     }
        /// };
        /// 
        /// CosmosClient client = new CosmosClient("endpoint", "key", clientOptions);
        /// ]]>
        /// </code>
        /// </example>
        /// <seealso href="https://docs.microsoft.com/azure/cosmos-db/high-availability#high-availability-with-cosmos-db-in-the-event-of-regional-outages">High availability on regional outages</seealso>
        public IEnumerable<Uri> AccountInitializationCustomEndpoints { get; set; }

        /// <summary>
        /// Gets and sets the custom endpoints to use for account initialization for geo-replicated database accounts in the Azure Cosmos DB service. 
        /// </summary>
        /// <remarks>
        /// <para>
        /// During the CosmosClient initialization the account information, including the available regions, is obtained from the <see cref="CosmosClient.Endpoint"/>.
        /// Should the global endpoint become inaccessible, the CosmosClient will attempt to obtain the account information issuing requests to the custom endpoints provided in <see cref="AccountInitializationCustomEndpoints"/>.
        /// </para>
        /// <para>
        /// Nevertheless, this parameter remains optional and is recommended for implementation when a customer has configured an endpoint with a custom DNS hostname
        /// (instead of accountname-region.documents.azure.com) etc. for their Cosmos DB account.
        /// </para>
        /// <para>
        /// See also <seealso href="https://docs.microsoft.com/azure/cosmos-db/sql/troubleshoot-sdk-availability">Diagnose
        /// and troubleshoot the availability of Cosmos SDKs</seealso> for more details.
        /// </para>
        /// </remarks>
        /// <example>
        /// <code language="c#">
        /// <![CDATA[
        /// CosmosClientOptions clientOptions = new CosmosClientOptions()
        /// {
        ///     AccountInitializationCustomEndpoints = new HashSet<Uri>()
        ///     { 
        ///         new Uri("custom.p-1.documents.azure.com"),
        ///         new Uri("custom.p-2.documents.azure.com") 
        ///     }
        /// };
        /// 
        /// CosmosClient client = new CosmosClient("endpoint", "key", clientOptions);
        /// ]]>
        /// </code>
        /// </example>
        /// <seealso href="https://docs.microsoft.com/azure/cosmos-db/high-availability#high-availability-with-cosmos-db-in-the-event-of-regional-outages">High availability on regional outages</seealso>
        public IEnumerable<Uri> AccountInitializationCustomEndpoints { get; set; }

        /// <summary>
        /// Get or set the maximum number of concurrent connections allowed for the target
        /// service endpoint in the Azure Cosmos DB service.
        /// </summary>
        /// <remarks>
        /// This setting is only applicable in Gateway mode.
        /// </remarks>
        /// <value>Default value is 50.</value>
        /// <seealso cref="CosmosClientBuilder.WithConnectionModeGateway(int?, IWebProxy)"/>
        public int GatewayModeMaxConnectionLimit
        {
            get => this.gatewayModeMaxConnectionLimit;
            set
            {
                if (value <= 0)
                {
                    throw new ArgumentOutOfRangeException(nameof(value));
                }

                if (this.HttpClientFactory != null && value != ConnectionPolicy.Default.MaxConnectionLimit)
                {
                    throw new ArgumentException($"{nameof(this.httpClientFactory)} can not be set along with {nameof(this.GatewayModeMaxConnectionLimit)}. This must be set on the HttpClientHandler.MaxConnectionsPerServer property.");
                }

                this.gatewayModeMaxConnectionLimit = value;
            }
        }

        /// <summary>
        /// Gets the request timeout in seconds when connecting to the Azure Cosmos DB service.
        /// The number specifies the time to wait for response to come back from network peer.
        /// </summary>
        /// <value>Default value is 6 seconds.</value>
        /// <seealso cref="CosmosClientBuilder.WithRequestTimeout(TimeSpan)"/>
        public TimeSpan RequestTimeout { get; set; }

        /// <summary>
        /// The SDK does a background refresh based on the time interval set to refresh the token credentials.
        /// This avoids latency issues because the old token is used until the new token is retrieved.
        /// </summary>
        /// <remarks>
        /// The recommended minimum value is 5 minutes. The default value is 50% of the token expire time.
        /// </remarks>
        public TimeSpan? TokenCredentialBackgroundRefreshInterval { get; set; }

        /// <summary>
        /// Gets the handlers run before the process
        /// </summary>
        /// <seealso cref="CosmosClientBuilder.AddCustomHandlers(RequestHandler[])"/>
        [JsonConverter(typeof(ClientOptionJsonConverter))]
        public Collection<RequestHandler> CustomHandlers { get; }

        /// <summary>
        /// Get or set the connection mode used by the client when connecting to the Azure Cosmos DB service.
        /// </summary>
        /// <value>
        /// Default value is <see cref="Cosmos.ConnectionMode.Direct"/>
        /// </value>
        /// <remarks>
        /// For more information, see <see href="https://learn.microsoft.com/azure/cosmos-db/nosql/performance-tips-dotnet-sdk-v3#direct-connection">Connection policy: Use direct connection mode</see>.
        /// </remarks>
        /// <seealso cref="CosmosClientBuilder.WithConnectionModeDirect()"/>
        /// <seealso cref="CosmosClientBuilder.WithConnectionModeGateway(int?, IWebProxy)"/>
        public ConnectionMode ConnectionMode
        {
            get => this.connectionMode;
            set
            {
                if (value == ConnectionMode.Gateway)
                {
                    this.ConnectionProtocol = Protocol.Https;
                }
                else if (value == ConnectionMode.Direct)
                {
                    this.connectionProtocol = Protocol.Tcp;
                }

                this.ValidateDirectTCPSettings();
                this.connectionMode = value;
            }
        }

        /// <summary>
        /// This can be used to weaken the database account consistency level for read operations.
        /// If this is not set the database account consistency level will be used for all requests.
        /// </summary>
        public ConsistencyLevel? ConsistencyLevel { get; set; }

        /// <summary>
<<<<<<< HEAD
        /// Sets the priority level for requests created using cosmos client.
        /// </summary>
        /// <remarks>
        /// If priority level is also set at request level in <see cref="RequestOptions.PriorityLevel"/>, that priority is used.
        /// If <see cref="AllowBulkExecution"/> is set to true in CosmosClientOptions, priority level set on the CosmosClient is used.
        /// </remarks>
        /// <seealso href="https://aka.ms/CosmosDB/PriorityBasedExecution"/>
        public PriorityLevel? PriorityLevel { get; set; }
=======
        /// Sets the priority level for requests created using cosmos client.
        /// </summary>
        /// <remarks>
        /// If priority level is also set at request level in <see cref="RequestOptions.PriorityLevel"/>, that priority is used.
        /// If <see cref="AllowBulkExecution"/> is set to true in CosmosClientOptions, priority level set on the CosmosClient is used.
        /// </remarks>
        /// <seealso href="https://aka.ms/CosmosDB/PriorityBasedExecution"/>
        public PriorityLevel? PriorityLevel { get; set; }
>>>>>>> 1e150b6f

        /// <summary>
        /// Gets or sets the maximum number of retries in the case where the request fails
        /// because the Azure Cosmos DB service has applied rate limiting on the client.
        /// </summary>
        /// <value>
        /// The default value is 9. This means in the case where the request is rate limited,
        /// the same request will be issued for a maximum of 10 times to the server before
        /// an error is returned to the application.
        ///
        /// If the value of this property is set to 0, there will be no automatic retry on rate
        /// limiting requests from the client and the exception needs to be handled at the
        /// application level.
        /// </value>
        /// <remarks>
        /// <para>
        /// When a client is sending requests faster than the allowed rate,
        /// the service will return HttpStatusCode 429 (Too Many Requests) to rate limit the client. The current
        /// implementation in the SDK will then wait for the amount of time the service tells it to wait and
        /// retry after the time has elapsed.
        /// </para>
        /// <para>
        /// For more information, see <see href="https://docs.microsoft.com/azure/cosmos-db/performance-tips#throughput">Handle rate limiting/request rate too large</see>.
        /// </para>
        /// </remarks>
        /// <seealso cref="CosmosClientBuilder.WithThrottlingRetryOptions(TimeSpan, int)"/>
        public int? MaxRetryAttemptsOnRateLimitedRequests { get; set; }

        /// <summary>
        /// Gets or sets the maximum retry time in seconds for the Azure Cosmos DB service.
        /// </summary>
        /// <value>
        /// The default value is 30 seconds. 
        /// </value>
        /// <remarks>
        /// <para>
        /// The minimum interval is seconds. Any interval that is smaller will be ignored.
        /// </para>
        /// <para>
        /// When a request fails due to a rate limiting error, the service sends back a response that
        /// contains a value indicating the client should not retry before the <see cref="Microsoft.Azure.Cosmos.CosmosException.RetryAfter"/> time period has
        /// elapsed.
        ///
        /// This property allows the application to set a maximum wait time for all retry attempts.
        /// If the cumulative wait time exceeds the this value, the client will stop retrying and return the error to the application.
        /// </para>
        /// <para>
        /// For more information, see <see href="https://docs.microsoft.com/azure/cosmos-db/performance-tips#throughput">Handle rate limiting/request rate too large</see>.
        /// </para>
        /// </remarks>
        /// <seealso cref="CosmosClientBuilder.WithThrottlingRetryOptions(TimeSpan, int)"/>
        public TimeSpan? MaxRetryWaitTimeOnRateLimitedRequests { get; set; }

        /// <summary>
        /// Gets or sets the boolean to only return the headers and status code in
        /// the Cosmos DB response for write item operation like Create, Upsert, Patch and Replace.
        /// Setting the option to false will cause the response to have a null resource. This reduces networking and CPU load by not sending
        /// the resource back over the network and serializing it on the client.
        /// </summary>
        /// <remarks>
        /// <para>This is optimal for workloads where the returned resource is not used.</para>
        /// <para>This option can be overriden by similar property in ItemRequestOptions and TransactionalBatchItemRequestOptions</para>
        /// </remarks>
        /// <seealso cref="CosmosClientBuilder.WithContentResponseOnWrite(bool)"/>
        /// <seealso cref="ItemRequestOptions.EnableContentResponseOnWrite"/>
        /// <seealso cref="TransactionalBatchItemRequestOptions.EnableContentResponseOnWrite"/>
        public bool? EnableContentResponseOnWrite { get; set; }

        /// <summary>
        /// Sets the <see cref="System.Text.Json.JsonSerializerOptions"/> for the System.Text.Json serializer.
        /// Note that if this option is provided, then the SDK will use the System.Text.Json as the default serializer and set
        /// the serializer options as the constructor args.
        /// </summary>
        /// <example>
        /// An example on how to configure the System.Text.Json serializer options to ignore null values
        /// <code language="c#">
        /// <![CDATA[
        /// CosmosClientOptions clientOptions = new CosmosClientOptions()
        /// {
        ///     UseSystemTextJsonSerializerWithOptions = new System.Text.Json.JsonSerializerOptions()
        ///     {
        ///         DefaultIgnoreCondition = System.Text.Json.Serialization.JsonIgnoreCondition.WhenWritingNull,
        ///     }
        /// };
        /// 
        /// CosmosClient client = new CosmosClient("endpoint", "key", clientOptions);
        /// ]]>
        /// </code>
        /// </example>
        public System.Text.Json.JsonSerializerOptions UseSystemTextJsonSerializerWithOptions
        {
            get => this.stjSerializerOptions;
            set
            {
                if (this.Serializer != null || this.SerializerOptions != null)
                {
                    throw new ArgumentException(
                        $"{nameof(this.UseSystemTextJsonSerializerWithOptions)} is not compatible with {nameof(this.Serializer)} or {nameof(this.SerializerOptions)}. Only one can be set.  ");
                }

                this.stjSerializerOptions = value;
                this.serializerInternal = new CosmosSystemTextJsonSerializer(
                    this.stjSerializerOptions);
            }
        }

        /// <summary>
        /// Gets or sets the advanced replica selection flag. The advanced replica selection logic keeps track of the replica connection
        /// status, and based on status, it prioritizes the replicas which show healthy stable connections, so that the requests can be sent
        /// confidently to the particular replica. This helps the cosmos client to become more resilient and effective to any connectivity issues.
        /// The default value for this parameter is 'false'.
        /// </summary>
        /// <remarks>
        /// <para>This is optimal for latency-sensitive workloads. Does not apply if <see cref="ConnectionMode.Gateway"/> is used.</para>
        /// </remarks>
        internal bool? EnableAdvancedReplicaSelectionForTcp { get; set; }

        /// <summary>
        /// Gets or sets the advanced replica selection flag. The advanced replica selection logic keeps track of the replica connection
        /// status, and based on status, it prioritizes the replicas which show healthy stable connections, so that the requests can be sent
        /// confidently to the particular replica. This helps the cosmos client to become more resilient and effective to any connectivity issues.
        /// The default value for this parameter is 'false'.
        /// </summary>
        /// <remarks>
        /// <para>This is optimal for latency-sensitive workloads. Does not apply if <see cref="ConnectionMode.Gateway"/> is used.</para>
        /// </remarks>
        internal bool? EnableAdvancedReplicaSelectionForTcp { get; set; }

        /// <summary>
        /// (Direct/TCP) Controls the amount of idle time after which unused connections are closed.
        /// </summary>
        /// <value>
        /// By default, idle connections are kept open indefinitely. Value must be greater than or equal to 10 minutes. Recommended values are between 20 minutes and 24 hours.
        /// </value>
        /// <remarks>
        /// Mainly useful for sparse infrequent access to a large database account.
        /// </remarks>
        public TimeSpan? IdleTcpConnectionTimeout
        {
            get => this.idleTcpConnectionTimeout;
            set
            {
                this.idleTcpConnectionTimeout = value;
                this.ValidateDirectTCPSettings();
            }
        }

        /// <summary>
        /// (Direct/TCP) Controls the amount of time allowed for trying to establish a connection.
        /// </summary>
        /// <value>
        /// The default timeout is 5 seconds. For latency sensitive applications that prefer to retry faster, a recommended value of 1 second can be used.
        /// </value>
        /// <remarks>
        /// When the time elapses, the attempt is cancelled and an error is returned. Longer timeouts will delay retries and failures.
        /// </remarks>
        public TimeSpan? OpenTcpConnectionTimeout
        {
            get => this.openTcpConnectionTimeout;
            set
            {
                this.openTcpConnectionTimeout = value;
                this.ValidateDirectTCPSettings();
            }
        }

        /// <summary>
        /// (Direct/TCP) Controls the number of requests allowed simultaneously over a single TCP connection. When more requests are in flight simultaneously, the direct/TCP client will open additional connections.
        /// </summary>
        /// <value>
        /// The default settings allow 30 simultaneous requests per connection.
        /// Do not set this value lower than 4 requests per connection or higher than 50-100 requests per connection.       
        /// The former can lead to a large number of connections to be created. 
        /// The latter can lead to head of line blocking, high latency and timeouts.
        /// </value>
        /// <remarks>
        /// Applications with a very high degree of parallelism per connection, with large requests or responses, or with very tight latency requirements might get better performance with 8-16 requests per connection.
        /// </remarks>
        public int? MaxRequestsPerTcpConnection
        {
            get => this.maxRequestsPerTcpConnection;
            set
            {
                this.maxRequestsPerTcpConnection = value;
                this.ValidateDirectTCPSettings();
            }
        }

        /// <summary>
        /// (Direct/TCP) Controls the maximum number of TCP connections that may be opened to each Cosmos DB back-end.
        /// Together with MaxRequestsPerTcpConnection, this setting limits the number of requests that are simultaneously sent to a single Cosmos DB back-end(MaxRequestsPerTcpConnection x MaxTcpConnectionPerEndpoint).
        /// </summary>
        /// <value>
        /// The default value is 65,535. Value must be greater than or equal to 16.
        /// </value>
        public int? MaxTcpConnectionsPerEndpoint
        {
            get => this.maxTcpConnectionsPerEndpoint;
            set
            {
                this.maxTcpConnectionsPerEndpoint = value;
                this.ValidateDirectTCPSettings();
            }
        }

        /// <summary>
        /// (Direct/TCP) Controls the client port reuse policy used by the transport stack.
        /// </summary>
        /// <value>
        /// The default value is PortReuseMode.ReuseUnicastPort.
        /// </value>
        /// <remarks>
        /// ReuseUnicastPort and PrivatePortPool are not mutually exclusive.
        /// When PrivatePortPool is enabled, the client first tries to reuse a port it already has.
        /// It falls back to allocating a new port if the initial attempts failed. If this fails, too, the client then falls back to ReuseUnicastPort.
        /// </remarks>
        public PortReuseMode? PortReuseMode
        {
            get => this.portReuseMode;
            set
            {
                this.portReuseMode = value;
                this.ValidateDirectTCPSettings();
            }
        }

        /// <summary>
        /// (Gateway/Https) Get or set the proxy information used for web requests.
        /// </summary>
        [JsonIgnore]
        public IWebProxy WebProxy
        {
            get => this.webProxy;
            set
            {
                if (value != null && this.HttpClientFactory != null)
                {
                    throw new ArgumentException($"{nameof(this.WebProxy)} cannot be set along {nameof(this.HttpClientFactory)}");
                }

                this.webProxy = value;
            }
        }

        /// <summary>
        /// Get to set optional serializer options.
        /// </summary>
        /// <example>
        /// An example on how to configure the serialization option to ignore null values
        /// <code language="c#">
        /// <![CDATA[
        /// CosmosClientOptions clientOptions = new CosmosClientOptions()
        /// {
        ///     SerializerOptions = new CosmosSerializationOptions(){
        ///         IgnoreNullValues = true
        ///     }
        /// };
        /// 
        /// CosmosClient client = new CosmosClient("endpoint", "key", clientOptions);
        /// ]]>
        /// </code>
        /// </example>
        public CosmosSerializationOptions SerializerOptions
        {
            get => this.serializerOptions;
            set
            {
                if (this.Serializer != null || this.UseSystemTextJsonSerializerWithOptions != null)
                {
                    throw new ArgumentException(
                        $"{nameof(this.SerializerOptions)} is not compatible with {nameof(this.Serializer)} or {nameof(this.UseSystemTextJsonSerializerWithOptions)}. Only one can be set.  ");
                }

                this.serializerOptions = value;
            }
        }

        /// <summary>
        /// Get to set an optional JSON serializer. The client will use it to serialize or de-serialize user's cosmos request/responses.
        /// SDK owned types such as DatabaseProperties and ContainerProperties will always use the SDK default serializer.
        /// </summary>
        /// <example>
        /// An example on how to set a custom serializer. For basic serializer options look at CosmosSerializationOptions
        /// <code language="c#">
        /// <![CDATA[
        /// CosmosSerializer ignoreNullSerializer = new MyCustomIgnoreNullSerializer();
        ///         
        /// CosmosClientOptions clientOptions = new CosmosClientOptions()
        /// {
        ///     Serializer = ignoreNullSerializer
        /// };
        /// 
        /// CosmosClient client = new CosmosClient("endpoint", "key", clientOptions);
        /// ]]>
        /// </code>
        /// </example>
        [JsonConverter(typeof(ClientOptionJsonConverter))]
        public CosmosSerializer Serializer
        {
            get => this.serializerInternal;
            set
            {
                if (this.SerializerOptions != null || this.UseSystemTextJsonSerializerWithOptions != null)
                {
                    throw new ArgumentException(
                        $"{nameof(this.Serializer)} is not compatible with {nameof(this.SerializerOptions)} or {nameof(this.UseSystemTextJsonSerializerWithOptions)}. Only one can be set.  ");
                }

                this.serializerInternal = value;
            }
        }

        /// <summary>
        /// Limits the operations to the provided endpoint on the CosmosClient.
        /// </summary>
        /// <value>
        /// Default value is false.
        /// </value>
        /// <remarks>
        /// When the value of this property is false, the SDK will automatically discover write and read regions, and use them when the configured application region is not available.
        /// When set to true, availability is limited to the endpoint specified on the CosmosClient constructor.
        /// Defining the <see cref="ApplicationRegion"/> or <see cref="ApplicationPreferredRegions"/>  is not allowed when setting the value to true.
        /// </remarks>
        /// <seealso href="https://docs.microsoft.com/azure/cosmos-db/high-availability">High availability</seealso>
        public bool LimitToEndpoint { get; set; } = false;

        /// <summary>
        /// Allows optimistic batching of requests to service. Setting this option might impact the latency of the operations. Hence this option is recommended for non-latency sensitive scenarios only.
        /// </summary>
        public bool AllowBulkExecution { get; set; }

        /// <summary>
        /// Gets or sets the flag to enable address cache refresh on TCP connection reset notification.
        /// </summary>
        /// <remarks>
        /// Does not apply if <see cref="ConnectionMode.Gateway"/> is used.
        /// </remarks>
        /// <value>
        /// The default value is true
        /// </value>
        public bool EnableTcpConnectionEndpointRediscovery { get; set; } = true;

        /// <summary>
        /// Gets or sets a delegate to use to obtain an HttpClient instance to be used for HTTPS communication.
        /// </summary>
        /// <remarks>
        /// <para>
        /// HTTPS communication is used when <see cref="ConnectionMode"/> is set to <see cref="ConnectionMode.Gateway"/> for all operations and when <see cref="ConnectionMode"/> is <see cref="ConnectionMode.Direct"/> (default) for metadata operations.
        /// </para>
        /// <para>
        /// Useful in scenarios where the application is using a pool of HttpClient instances to be shared, like ASP.NET Core applications with IHttpClientFactory or Blazor WebAssembly applications.
        /// </para>
        /// <para>
        /// For .NET core applications the default GatewayConnectionLimit will be ignored. It must be set on the HttpClientHandler.MaxConnectionsPerServer to limit the number of connections
        /// </para>
        /// </remarks>
        [JsonIgnore]
        public Func<HttpClient> HttpClientFactory
        {
            get => this.httpClientFactory;
            set
            {
                if (value != null && this.WebProxy != null)
                {
                    throw new ArgumentException($"{nameof(this.HttpClientFactory)} cannot be set along {nameof(this.WebProxy)}");
                }

                if (this.GatewayModeMaxConnectionLimit != ConnectionPolicy.Default.MaxConnectionLimit)
                {
                    throw new ArgumentException($"{nameof(this.httpClientFactory)} can not be set along with {nameof(this.GatewayModeMaxConnectionLimit)}. This must be set on the HttpClientHandler.MaxConnectionsPerServer property.");
                }

                this.httpClientFactory = value;
            }
        }

        /// <summary>
        /// Availability Strategy to be used for periods of high latency
        /// </summary>
        /// /// <example>
        /// An example on how to set an availability strategy custom serializer.
        /// <code language="c#">
        /// <![CDATA[
        /// CosmosClient client = new CosmosClientBuilder("connection string")
        /// .WithApplicationPreferredRegions(
        ///    new List<string> { "East US", "Central US", "West US" } )
        /// .WithAvailabilityStrategy(
        ///    AvailabilityStrategy.CrossRegionHedgingStrategy(
        ///    threshold: TimeSpan.FromMilliseconds(500),
        ///    thresholdStep: TimeSpan.FromMilliseconds(100)
        /// ))
        /// .Build();
        /// ]]>
        /// </code>
        /// </example>
        /// <remarks> 
        /// The availability strategy in the example is a Cross Region Hedging Strategy.
        /// These strategies take two values, a threshold and a threshold step.When a request that is sent 
        /// out takes longer than the threshold time, the SDK will hedge to the second region in the application preferred regions list.
        /// If a response from either the primary request or the first hedged request is not received 
        /// after the threshold step time, the SDK will hedge to the third region and so on.
        /// </remarks>
#if PREVIEW
        public
#else
        internal
#endif
        AvailabilityStrategy AvailabilityStrategy { get; set; }

        /// <summary>
        /// Enable partition key level failover
        /// </summary>
        internal bool EnablePartitionLevelFailover { get; set; } = ConfigurationManager.IsPartitionLevelFailoverEnabled(defaultValue: false);

        /// <summary>
        /// Quorum Read allowed with eventual consistency account or consistent prefix account.
        /// </summary>
        internal bool EnableUpgradeConsistencyToLocalQuorum { get; set; } = false;

        /// <summary>
        /// Gets or sets the connection protocol when connecting to the Azure Cosmos service.
        /// </summary>
        /// <value>
        /// Default value is <see cref="Protocol.Tcp"/>.
        /// </value>
        /// <remarks>
        /// This setting is not used when <see cref="ConnectionMode"/> is set to <see cref="Cosmos.ConnectionMode.Gateway"/>.
        /// Gateway mode only supports HTTPS.
        /// For more information, see <see href="https://learn.microsoft.com/azure/cosmos-db/nosql/performance-tips-dotnet-sdk-v3#networking">Connection policy: Use the HTTPS protocol</see>.
        /// </remarks>
        internal Protocol ConnectionProtocol
        {
            get => this.connectionProtocol;
            set
            {
                this.ValidateDirectTCPSettings();
                this.connectionProtocol = value;
            }
        }

        /// <summary>
        /// The event handler to be invoked before the request is sent.
        /// </summary>
        internal EventHandler<SendingRequestEventArgs> SendingRequestEventArgs { get; set; }

        /// <summary>
        /// (Optional) transport interceptor factory
        /// </summary>
        internal Func<TransportClient, TransportClient> TransportClientHandlerFactory { get; set; }

        /// <summary>
        /// A callback delegate to do custom certificate validation for both HTTP and TCP.
        /// </summary>
        /// <remarks>
        /// <para>
<<<<<<< HEAD
        /// Emulator: To ignore SSL Certificate please suffix connectionstring with "DisableServerCertificateValidation=True;". 
        /// When CosmosClientOptions.HttpClientFactory is used, SSL certificate needs to be handled appropriately.
=======
        /// Emulator: To ignore SSL Certificate please suffix connectionstring with "DisableServerCertificateValidation=True;". 
        /// When CosmosClientOptions.HttpClientFactory is used, SSL certificate needs to be handled appropriately.
>>>>>>> 1e150b6f
        /// NOTE: DO NOT use the `DisableServerCertificateValidation` flag in production (only for emulator)
        /// </para>
        /// </remarks>
        public Func<X509Certificate2, X509Chain, SslPolicyErrors, bool> ServerCertificateCustomValidationCallback { get; set; }
<<<<<<< HEAD

=======

>>>>>>> 1e150b6f
        /// <summary>
        /// Real call back that will be hooked down-stream to the transport clients (both http and tcp).
        /// NOTE: All down stream real-usage should come through this API only and not through the public API.
        /// 
        /// Test hook DisableServerCertificateValidationInvocationCallback 
        /// - When configured will invoke it when ever custom validation is done
        /// </summary>
        internal Func<X509Certificate2, X509Chain, SslPolicyErrors, bool> GetServerCertificateCustomValidationCallback()
        {
            if (this.DisableServerCertificateValidation)
            {
                if (this.DisableServerCertificateValidationInvocationCallback == null)
                {
                    return this.ServerCertificateCustomValidationCallback ?? ((_, _, _) => true);
                }
                else
                {
                    return (X509Certificate2 cert, X509Chain chain, SslPolicyErrors policyErrors) =>
                    {
                        bool bValidationResult = true;
                        if (this.ServerCertificateCustomValidationCallback != null)
                        {
                            bValidationResult = this.ServerCertificateCustomValidationCallback(cert, chain, policyErrors);
                        }
                        this.DisableServerCertificateValidationInvocationCallback?.Invoke();
                        return bValidationResult;
                    };
                }
            }

            return this.ServerCertificateCustomValidationCallback;
        }

<<<<<<< HEAD
        internal Action DisableServerCertificateValidationInvocationCallback { get; set; }

=======
        internal Action DisableServerCertificateValidationInvocationCallback { get; set; }

>>>>>>> 1e150b6f
        /// <summary>
        /// API type for the account
        /// </summary>
        internal ApiType ApiType { get; set; }

        /// <summary>
        /// Optional store client factory instance to use for all transport requests.
        /// </summary>
        internal IStoreClientFactory StoreClientFactory { get; set; }

        /// <summary>
        /// Gets or sets the initial delay retry time in milliseconds for the Azure Cosmos DB service
        /// for requests that hit RetryWithExceptions. This covers errors that occur due to concurrency errors in the store.
        /// </summary>
        /// <value>
        /// The default value is 1 second. For an example on how to set this value, please refer to <see cref="ConnectionPolicy.RetryOptions"/>.
        /// </value>
        /// <remarks>
        /// <para>
        /// When a request fails due to a RetryWith error, the client delays and retries the request. This configures the client
        /// to delay the time specified before retrying the request.
        /// </para>
        /// </remarks>
        internal int? InitialRetryForRetryWithMilliseconds { get; set; }

        /// <summary>
        /// Gets or sets the maximum delay retry time in milliseconds for the Azure Cosmos DB service
        /// for requests that hit RetryWithExceptions. This covers errors that occur due to concurrency errors in the store.
        /// </summary>
        /// <value>
        /// The default value is 30 seconds. For an example on how to set this value, please refer to <see cref="ConnectionPolicy.RetryOptions"/>.
        /// </value>
        /// <remarks>
        /// <para>
        /// When a request fails due to a RetryWith error, the client delays and retries the request. This configures the maximum time
        /// the client should delay before failing the request.
        /// </para>
        /// </remarks>
        internal int? MaximumRetryForRetryWithMilliseconds { get; set; }

        /// <summary>
        /// Gets or sets the interval to salt retry with value. This will spread the retry values from 1..n from the exponential back-off
        /// subscribed.
        /// </summary>
        /// <value>
        /// The default value is to not salt.
        /// </value>
        /// <remarks>
        /// <para>
        /// When a request fails due to a RetryWith error, the client delays and retries the request. This configures the jitter on the retry attempted.
        /// </para>
        /// </remarks>
        internal int? RandomSaltForRetryWithMilliseconds { get; set; }

        /// <summary>
        /// Gets or sets the total time to wait before failing the request for retry with failures.
        /// subscribed.
        /// </summary>
        /// <value>
        /// The default value 30 seconds.
        /// </value>
        /// <remarks>
        /// <para>
        /// When a request fails due to a RetryWith error, the client delays and retries the request. This configures total time spent waiting on the request.
        /// </para>
        /// </remarks>
        internal int? TotalWaitTimeForRetryWithMilliseconds { get; set; }

        /// <summary>
        /// Flag that controls whether CPU monitoring thread is created to enrich timeout exceptions with additional diagnostic. Default value is true.
        /// </summary>
        internal bool? EnableCpuMonitor { get; set; }

        /// <summary>
<<<<<<< HEAD
        /// Flag indicates the value of DisableServerCertificateValidation flag set at connection string level.Default it is false.
        /// </summary>
        internal bool DisableServerCertificateValidation { get; set; }
=======
        /// Flag indicates the value of DisableServerCertificateValidation flag set at connection string level.Default it is false.
        /// </summary>
        internal bool DisableServerCertificateValidation { get; set; }
>>>>>>> 1e150b6f

        /// <summary>
        /// Gets or sets Client Telemetry Options like feature flags and corresponding options
        /// </summary>
<<<<<<< HEAD
        public CosmosClientTelemetryOptions CosmosClientTelemetryOptions { get; set; }

=======
        public CosmosClientTelemetryOptions CosmosClientTelemetryOptions { get; set; }

>>>>>>> 1e150b6f
        internal IChaosInterceptorFactory ChaosInterceptorFactory { get; set; }

        internal void SetSerializerIfNotConfigured(CosmosSerializer serializer)
        {
            if (this.serializerInternal == null)
            {
                this.serializerInternal = serializer ?? throw new ArgumentNullException(nameof(serializer));
            }
        }

        internal CosmosClientOptions Clone()
        {
            CosmosClientOptions cloneConfiguration = (CosmosClientOptions)this.MemberwiseClone();
            return cloneConfiguration;
        }

        internal virtual ConnectionPolicy GetConnectionPolicy(int clientId)
        {
            this.ValidateDirectTCPSettings();
            this.ValidateLimitToEndpointSettings();
<<<<<<< HEAD
            this.ValidatePartitionLevelFailoverSettings();
=======
            this.ValidatePartitionLevelFailoverSettings();
            this.ValidateAvailabilityStrategy();
>>>>>>> 1e150b6f

            ConnectionPolicy connectionPolicy = new ConnectionPolicy()
            {
                MaxConnectionLimit = this.GatewayModeMaxConnectionLimit,
                RequestTimeout = this.RequestTimeout,
                ConnectionMode = this.ConnectionMode,
                ConnectionProtocol = this.ConnectionProtocol,
                UserAgentContainer = this.CreateUserAgentContainerWithFeatures(clientId),
                UseMultipleWriteLocations = true,
                IdleTcpConnectionTimeout = this.IdleTcpConnectionTimeout,
                OpenTcpConnectionTimeout = this.OpenTcpConnectionTimeout,
                MaxRequestsPerTcpConnection = this.MaxRequestsPerTcpConnection,
                MaxTcpConnectionsPerEndpoint = this.MaxTcpConnectionsPerEndpoint,
                EnableEndpointDiscovery = !this.LimitToEndpoint,
                EnablePartitionLevelFailover = this.EnablePartitionLevelFailover,
                PortReuseMode = this.portReuseMode,
                EnableTcpConnectionEndpointRediscovery = this.EnableTcpConnectionEndpointRediscovery,
                EnableAdvancedReplicaSelectionForTcp = this.EnableAdvancedReplicaSelectionForTcp,
                HttpClientFactory = this.httpClientFactory,
                ServerCertificateCustomValidationCallback = this.ServerCertificateCustomValidationCallback,
                CosmosClientTelemetryOptions = new CosmosClientTelemetryOptions()
            };

            if (this.CosmosClientTelemetryOptions != null)
<<<<<<< HEAD
            {
                connectionPolicy.CosmosClientTelemetryOptions = this.CosmosClientTelemetryOptions;
            }

            RegionNameMapper mapper = new RegionNameMapper();
            if (!string.IsNullOrEmpty(this.ApplicationRegion))
            {
                connectionPolicy.SetCurrentLocation(mapper.GetCosmosDBRegionName(this.ApplicationRegion));
            }

            if (this.ApplicationPreferredRegions != null)
            {
                List<string> mappedRegions = this.ApplicationPreferredRegions.Select(s => mapper.GetCosmosDBRegionName(s)).ToList();

                connectionPolicy.SetPreferredLocations(mappedRegions);
            }

            if (this.AccountInitializationCustomEndpoints != null)
            {
                connectionPolicy.SetAccountInitializationCustomEndpoints(this.AccountInitializationCustomEndpoints);
=======
            {
                connectionPolicy.CosmosClientTelemetryOptions = this.CosmosClientTelemetryOptions;
            }

            RegionNameMapper mapper = new RegionNameMapper();
            if (!string.IsNullOrEmpty(this.ApplicationRegion))
            {
                connectionPolicy.SetCurrentLocation(mapper.GetCosmosDBRegionName(this.ApplicationRegion));
            }

            if (this.ApplicationPreferredRegions != null)
            {
                List<string> mappedRegions = this.ApplicationPreferredRegions.Select(s => mapper.GetCosmosDBRegionName(s)).ToList();

                connectionPolicy.SetPreferredLocations(mappedRegions);
            }

            if (this.AccountInitializationCustomEndpoints != null)
            {
                connectionPolicy.SetAccountInitializationCustomEndpoints(this.AccountInitializationCustomEndpoints);
>>>>>>> 1e150b6f
            }

            if (this.MaxRetryAttemptsOnRateLimitedRequests != null)
            {
                connectionPolicy.RetryOptions.MaxRetryAttemptsOnThrottledRequests = this.MaxRetryAttemptsOnRateLimitedRequests.Value;
            }

            if (this.MaxRetryWaitTimeOnRateLimitedRequests != null)
            {
                connectionPolicy.RetryOptions.MaxRetryWaitTimeInSeconds = (int)this.MaxRetryWaitTimeOnRateLimitedRequests.Value.TotalSeconds;
            }

            if (this.InitialRetryForRetryWithMilliseconds != null)
            {
                connectionPolicy.RetryOptions.InitialRetryForRetryWithMilliseconds =
                    this.InitialRetryForRetryWithMilliseconds;
            }

            if (this.MaximumRetryForRetryWithMilliseconds != null)
            {
                connectionPolicy.RetryOptions.MaximumRetryForRetryWithMilliseconds =
                    this.MaximumRetryForRetryWithMilliseconds;
            }

            if (this.RandomSaltForRetryWithMilliseconds != null)
            {
                connectionPolicy.RetryOptions.RandomSaltForRetryWithMilliseconds
                    = this.RandomSaltForRetryWithMilliseconds;
            }

            if (this.TotalWaitTimeForRetryWithMilliseconds != null)
            {
                connectionPolicy.RetryOptions.TotalWaitTimeForRetryWithMilliseconds
                    = this.TotalWaitTimeForRetryWithMilliseconds;
            }

            return connectionPolicy;
        }

        internal Documents.ConsistencyLevel? GetDocumentsConsistencyLevel()
        {
            if (!this.ConsistencyLevel.HasValue)
            {
                return null;
            }

            return (Documents.ConsistencyLevel)this.ConsistencyLevel.Value;
        }

        internal static string GetAccountEndpoint(string connectionString)
        {
<<<<<<< HEAD
            return CosmosClientOptions.GetValueFromConnectionString<string>(connectionString, CosmosClientOptions.ConnectionStringAccountEndpoint, null);
=======
            return CosmosClientOptions.GetValueFromConnectionString<string>(connectionString, CosmosClientOptions.ConnectionStringAccountEndpoint, null);
>>>>>>> 1e150b6f
        }

        internal static string GetAccountKey(string connectionString)
        {
<<<<<<< HEAD
            return CosmosClientOptions.GetValueFromConnectionString<string>(connectionString, CosmosClientOptions.ConnectionStringAccountKey, null);
        }

        internal static bool IsConnectionStringDisableServerCertificateValidationFlag(string connectionString)
        {
            return Convert.ToBoolean(CosmosClientOptions.GetValueFromConnectionString<bool>(connectionString, CosmosClientOptions.ConnectionStringDisableServerCertificateValidation, false));
        }

        internal static CosmosClientOptions GetCosmosClientOptionsWithCertificateFlag(string connectionString, CosmosClientOptions clientOptions)
        {
            clientOptions ??= new CosmosClientOptions();
            if (CosmosClientOptions.IsConnectionStringDisableServerCertificateValidationFlag(connectionString))
            {
                clientOptions.DisableServerCertificateValidation = true;
            }

            return clientOptions;
        }

        private static T GetValueFromConnectionString<T>(string connectionString, string keyName, T defaultValue)
=======
            return CosmosClientOptions.GetValueFromConnectionString<string>(connectionString, CosmosClientOptions.ConnectionStringAccountKey, null);
        }

        internal static bool IsConnectionStringDisableServerCertificateValidationFlag(string connectionString)
        {
            return Convert.ToBoolean(CosmosClientOptions.GetValueFromConnectionString<bool>(connectionString, CosmosClientOptions.ConnectionStringDisableServerCertificateValidation, false));
        }

        internal static CosmosClientOptions GetCosmosClientOptionsWithCertificateFlag(string connectionString, CosmosClientOptions clientOptions)
        {
            clientOptions ??= new CosmosClientOptions();
            if (CosmosClientOptions.IsConnectionStringDisableServerCertificateValidationFlag(connectionString))
            {
                clientOptions.DisableServerCertificateValidation = true;
            }

            return clientOptions;
        }

        private static T GetValueFromConnectionString<T>(string connectionString, string keyName, T defaultValue)
>>>>>>> 1e150b6f
        {
            if (connectionString == null)
            {
                throw new ArgumentNullException(nameof(connectionString));
            }

            DbConnectionStringBuilder builder = new DbConnectionStringBuilder { ConnectionString = connectionString };
            if (builder.TryGetValue(keyName, out object value))
            {
                string keyNameValue = value as string;
                if (!string.IsNullOrEmpty(keyNameValue))
                {
<<<<<<< HEAD
                    try
                    {
                        return (T)Convert.ChangeType(value, typeof(T));
                    }
                    catch (InvalidCastException)
                    {
                        throw new ArgumentException("The connection string contains invalid property: " + keyName);
                    }
                }
=======
                    try
                    {
                        return (T)Convert.ChangeType(value, typeof(T));
                    }
                    catch (InvalidCastException)
                    {
                        throw new ArgumentException("The connection string contains invalid property: " + keyName);
                    }
                }
            }

            if (defaultValue != null)
            {
                return defaultValue;
>>>>>>> 1e150b6f
            }

            if (defaultValue != null)
            {
                return defaultValue;
            }

            throw new ArgumentException("The connection string is missing a required property: " + keyName);
        }

        private void ValidateLimitToEndpointSettings()
        {
            if (!string.IsNullOrEmpty(this.ApplicationRegion) && this.LimitToEndpoint)
            {
                throw new ArgumentException($"Cannot specify {nameof(this.ApplicationRegion)} and enable {nameof(this.LimitToEndpoint)}. Only one can be set.");
            }

            if (this.ApplicationPreferredRegions?.Count > 0 && this.LimitToEndpoint)
            {
                throw new ArgumentException($"Cannot specify {nameof(this.ApplicationPreferredRegions)} and enable {nameof(this.LimitToEndpoint)}. Only one can be set.");
            }

            if (!string.IsNullOrEmpty(this.ApplicationRegion) && this.ApplicationPreferredRegions?.Count > 0)
            {
                throw new ArgumentException($"Cannot specify {nameof(this.ApplicationPreferredRegions)} and {nameof(this.ApplicationRegion)}. Only one can be set.");
            }
        }

        private void ValidatePartitionLevelFailoverSettings()
        {
            if (this.EnablePartitionLevelFailover
                && (this.ApplicationPreferredRegions == null || this.ApplicationPreferredRegions.Count == 0))
            {
                throw new ArgumentException($"{nameof(this.ApplicationPreferredRegions)} is required when {nameof(this.EnablePartitionLevelFailover)} is enabled.");
            }
<<<<<<< HEAD
=======
        }

        private void ValidateAvailabilityStrategy()
        {
            if (this.AvailabilityStrategy != null
                && this.ApplicationPreferredRegions == null && this.ApplicationRegion == null)
            {
                throw new ArgumentException($"{nameof(this.ApplicationPreferredRegions)} or {nameof(this.ApplicationRegion)} must be set to use {nameof(this.AvailabilityStrategy)}");
            }
>>>>>>> 1e150b6f
        }

        private void ValidateDirectTCPSettings()
        {
            string settingName = string.Empty;
            if (this.ConnectionMode != ConnectionMode.Direct)
            {
                if (this.IdleTcpConnectionTimeout.HasValue)
                {
                    settingName = nameof(this.IdleTcpConnectionTimeout);
                }
                else if (this.OpenTcpConnectionTimeout.HasValue)
                {
                    settingName = nameof(this.OpenTcpConnectionTimeout);
                }
                else if (this.MaxRequestsPerTcpConnection.HasValue)
                {
                    settingName = nameof(this.MaxRequestsPerTcpConnection);
                }
                else if (this.MaxTcpConnectionsPerEndpoint.HasValue)
                {
                    settingName = nameof(this.MaxTcpConnectionsPerEndpoint);
                }
                else if (this.PortReuseMode.HasValue)
                {
                    settingName = nameof(this.PortReuseMode);
                }
            }

            if (!string.IsNullOrEmpty(settingName))
            {
                throw new ArgumentException($"{settingName} requires {nameof(this.ConnectionMode)} to be set to {nameof(ConnectionMode.Direct)}");
            }
        }

        internal UserAgentContainer CreateUserAgentContainerWithFeatures(int clientId)
        {
            CosmosClientOptionsFeatures features = CosmosClientOptionsFeatures.NoFeatures;
            if (this.AllowBulkExecution)
            {
                features |= CosmosClientOptionsFeatures.AllowBulkExecution;
            }

            if (this.HttpClientFactory != null)
            {
                features |= CosmosClientOptionsFeatures.HttpClientFactory;
            }

            string featureString = null;
            if (features != CosmosClientOptionsFeatures.NoFeatures)
            {
                featureString = Convert.ToString((int)features, 2).PadLeft(8, '0');
            }

            string regionConfiguration = this.GetRegionConfiguration();

            return new UserAgentContainer(
                        clientId: clientId,
                        features: featureString,
                        regionConfiguration: regionConfiguration,
                        suffix: this.ApplicationName);
        }

        /// <summary>
        /// This generates a key that added to the user agent to make it 
        /// possible to determine if the SDK has region failover enabled.
        /// </summary>
        /// <returns>Format Reg-{D (Disabled discovery)}-S(application region)|L(List of preferred regions)|N(None, user did not configure it)</returns>
        private string GetRegionConfiguration()
        {
            string regionConfig = this.LimitToEndpoint ? "D" : string.Empty;
            if (!string.IsNullOrEmpty(this.ApplicationRegion))
            {
                return regionConfig + "S";
            }

            if (this.ApplicationPreferredRegions != null)
            {
                return regionConfig + "L";
            }

            return regionConfig + "N";
        }

        /// <summary>
        /// Serialize the current configuration into a JSON string
        /// </summary>
        /// <returns>Returns a JSON string of the current configuration.</returns>
        internal string GetSerializedConfiguration()
        {
            return JsonConvert.SerializeObject(this);
        }

        /// <summary>
        /// The complex object passed in by the user can contain objects that can not be serialized. Instead just log the types.
        /// </summary>
        private class ClientOptionJsonConverter : JsonConverter
        {
            public override void WriteJson(JsonWriter writer, object value, JsonSerializer serializer)
            {
                if (value is Collection<RequestHandler> handlers)
                {
                    writer.WriteValue(string.Join(":", handlers.Select(x => x.GetType())));
                    return;
                }

                CosmosJsonSerializerWrapper cosmosJsonSerializerWrapper = value as CosmosJsonSerializerWrapper;
                if (value is CosmosJsonSerializerWrapper)
                {
                    writer.WriteValue(cosmosJsonSerializerWrapper.InternalJsonSerializer.GetType().ToString());
                }

                CosmosSerializer cosmosSerializer = value as CosmosSerializer;
                if (cosmosSerializer is CosmosSerializer)
                {
                    writer.WriteValue(cosmosSerializer.GetType().ToString());
                }
            }

            public override object ReadJson(JsonReader reader, Type objectType, object existingValue, JsonSerializer serializer)
            {
                throw new NotImplementedException("Unnecessary because CanRead is false. The type will skip the converter.");
            }

            public override bool CanRead => false;

            public override bool CanConvert(Type objectType)
            {
                return objectType == typeof(DateTime);
            }
        }
    }
}<|MERGE_RESOLUTION|>--- conflicted
+++ resolved
@@ -13,11 +13,7 @@
     using System.Net.Http;
     using System.Net.Security;
     using System.Security.Cryptography.X509Certificates;
-<<<<<<< HEAD
     using Microsoft.Azure.Cosmos.Fluent;
-=======
-    using Microsoft.Azure.Cosmos.Fluent;
->>>>>>> 1e150b6f
     using Microsoft.Azure.Documents;
     using Microsoft.Azure.Documents.Client;
     using Newtonsoft.Json;
@@ -55,11 +51,7 @@
 
         private const string ConnectionStringAccountEndpoint = "AccountEndpoint";
         private const string ConnectionStringAccountKey = "AccountKey";
-<<<<<<< HEAD
         private const string ConnectionStringDisableServerCertificateValidation = "DisableServerCertificateValidation";
-=======
-        private const string ConnectionStringDisableServerCertificateValidation = "DisableServerCertificateValidation";
->>>>>>> 1e150b6f
 
         private const ApiType DefaultApiType = ApiType.None;
 
@@ -238,42 +230,6 @@
         public IEnumerable<Uri> AccountInitializationCustomEndpoints { get; set; }
 
         /// <summary>
-        /// Gets and sets the custom endpoints to use for account initialization for geo-replicated database accounts in the Azure Cosmos DB service. 
-        /// </summary>
-        /// <remarks>
-        /// <para>
-        /// During the CosmosClient initialization the account information, including the available regions, is obtained from the <see cref="CosmosClient.Endpoint"/>.
-        /// Should the global endpoint become inaccessible, the CosmosClient will attempt to obtain the account information issuing requests to the custom endpoints provided in <see cref="AccountInitializationCustomEndpoints"/>.
-        /// </para>
-        /// <para>
-        /// Nevertheless, this parameter remains optional and is recommended for implementation when a customer has configured an endpoint with a custom DNS hostname
-        /// (instead of accountname-region.documents.azure.com) etc. for their Cosmos DB account.
-        /// </para>
-        /// <para>
-        /// See also <seealso href="https://docs.microsoft.com/azure/cosmos-db/sql/troubleshoot-sdk-availability">Diagnose
-        /// and troubleshoot the availability of Cosmos SDKs</seealso> for more details.
-        /// </para>
-        /// </remarks>
-        /// <example>
-        /// <code language="c#">
-        /// <![CDATA[
-        /// CosmosClientOptions clientOptions = new CosmosClientOptions()
-        /// {
-        ///     AccountInitializationCustomEndpoints = new HashSet<Uri>()
-        ///     { 
-        ///         new Uri("custom.p-1.documents.azure.com"),
-        ///         new Uri("custom.p-2.documents.azure.com") 
-        ///     }
-        /// };
-        /// 
-        /// CosmosClient client = new CosmosClient("endpoint", "key", clientOptions);
-        /// ]]>
-        /// </code>
-        /// </example>
-        /// <seealso href="https://docs.microsoft.com/azure/cosmos-db/high-availability#high-availability-with-cosmos-db-in-the-event-of-regional-outages">High availability on regional outages</seealso>
-        public IEnumerable<Uri> AccountInitializationCustomEndpoints { get; set; }
-
-        /// <summary>
         /// Get or set the maximum number of concurrent connections allowed for the target
         /// service endpoint in the Azure Cosmos DB service.
         /// </summary>
@@ -362,7 +318,6 @@
         public ConsistencyLevel? ConsistencyLevel { get; set; }
 
         /// <summary>
-<<<<<<< HEAD
         /// Sets the priority level for requests created using cosmos client.
         /// </summary>
         /// <remarks>
@@ -371,16 +326,6 @@
         /// </remarks>
         /// <seealso href="https://aka.ms/CosmosDB/PriorityBasedExecution"/>
         public PriorityLevel? PriorityLevel { get; set; }
-=======
-        /// Sets the priority level for requests created using cosmos client.
-        /// </summary>
-        /// <remarks>
-        /// If priority level is also set at request level in <see cref="RequestOptions.PriorityLevel"/>, that priority is used.
-        /// If <see cref="AllowBulkExecution"/> is set to true in CosmosClientOptions, priority level set on the CosmosClient is used.
-        /// </remarks>
-        /// <seealso href="https://aka.ms/CosmosDB/PriorityBasedExecution"/>
-        public PriorityLevel? PriorityLevel { get; set; }
->>>>>>> 1e150b6f
 
         /// <summary>
         /// Gets or sets the maximum number of retries in the case where the request fails
@@ -486,17 +431,6 @@
                     this.stjSerializerOptions);
             }
         }
-
-        /// <summary>
-        /// Gets or sets the advanced replica selection flag. The advanced replica selection logic keeps track of the replica connection
-        /// status, and based on status, it prioritizes the replicas which show healthy stable connections, so that the requests can be sent
-        /// confidently to the particular replica. This helps the cosmos client to become more resilient and effective to any connectivity issues.
-        /// The default value for this parameter is 'false'.
-        /// </summary>
-        /// <remarks>
-        /// <para>This is optimal for latency-sensitive workloads. Does not apply if <see cref="ConnectionMode.Gateway"/> is used.</para>
-        /// </remarks>
-        internal bool? EnableAdvancedReplicaSelectionForTcp { get; set; }
 
         /// <summary>
         /// Gets or sets the advanced replica selection flag. The advanced replica selection logic keeps track of the replica connection
@@ -836,22 +770,13 @@
         /// </summary>
         /// <remarks>
         /// <para>
-<<<<<<< HEAD
         /// Emulator: To ignore SSL Certificate please suffix connectionstring with "DisableServerCertificateValidation=True;". 
         /// When CosmosClientOptions.HttpClientFactory is used, SSL certificate needs to be handled appropriately.
-=======
-        /// Emulator: To ignore SSL Certificate please suffix connectionstring with "DisableServerCertificateValidation=True;". 
-        /// When CosmosClientOptions.HttpClientFactory is used, SSL certificate needs to be handled appropriately.
->>>>>>> 1e150b6f
         /// NOTE: DO NOT use the `DisableServerCertificateValidation` flag in production (only for emulator)
         /// </para>
         /// </remarks>
         public Func<X509Certificate2, X509Chain, SslPolicyErrors, bool> ServerCertificateCustomValidationCallback { get; set; }
-<<<<<<< HEAD
-
-=======
-
->>>>>>> 1e150b6f
+
         /// <summary>
         /// Real call back that will be hooked down-stream to the transport clients (both http and tcp).
         /// NOTE: All down stream real-usage should come through this API only and not through the public API.
@@ -885,13 +810,8 @@
             return this.ServerCertificateCustomValidationCallback;
         }
 
-<<<<<<< HEAD
         internal Action DisableServerCertificateValidationInvocationCallback { get; set; }
 
-=======
-        internal Action DisableServerCertificateValidationInvocationCallback { get; set; }
-
->>>>>>> 1e150b6f
         /// <summary>
         /// API type for the account
         /// </summary>
@@ -966,26 +886,15 @@
         internal bool? EnableCpuMonitor { get; set; }
 
         /// <summary>
-<<<<<<< HEAD
         /// Flag indicates the value of DisableServerCertificateValidation flag set at connection string level.Default it is false.
         /// </summary>
         internal bool DisableServerCertificateValidation { get; set; }
-=======
-        /// Flag indicates the value of DisableServerCertificateValidation flag set at connection string level.Default it is false.
-        /// </summary>
-        internal bool DisableServerCertificateValidation { get; set; }
->>>>>>> 1e150b6f
 
         /// <summary>
         /// Gets or sets Client Telemetry Options like feature flags and corresponding options
         /// </summary>
-<<<<<<< HEAD
         public CosmosClientTelemetryOptions CosmosClientTelemetryOptions { get; set; }
 
-=======
-        public CosmosClientTelemetryOptions CosmosClientTelemetryOptions { get; set; }
-
->>>>>>> 1e150b6f
         internal IChaosInterceptorFactory ChaosInterceptorFactory { get; set; }
 
         internal void SetSerializerIfNotConfigured(CosmosSerializer serializer)
@@ -1006,12 +915,8 @@
         {
             this.ValidateDirectTCPSettings();
             this.ValidateLimitToEndpointSettings();
-<<<<<<< HEAD
-            this.ValidatePartitionLevelFailoverSettings();
-=======
             this.ValidatePartitionLevelFailoverSettings();
             this.ValidateAvailabilityStrategy();
->>>>>>> 1e150b6f
 
             ConnectionPolicy connectionPolicy = new ConnectionPolicy()
             {
@@ -1036,7 +941,6 @@
             };
 
             if (this.CosmosClientTelemetryOptions != null)
-<<<<<<< HEAD
             {
                 connectionPolicy.CosmosClientTelemetryOptions = this.CosmosClientTelemetryOptions;
             }
@@ -1057,28 +961,6 @@
             if (this.AccountInitializationCustomEndpoints != null)
             {
                 connectionPolicy.SetAccountInitializationCustomEndpoints(this.AccountInitializationCustomEndpoints);
-=======
-            {
-                connectionPolicy.CosmosClientTelemetryOptions = this.CosmosClientTelemetryOptions;
-            }
-
-            RegionNameMapper mapper = new RegionNameMapper();
-            if (!string.IsNullOrEmpty(this.ApplicationRegion))
-            {
-                connectionPolicy.SetCurrentLocation(mapper.GetCosmosDBRegionName(this.ApplicationRegion));
-            }
-
-            if (this.ApplicationPreferredRegions != null)
-            {
-                List<string> mappedRegions = this.ApplicationPreferredRegions.Select(s => mapper.GetCosmosDBRegionName(s)).ToList();
-
-                connectionPolicy.SetPreferredLocations(mappedRegions);
-            }
-
-            if (this.AccountInitializationCustomEndpoints != null)
-            {
-                connectionPolicy.SetAccountInitializationCustomEndpoints(this.AccountInitializationCustomEndpoints);
->>>>>>> 1e150b6f
             }
 
             if (this.MaxRetryAttemptsOnRateLimitedRequests != null)
@@ -1130,16 +1012,11 @@
 
         internal static string GetAccountEndpoint(string connectionString)
         {
-<<<<<<< HEAD
             return CosmosClientOptions.GetValueFromConnectionString<string>(connectionString, CosmosClientOptions.ConnectionStringAccountEndpoint, null);
-=======
-            return CosmosClientOptions.GetValueFromConnectionString<string>(connectionString, CosmosClientOptions.ConnectionStringAccountEndpoint, null);
->>>>>>> 1e150b6f
         }
 
         internal static string GetAccountKey(string connectionString)
         {
-<<<<<<< HEAD
             return CosmosClientOptions.GetValueFromConnectionString<string>(connectionString, CosmosClientOptions.ConnectionStringAccountKey, null);
         }
 
@@ -1160,28 +1037,6 @@
         }
 
         private static T GetValueFromConnectionString<T>(string connectionString, string keyName, T defaultValue)
-=======
-            return CosmosClientOptions.GetValueFromConnectionString<string>(connectionString, CosmosClientOptions.ConnectionStringAccountKey, null);
-        }
-
-        internal static bool IsConnectionStringDisableServerCertificateValidationFlag(string connectionString)
-        {
-            return Convert.ToBoolean(CosmosClientOptions.GetValueFromConnectionString<bool>(connectionString, CosmosClientOptions.ConnectionStringDisableServerCertificateValidation, false));
-        }
-
-        internal static CosmosClientOptions GetCosmosClientOptionsWithCertificateFlag(string connectionString, CosmosClientOptions clientOptions)
-        {
-            clientOptions ??= new CosmosClientOptions();
-            if (CosmosClientOptions.IsConnectionStringDisableServerCertificateValidationFlag(connectionString))
-            {
-                clientOptions.DisableServerCertificateValidation = true;
-            }
-
-            return clientOptions;
-        }
-
-        private static T GetValueFromConnectionString<T>(string connectionString, string keyName, T defaultValue)
->>>>>>> 1e150b6f
         {
             if (connectionString == null)
             {
@@ -1194,7 +1049,6 @@
                 string keyNameValue = value as string;
                 if (!string.IsNullOrEmpty(keyNameValue))
                 {
-<<<<<<< HEAD
                     try
                     {
                         return (T)Convert.ChangeType(value, typeof(T));
@@ -1204,22 +1058,6 @@
                         throw new ArgumentException("The connection string contains invalid property: " + keyName);
                     }
                 }
-=======
-                    try
-                    {
-                        return (T)Convert.ChangeType(value, typeof(T));
-                    }
-                    catch (InvalidCastException)
-                    {
-                        throw new ArgumentException("The connection string contains invalid property: " + keyName);
-                    }
-                }
-            }
-
-            if (defaultValue != null)
-            {
-                return defaultValue;
->>>>>>> 1e150b6f
             }
 
             if (defaultValue != null)
@@ -1255,8 +1093,6 @@
             {
                 throw new ArgumentException($"{nameof(this.ApplicationPreferredRegions)} is required when {nameof(this.EnablePartitionLevelFailover)} is enabled.");
             }
-<<<<<<< HEAD
-=======
         }
 
         private void ValidateAvailabilityStrategy()
@@ -1266,7 +1102,6 @@
             {
                 throw new ArgumentException($"{nameof(this.ApplicationPreferredRegions)} or {nameof(this.ApplicationRegion)} must be set to use {nameof(this.AvailabilityStrategy)}");
             }
->>>>>>> 1e150b6f
         }
 
         private void ValidateDirectTCPSettings()
