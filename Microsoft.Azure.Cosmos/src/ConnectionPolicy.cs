//------------------------------------------------------------
// Copyright (c) Microsoft Corporation.  All rights reserved.
//------------------------------------------------------------
namespace Microsoft.Azure.Cosmos
{
    using System;
    using System.Collections.Generic;
    using System.Collections.ObjectModel;
    using System.Collections.Specialized;
    using System.Net.Http;
    using System.Net.Security;
    using System.Security.Cryptography.X509Certificates;
    using Microsoft.Azure.Documents;
    using Microsoft.Azure.Documents.Client;

    /// <summary>
    /// Represents the connection policy associated with a DocumentClient to connect to the Azure Cosmos DB service.
    /// </summary>
    internal sealed class ConnectionPolicy
    {
        private const int defaultRequestTimeout = 6;
        // defaultMediaRequestTimeout is based upon the blob client timeout and the retry policy.
        private const int defaultMediaRequestTimeout = 300;
        private const int defaultMaxConcurrentFanoutRequests = 32;
        private const int defaultMaxConcurrentConnectionLimit = 50;

        internal UserAgentContainer UserAgentContainer;
        private static ConnectionPolicy defaultPolicy;

        private Protocol connectionProtocol;
        private ObservableCollection<string> preferredLocations;
        private ObservableCollection<Uri> accountInitializationCustomEndpoints;

        /// <summary>
        /// Initializes a new instance of the <see cref="ConnectionPolicy"/> class to connect to the Azure Cosmos DB service.
        /// </summary>
        public ConnectionPolicy()
        {
            this.connectionProtocol = Protocol.Https;
            this.RequestTimeout = TimeSpan.FromSeconds(ConnectionPolicy.defaultRequestTimeout);
            this.MediaRequestTimeout = TimeSpan.FromSeconds(ConnectionPolicy.defaultMediaRequestTimeout);
            this.ConnectionMode = ConnectionMode.Gateway;
            this.MaxConcurrentFanoutRequests = defaultMaxConcurrentFanoutRequests;
            this.MediaReadMode = MediaReadMode.Buffered;
            this.UserAgentContainer = new UserAgentContainer(clientId: 0);
            this.preferredLocations = new ObservableCollection<string>();
            this.accountInitializationCustomEndpoints = new ObservableCollection<Uri>();
            this.EnableEndpointDiscovery = true;
            this.MaxConnectionLimit = defaultMaxConcurrentConnectionLimit;
            this.RetryOptions = new RetryOptions();
            this.EnableReadRequestsFallback = null;
            this.ServerCertificateCustomValidationCallback = null;
<<<<<<< HEAD

=======
            this.AvailabilityStrategy = null;
>>>>>>> cdd1b1d2
            this.CosmosClientTelemetryOptions = new CosmosClientTelemetryOptions();
        }

        /// <summary>
        /// Automatically populates the <see cref="PreferredLocations"/> for geo-replicated database accounts in the Azure Cosmos DB service,
        /// based on the current region that the client is running in.
        /// </summary>
        /// <param name="location">The current region that this client is running in. E.g. "East US" </param>
        public void SetCurrentLocation(string location)
        {
            if (!RegionProximityUtil.SourceRegionToTargetRegionsRTTInMs.ContainsKey(location))
            {
                throw new ArgumentException($"ApplicationRegion configuration '{location}' is not a valid Azure region or the current SDK version does not recognize it. If the value represents a valid region, make sure you are using the latest SDK version.");
            }

            List<string> proximityBasedPreferredLocations = RegionProximityUtil.GeneratePreferredRegionList(location);

            if (proximityBasedPreferredLocations != null)
            {
                this.preferredLocations.Clear();
                foreach (string preferredLocation in proximityBasedPreferredLocations)
                {
                    this.preferredLocations.Add(preferredLocation);
                }
            }
        }

        public void SetPreferredLocations(IReadOnlyList<string> regions)
        {
            if (regions == null)
            {
                throw new ArgumentNullException(nameof(regions));
            }

            this.preferredLocations.Clear();
            foreach (string preferredLocation in regions)
            {
                this.preferredLocations.Add(preferredLocation);
            }
        }

        /// <summary>
        /// Sets the custom private endpoints required to fetch account information from
        /// private domain names.
        /// </summary>
        /// <param name="customEndpoints">An instance of <see cref="IEnumerable{T}"/> containing the custom DNS endpoints
        /// provided by the customer.</param>
        public void SetAccountInitializationCustomEndpoints(
            IEnumerable<Uri> customEndpoints)
        {
            if (customEndpoints == null)
            {
                throw new ArgumentNullException(nameof(customEndpoints));
            }

            this.accountInitializationCustomEndpoints.Clear();
            foreach (Uri endpoint in customEndpoints)
            {
                this.accountInitializationCustomEndpoints.Add(endpoint);
            }
        }

        /// <summary>
        /// Gets or sets the maximum number of concurrent fanout requests sent to the Azure Cosmos DB service.
        /// </summary>
        /// <value>Default value is 32.</value>
        internal int MaxConcurrentFanoutRequests
        {
            get;
            set;
        }

        /// <summary>
        /// Gets or sets the request timeout in seconds when connecting to the Azure Cosmos DB service.
        /// The number specifies the time to wait for response to come back from network peer.
        /// </summary>
        /// <value>Default value is 10 seconds.</value>
        public TimeSpan RequestTimeout
        {
            get;
            set;
        }

        /// <summary>
        /// Gets or sets the media request timeout in seconds when connecting to the Azure Cosmos DB service.
        /// The number specifies the time to wait for response to come back from network peer for attachment content (a.k.a. media) operations.
        /// </summary>
        /// <value>
        /// Default value is 300 seconds.
        /// </value>
        public TimeSpan MediaRequestTimeout
        {
            get;
            set;
        }

        /// <summary>
        /// Gets or sets the connection mode used by the client when connecting to the Azure Cosmos DB service.
        /// </summary>
        /// <value>
        /// Default value is <see cref="Cosmos.ConnectionMode.Gateway"/>
        /// </value>
        /// <remarks>
        /// For more information, see <see href="https://learn.microsoft.com/azure/cosmos-db/nosql/performance-tips-dotnet-sdk-v3#direct-connection">Connection policy: Use direct connection mode</see>.
        /// </remarks>
        public ConnectionMode ConnectionMode
        {
            get;
            set;
        }

        /// <summary>
        /// Gets or sets the attachment content (a.k.a. media) download mode when connecting to the Azure Cosmos DB service.
        /// </summary>
        /// <value>
        /// Default value is <see cref="Cosmos.MediaReadMode.Buffered"/>.
        /// </value>
        public MediaReadMode MediaReadMode
        {
            get;
            set;
        }

        /// <summary>
        /// Gets or sets the connection protocol when connecting to the Azure Cosmos DB service.
        /// </summary>
        /// <value>
        /// Default value is <see cref="Protocol.Https"/>.
        /// </value>
        /// <remarks>
        /// This setting is not used when <see cref="ConnectionMode"/> is set to <see cref="Cosmos.ConnectionMode.Gateway"/>.
        /// Gateway mode only supports HTTPS.
        /// For more information, see <see href="https://learn.microsoft.com/azure/cosmos-db/nosql/performance-tips-dotnet-sdk-v3#networking">Connection policy: Use the HTTPS protocol</see>.
        /// </remarks>
        public Protocol ConnectionProtocol
        {
            get
            {
                return this.connectionProtocol;
            }

            set
            {
                if (value != Protocol.Https && value != Protocol.Tcp)
                {
                    throw new ArgumentOutOfRangeException("value");
                }

                this.connectionProtocol = value;
            }
        }

        /// <summary>
        /// Gets or sets whether to allow for reads to go to multiple regions configured on an account of Azure Cosmos DB service.
        /// </summary>
        /// <value>
        /// Default value is null.
        /// </value>
        /// <remarks>
        /// If this property is not set, the default is true for all Consistency Levels other than Bounded Staleness,
        /// The default is false for Bounded Staleness.
        /// This property only has effect if the following conditions are satisifed:
        /// 1. <see cref="EnableEndpointDiscovery"/> is true
        /// 2. the Azure Cosmos DB account has more than one region
        /// </remarks>
        public bool? EnableReadRequestsFallback
        {
            get;
            set;
        }

        /// <summary>
        /// Gets or sets the flag to enable address cache refresh on connection reset notification.
        /// </summary>
        /// <value>
        /// The default value is false
        /// </value>
        public bool EnableTcpConnectionEndpointRediscovery
        {
            get;
            set;
        }

        /// <summary>
        /// Gets the default connection policy used to connect to the Azure Cosmos DB service.
        /// </summary>
        /// <value>
        /// Refer to the default values for the individual properties of <see cref="ConnectionPolicy"/> that determine the default connection policy.
        /// </value>
        public static ConnectionPolicy Default
        {
            get
            {
                if (ConnectionPolicy.defaultPolicy == null)
                {
                    ConnectionPolicy.defaultPolicy = new ConnectionPolicy();
                }
                return ConnectionPolicy.defaultPolicy;
            }
        }

        /// <summary>
        /// A suffix to be added to the default user-agent for the Azure Cosmos DB service.
        /// </summary>
        /// <remarks>
        /// Setting this property after sending any request won't have any effect.
        /// </remarks>
        public string UserAgentSuffix
        {
            get
            {
                return this.UserAgentContainer.Suffix;
            }
            set
            {
                this.UserAgentContainer.Suffix = value;
            }
        }

        /// <summary>
        /// Gets and sets the preferred locations (regions) for geo-replicated database accounts in the Azure Cosmos DB service.
        /// For example, "East US" as the preferred location.
        /// </summary>
        /// <remarks>
        /// <para>
        /// When <see cref="EnableEndpointDiscovery"/> is true and the value of this property is non-empty,
        /// the SDK uses the locations in the collection in the order they are specified to perform operations,
        /// otherwise if the value of this property is not specified,
        /// the SDK uses the write region as the preferred location for all operations.
        /// </para>
        /// <para>
        /// If <see cref="EnableEndpointDiscovery"/> is set to false, the value of this property is ignored.
        /// </para>
        /// </remarks>
        public Collection<string> PreferredLocations
        {
            get
            {
                return this.preferredLocations;
            }
        }

        /// <summary>
        /// Gets the custom private endpoints for geo-replicated database accounts in the Azure Cosmos DB service. 
        /// </summary>
        /// <remarks>
        /// <para>
        /// During the CosmosClient initialization the account information, including the available regions, is obtained from the <see cref="CosmosClient.Endpoint"/>.
        /// Should the global endpoint become inaccessible, the CosmosClient will attempt to obtain the account information issuing requests to the custom endpoints
        /// provided in the customAccountEndpoints list.
        /// </para>
        /// </remarks>
        public Collection<Uri> AccountInitializationCustomEndpoints
        {
            get
            {
                return this.accountInitializationCustomEndpoints;
            }
        }

        /// <summary>
        /// Gets or sets the flag to enable endpoint discovery for geo-replicated database accounts in the Azure Cosmos DB service.
        /// </summary>
        /// <remarks>
        /// When the value of this property is true, the SDK will automatically discover the
        /// current write and read regions to ensure requests are sent to the correct region
        /// based on the regions specified in the <see cref="PreferredLocations"/> property.
        /// <value>Default value is true indicating endpoint discovery is enabled.</value>
        /// </remarks>
        public bool EnableEndpointDiscovery
        {
            get;
            set;
        }

        public bool EnablePartitionLevelFailover
        {
            get;
            set;
        }

        public bool EnablePartitionLevelCircuitBreaker
        {
            get;
            set;
        }

        internal bool DisablePartitionLevelFailoverClientLevelOverride
        {
            get;
            set;
        }

        /// <summary>
        /// Gets or sets the certificate validation callback.
        /// </summary>
        internal Func<X509Certificate2, X509Chain, SslPolicyErrors, Boolean> ServerCertificateCustomValidationCallback
        {
            get;
            set;
        }

        /// <summary>
        /// Gets or sets the certificate validation callback.
        /// </summary>
        internal Func<X509Certificate2, X509Chain, SslPolicyErrors, Boolean> ServerCertificateCustomValidationCallback
        {
            get;
            set;
        }

        /// <summary>
        /// Gets or sets the flag to enable writes on any locations (regions) for geo-replicated database accounts in the Azure Cosmos DB service.
        /// </summary>
        /// <remarks>
        /// When the value of this property is true, the SDK will direct write operations to
        /// available writable locations of geo-replicated database account. Writable locations
        /// are ordered by <see cref="PreferredLocations"/> property. Setting the property value
        /// to true has no effect until <see cref="AccountProperties.EnableMultipleWriteLocations"/> 
        /// is also set to true.
        /// <value>Default value is false indicating that writes are only directed to
        /// first region in <see cref="PreferredLocations"/> property.</value>
        /// </remarks>
        public bool UseMultipleWriteLocations
        {
            get;
            set;
        }

        /// <summary>
        /// Gets or sets the maximum number of concurrent connections allowed for the target
        /// service endpoint in the Azure Cosmos DB service.
        /// </summary>
        /// <remarks>
        /// This setting is only applicable in Gateway mode.
        /// </remarks>
        /// <value>Default value is 50.</value>
        public int MaxConnectionLimit
        {
            get;
            set;
        }

        /// <summary>
        /// Gets or sets the <see cref="RetryOptions"/> associated
        /// with the <see cref="DocumentClient"/> in the Azure Cosmos DB service.
        /// </summary>
        /// <seealso cref="DocumentClient"/>
        /// <seealso cref="ConnectionPolicy"/>
        /// <seealso cref="RetryOptions"/>
        /// <example>
        /// The example below creates a new <see cref="DocumentClient"/> and sets the <see cref="ConnectionPolicy"/>
        /// using the <see cref="RetryOptions"/> property.
        /// <para>
        /// <see cref="Cosmos.RetryOptions.MaxRetryAttemptsOnThrottledRequests"/> is set to 3, so in this case, if a request operation is rate limited by exceeding the reserved 
        /// throughput for the collection, the request operation retries 3 times before throwing the exception to the application.
        /// <see cref="Cosmos.RetryOptions.MaxRetryWaitTimeInSeconds"/> is set to 60, so in this case if the cumulative retry 
        /// wait time in seconds since the first request exceeds 60 seconds, the exception is thrown.
        /// </para>
        /// <code language="c#">
        /// <![CDATA[
        /// ConnectionPolicy connectionPolicy = new ConnectionPolicy();
        /// connectionPolicy.RetryOptions.MaxRetryAttemptsOnThrottledRequests = 3;
        /// connectionPolicy.RetryOptions.MaxRetryWaitTimeInSeconds = 60;
        ///
        /// DocumentClient client = new DocumentClient(new Uri("service endpoint"), "auth key", connectionPolicy);
        /// ]]>
        /// </code>
        /// </example>
        /// <value>
        /// If this property is not set, the SDK uses the default retry policy that has <see cref="Cosmos.RetryOptions.MaxRetryAttemptsOnThrottledRequests"/>
        /// set to 9 and <see cref="Cosmos.RetryOptions.MaxRetryWaitTimeInSeconds"/> set to 30 seconds.
        /// </value>
        /// <remarks>
        /// For more information, see <see href="https://learn.microsoft.com/azure/cosmos-db/nosql/performance-tips-dotnet-sdk-v3#429">Handle rate limiting/request rate too large</see>.
        /// </remarks>
        public RetryOptions RetryOptions
        {
            get;
            set;
        }

        /// <summary>
        /// (Direct/TCP) Controls the amount of idle time after which unused connections are closed.
        /// </summary>
        /// <value>
        /// By default, idle connections are kept open indefinitely. Value must be greater than or equal to 10 minutes. Recommended values are between 20 minutes and 24 hours.
        /// </value>
        /// <remarks>
        /// Mainly useful for sparse infrequent access to a large database account.
        /// </remarks>
        public TimeSpan? IdleTcpConnectionTimeout
        {
            get;
            set;
        }

        /// <summary>
        /// (Direct/TCP) Controls the amount of time allowed for trying to establish a connection.
        /// </summary>
        /// <value>
        /// The default timeout is 5 seconds. Recommended values are greater than or equal to 5 seconds.
        /// </value>
        /// <remarks>
        /// When the time elapses, the attempt is cancelled and an error is returned. Longer timeouts will delay retries and failures.
        /// </remarks>
        public TimeSpan? OpenTcpConnectionTimeout
        {
            get;
            set;
        }

        /// <summary>
        /// (Direct/TCP) Controls the number of requests allowed simultaneously over a single TCP connection. When more requests are in flight simultaneously, the direct/TCP client will open additional connections.
        /// </summary>
        /// <value>
        /// The default settings allow 30 simultaneous requests per connection.
        /// Do not set this value lower than 4 requests per connection or higher than 50-100 requests per connection. 
        /// The former can lead to a large number of connections to be created. 
        /// The latter can lead to head of line blocking, high latency and timeouts.
        /// </value>
        /// <remarks>
        /// Applications with a very high degree of parallelism per connection, with large requests or responses, or with very tight latency requirements might get better performance with 8-16 requests per connection.
        /// </remarks>
        public int? MaxRequestsPerTcpConnection
        {
            get;
            set;
        }

        /// <summary>
        /// (Direct/TCP) Controls the maximum number of TCP connections that may be opened to each Cosmos DB back-end.
        /// Together with MaxRequestsPerTcpConnection, this setting limits the number of requests that are simultaneously sent to a single Cosmos DB back-end(MaxRequestsPerTcpConnection x MaxTcpConnectionPerEndpoint).
        /// </summary>
        /// <value>
        /// The default value is 65,535. Value must be greater than or equal to 16.
        /// </value>
        public int? MaxTcpConnectionsPerEndpoint
        {
            get;
            set;
        }

        /// <summary>
        /// (Direct/TCP) Controls the client port reuse policy used by the transport stack.
        /// </summary>
        /// <value>
        /// The default value is PortReuseMode.ReuseUnicastPort.
        /// </value>
        public PortReuseMode? PortReuseMode
        {
            get;
            set;
        }

        /// <summary>
        /// Gets or sets a delegate to use to obtain an HttpClient instance to be used for HTTPS communication.
        /// </summary>
        public Func<HttpClient> HttpClientFactory
        {
            get;
            set;
        }

        /// <summary>
        /// Gets or sets the boolean flag to enable replica validation.
        /// </summary>
        /// <value>
        /// The default value for this parameter is false.
        /// </value>
        public bool? EnableAdvancedReplicaSelectionForTcp
        {
            get;
            set;
        }

        /// <summary>
<<<<<<< HEAD
=======
        /// Availability Strategy to be used for periods of high latency
        /// </summary>
        /// /// <example>
        /// An example on how to set an availability strategy custom serializer.
        /// <code language="c#">
        /// <![CDATA[
        /// CosmosClient client = new CosmosClientBuilder("connection string")
        /// .WithApplicationPreferredRegions(
        ///    new List<string> { "East US", "Central US", "West US" } )
        /// .WithAvailabilityStrategy(
        ///    AvailabilityStrategy.CrossRegionHedgingStrategy(
        ///    threshold: TimeSpan.FromMilliseconds(500),
        ///    thresholdStep: TimeSpan.FromMilliseconds(100)
        /// ))
        /// .Build();
        /// ]]>
        /// </code>
        /// </example>
        /// <remarks> 
        /// The availability strategy in the example is a Cross Region Hedging Strategy.
        /// These strategies take two values, a threshold and a threshold step.When a request that is sent 
        /// out takes longer than the threshold time, the SDK will hedge to the second region in the application preferred regions list.
        /// If a response from either the primary request or the first hedged request is not received 
        /// after the threshold step time, the SDK will hedge to the third region and so on.
        /// </remarks>
        public AvailabilityStrategy AvailabilityStrategy { get; set; }

        /// <summary>
>>>>>>> cdd1b1d2
        /// (Direct/TCP) This is an advanced setting that controls the number of TCP connections that will be opened eagerly to each Cosmos DB back-end.
        /// </summary>
        /// <value>
        /// Default value is 1. Applications with extreme performance requirements can set this value to 2.
        /// </value>
        /// <remarks>
        /// This setting must be used with caution. When used improperly, it can lead to client machine ephemeral port exhaustion <see href="https://docs.microsoft.com/en-us/azure/load-balancer/load-balancer-outbound-connections">Azure SNAT port exhaustion</see>.
        /// </remarks>
        internal int? MaxTcpPartitionCount
        {
            get;
            set;
        }

        /// <summary>
        /// Gets or sets Client Telemetry Options like feature flags and corresponding options
        /// </summary>
        internal CosmosClientTelemetryOptions CosmosClientTelemetryOptions
        {
            get;
            set;
        }

        /// <summary>
<<<<<<< HEAD
=======
        /// provides SessionTokenMismatchRetryPolicy optimization through customer supplied region switch hints
        /// </summary>
        internal SessionRetryOptions SessionRetryOptions
        {
            get;
            set;
        }

        /// <summary>
        /// A string containing the application name.
        /// </summary>
        internal string ApplicationName
        {
            get;
            set;
        }

        /// <summary>
>>>>>>> cdd1b1d2
        /// GlobalEndpointManager will subscribe to this event if user updates the preferredLocations list in the Azure Cosmos DB service.
        /// </summary>
        internal event NotifyCollectionChangedEventHandler PreferenceChanged
        {
            add
            {
                this.preferredLocations.CollectionChanged += value;
            }
            remove
            {
                this.preferredLocations.CollectionChanged -= value;
            }
        }

        internal RetryWithConfiguration GetRetryWithConfiguration()
        {
            return this.RetryOptions?.GetRetryWithConfiguration();
        }
    }
}<|MERGE_RESOLUTION|>--- conflicted
+++ resolved
@@ -50,11 +50,7 @@
             this.RetryOptions = new RetryOptions();
             this.EnableReadRequestsFallback = null;
             this.ServerCertificateCustomValidationCallback = null;
-<<<<<<< HEAD
-
-=======
             this.AvailabilityStrategy = null;
->>>>>>> cdd1b1d2
             this.CosmosClientTelemetryOptions = new CosmosClientTelemetryOptions();
         }
 
@@ -343,15 +339,6 @@
         }
 
         internal bool DisablePartitionLevelFailoverClientLevelOverride
-        {
-            get;
-            set;
-        }
-
-        /// <summary>
-        /// Gets or sets the certificate validation callback.
-        /// </summary>
-        internal Func<X509Certificate2, X509Chain, SslPolicyErrors, Boolean> ServerCertificateCustomValidationCallback
         {
             get;
             set;
@@ -532,8 +519,6 @@
         }
 
         /// <summary>
-<<<<<<< HEAD
-=======
         /// Availability Strategy to be used for periods of high latency
         /// </summary>
         /// /// <example>
@@ -562,7 +547,6 @@
         public AvailabilityStrategy AvailabilityStrategy { get; set; }
 
         /// <summary>
->>>>>>> cdd1b1d2
         /// (Direct/TCP) This is an advanced setting that controls the number of TCP connections that will be opened eagerly to each Cosmos DB back-end.
         /// </summary>
         /// <value>
@@ -587,8 +571,6 @@
         }
 
         /// <summary>
-<<<<<<< HEAD
-=======
         /// provides SessionTokenMismatchRetryPolicy optimization through customer supplied region switch hints
         /// </summary>
         internal SessionRetryOptions SessionRetryOptions
@@ -607,7 +589,6 @@
         }
 
         /// <summary>
->>>>>>> cdd1b1d2
         /// GlobalEndpointManager will subscribe to this event if user updates the preferredLocations list in the Azure Cosmos DB service.
         /// </summary>
         internal event NotifyCollectionChangedEventHandler PreferenceChanged
