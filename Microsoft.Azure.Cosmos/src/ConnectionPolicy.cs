//------------------------------------------------------------
// Copyright (c) Microsoft Corporation.  All rights reserved.
//------------------------------------------------------------
namespace Microsoft.Azure.Cosmos
{
    using System;
    using System.Collections.Generic;
    using System.Collections.ObjectModel;
    using System.Collections.Specialized;
    using System.Net.Http;
    using System.Net.Security;
    using System.Security.Cryptography.X509Certificates;
    using Microsoft.Azure.Documents;
    using Microsoft.Azure.Documents.Client;

    /// <summary>
    /// Represents the connection policy associated with a DocumentClient to connect to the Azure Cosmos DB service.
    /// </summary>
    internal sealed class ConnectionPolicy
    {
        private const int defaultRequestTimeout = 6;
        // defaultMediaRequestTimeout is based upon the blob client timeout and the retry policy.
        private const int defaultMediaRequestTimeout = 300;
        private const int defaultMaxConcurrentFanoutRequests = 32;
        private const int defaultMaxConcurrentConnectionLimit = 50;

        internal UserAgentContainer UserAgentContainer;
        private static ConnectionPolicy defaultPolicy;

        private Protocol connectionProtocol;
        private ObservableCollection<string> preferredLocations;
        private ObservableCollection<Uri> accountInitializationCustomEndpoints;

        /// <summary>
        /// Initializes a new instance of the <see cref="ConnectionPolicy"/> class to connect to the Azure Cosmos DB service.
        /// </summary>
        public ConnectionPolicy()
        {
            this.connectionProtocol = Protocol.Https;
            this.RequestTimeout = TimeSpan.FromSeconds(ConnectionPolicy.defaultRequestTimeout);
            this.MediaRequestTimeout = TimeSpan.FromSeconds(ConnectionPolicy.defaultMediaRequestTimeout);
            this.ConnectionMode = ConnectionMode.Gateway;
            this.MaxConcurrentFanoutRequests = defaultMaxConcurrentFanoutRequests;
            this.MediaReadMode = MediaReadMode.Buffered;
            this.UserAgentContainer = new UserAgentContainer(clientId: 0);
            this.preferredLocations = new ObservableCollection<string>();
            this.accountInitializationCustomEndpoints = new ObservableCollection<Uri>();
            this.EnableEndpointDiscovery = true;
            this.MaxConnectionLimit = defaultMaxConcurrentConnectionLimit;
            this.RetryOptions = new RetryOptions();
            this.EnableReadRequestsFallback = null;
            this.ServerCertificateCustomValidationCallback = null;
<<<<<<< HEAD

=======
            this.AvailabilityStrategy = null;
>>>>>>> faaa3a73
            this.CosmosClientTelemetryOptions = new CosmosClientTelemetryOptions();
        }

        /// <summary>
        /// Automatically populates the <see cref="PreferredLocations"/> for geo-replicated database accounts in the Azure Cosmos DB service,
        /// based on the current region that the client is running in.
        /// </summary>
        /// <param name="location">The current region that this client is running in. E.g. "East US" </param>
        public void SetCurrentLocation(string location)
        {
            if (!RegionProximityUtil.SourceRegionToTargetRegionsRTTInMs.ContainsKey(location))
            {
                throw new ArgumentException($"ApplicationRegion configuration '{location}' is not a valid Azure region or the current SDK version does not recognize it. If the value represents a valid region, make sure you are using the latest SDK version.");
            }

            List<string> proximityBasedPreferredLocations = RegionProximityUtil.GeneratePreferredRegionList(location);

            if (proximityBasedPreferredLocations != null)
            {
                this.preferredLocations.Clear();
                foreach (string preferredLocation in proximityBasedPreferredLocations)
                {
                    this.preferredLocations.Add(preferredLocation);
                }
            }
        }

        public void SetPreferredLocations(IReadOnlyList<string> regions)
        {
            if (regions == null)
            {
                throw new ArgumentNullException(nameof(regions));
            }

            this.preferredLocations.Clear();
            foreach (string preferredLocation in regions)
            {
                this.preferredLocations.Add(preferredLocation);
            }
        }

        /// <summary>
        /// Sets the custom private endpoints required to fetch account information from
        /// private domain names.
        /// </summary>
        /// <param name="customEndpoints">An instance of <see cref="IEnumerable{T}"/> containing the custom DNS endpoints
        /// provided by the customer.</param>
        public void SetAccountInitializationCustomEndpoints(
            IEnumerable<Uri> customEndpoints)
        {
            if (customEndpoints == null)
            {
                throw new ArgumentNullException(nameof(customEndpoints));
            }

            this.accountInitializationCustomEndpoints.Clear();
            foreach (Uri endpoint in customEndpoints)
            {
                this.accountInitializationCustomEndpoints.Add(endpoint);
            }
        }

        /// <summary>
        /// Gets or sets the maximum number of concurrent fanout requests sent to the Azure Cosmos DB service.
        /// </summary>
        /// <value>Default value is 32.</value>
        internal int MaxConcurrentFanoutRequests
        {
            get;
            set;
        }

        /// <summary>
        /// Gets or sets the request timeout in seconds when connecting to the Azure Cosmos DB service.
        /// The number specifies the time to wait for response to come back from network peer.
        /// </summary>
        /// <value>Default value is 10 seconds.</value>
        public TimeSpan RequestTimeout
        {
            get;
            set;
        }

        /// <summary>
        /// Gets or sets the media request timeout in seconds when connecting to the Azure Cosmos DB service.
        /// The number specifies the time to wait for response to come back from network peer for attachment content (a.k.a. media) operations.
        /// </summary>
        /// <value>
        /// Default value is 300 seconds.
        /// </value>
        public TimeSpan MediaRequestTimeout
        {
            get;
            set;
        }

        /// <summary>
        /// Gets or sets the connection mode used by the client when connecting to the Azure Cosmos DB service.
        /// </summary>
        /// <value>
        /// Default value is <see cref="Cosmos.ConnectionMode.Gateway"/>
        /// </value>
        /// <remarks>
        /// For more information, see <see href="https://learn.microsoft.com/azure/cosmos-db/nosql/performance-tips-dotnet-sdk-v3#direct-connection">Connection policy: Use direct connection mode</see>.
        /// </remarks>
        public ConnectionMode ConnectionMode
        {
            get;
            set;
        }

        /// <summary>
        /// Gets or sets the attachment content (a.k.a. media) download mode when connecting to the Azure Cosmos DB service.
        /// </summary>
        /// <value>
        /// Default value is <see cref="Cosmos.MediaReadMode.Buffered"/>.
        /// </value>
        public MediaReadMode MediaReadMode
        {
            get;
            set;
        }

        /// <summary>
        /// Gets or sets the connection protocol when connecting to the Azure Cosmos DB service.
        /// </summary>
        /// <value>
        /// Default value is <see cref="Protocol.Https"/>.
        /// </value>
        /// <remarks>
        /// This setting is not used when <see cref="ConnectionMode"/> is set to <see cref="Cosmos.ConnectionMode.Gateway"/>.
        /// Gateway mode only supports HTTPS.
        /// For more information, see <see href="https://learn.microsoft.com/azure/cosmos-db/nosql/performance-tips-dotnet-sdk-v3#networking">Connection policy: Use the HTTPS protocol</see>.
        /// </remarks>
        public Protocol ConnectionProtocol
        {
            get
            {
                return this.connectionProtocol;
            }

            set
            {
                if (value != Protocol.Https && value != Protocol.Tcp)
                {
                    throw new ArgumentOutOfRangeException("value");
                }

                this.connectionProtocol = value;
            }
        }

        /// <summary>
        /// Gets or sets whether to allow for reads to go to multiple regions configured on an account of Azure Cosmos DB service.
        /// </summary>
        /// <value>
        /// Default value is null.
        /// </value>
        /// <remarks>
        /// If this property is not set, the default is true for all Consistency Levels other than Bounded Staleness,
        /// The default is false for Bounded Staleness.
        /// This property only has effect if the following conditions are satisifed:
        /// 1. <see cref="EnableEndpointDiscovery"/> is true
        /// 2. the Azure Cosmos DB account has more than one region
        /// </remarks>
        public bool? EnableReadRequestsFallback
        {
            get;
            set;
        }

        /// <summary>
        /// Gets or sets the flag to enable address cache refresh on connection reset notification.
        /// </summary>
        /// <value>
        /// The default value is false
        /// </value>
        public bool EnableTcpConnectionEndpointRediscovery
        {
            get;
            set;
        }

        /// <summary>
        /// Gets the default connection policy used to connect to the Azure Cosmos DB service.
        /// </summary>
        /// <value>
        /// Refer to the default values for the individual properties of <see cref="ConnectionPolicy"/> that determine the default connection policy.
        /// </value>
        public static ConnectionPolicy Default
        {
            get
            {
                if (ConnectionPolicy.defaultPolicy == null)
                {
                    ConnectionPolicy.defaultPolicy = new ConnectionPolicy();
                }
                return ConnectionPolicy.defaultPolicy;
            }
        }

        /// <summary>
        /// A suffix to be added to the default user-agent for the Azure Cosmos DB service.
        /// </summary>
        /// <remarks>
        /// Setting this property after sending any request won't have any effect.
        /// </remarks>
        public string UserAgentSuffix
        {
            get
            {
                return this.UserAgentContainer.Suffix;
            }
            set
            {
                this.UserAgentContainer.Suffix = value;
            }
        }

        /// <summary>
        /// Gets and sets the preferred locations (regions) for geo-replicated database accounts in the Azure Cosmos DB service.
        /// For example, "East US" as the preferred location.
        /// </summary>
        /// <remarks>
        /// <para>
        /// When <see cref="EnableEndpointDiscovery"/> is true and the value of this property is non-empty,
        /// the SDK uses the locations in the collection in the order they are specified to perform operations,
        /// otherwise if the value of this property is not specified,
        /// the SDK uses the write region as the preferred location for all operations.
        /// </para>
        /// <para>
        /// If <see cref="EnableEndpointDiscovery"/> is set to false, the value of this property is ignored.
        /// </para>
        /// </remarks>
        public Collection<string> PreferredLocations
        {
            get
            {
                return this.preferredLocations;
            }
        }

        /// <summary>
        /// Gets the custom private endpoints for geo-replicated database accounts in the Azure Cosmos DB service. 
        /// </summary>
        /// <remarks>
        /// <para>
        /// During the CosmosClient initialization the account information, including the available regions, is obtained from the <see cref="CosmosClient.Endpoint"/>.
        /// Should the global endpoint become inaccessible, the CosmosClient will attempt to obtain the account information issuing requests to the custom endpoints
        /// provided in the customAccountEndpoints list.
        /// </para>
        /// </remarks>
        public Collection<Uri> AccountInitializationCustomEndpoints
        {
            get
            {
                return this.accountInitializationCustomEndpoints;
            }
        }

        /// <summary>
        /// Gets or sets the flag to enable endpoint discovery for geo-replicated database accounts in the Azure Cosmos DB service.
        /// </summary>
        /// <remarks>
        /// When the value of this property is true, the SDK will automatically discover the
        /// current write and read regions to ensure requests are sent to the correct region
        /// based on the regions specified in the <see cref="PreferredLocations"/> property.
        /// <value>Default value is true indicating endpoint discovery is enabled.</value>
        /// </remarks>
        public bool EnableEndpointDiscovery
        {
            get;
            set;
        }

        public bool EnablePartitionLevelFailover
        {
            get;
            set;
        }

        public bool EnablePartitionLevelCircuitBreaker
        {
            get;
            set;
        }

        /// <summary>
        /// Gets or sets the certificate validation callback.
        /// </summary>
        internal Func<X509Certificate2, X509Chain, SslPolicyErrors, Boolean> ServerCertificateCustomValidationCallback
        {
            get;
            set;
        }

        /// <summary>
        /// Gets or sets the certificate validation callback.
        /// </summary>
        internal Func<X509Certificate2, X509Chain, SslPolicyErrors, Boolean> ServerCertificateCustomValidationCallback
        {
            get;
            set;
        }

        /// <summary>
        /// Gets or sets the flag to enable writes on any locations (regions) for geo-replicated database accounts in the Azure Cosmos DB service.
        /// </summary>
        /// <remarks>
        /// When the value of this property is true, the SDK will direct write operations to
        /// available writable locations of geo-replicated database account. Writable locations
        /// are ordered by <see cref="PreferredLocations"/> property. Setting the property value
        /// to true has no effect until <see cref="AccountProperties.EnableMultipleWriteLocations"/> 
        /// is also set to true.
        /// <value>Default value is false indicating that writes are only directed to
        /// first region in <see cref="PreferredLocations"/> property.</value>
        /// </remarks>
        public bool UseMultipleWriteLocations
        {
            get;
            set;
        }

        /// <summary>
        /// Gets or sets the maximum number of concurrent connections allowed for the target
        /// service endpoint in the Azure Cosmos DB service.
        /// </summary>
        /// <remarks>
        /// This setting is only applicable in Gateway mode.
        /// </remarks>
        /// <value>Default value is 50.</value>
        public int MaxConnectionLimit
        {
            get;
            set;
        }

        /// <summary>
        /// Gets or sets the <see cref="RetryOptions"/> associated
        /// with the <see cref="DocumentClient"/> in the Azure Cosmos DB service.
        /// </summary>
        /// <seealso cref="DocumentClient"/>
        /// <seealso cref="ConnectionPolicy"/>
        /// <seealso cref="RetryOptions"/>
        /// <example>
        /// The example below creates a new <see cref="DocumentClient"/> and sets the <see cref="ConnectionPolicy"/>
        /// using the <see cref="RetryOptions"/> property.
        /// <para>
        /// <see cref="Cosmos.RetryOptions.MaxRetryAttemptsOnThrottledRequests"/> is set to 3, so in this case, if a request operation is rate limited by exceeding the reserved 
        /// throughput for the collection, the request operation retries 3 times before throwing the exception to the application.
        /// <see cref="Cosmos.RetryOptions.MaxRetryWaitTimeInSeconds"/> is set to 60, so in this case if the cumulative retry 
        /// wait time in seconds since the first request exceeds 60 seconds, the exception is thrown.
        /// </para>
        /// <code language="c#">
        /// <![CDATA[
        /// ConnectionPolicy connectionPolicy = new ConnectionPolicy();
        /// connectionPolicy.RetryOptions.MaxRetryAttemptsOnThrottledRequests = 3;
        /// connectionPolicy.RetryOptions.MaxRetryWaitTimeInSeconds = 60;
        ///
        /// DocumentClient client = new DocumentClient(new Uri("service endpoint"), "auth key", connectionPolicy);
        /// ]]>
        /// </code>
        /// </example>
        /// <value>
        /// If this property is not set, the SDK uses the default retry policy that has <see cref="Cosmos.RetryOptions.MaxRetryAttemptsOnThrottledRequests"/>
        /// set to 9 and <see cref="Cosmos.RetryOptions.MaxRetryWaitTimeInSeconds"/> set to 30 seconds.
        /// </value>
        /// <remarks>
        /// For more information, see <see href="https://learn.microsoft.com/azure/cosmos-db/nosql/performance-tips-dotnet-sdk-v3#429">Handle rate limiting/request rate too large</see>.
        /// </remarks>
        public RetryOptions RetryOptions
        {
            get;
            set;
        }

        /// <summary>
        /// (Direct/TCP) Controls the amount of idle time after which unused connections are closed.
        /// </summary>
        /// <value>
        /// By default, idle connections are kept open indefinitely. Value must be greater than or equal to 10 minutes. Recommended values are between 20 minutes and 24 hours.
        /// </value>
        /// <remarks>
        /// Mainly useful for sparse infrequent access to a large database account.
        /// </remarks>
        public TimeSpan? IdleTcpConnectionTimeout
        {
            get;
            set;
        }

        /// <summary>
        /// (Direct/TCP) Controls the amount of time allowed for trying to establish a connection.
        /// </summary>
        /// <value>
        /// The default timeout is 5 seconds. Recommended values are greater than or equal to 5 seconds.
        /// </value>
        /// <remarks>
        /// When the time elapses, the attempt is cancelled and an error is returned. Longer timeouts will delay retries and failures.
        /// </remarks>
        public TimeSpan? OpenTcpConnectionTimeout
        {
            get;
            set;
        }

        /// <summary>
        /// (Direct/TCP) Controls the number of requests allowed simultaneously over a single TCP connection. When more requests are in flight simultaneously, the direct/TCP client will open additional connections.
        /// </summary>
        /// <value>
        /// The default settings allow 30 simultaneous requests per connection.
        /// Do not set this value lower than 4 requests per connection or higher than 50-100 requests per connection. 
        /// The former can lead to a large number of connections to be created. 
        /// The latter can lead to head of line blocking, high latency and timeouts.
        /// </value>
        /// <remarks>
        /// Applications with a very high degree of parallelism per connection, with large requests or responses, or with very tight latency requirements might get better performance with 8-16 requests per connection.
        /// </remarks>
        public int? MaxRequestsPerTcpConnection
        {
            get;
            set;
        }

        /// <summary>
        /// (Direct/TCP) Controls the maximum number of TCP connections that may be opened to each Cosmos DB back-end.
        /// Together with MaxRequestsPerTcpConnection, this setting limits the number of requests that are simultaneously sent to a single Cosmos DB back-end(MaxRequestsPerTcpConnection x MaxTcpConnectionPerEndpoint).
        /// </summary>
        /// <value>
        /// The default value is 65,535. Value must be greater than or equal to 16.
        /// </value>
        public int? MaxTcpConnectionsPerEndpoint
        {
            get;
            set;
        }

        /// <summary>
        /// (Direct/TCP) Controls the client port reuse policy used by the transport stack.
        /// </summary>
        /// <value>
        /// The default value is PortReuseMode.ReuseUnicastPort.
        /// </value>
        public PortReuseMode? PortReuseMode
        {
            get;
            set;
        }

        /// <summary>
        /// Gets or sets a delegate to use to obtain an HttpClient instance to be used for HTTPS communication.
        /// </summary>
        public Func<HttpClient> HttpClientFactory
        {
            get;
            set;
        }

        /// <summary>
        /// Gets or sets the boolean flag to enable replica validation.
        /// </summary>
        /// <value>
        /// The default value for this parameter is false.
        /// </value>
        public bool? EnableAdvancedReplicaSelectionForTcp
        {
            get;
            set;
        }

        /// <summary>
<<<<<<< HEAD
=======
        /// Availability Strategy to be used for periods of high latency
        /// </summary>
        /// /// <example>
        /// An example on how to set an availability strategy custom serializer.
        /// <code language="c#">
        /// <![CDATA[
        /// CosmosClient client = new CosmosClientBuilder("connection string")
        /// .WithApplicationPreferredRegions(
        ///    new List<string> { "East US", "Central US", "West US" } )
        /// .WithAvailabilityStrategy(
        ///    AvailabilityStrategy.CrossRegionHedgingStrategy(
        ///    threshold: TimeSpan.FromMilliseconds(500),
        ///    thresholdStep: TimeSpan.FromMilliseconds(100)
        /// ))
        /// .Build();
        /// ]]>
        /// </code>
        /// </example>
        /// <remarks> 
        /// The availability strategy in the example is a Cross Region Hedging Strategy.
        /// These strategies take two values, a threshold and a threshold step.When a request that is sent 
        /// out takes longer than the threshold time, the SDK will hedge to the second region in the application preferred regions list.
        /// If a response from either the primary request or the first hedged request is not received 
        /// after the threshold step time, the SDK will hedge to the third region and so on.
        /// </remarks>
        public AvailabilityStrategy AvailabilityStrategy { get; set; }

        /// <summary>
>>>>>>> faaa3a73
        /// (Direct/TCP) This is an advanced setting that controls the number of TCP connections that will be opened eagerly to each Cosmos DB back-end.
        /// </summary>
        /// <value>
        /// Default value is 1. Applications with extreme performance requirements can set this value to 2.
        /// </value>
        /// <remarks>
        /// This setting must be used with caution. When used improperly, it can lead to client machine ephemeral port exhaustion <see href="https://docs.microsoft.com/en-us/azure/load-balancer/load-balancer-outbound-connections">Azure SNAT port exhaustion</see>.
        /// </remarks>
        internal int? MaxTcpPartitionCount
        {
            get;
            set;
        }

        /// <summary>
        /// Gets or sets Client Telemetry Options like feature flags and corresponding options
        /// </summary>
        internal CosmosClientTelemetryOptions CosmosClientTelemetryOptions
        {
            get;
            set;
        }

        /// <summary>
<<<<<<< HEAD
=======
        /// provides SessionTokenMismatchRetryPolicy optimization through customer supplied region switch hints
        /// </summary>
        internal SessionRetryOptions SessionRetryOptions
        {
            get;
            set;
        }

        /// <summary>
        /// A string containing the application name.
        /// </summary>
        internal string ApplicationName
        {
            get;
            set;
        }

        /// <summary>
>>>>>>> faaa3a73
        /// GlobalEndpointManager will subscribe to this event if user updates the preferredLocations list in the Azure Cosmos DB service.
        /// </summary>
        internal event NotifyCollectionChangedEventHandler PreferenceChanged
        {
            add
            {
                this.preferredLocations.CollectionChanged += value;
            }
            remove
            {
                this.preferredLocations.CollectionChanged -= value;
            }
        }

        internal RetryWithConfiguration GetRetryWithConfiguration()
        {
            return this.RetryOptions?.GetRetryWithConfiguration();
        }
    }
}<|MERGE_RESOLUTION|>--- conflicted
+++ resolved
@@ -50,11 +50,7 @@
             this.RetryOptions = new RetryOptions();
             this.EnableReadRequestsFallback = null;
             this.ServerCertificateCustomValidationCallback = null;
-<<<<<<< HEAD
-
-=======
             this.AvailabilityStrategy = null;
->>>>>>> faaa3a73
             this.CosmosClientTelemetryOptions = new CosmosClientTelemetryOptions();
         }
 
@@ -337,15 +333,6 @@
         }
 
         public bool EnablePartitionLevelCircuitBreaker
-        {
-            get;
-            set;
-        }
-
-        /// <summary>
-        /// Gets or sets the certificate validation callback.
-        /// </summary>
-        internal Func<X509Certificate2, X509Chain, SslPolicyErrors, Boolean> ServerCertificateCustomValidationCallback
         {
             get;
             set;
@@ -526,8 +513,6 @@
         }
 
         /// <summary>
-<<<<<<< HEAD
-=======
         /// Availability Strategy to be used for periods of high latency
         /// </summary>
         /// /// <example>
@@ -556,7 +541,6 @@
         public AvailabilityStrategy AvailabilityStrategy { get; set; }
 
         /// <summary>
->>>>>>> faaa3a73
         /// (Direct/TCP) This is an advanced setting that controls the number of TCP connections that will be opened eagerly to each Cosmos DB back-end.
         /// </summary>
         /// <value>
@@ -581,8 +565,6 @@
         }
 
         /// <summary>
-<<<<<<< HEAD
-=======
         /// provides SessionTokenMismatchRetryPolicy optimization through customer supplied region switch hints
         /// </summary>
         internal SessionRetryOptions SessionRetryOptions
@@ -601,7 +583,6 @@
         }
 
         /// <summary>
->>>>>>> faaa3a73
         /// GlobalEndpointManager will subscribe to this event if user updates the preferredLocations list in the Azure Cosmos DB service.
         /// </summary>
         internal event NotifyCollectionChangedEventHandler PreferenceChanged
