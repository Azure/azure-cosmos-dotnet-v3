//------------------------------------------------------------
// Copyright (c) Microsoft Corporation.  All rights reserved.
//------------------------------------------------------------
namespace Microsoft.Azure.Cosmos
{
    using System;
    using System.Collections.Generic;
    using System.Collections.ObjectModel;
    using System.Collections.Specialized;
    using System.Net.Http;
    using System.Net.Security;
    using System.Security.Cryptography.X509Certificates;
    using Microsoft.Azure.Documents;
    using Microsoft.Azure.Documents.Client;

    /// <summary>
    /// Represents the connection policy associated with a DocumentClient to connect to the Azure Cosmos DB service.
    /// </summary>
    internal sealed class ConnectionPolicy
    {
        private const int defaultRequestTimeout = 6;
        // defaultMediaRequestTimeout is based upon the blob client timeout and the retry policy.
        private const int defaultMediaRequestTimeout = 300;
        private const int defaultMaxConcurrentFanoutRequests = 32;
        private const int defaultMaxConcurrentConnectionLimit = 50;

        internal UserAgentContainer UserAgentContainer;
        private static ConnectionPolicy defaultPolicy;

        private Protocol connectionProtocol;
        private ObservableCollection<string> preferredLocations;
        private ObservableCollection<Uri> accountInitializationCustomEndpoints;

        /// <summary>
        /// Initializes a new instance of the <see cref="ConnectionPolicy"/> class to connect to the Azure Cosmos DB service.
        /// </summary>
        public ConnectionPolicy()
        {
            this.connectionProtocol = Protocol.Https;
            this.RequestTimeout = TimeSpan.FromSeconds(ConnectionPolicy.defaultRequestTimeout);
            this.MediaRequestTimeout = TimeSpan.FromSeconds(ConnectionPolicy.defaultMediaRequestTimeout);
            this.ConnectionMode = ConnectionMode.Gateway;
            this.MaxConcurrentFanoutRequests = defaultMaxConcurrentFanoutRequests;
            this.MediaReadMode = MediaReadMode.Buffered;
            this.UserAgentContainer = new UserAgentContainer(clientId: 0);
            this.preferredLocations = new ObservableCollection<string>();
            this.accountInitializationCustomEndpoints = new ObservableCollection<Uri>();
            this.EnableEndpointDiscovery = true;
            this.MaxConnectionLimit = defaultMaxConcurrentConnectionLimit;
            this.RetryOptions = new RetryOptions();
            this.EnableReadRequestsFallback = null;
            this.ServerCertificateCustomValidationCallback = null;
<<<<<<< HEAD

=======
            this.AvailabilityStrategy = null;
>>>>>>> f20c685e
            this.CosmosClientTelemetryOptions = new CosmosClientTelemetryOptions();
        }

        /// <summary>
        /// Automatically populates the <see cref="PreferredLocations"/> for geo-replicated database accounts in the Azure Cosmos DB service,
        /// based on the current region that the client is running in.
        /// </summary>
        /// <param name="location">The current region that this client is running in. E.g. "East US" </param>
        public void SetCurrentLocation(string location)
        {
            if (!RegionProximityUtil.SourceRegionToTargetRegionsRTTInMs.ContainsKey(location))
            {
                throw new ArgumentException($"ApplicationRegion configuration '{location}' is not a valid Azure region or the current SDK version does not recognize it. If the value represents a valid region, make sure you are using the latest SDK version.");
            }

            List<string> proximityBasedPreferredLocations = RegionProximityUtil.GeneratePreferredRegionList(location);

            if (proximityBasedPreferredLocations != null)
            {
                this.preferredLocations.Clear();
                foreach (string preferredLocation in proximityBasedPreferredLocations)
                {
                    this.preferredLocations.Add(preferredLocation);
                }
            }
        }

        public void SetPreferredLocations(IReadOnlyList<string> regions)
        {
            if (regions == null)
            {
                throw new ArgumentNullException(nameof(regions));
            }

            this.preferredLocations.Clear();
            foreach (string preferredLocation in regions)
            {
                this.preferredLocations.Add(preferredLocation);
            }
        }

        /// <summary>
        /// Sets the custom private endpoints required to fetch account information from
        /// private domain names.
        /// </summary>
        /// <param name="customEndpoints">An instance of <see cref="IEnumerable{T}"/> containing the custom DNS endpoints
        /// provided by the customer.</param>
        public void SetAccountInitializationCustomEndpoints(
            IEnumerable<Uri> customEndpoints)
        {
            if (customEndpoints == null)
            {
                throw new ArgumentNullException(nameof(customEndpoints));
            }

            this.accountInitializationCustomEndpoints.Clear();
            foreach (Uri endpoint in customEndpoints)
            {
                this.accountInitializationCustomEndpoints.Add(endpoint);
            }
        }

        /// <summary>
        /// Gets or sets the maximum number of concurrent fanout requests sent to the Azure Cosmos DB service.
        /// </summary>
        /// <value>Default value is 32.</value>
        internal int MaxConcurrentFanoutRequests
        {
            get;
            set;
        }

        /// <summary>
        /// Gets or sets the request timeout in seconds when connecting to the Azure Cosmos DB service.
        /// The number specifies the time to wait for response to come back from network peer.
        /// </summary>
        /// <value>Default value is 10 seconds.</value>
        public TimeSpan RequestTimeout
        {
            get;
            set;
        }

        /// <summary>
        /// Gets or sets the media request timeout in seconds when connecting to the Azure Cosmos DB service.
        /// The number specifies the time to wait for response to come back from network peer for attachment content (a.k.a. media) operations.
        /// </summary>
        /// <value>
        /// Default value is 300 seconds.
        /// </value>
        public TimeSpan MediaRequestTimeout
        {
            get;
            set;
        }

        /// <summary>
        /// Gets or sets the connection mode used by the client when connecting to the Azure Cosmos DB service.
        /// </summary>
        /// <value>
        /// Default value is <see cref="Cosmos.ConnectionMode.Gateway"/>
        /// </value>
        /// <remarks>
        /// For more information, see <see href="https://learn.microsoft.com/azure/cosmos-db/nosql/performance-tips-dotnet-sdk-v3#direct-connection">Connection policy: Use direct connection mode</see>.
        /// </remarks>
        public ConnectionMode ConnectionMode
        {
            get;
            set;
        }

        /// <summary>
        /// Gets or sets the attachment content (a.k.a. media) download mode when connecting to the Azure Cosmos DB service.
        /// </summary>
        /// <value>
        /// Default value is <see cref="Cosmos.MediaReadMode.Buffered"/>.
        /// </value>
        public MediaReadMode MediaReadMode
        {
            get;
            set;
        }

        /// <summary>
        /// Gets or sets the connection protocol when connecting to the Azure Cosmos DB service.
        /// </summary>
        /// <value>
        /// Default value is <see cref="Protocol.Https"/>.
        /// </value>
        /// <remarks>
        /// This setting is not used when <see cref="ConnectionMode"/> is set to <see cref="Cosmos.ConnectionMode.Gateway"/>.
        /// Gateway mode only supports HTTPS.
        /// For more information, see <see href="https://learn.microsoft.com/azure/cosmos-db/nosql/performance-tips-dotnet-sdk-v3#networking">Connection policy: Use the HTTPS protocol</see>.
        /// </remarks>
        public Protocol ConnectionProtocol
        {
            get
            {
                return this.connectionProtocol;
            }

            set
            {
                if (value != Protocol.Https && value != Protocol.Tcp)
                {
                    throw new ArgumentOutOfRangeException("value");
                }

                this.connectionProtocol = value;
            }
        }

        /// <summary>
        /// Gets or sets whether to allow for reads to go to multiple regions configured on an account of Azure Cosmos DB service.
        /// </summary>
        /// <value>
        /// Default value is null.
        /// </value>
        /// <remarks>
        /// If this property is not set, the default is true for all Consistency Levels other than Bounded Staleness,
        /// The default is false for Bounded Staleness.
        /// This property only has effect if the following conditions are satisifed:
        /// 1. <see cref="EnableEndpointDiscovery"/> is true
        /// 2. the Azure Cosmos DB account has more than one region
        /// </remarks>
        public bool? EnableReadRequestsFallback
        {
            get;
            set;
        }

        /// <summary>
        /// Gets or sets the flag to enable address cache refresh on connection reset notification.
        /// </summary>
        /// <value>
        /// The default value is false
        /// </value>
        public bool EnableTcpConnectionEndpointRediscovery
        {
            get;
            set;
        }

        /// <summary>
        /// Gets the default connection policy used to connect to the Azure Cosmos DB service.
        /// </summary>
        /// <value>
        /// Refer to the default values for the individual properties of <see cref="ConnectionPolicy"/> that determine the default connection policy.
        /// </value>
        public static ConnectionPolicy Default
        {
            get
            {
                if (ConnectionPolicy.defaultPolicy == null)
                {
                    ConnectionPolicy.defaultPolicy = new ConnectionPolicy();
                }
                return ConnectionPolicy.defaultPolicy;
            }
        }

        /// <summary>
        /// A suffix to be added to the default user-agent for the Azure Cosmos DB service.
        /// </summary>
        /// <remarks>
        /// Setting this property after sending any request won't have any effect.
        /// </remarks>
        public string UserAgentSuffix
        {
            get
            {
                return this.UserAgentContainer.Suffix;
            }
            set
            {
                this.UserAgentContainer.Suffix = value;
            }
        }

        /// <summary>
        /// Gets and sets the preferred locations (regions) for geo-replicated database accounts in the Azure Cosmos DB service.
        /// For example, "East US" as the preferred location.
        /// </summary>
        /// <remarks>
        /// <para>
        /// When <see cref="EnableEndpointDiscovery"/> is true and the value of this property is non-empty,
        /// the SDK uses the locations in the collection in the order they are specified to perform operations,
        /// otherwise if the value of this property is not specified,
        /// the SDK uses the write region as the preferred location for all operations.
        /// </para>
        /// <para>
        /// If <see cref="EnableEndpointDiscovery"/> is set to false, the value of this property is ignored.
        /// </para>
        /// </remarks>
        public Collection<string> PreferredLocations
        {
            get
            {
                return this.preferredLocations;
            }
        }

        /// <summary>
        /// Gets the custom private endpoints for geo-replicated database accounts in the Azure Cosmos DB service. 
        /// </summary>
        /// <remarks>
        /// <para>
        /// During the CosmosClient initialization the account information, including the available regions, is obtained from the <see cref="CosmosClient.Endpoint"/>.
        /// Should the global endpoint become inaccessible, the CosmosClient will attempt to obtain the account information issuing requests to the custom endpoints
        /// provided in the customAccountEndpoints list.
        /// </para>
        /// </remarks>
        public Collection<Uri> AccountInitializationCustomEndpoints
        {
            get
            {
                return this.accountInitializationCustomEndpoints;
            }
        }

        /// <summary>
        /// Gets or sets the flag to enable endpoint discovery for geo-replicated database accounts in the Azure Cosmos DB service.
        /// </summary>
        /// <remarks>
        /// When the value of this property is true, the SDK will automatically discover the
        /// current write and read regions to ensure requests are sent to the correct region
        /// based on the regions specified in the <see cref="PreferredLocations"/> property.
        /// <value>Default value is true indicating endpoint discovery is enabled.</value>
        /// </remarks>
        public bool EnableEndpointDiscovery
        {
            get;
            set;
        }

        public bool EnablePartitionLevelFailover
        {
            get;
            set;
        }

        public bool EnablePartitionLevelCircuitBreaker
        {
            get;
            set;
        }

        /// <summary>
        /// Gets or sets the certificate validation callback.
        /// </summary>
        internal Func<X509Certificate2, X509Chain, SslPolicyErrors, Boolean> ServerCertificateCustomValidationCallback
        {
            get;
            set;
        }

        /// <summary>
        /// Gets or sets the certificate validation callback.
        /// </summary>
        internal Func<X509Certificate2, X509Chain, SslPolicyErrors, Boolean> ServerCertificateCustomValidationCallback
        {
            get;
            set;
        }

        /// <summary>
        /// Gets or sets the flag to enable writes on any locations (regions) for geo-replicated database accounts in the Azure Cosmos DB service.
        /// </summary>
        /// <remarks>
        /// When the value of this property is true, the SDK will direct write operations to
        /// available writable locations of geo-replicated database account. Writable locations
        /// are ordered by <see cref="PreferredLocations"/> property. Setting the property value
        /// to true has no effect until <see cref="AccountProperties.EnableMultipleWriteLocations"/> 
        /// is also set to true.
        /// <value>Default value is false indicating that writes are only directed to
        /// first region in <see cref="PreferredLocations"/> property.</value>
        /// </remarks>
        public bool UseMultipleWriteLocations
        {
            get;
            set;
        }

        /// <summary>
        /// Gets or sets the maximum number of concurrent connections allowed for the target
        /// service endpoint in the Azure Cosmos DB service.
        /// </summary>
        /// <remarks>
        /// This setting is only applicable in Gateway mode.
        /// </remarks>
        /// <value>Default value is 50.</value>
        public int MaxConnectionLimit
        {
            get;
            set;
        }

        /// <summary>
        /// Gets or sets the <see cref="RetryOptions"/> associated
        /// with the <see cref="DocumentClient"/> in the Azure Cosmos DB service.
        /// </summary>
        /// <seealso cref="DocumentClient"/>
        /// <seealso cref="ConnectionPolicy"/>
        /// <seealso cref="RetryOptions"/>
        /// <example>
        /// The example below creates a new <see cref="DocumentClient"/> and sets the <see cref="ConnectionPolicy"/>
        /// using the <see cref="RetryOptions"/> property.
        /// <para>
        /// <see cref="Cosmos.RetryOptions.MaxRetryAttemptsOnThrottledRequests"/> is set to 3, so in this case, if a request operation is rate limited by exceeding the reserved 
        /// throughput for the collection, the request operation retries 3 times before throwing the exception to the application.
        /// <see cref="Cosmos.RetryOptions.MaxRetryWaitTimeInSeconds"/> is set to 60, so in this case if the cumulative retry 
        /// wait time in seconds since the first request exceeds 60 seconds, the exception is thrown.
        /// </para>
        /// <code language="c#">
        /// <![CDATA[
        /// ConnectionPolicy connectionPolicy = new ConnectionPolicy();
        /// connectionPolicy.RetryOptions.MaxRetryAttemptsOnThrottledRequests = 3;
        /// connectionPolicy.RetryOptions.MaxRetryWaitTimeInSeconds = 60;
        ///
        /// DocumentClient client = new DocumentClient(new Uri("service endpoint"), "auth key", connectionPolicy);
        /// ]]>
        /// </code>
        /// </example>
        /// <value>
        /// If this property is not set, the SDK uses the default retry policy that has <see cref="Cosmos.RetryOptions.MaxRetryAttemptsOnThrottledRequests"/>
        /// set to 9 and <see cref="Cosmos.RetryOptions.MaxRetryWaitTimeInSeconds"/> set to 30 seconds.
        /// </value>
        /// <remarks>
        /// For more information, see <see href="https://learn.microsoft.com/azure/cosmos-db/nosql/performance-tips-dotnet-sdk-v3#429">Handle rate limiting/request rate too large</see>.
        /// </remarks>
        public RetryOptions RetryOptions
        {
            get;
            set;
        }

        /// <summary>
        /// (Direct/TCP) Controls the amount of idle time after which unused connections are closed.
        /// </summary>
        /// <value>
        /// By default, idle connections are kept open indefinitely. Value must be greater than or equal to 10 minutes. Recommended values are between 20 minutes and 24 hours.
        /// </value>
        /// <remarks>
        /// Mainly useful for sparse infrequent access to a large database account.
        /// </remarks>
        public TimeSpan? IdleTcpConnectionTimeout
        {
            get;
            set;
        }

        /// <summary>
        /// (Direct/TCP) Controls the amount of time allowed for trying to establish a connection.
        /// </summary>
        /// <value>
        /// The default timeout is 5 seconds. Recommended values are greater than or equal to 5 seconds.
        /// </value>
        /// <remarks>
        /// When the time elapses, the attempt is cancelled and an error is returned. Longer timeouts will delay retries and failures.
        /// </remarks>
        public TimeSpan? OpenTcpConnectionTimeout
        {
            get;
            set;
        }

        /// <summary>
        /// (Direct/TCP) Controls the number of requests allowed simultaneously over a single TCP connection. When more requests are in flight simultaneously, the direct/TCP client will open additional connections.
        /// </summary>
        /// <value>
        /// The default settings allow 30 simultaneous requests per connection.
        /// Do not set this value lower than 4 requests per connection or higher than 50-100 requests per connection. 
        /// The former can lead to a large number of connections to be created. 
        /// The latter can lead to head of line blocking, high latency and timeouts.
        /// </value>
        /// <remarks>
        /// Applications with a very high degree of parallelism per connection, with large requests or responses, or with very tight latency requirements might get better performance with 8-16 requests per connection.
        /// </remarks>
        public int? MaxRequestsPerTcpConnection
        {
            get;
            set;
        }

        /// <summary>
        /// (Direct/TCP) Controls the maximum number of TCP connections that may be opened to each Cosmos DB back-end.
        /// Together with MaxRequestsPerTcpConnection, this setting limits the number of requests that are simultaneously sent to a single Cosmos DB back-end(MaxRequestsPerTcpConnection x MaxTcpConnectionPerEndpoint).
        /// </summary>
        /// <value>
        /// The default value is 65,535. Value must be greater than or equal to 16.
        /// </value>
        public int? MaxTcpConnectionsPerEndpoint
        {
            get;
            set;
        }

        /// <summary>
        /// (Direct/TCP) Controls the client port reuse policy used by the transport stack.
        /// </summary>
        /// <value>
        /// The default value is PortReuseMode.ReuseUnicastPort.
        /// </value>
        public PortReuseMode? PortReuseMode
        {
            get;
            set;
        }

        /// <summary>
        /// Gets or sets a delegate to use to obtain an HttpClient instance to be used for HTTPS communication.
        /// </summary>
        public Func<HttpClient> HttpClientFactory
        {
            get;
            set;
        }

        /// <summary>
        /// Gets or sets the boolean flag to enable replica validation.
        /// </summary>
        /// <value>
        /// The default value for this parameter is false.
        /// </value>
        public bool? EnableAdvancedReplicaSelectionForTcp
        {
            get;
            set;
        }

        /// <summary>
<<<<<<< HEAD
=======
        /// Availability Strategy to be used for periods of high latency
        /// </summary>
        /// /// <example>
        /// An example on how to set an availability strategy custom serializer.
        /// <code language="c#">
        /// <![CDATA[
        /// CosmosClient client = new CosmosClientBuilder("connection string")
        /// .WithApplicationPreferredRegions(
        ///    new List<string> { "East US", "Central US", "West US" } )
        /// .WithAvailabilityStrategy(
        ///    AvailabilityStrategy.CrossRegionHedgingStrategy(
        ///    threshold: TimeSpan.FromMilliseconds(500),
        ///    thresholdStep: TimeSpan.FromMilliseconds(100)
        /// ))
        /// .Build();
        /// ]]>
        /// </code>
        /// </example>
        /// <remarks> 
        /// The availability strategy in the example is a Cross Region Hedging Strategy.
        /// These strategies take two values, a threshold and a threshold step.When a request that is sent 
        /// out takes longer than the threshold time, the SDK will hedge to the second region in the application preferred regions list.
        /// If a response from either the primary request or the first hedged request is not received 
        /// after the threshold step time, the SDK will hedge to the third region and so on.
        /// </remarks>
        public AvailabilityStrategy AvailabilityStrategy { get; set; }

        /// <summary>
>>>>>>> f20c685e
        /// (Direct/TCP) This is an advanced setting that controls the number of TCP connections that will be opened eagerly to each Cosmos DB back-end.
        /// </summary>
        /// <value>
        /// Default value is 1. Applications with extreme performance requirements can set this value to 2.
        /// </value>
        /// <remarks>
        /// This setting must be used with caution. When used improperly, it can lead to client machine ephemeral port exhaustion <see href="https://docs.microsoft.com/en-us/azure/load-balancer/load-balancer-outbound-connections">Azure SNAT port exhaustion</see>.
        /// </remarks>
        internal int? MaxTcpPartitionCount
        {
            get;
            set;
        }

        /// <summary>
        /// Gets or sets Client Telemetry Options like feature flags and corresponding options
        /// </summary>
        internal CosmosClientTelemetryOptions CosmosClientTelemetryOptions
        {
            get;
            set;
        }

        /// <summary>
<<<<<<< HEAD
=======
        /// provides SessionTokenMismatchRetryPolicy optimization through customer supplied region switch hints
        /// </summary>
        internal SessionRetryOptions SessionRetryOptions
        {
            get;
            set;
        }

        /// <summary>
        /// A string containing the application name.
        /// </summary>
        internal string ApplicationName
        {
            get;
            set;
        }

        /// <summary>
>>>>>>> f20c685e
        /// GlobalEndpointManager will subscribe to this event if user updates the preferredLocations list in the Azure Cosmos DB service.
        /// </summary>
        internal event NotifyCollectionChangedEventHandler PreferenceChanged
        {
            add
            {
                this.preferredLocations.CollectionChanged += value;
            }
            remove
            {
                this.preferredLocations.CollectionChanged -= value;
            }
        }

        internal RetryWithConfiguration GetRetryWithConfiguration()
        {
            return this.RetryOptions?.GetRetryWithConfiguration();
        }
    }
}<|MERGE_RESOLUTION|>--- conflicted
+++ resolved
@@ -50,11 +50,7 @@
             this.RetryOptions = new RetryOptions();
             this.EnableReadRequestsFallback = null;
             this.ServerCertificateCustomValidationCallback = null;
-<<<<<<< HEAD
-
-=======
             this.AvailabilityStrategy = null;
->>>>>>> f20c685e
             this.CosmosClientTelemetryOptions = new CosmosClientTelemetryOptions();
         }
 
@@ -526,8 +522,6 @@
         }
 
         /// <summary>
-<<<<<<< HEAD
-=======
         /// Availability Strategy to be used for periods of high latency
         /// </summary>
         /// /// <example>
@@ -556,7 +550,6 @@
         public AvailabilityStrategy AvailabilityStrategy { get; set; }
 
         /// <summary>
->>>>>>> f20c685e
         /// (Direct/TCP) This is an advanced setting that controls the number of TCP connections that will be opened eagerly to each Cosmos DB back-end.
         /// </summary>
         /// <value>
@@ -581,8 +574,6 @@
         }
 
         /// <summary>
-<<<<<<< HEAD
-=======
         /// provides SessionTokenMismatchRetryPolicy optimization through customer supplied region switch hints
         /// </summary>
         internal SessionRetryOptions SessionRetryOptions
@@ -601,7 +592,6 @@
         }
 
         /// <summary>
->>>>>>> f20c685e
         /// GlobalEndpointManager will subscribe to this event if user updates the preferredLocations list in the Azure Cosmos DB service.
         /// </summary>
         internal event NotifyCollectionChangedEventHandler PreferenceChanged
