//------------------------------------------------------------
// Copyright (c) Microsoft Corporation.  All rights reserved.
//------------------------------------------------------------

namespace Microsoft.Azure.Cosmos.Routing
{
    using System;
    using System.Threading;
    using System.Threading.Tasks;
    using Microsoft.Azure.Cosmos.Common;
    using Microsoft.Azure.Cosmos.Telemetry;
    using Microsoft.Azure.Cosmos.Telemetry.Collector;
    using Microsoft.Azure.Cosmos.Tracing;
    using Microsoft.Azure.Cosmos.Tracing.TraceData;
    using Microsoft.Azure.Documents;
    using Microsoft.Azure.Documents.Collections;

    /// <summary>
    /// Caches collection information.
    /// </summary>
    internal class ClientCollectionCache : CollectionCache
    {
        private const string TelemetrySourceName = "ClientCollectionCache";

        private readonly IStoreModel storeModel;
        private readonly ICosmosAuthorizationTokenProvider tokenProvider;
        private readonly IRetryPolicyFactory retryPolicy;
        private readonly ISessionContainer sessionContainer;
        private readonly TelemetryToServiceHelper telemetryToServiceHelper;

        public ClientCollectionCache(
            ISessionContainer sessionContainer,
            IStoreModel storeModel,
            ICosmosAuthorizationTokenProvider tokenProvider,
            IRetryPolicyFactory retryPolicy,
<<<<<<< HEAD
            TelemetryToServiceHelper telemetryToServiceHelper)
=======
            TelemetryToServiceHelper telemetryToServiceHelper,
            bool enableAsyncCacheExceptionNoSharing = true)
            : base(enableAsyncCacheExceptionNoSharing)
>>>>>>> faaa3a73
        {
            this.storeModel = storeModel ?? throw new ArgumentNullException("storeModel");
            this.tokenProvider = tokenProvider;
            this.retryPolicy = retryPolicy;
            this.sessionContainer = sessionContainer;
            this.telemetryToServiceHelper = telemetryToServiceHelper;
        }

        protected override Task<ContainerProperties> GetByRidAsync(string apiVersion,
                                                    string collectionRid,
                                                    ITrace trace,
                                                    IClientSideRequestStatistics clientSideRequestStatistics,
                                                    CancellationToken cancellationToken)
        {
            cancellationToken.ThrowIfCancellationRequested();
            IDocumentClientRetryPolicy retryPolicyInstance = new ClearingSessionContainerClientRetryPolicy(
                this.sessionContainer, this.retryPolicy.GetRequestPolicy());
            return TaskHelper.InlineIfPossible(
                  () => this.ReadCollectionAsync(
                      PathsHelper.GeneratePath(ResourceType.Collection, collectionRid, false),
                      retryPolicyInstance,
                      trace,
                      clientSideRequestStatistics,
                      cancellationToken),
                  retryPolicyInstance,
                  cancellationToken);
        }

        protected override Task<ContainerProperties> GetByNameAsync(string apiVersion,
                                                string resourceAddress,
                                                ITrace trace,
                                                IClientSideRequestStatistics clientSideRequestStatistics,
                                                CancellationToken cancellationToken)
        {
            cancellationToken.ThrowIfCancellationRequested();
            IDocumentClientRetryPolicy retryPolicyInstance = new ClearingSessionContainerClientRetryPolicy(
                this.sessionContainer, this.retryPolicy.GetRequestPolicy());
            return TaskHelper.InlineIfPossible(
                () => this.ReadCollectionAsync(
                    resourceAddress, retryPolicyInstance, trace, clientSideRequestStatistics, cancellationToken),
                retryPolicyInstance,
                cancellationToken);
        }

        internal override Task<ContainerProperties> ResolveByNameAsync(
            string apiVersion,
            string resourceAddress,
            bool forceRefesh,
            ITrace trace,
            IClientSideRequestStatistics clientSideRequestStatistics,
            CancellationToken cancellationToken)
        {
            if (forceRefesh && this.sessionContainer != null)
            {
                return TaskHelper.InlineIfPossible(
                    async () =>
                    {
                        string oldRid = (await base.ResolveByNameAsync(
                            apiVersion,
                            resourceAddress,
                            forceRefesh: false,
                            trace,
                            clientSideRequestStatistics,
                            cancellationToken))?.ResourceId;

                        ContainerProperties propertiesAfterRefresh = await base.ResolveByNameAsync(
                            apiVersion,
                            resourceAddress,
                            forceRefesh,
                            trace,
                            clientSideRequestStatistics,
                            cancellationToken);

                        if (oldRid != null && oldRid != propertiesAfterRefresh?.ResourceId)
                        {
                            string resourceFullName = PathsHelper.GetCollectionPath(resourceAddress);
                            this.sessionContainer.ClearTokenByCollectionFullname(resourceFullName);
                        }

                        return propertiesAfterRefresh;
                    },
                    retryPolicy: null,
                    cancellationToken);
            }

            return TaskHelper.InlineIfPossible(
                () => base.ResolveByNameAsync(
                    apiVersion, resourceAddress, forceRefesh, trace, clientSideRequestStatistics, cancellationToken),
                retryPolicy: null,
                cancellationToken);
        }

        public override Task<ContainerProperties> ResolveCollectionAsync(
            DocumentServiceRequest request, CancellationToken cancellationToken, ITrace trace)
        {
            return TaskHelper.InlineIfPossible(
                () => this.ResolveCollectionWithSessionContainerCleanupAsync(
                    request,
                    () => base.ResolveCollectionAsync(request, cancellationToken, trace)),
                retryPolicy: null,
                cancellationToken);
        }

        public override Task<ContainerProperties> ResolveCollectionAsync(
            DocumentServiceRequest request, TimeSpan refreshAfter, CancellationToken cancellationToken, ITrace trace)
        {
            return TaskHelper.InlineIfPossible(
                () => this.ResolveCollectionWithSessionContainerCleanupAsync(
                    request,
                    () => base.ResolveCollectionAsync(request, refreshAfter, cancellationToken, trace)),
                retryPolicy: null,
                cancellationToken);
        }

        private async Task<ContainerProperties> ResolveCollectionWithSessionContainerCleanupAsync(
            DocumentServiceRequest request,
            Func<Task<ContainerProperties>> resolveContainerProvider)
        {
            string previouslyResolvedCollectionRid = request?.RequestContext?.ResolvedCollectionRid;

            ContainerProperties properties = await resolveContainerProvider();

            if (this.sessionContainer != null &&
                previouslyResolvedCollectionRid != null &&
                previouslyResolvedCollectionRid != properties.ResourceId)
            {
                this.sessionContainer.ClearTokenByResourceId(previouslyResolvedCollectionRid);
            }

            return properties;
        }

        private async Task<ContainerProperties> ReadCollectionAsync(
            string collectionLink,
            IDocumentClientRetryPolicy retryPolicyInstance,
            ITrace trace,
            IClientSideRequestStatistics clientSideRequestStatistics,
            CancellationToken cancellationToken)
        {
            using (ITrace childTrace = trace.StartChild("Read Collection", TraceComponent.Transport, TraceLevel.Info))
            {
                cancellationToken.ThrowIfCancellationRequested();

                RequestNameValueCollection headers = new RequestNameValueCollection();
                using (DocumentServiceRequest request = DocumentServiceRequest.Create(
                       OperationType.Read,
                       ResourceType.Collection,
                       collectionLink,
                       AuthorizationTokenType.PrimaryMasterKey,
                       headers))
                {
                    headers.XDate = Rfc1123DateTimeCache.UtcNow();

                    request.RequestContext.ClientRequestStatistics = clientSideRequestStatistics ?? new ClientSideRequestStatisticsTraceDatum(DateTime.UtcNow, trace);
                    if (clientSideRequestStatistics == null)
                    {
                        childTrace.AddDatum(
                            "Client Side Request Stats",
                            request.RequestContext.ClientRequestStatistics);
                    }

                    string authorizationToken = await this.tokenProvider.GetUserAuthorizationTokenAsync(
                        request.ResourceAddress,
                        PathsHelper.GetResourcePath(request.ResourceType),
                        HttpConstants.HttpMethods.Get,
                        request.Headers,
                        AuthorizationTokenType.PrimaryMasterKey,
                        childTrace);

                    headers.Authorization = authorizationToken;

                    using (new ActivityScope(Guid.NewGuid()))
                    {
                        retryPolicyInstance?.OnBeforeSendRequest(request);

                        try
                        {
                            using (DocumentServiceResponse response =
                                await this.storeModel.ProcessMessageAsync(request))
                            {
                                ContainerProperties containerProperties = CosmosResource.FromStream<ContainerProperties>(response);
                                
                                this.telemetryToServiceHelper.GetCollector().CollectCacheInfo(
                                     ClientCollectionCache.TelemetrySourceName,
                                     () => new TelemetryInformation
                                     {
                                         RegionsContactedList = response.RequestStats.RegionsContacted,
                                         RequestLatency = response.RequestStats.RequestLatency,
                                         StatusCode = response.StatusCode,
                                         OperationType = request.OperationType,
                                         ResourceType = request.ResourceType,
                                         SubStatusCode = response.SubStatusCode,
                                         CollectionLink = collectionLink
                                     });

                                return containerProperties;
                            }
                        }
                        catch (DocumentClientException ex)
                        {
                            childTrace.AddDatum("Exception Message", ex.Message);
                            throw;
                        }
                    }
                }
            }
        }
    }
}<|MERGE_RESOLUTION|>--- conflicted
+++ resolved
@@ -33,13 +33,9 @@
             IStoreModel storeModel,
             ICosmosAuthorizationTokenProvider tokenProvider,
             IRetryPolicyFactory retryPolicy,
-<<<<<<< HEAD
-            TelemetryToServiceHelper telemetryToServiceHelper)
-=======
             TelemetryToServiceHelper telemetryToServiceHelper,
             bool enableAsyncCacheExceptionNoSharing = true)
             : base(enableAsyncCacheExceptionNoSharing)
->>>>>>> faaa3a73
         {
             this.storeModel = storeModel ?? throw new ArgumentNullException("storeModel");
             this.tokenProvider = tokenProvider;
