--- conflicted
+++ resolved
@@ -33,13 +33,9 @@
             IStoreModel storeModel,
             ICosmosAuthorizationTokenProvider tokenProvider,
             IRetryPolicyFactory retryPolicy,
-<<<<<<< HEAD
-            TelemetryToServiceHelper telemetryToServiceHelper)
-=======
             TelemetryToServiceHelper telemetryToServiceHelper,
             bool enableAsyncCacheExceptionNoSharing = true)
             : base(enableAsyncCacheExceptionNoSharing)
->>>>>>> f20c685e
         {
             this.storeModel = storeModel ?? throw new ArgumentNullException("storeModel");
             this.tokenProvider = tokenProvider;
