﻿//------------------------------------------------------------
// Copyright (c) Microsoft Corporation.  All rights reserved.
//------------------------------------------------------------

namespace Microsoft.Azure.Cosmos.Routing
{
    using System;
    using System.Collections.Concurrent;
    using System.Collections.Generic;
    using System.Diagnostics.CodeAnalysis;
    using System.Globalization;
    using System.Linq;
    using System.Net;
    using System.Net.Http;
    using System.Threading;
    using System.Threading.Tasks;
    using Microsoft.Azure.Cosmos.Common;
    using Microsoft.Azure.Cosmos.Core.Trace;
    using Microsoft.Azure.Cosmos.Tracing;
    using Microsoft.Azure.Documents;
    using Microsoft.Azure.Documents.Client;
    using Microsoft.Azure.Documents.Collections;
    using Microsoft.Azure.Documents.Rntbd;
    using Microsoft.Azure.Documents.Routing;

    internal class GatewayAddressCache : IAddressCache
    {
        private const string protocolFilterFormat = "{0} eq {1}";

        private const string AddressResolutionBatchSize = "AddressResolutionBatchSize";
        private const int DefaultBatchSize = 50;

        private readonly Uri serviceEndpoint;
        private readonly Uri addressEndpoint;

        private readonly AsyncCache<PartitionKeyRangeIdentity, PartitionAddressInformation> serverPartitionAddressCache;
        private readonly ConcurrentDictionary<PartitionKeyRangeIdentity, DateTime> suboptimalServerPartitionTimestamps;
        private readonly ConcurrentDictionary<ServerKey, HashSet<PartitionKeyRangeIdentity>> serverPartitionAddressToPkRangeIdMap;
        private readonly IServiceConfigurationReader serviceConfigReader;
        private readonly long suboptimalPartitionForceRefreshIntervalInSeconds;

        private readonly Protocol protocol;
        private readonly string protocolFilter;
        private readonly IAuthorizationTokenProvider tokenProvider;
        private readonly bool enableTcpConnectionEndpointRediscovery;

        private CosmosHttpClient httpClient;

        private Tuple<PartitionKeyRangeIdentity, PartitionAddressInformation> masterPartitionAddressCache;
        private DateTime suboptimalMasterPartitionTimestamp;

        public GatewayAddressCache(
            Uri serviceEndpoint,
            Protocol protocol,
            IAuthorizationTokenProvider tokenProvider,
            IServiceConfigurationReader serviceConfigReader,
            CosmosHttpClient httpClient,
            long suboptimalPartitionForceRefreshIntervalInSeconds = 600,
            bool enableTcpConnectionEndpointRediscovery = false)
        {
            this.addressEndpoint = new Uri(serviceEndpoint + "/" + Paths.AddressPathSegment);
            this.protocol = protocol;
            this.tokenProvider = tokenProvider;
            this.serviceEndpoint = serviceEndpoint;
            this.serviceConfigReader = serviceConfigReader;
            this.serverPartitionAddressCache = new AsyncCache<PartitionKeyRangeIdentity, PartitionAddressInformation>();
            this.suboptimalServerPartitionTimestamps = new ConcurrentDictionary<PartitionKeyRangeIdentity, DateTime>();
            this.serverPartitionAddressToPkRangeIdMap = new ConcurrentDictionary<ServerKey, HashSet<PartitionKeyRangeIdentity>>();
            this.suboptimalMasterPartitionTimestamp = DateTime.MaxValue;
            this.enableTcpConnectionEndpointRediscovery = enableTcpConnectionEndpointRediscovery;

            this.suboptimalPartitionForceRefreshIntervalInSeconds = suboptimalPartitionForceRefreshIntervalInSeconds;

            this.httpClient = httpClient;

            this.protocolFilter =
                string.Format(CultureInfo.InvariantCulture,
                GatewayAddressCache.protocolFilterFormat,
                Constants.Properties.Protocol,
                GatewayAddressCache.ProtocolString(this.protocol));
        }

        public Uri ServiceEndpoint
        {
            get
            {
                return this.serviceEndpoint;
            }
        }

        [SuppressMessage("", "AsyncFixer02", Justification = "Multi task completed with await")]
        [SuppressMessage("", "AsyncFixer04", Justification = "Multi task completed outside of await")]
        public async Task OpenAsync(
            string databaseName,
            ContainerProperties collection,
            IReadOnlyList<PartitionKeyRangeIdentity> partitionKeyRangeIdentities,
            CancellationToken cancellationToken)
        {
            List<Task<FeedResource<Address>>> tasks = new List<Task<FeedResource<Address>>>();
            int batchSize = GatewayAddressCache.DefaultBatchSize;

#if !(NETSTANDARD15 || NETSTANDARD16)
#if NETSTANDARD20
            // GetEntryAssembly returns null when loaded from native netstandard2.0
            if (System.Reflection.Assembly.GetEntryAssembly() != null)
            {
#endif
                int userSpecifiedBatchSize = 0;
                if (int.TryParse(System.Configuration.ConfigurationManager.AppSettings[GatewayAddressCache.AddressResolutionBatchSize], out userSpecifiedBatchSize))
                {
                    batchSize = userSpecifiedBatchSize;
                }
#if NETSTANDARD20
            }
#endif  
#endif

            string collectionAltLink = string.Format(CultureInfo.InvariantCulture, "{0}/{1}/{2}/{3}", Paths.DatabasesPathSegment, Uri.EscapeUriString(databaseName),
                Paths.CollectionsPathSegment, Uri.EscapeUriString(collection.Id));
            using (DocumentServiceRequest request = DocumentServiceRequest.CreateFromName(
                OperationType.Read,
                collectionAltLink,
                ResourceType.Collection,
                AuthorizationTokenType.PrimaryMasterKey))
            {
                for (int i = 0; i < partitionKeyRangeIdentities.Count; i += batchSize)
                {
                    tasks.Add(this.GetServerAddressesViaGatewayAsync(
                        request,
                        collection.ResourceId,
                        partitionKeyRangeIdentities.Skip(i).Take(batchSize).Select(range => range.PartitionKeyRangeId),
                        false));
                }
            }

            foreach (FeedResource<Address> response in await Task.WhenAll(tasks))
            {
                IEnumerable<Tuple<PartitionKeyRangeIdentity, PartitionAddressInformation>> addressInfos =
                    response.Where(addressInfo => ProtocolFromString(addressInfo.Protocol) == this.protocol)
                        .GroupBy(address => address.PartitionKeyRangeId, StringComparer.Ordinal)
                        .Select(group => this.ToPartitionAddressAndRange(collection.ResourceId, @group.ToList()));

                foreach (Tuple<PartitionKeyRangeIdentity, PartitionAddressInformation> addressInfo in addressInfos)
                {
                    this.serverPartitionAddressCache.Set(
                        new PartitionKeyRangeIdentity(collection.ResourceId, addressInfo.Item1.PartitionKeyRangeId),
                        addressInfo.Item2);
                }
            }
        }

        public async Task<PartitionAddressInformation> TryGetAddressesAsync(
            DocumentServiceRequest request,
            PartitionKeyRangeIdentity partitionKeyRangeIdentity,
            ServiceIdentity serviceIdentity,
            bool forceRefreshPartitionAddresses,
            CancellationToken cancellationToken)
        {
            if (request == null)
            {
                throw new ArgumentNullException(nameof(request));
            }

            if (partitionKeyRangeIdentity == null)
            {
                throw new ArgumentNullException(nameof(partitionKeyRangeIdentity));
            }

            try
            {
                if (partitionKeyRangeIdentity.PartitionKeyRangeId == PartitionKeyRange.MasterPartitionKeyRangeId)
                {
                    return (await this.ResolveMasterAsync(request, forceRefreshPartitionAddresses)).Item2;
                }

                DateTime suboptimalServerPartitionTimestamp;
                if (this.suboptimalServerPartitionTimestamps.TryGetValue(partitionKeyRangeIdentity, out suboptimalServerPartitionTimestamp))
                {
                    bool forceRefreshDueToSuboptimalPartitionReplicaSet =
                        DateTime.UtcNow.Subtract(suboptimalServerPartitionTimestamp) > TimeSpan.FromSeconds(this.suboptimalPartitionForceRefreshIntervalInSeconds);

                    if (forceRefreshDueToSuboptimalPartitionReplicaSet && this.suboptimalServerPartitionTimestamps.TryUpdate(partitionKeyRangeIdentity, DateTime.MaxValue, suboptimalServerPartitionTimestamp))
                    {
                        forceRefreshPartitionAddresses = true;
                    }
                }

                PartitionAddressInformation addresses;
                if (forceRefreshPartitionAddresses || request.ForceCollectionRoutingMapRefresh)
                {
                    addresses = await this.serverPartitionAddressCache.GetAsync(
                        partitionKeyRangeIdentity,
                        null,
                        () => this.GetAddressesForRangeIdAsync(
                            request,
                            partitionKeyRangeIdentity.CollectionRid,
                            partitionKeyRangeIdentity.PartitionKeyRangeId,
                            forceRefresh: forceRefreshPartitionAddresses),
                        cancellationToken,
                        forceRefresh: true);

                    DateTime ignoreDateTime;
                    this.suboptimalServerPartitionTimestamps.TryRemove(partitionKeyRangeIdentity, out ignoreDateTime);
                }
                else
                {
                    addresses = await this.serverPartitionAddressCache.GetAsync(
                        partitionKeyRangeIdentity,
                        null,
                        () => this.GetAddressesForRangeIdAsync(
                            request,
                            partitionKeyRangeIdentity.CollectionRid,
                            partitionKeyRangeIdentity.PartitionKeyRangeId,
                            forceRefresh: false),
                        cancellationToken);
                }

                int targetReplicaSetSize = this.serviceConfigReader.UserReplicationPolicy.MaxReplicaSetSize;
                if (addresses.AllAddresses.Count() < targetReplicaSetSize)
                {
                    this.suboptimalServerPartitionTimestamps.TryAdd(partitionKeyRangeIdentity, DateTime.UtcNow);
                }

                return addresses;
            }
            catch (DocumentClientException ex)
            {
                if ((ex.StatusCode == HttpStatusCode.NotFound) ||
                    (ex.StatusCode == HttpStatusCode.Gone && ex.GetSubStatus() == SubStatusCodes.PartitionKeyRangeGone))
                {
                    //remove from suboptimal cache in case the the collection+pKeyRangeId combo is gone.
                    DateTime ignoreDateTime;
                    this.suboptimalServerPartitionTimestamps.TryRemove(partitionKeyRangeIdentity, out ignoreDateTime);

                    return null;
                }

                throw;
            }
            catch (Exception)
            {
                if (forceRefreshPartitionAddresses)
                {
                    DateTime ignoreDateTime;
                    this.suboptimalServerPartitionTimestamps.TryRemove(partitionKeyRangeIdentity, out ignoreDateTime);
                }

                throw;
            }
        }

        public Task TryRemoveAddressesAsync(
            ServerKey serverKey,
            CancellationToken cancellationToken)
        {
            if (serverKey == null)
            {
                throw new ArgumentNullException(nameof(serverKey));
            }

            List<Task> tasks = new List<Task>();
            if (this.serverPartitionAddressToPkRangeIdMap.TryRemove(serverKey, out HashSet<PartitionKeyRangeIdentity> pkRangeIds))
            {
                PartitionKeyRangeIdentity[] pkRangeIdsCopy;
                lock (pkRangeIds)
                {
                    pkRangeIdsCopy = pkRangeIds.ToArray();
                }

                foreach (PartitionKeyRangeIdentity pkRangeId in pkRangeIdsCopy)
                {
                    DefaultTrace.TraceInformation("Remove addresses for collectionRid :{0}, pkRangeId: {1}, serviceEndpoint: {2}",
                       pkRangeId.CollectionRid,
                       pkRangeId.PartitionKeyRangeId,
                       this.serviceEndpoint);

                    tasks.Add(this.serverPartitionAddressCache.RemoveAsync(pkRangeId));
                }
            }

            return Task.WhenAll(tasks);
        }

        public async Task<PartitionAddressInformation> UpdateAsync(
            PartitionKeyRangeIdentity partitionKeyRangeIdentity,
            CancellationToken cancellationToken)
        {
            if (partitionKeyRangeIdentity == null)
            {
                throw new ArgumentNullException(nameof(partitionKeyRangeIdentity));
            }

            return await this.serverPartitionAddressCache.GetAsync(
                       partitionKeyRangeIdentity,
                       null,
                       () => this.GetAddressesForRangeIdAsync(
                           null,
                           partitionKeyRangeIdentity.CollectionRid,
                           partitionKeyRangeIdentity.PartitionKeyRangeId,
                           forceRefresh: true),
                       cancellationToken,
                       forceRefresh: true);
        }

        private async Task<Tuple<PartitionKeyRangeIdentity, PartitionAddressInformation>> ResolveMasterAsync(DocumentServiceRequest request, bool forceRefresh)
        {
            Tuple<PartitionKeyRangeIdentity, PartitionAddressInformation> masterAddressAndRange = this.masterPartitionAddressCache;

            int targetReplicaSetSize = this.serviceConfigReader.SystemReplicationPolicy.MaxReplicaSetSize;

            forceRefresh = forceRefresh ||
                (masterAddressAndRange != null &&
                masterAddressAndRange.Item2.AllAddresses.Count() < targetReplicaSetSize &&
                DateTime.UtcNow.Subtract(this.suboptimalMasterPartitionTimestamp) > TimeSpan.FromSeconds(this.suboptimalPartitionForceRefreshIntervalInSeconds));

            if (forceRefresh || request.ForceCollectionRoutingMapRefresh || this.masterPartitionAddressCache == null)
            {
                string entryUrl = PathsHelper.GeneratePath(
                   ResourceType.Database,
                   string.Empty,
                   true);

                try
                {
                    FeedResource<Address> masterAddresses = await this.GetMasterAddressesViaGatewayAsync(
                        request,
                        ResourceType.Database,
                        null,
                        entryUrl,
                        forceRefresh,
                        false);

                    masterAddressAndRange = this.ToPartitionAddressAndRange(string.Empty, masterAddresses.ToList());
                    this.masterPartitionAddressCache = masterAddressAndRange;
                    this.suboptimalMasterPartitionTimestamp = DateTime.MaxValue;
                }
                catch (Exception)
                {
                    this.suboptimalMasterPartitionTimestamp = DateTime.MaxValue;
                    throw;
                }
            }

            if (masterAddressAndRange.Item2.AllAddresses.Count() < targetReplicaSetSize && this.suboptimalMasterPartitionTimestamp.Equals(DateTime.MaxValue))
            {
                this.suboptimalMasterPartitionTimestamp = DateTime.UtcNow;
            }

            return masterAddressAndRange;
        }

        private async Task<PartitionAddressInformation> GetAddressesForRangeIdAsync(
            DocumentServiceRequest request,
            string collectionRid,
            string partitionKeyRangeId,
            bool forceRefresh)
        {
            FeedResource<Address> response =
                await this.GetServerAddressesViaGatewayAsync(request, collectionRid, new[] { partitionKeyRangeId }, forceRefresh);

            IEnumerable<Tuple<PartitionKeyRangeIdentity, PartitionAddressInformation>> addressInfos =
                response.Where(addressInfo => ProtocolFromString(addressInfo.Protocol) == this.protocol)
                    .GroupBy(address => address.PartitionKeyRangeId, StringComparer.Ordinal)
                    .Select(group => this.ToPartitionAddressAndRange(collectionRid, @group.ToList()));

            Tuple<PartitionKeyRangeIdentity, PartitionAddressInformation> result =
                addressInfos.SingleOrDefault(
                    addressInfo => StringComparer.Ordinal.Equals(addressInfo.Item1.PartitionKeyRangeId, partitionKeyRangeId));

            if (result == null)
            {
                string errorMessage = string.Format(
                    CultureInfo.InvariantCulture,
                    RMResources.PartitionKeyRangeNotFound,
                    partitionKeyRangeId,
                    collectionRid);

                throw new PartitionKeyRangeGoneException(errorMessage) { ResourceAddress = collectionRid };
            }

            return result.Item2;
        }

        private async Task<FeedResource<Address>> GetMasterAddressesViaGatewayAsync(
            DocumentServiceRequest request,
            ResourceType resourceType,
            string resourceAddress,
            string entryUrl,
            bool forceRefresh,
            bool useMasterCollectionResolver)
        {
            INameValueCollection addressQuery = new StoreRequestNameValueCollection
            {
                { HttpConstants.QueryStrings.Url, HttpUtility.UrlEncode(entryUrl) }
            };

            INameValueCollection headers = new StoreRequestNameValueCollection();
            if (forceRefresh)
            {
                headers.Set(HttpConstants.HttpHeaders.ForceRefresh, bool.TrueString);
            }

            if (useMasterCollectionResolver)
            {
                headers.Set(HttpConstants.HttpHeaders.UseMasterCollectionResolver, bool.TrueString);
            }

            if (request.ForceCollectionRoutingMapRefresh)
            {
                headers.Set(HttpConstants.HttpHeaders.ForceCollectionRoutingMapRefresh, bool.TrueString);
            }

            addressQuery.Add(HttpConstants.QueryStrings.Filter, this.protocolFilter);

            string resourceTypeToSign = PathsHelper.GetResourcePath(resourceType);

            headers.Set(HttpConstants.HttpHeaders.XDate, DateTime.UtcNow.ToString("r", CultureInfo.InvariantCulture));
            (string token, string _) = await this.tokenProvider.GetUserAuthorizationAsync(
                resourceAddress,
                resourceTypeToSign,
                HttpConstants.HttpMethods.Get,
                headers,
                AuthorizationTokenType.PrimaryMasterKey);

            headers.Set(HttpConstants.HttpHeaders.Authorization, token);

            Uri targetEndpoint = UrlUtility.SetQuery(this.addressEndpoint, UrlUtility.CreateQuery(addressQuery));

            string identifier = GatewayAddressCache.LogAddressResolutionStart(request, targetEndpoint);
            using (HttpResponseMessage httpResponseMessage = await this.httpClient.GetAsync(
                uri: targetEndpoint,
                additionalHeaders: headers,
                resourceType: resourceType,
                timeoutPolicy: HttpTimeoutPolicyControlPlaneRetriableHotPath.Instance,
<<<<<<< HEAD
                diagnosticsContext: null,
=======
                trace: NoOpTrace.Singleton,
>>>>>>> 3dca3d9f
                cancellationToken: default))
            {
                using (DocumentServiceResponse documentServiceResponse =
                        await ClientExtensions.ParseResponseAsync(httpResponseMessage))
                {
                    GatewayAddressCache.LogAddressResolutionEnd(request, identifier);
                    return documentServiceResponse.GetResource<FeedResource<Address>>();
                }
            }
        }

        private async Task<FeedResource<Address>> GetServerAddressesViaGatewayAsync(
            DocumentServiceRequest request,
            string collectionRid,
            IEnumerable<string> partitionKeyRangeIds,
            bool forceRefresh)
        {
            string entryUrl = PathsHelper.GeneratePath(ResourceType.Document, collectionRid, true);

            INameValueCollection addressQuery = new StoreRequestNameValueCollection
            {
                { HttpConstants.QueryStrings.Url, HttpUtility.UrlEncode(entryUrl) }
            };

            INameValueCollection headers = new StoreRequestNameValueCollection();
            if (forceRefresh)
            {
                headers.Set(HttpConstants.HttpHeaders.ForceRefresh, bool.TrueString);
            }

            if (request != null && request.ForceCollectionRoutingMapRefresh)
            {
                headers.Set(HttpConstants.HttpHeaders.ForceCollectionRoutingMapRefresh, bool.TrueString);
            }

            addressQuery.Add(HttpConstants.QueryStrings.Filter, this.protocolFilter);
            addressQuery.Add(HttpConstants.QueryStrings.PartitionKeyRangeIds, string.Join(",", partitionKeyRangeIds));

            string resourceTypeToSign = PathsHelper.GetResourcePath(ResourceType.Document);

            headers.Set(HttpConstants.HttpHeaders.XDate, DateTime.UtcNow.ToString("r", CultureInfo.InvariantCulture));
            string token = null;
            try
            {
                token = (await this.tokenProvider.GetUserAuthorizationAsync(
                    collectionRid,
                    resourceTypeToSign,
                    HttpConstants.HttpMethods.Get,
                    headers,
                    AuthorizationTokenType.PrimaryMasterKey)).token;
            }
            catch (UnauthorizedException)
            {
            }

            if (token == null && request != null && request.IsNameBased)
            {
                // User doesn't have rid based resource token. Maybe he has name based.
                string collectionAltLink = PathsHelper.GetCollectionPath(request.ResourceAddress);
                token = (await this.tokenProvider.GetUserAuthorizationAsync(
                        collectionAltLink,
                        resourceTypeToSign,
                        HttpConstants.HttpMethods.Get,
                        headers,
                        AuthorizationTokenType.PrimaryMasterKey)).token;
            }

            headers.Set(HttpConstants.HttpHeaders.Authorization, token);

            Uri targetEndpoint = UrlUtility.SetQuery(this.addressEndpoint, UrlUtility.CreateQuery(addressQuery));

            string identifier = GatewayAddressCache.LogAddressResolutionStart(request, targetEndpoint);
            using (HttpResponseMessage httpResponseMessage = await this.httpClient.GetAsync(
                uri: targetEndpoint,
                additionalHeaders: headers,
                resourceType: ResourceType.Document,
                timeoutPolicy: HttpTimeoutPolicyControlPlaneRetriableHotPath.Instance,
<<<<<<< HEAD
                diagnosticsContext: null,
=======
                trace: NoOpTrace.Singleton,
>>>>>>> 3dca3d9f
                cancellationToken: default))
            {
                using (DocumentServiceResponse documentServiceResponse =
                        await ClientExtensions.ParseResponseAsync(httpResponseMessage))
                {
                    GatewayAddressCache.LogAddressResolutionEnd(request, identifier);

                    return documentServiceResponse.GetResource<FeedResource<Address>>();
                }
            }
        }

        internal Tuple<PartitionKeyRangeIdentity, PartitionAddressInformation> ToPartitionAddressAndRange(string collectionRid, IList<Address> addresses)
        {
            Address address = addresses.First();

            AddressInformation[] addressInfos =
                addresses.Select(
                    addr =>
                    new AddressInformation
                    {
                        IsPrimary = addr.IsPrimary,
                        PhysicalUri = addr.PhysicalUri,
                        Protocol = ProtocolFromString(addr.Protocol),
                        IsPublic = true
                    }).ToArray();

            PartitionKeyRangeIdentity partitionKeyRangeIdentity = new PartitionKeyRangeIdentity(collectionRid, address.PartitionKeyRangeId);

            if (this.enableTcpConnectionEndpointRediscovery && partitionKeyRangeIdentity.PartitionKeyRangeId != PartitionKeyRange.MasterPartitionKeyRangeId)
            {
                // add serverKey-pkRangeIdentity mapping only for addresses retrieved from gateway
                foreach (AddressInformation addressInfo in addressInfos)
                {
                    DefaultTrace.TraceInformation("Added address to serverPartitionAddressToPkRangeIdMap, collectionRid :{0}, pkRangeId: {1}, address: {2}",
                       partitionKeyRangeIdentity.CollectionRid,
                       partitionKeyRangeIdentity.PartitionKeyRangeId,
                       addressInfo.PhysicalUri);

                    HashSet<PartitionKeyRangeIdentity> pkRangeIdSet = this.serverPartitionAddressToPkRangeIdMap.GetOrAdd(
                        new ServerKey(new Uri(addressInfo.PhysicalUri)), new HashSet<PartitionKeyRangeIdentity>());
                    lock (pkRangeIdSet)
                    {
                        pkRangeIdSet.Add(partitionKeyRangeIdentity);
                    }
                }
            }

            return Tuple.Create(
                partitionKeyRangeIdentity,
                new PartitionAddressInformation(addressInfos));
        }

        private static string LogAddressResolutionStart(DocumentServiceRequest request, Uri targetEndpoint)
        {
            string identifier = null;
            if (request != null && request.RequestContext.ClientRequestStatistics != null)
            {
                identifier = request.RequestContext.ClientRequestStatistics.RecordAddressResolutionStart(targetEndpoint);
            }

            return identifier;
        }

        private static void LogAddressResolutionEnd(DocumentServiceRequest request, string identifier)
        {
            if (request != null && request.RequestContext.ClientRequestStatistics != null)
            {
                request.RequestContext.ClientRequestStatistics.RecordAddressResolutionEnd(identifier);
            }
        }

        private static Protocol ProtocolFromString(string protocol)
        {
            return (protocol.ToLowerInvariant()) switch
            {
                RuntimeConstants.Protocols.HTTPS => Protocol.Https,
                RuntimeConstants.Protocols.RNTBD => Protocol.Tcp,
                _ => throw new ArgumentOutOfRangeException("protocol"),
            };
        }

        private static string ProtocolString(Protocol protocol)
        {
            return ((int)protocol) switch
            {
                (int)Protocol.Https => RuntimeConstants.Protocols.HTTPS,
                (int)Protocol.Tcp => RuntimeConstants.Protocols.RNTBD,
                _ => throw new ArgumentOutOfRangeException("protocol"),
            };
        }
    }
}<|MERGE_RESOLUTION|>--- conflicted
+++ resolved
@@ -432,11 +432,7 @@
                 additionalHeaders: headers,
                 resourceType: resourceType,
                 timeoutPolicy: HttpTimeoutPolicyControlPlaneRetriableHotPath.Instance,
-<<<<<<< HEAD
-                diagnosticsContext: null,
-=======
                 trace: NoOpTrace.Singleton,
->>>>>>> 3dca3d9f
                 cancellationToken: default))
             {
                 using (DocumentServiceResponse documentServiceResponse =
@@ -514,11 +510,7 @@
                 additionalHeaders: headers,
                 resourceType: ResourceType.Document,
                 timeoutPolicy: HttpTimeoutPolicyControlPlaneRetriableHotPath.Instance,
-<<<<<<< HEAD
-                diagnosticsContext: null,
-=======
                 trace: NoOpTrace.Singleton,
->>>>>>> 3dca3d9f
                 cancellationToken: default))
             {
                 using (DocumentServiceResponse documentServiceResponse =
