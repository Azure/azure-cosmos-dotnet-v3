﻿//------------------------------------------------------------
// Copyright (c) Microsoft Corporation.  All rights reserved.
//------------------------------------------------------------

namespace Microsoft.Azure.Cosmos.Routing
{
    using System;
    using System.Collections.Concurrent;
    using System.Collections.Generic;
    using System.Globalization;
    using System.Linq;
    using System.Net;
    using System.Net.Http;
    using System.Threading;
    using System.Threading.Tasks;
    using Microsoft.Azure.Cosmos.Common;
    using Microsoft.Azure.Cosmos.Core.Trace;
    using Microsoft.Azure.Cosmos.Query.Core.Monads;
    using Microsoft.Azure.Cosmos.Tracing;
    using Microsoft.Azure.Cosmos.Tracing.TraceData;
    using Microsoft.Azure.Documents;
    using Microsoft.Azure.Documents.Client;
    using Microsoft.Azure.Documents.Collections;
    using Microsoft.Azure.Documents.Rntbd;
    using Microsoft.Azure.Documents.Routing;

    internal class GatewayAddressCache : IAddressCache, IDisposable
    {
        private const string protocolFilterFormat = "{0} eq {1}";

        private const string AddressResolutionBatchSize = "AddressResolutionBatchSize";
        private const int DefaultBatchSize = 50;

        // This warmup cache and connection timeout is meant to mimic an indefinite timeframe till which
        // a delay task will run, until a cancellation token is requested to cancel the task. The default
        // value for this timeout is 45 minutes at the moment.
        private static readonly TimeSpan WarmupCacheAndOpenConnectionTimeout = TimeSpan.FromMinutes(45);

        private readonly Uri serviceEndpoint;
        private readonly Uri addressEndpoint;

        private readonly AsyncCacheNonBlocking<PartitionKeyRangeIdentity, PartitionAddressInformation> serverPartitionAddressCache;
        private readonly ConcurrentDictionary<PartitionKeyRangeIdentity, DateTime> suboptimalServerPartitionTimestamps;
        private readonly ConcurrentDictionary<ServerKey, HashSet<PartitionKeyRangeIdentity>> serverPartitionAddressToPkRangeIdMap;
        private readonly IServiceConfigurationReader serviceConfigReader;
        private readonly long suboptimalPartitionForceRefreshIntervalInSeconds;

        private readonly Protocol protocol;
        private readonly string protocolFilter;
        private readonly ICosmosAuthorizationTokenProvider tokenProvider;
        private readonly bool enableTcpConnectionEndpointRediscovery;

        private readonly SemaphoreSlim semaphore;
        private readonly CosmosHttpClient httpClient;
        private readonly bool isReplicaAddressValidationEnabled;

        private Tuple<PartitionKeyRangeIdentity, PartitionAddressInformation> masterPartitionAddressCache;
        private DateTime suboptimalMasterPartitionTimestamp;
        private bool disposedValue;
<<<<<<< HEAD
=======
        private bool validateUnknownReplicas;
>>>>>>> a0f1c305
        private IOpenConnectionsHandler openConnectionsHandler;

        public GatewayAddressCache(
            Uri serviceEndpoint,
            Protocol protocol,
            ICosmosAuthorizationTokenProvider tokenProvider,
            IServiceConfigurationReader serviceConfigReader,
            CosmosHttpClient httpClient,
            IOpenConnectionsHandler openConnectionsHandler,
            long suboptimalPartitionForceRefreshIntervalInSeconds = 600,
            bool enableTcpConnectionEndpointRediscovery = false,
            bool replicaAddressValidationEnabled = false)
        {
            this.addressEndpoint = new Uri(serviceEndpoint + "/" + Paths.AddressPathSegment);
            this.protocol = protocol;
            this.tokenProvider = tokenProvider;
            this.serviceEndpoint = serviceEndpoint;
            this.serviceConfigReader = serviceConfigReader;
            this.serverPartitionAddressCache = new AsyncCacheNonBlocking<PartitionKeyRangeIdentity, PartitionAddressInformation>();
            this.suboptimalServerPartitionTimestamps = new ConcurrentDictionary<PartitionKeyRangeIdentity, DateTime>();
            this.serverPartitionAddressToPkRangeIdMap = new ConcurrentDictionary<ServerKey, HashSet<PartitionKeyRangeIdentity>>();
            this.suboptimalMasterPartitionTimestamp = DateTime.MaxValue;
            this.enableTcpConnectionEndpointRediscovery = enableTcpConnectionEndpointRediscovery;

            this.suboptimalPartitionForceRefreshIntervalInSeconds = suboptimalPartitionForceRefreshIntervalInSeconds;

            this.httpClient = httpClient;

            this.protocolFilter =
                string.Format(CultureInfo.InvariantCulture,
                GatewayAddressCache.protocolFilterFormat,
                Constants.Properties.Protocol,
                GatewayAddressCache.ProtocolString(this.protocol));

<<<<<<< HEAD
            this.openConnectionsHandler = openConnectionsHandler;
            this.isReplicaAddressValidationEnabled = replicaAddressValidationEnabled;
=======
            this.semaphore = new SemaphoreSlim(1, 1);
            this.openConnectionsHandler = openConnectionsHandler;
            this.isReplicaAddressValidationEnabled = replicaAddressValidationEnabled;
            this.validateUnknownReplicas = false;
>>>>>>> a0f1c305
        }

        public Uri ServiceEndpoint => this.serviceEndpoint;

        /// <summary>
        /// Gets the address information from the gateway and sets them into the async non blocking cache for later lookup.
        /// Additionally attempts to establish Rntbd connections to the backend replicas based on `shouldOpenRntbdChannels`
        /// boolean flag.
        /// </summary>
        /// <param name="databaseName">A string containing the database name.</param>
        /// <param name="collection">An instance of <see cref="ContainerProperties"/> containing the collection properties.</param>
        /// <param name="partitionKeyRangeIdentities">A read only list containing the partition key range identities.</param>
        /// <param name="shouldOpenRntbdChannels">A boolean flag indicating whether Rntbd connections are required to be established
        /// to the backend replica nodes. For cosmos client initialization and cache warmups, the Rntbd connection are needed to be
        /// openned deterministically to the backend replicas to reduce latency, thus the <paramref name="shouldOpenRntbdChannels"/>
        /// should be set to `true` during cosmos client initialization and cache warmups. The OpenAsync flow from DocumentClient
        /// doesn't require the connections to be opened deterministically thus should set the parameter to `false`.</param>
        /// <param name="cancellationToken">An instance of <see cref="CancellationToken"/>.</param>
        public async Task OpenConnectionsAsync(
            string databaseName,
            ContainerProperties collection,
            IReadOnlyList<PartitionKeyRangeIdentity> partitionKeyRangeIdentities,
            bool shouldOpenRntbdChannels,
            CancellationToken cancellationToken)
        {
            List<Task> tasks = new ();
            int batchSize = GatewayAddressCache.DefaultBatchSize;

            // By design, the Unknown replicas are validated only when the following two conditions meet:
            // 1) The CosmosClient is initiated using the CreateAndInitializaAsync() flow.
            // 2) The advanced replica selection feature enabled.
            if (shouldOpenRntbdChannels)
            {
                this.validateUnknownReplicas = true;
            }

#if !(NETSTANDARD15 || NETSTANDARD16)
#if NETSTANDARD20
            // GetEntryAssembly returns null when loaded from native netstandard2.0
            if (System.Reflection.Assembly.GetEntryAssembly() != null)
            {
#endif
                if (int.TryParse(System.Configuration.ConfigurationManager.AppSettings[GatewayAddressCache.AddressResolutionBatchSize], out int userSpecifiedBatchSize))
                {
                    batchSize = userSpecifiedBatchSize;
                }
#if NETSTANDARD20
            }
#endif  
#endif

            string collectionAltLink = string.Format(
                CultureInfo.InvariantCulture,
                "{0}/{1}/{2}/{3}",
                Paths.DatabasesPathSegment,
                Uri.EscapeUriString(databaseName),
                Paths.CollectionsPathSegment,
                Uri.EscapeUriString(collection.Id));

            using (DocumentServiceRequest request = DocumentServiceRequest.CreateFromName(
                OperationType.Read,
                collectionAltLink,
                ResourceType.Collection,
                AuthorizationTokenType.PrimaryMasterKey))
            {
                for (int i = 0; i < partitionKeyRangeIdentities.Count; i += batchSize)
                {
                    tasks.Add(
                        this.WarmupCachesAndOpenConnectionsAsync(
                                request: request,
                                collectionRid: collection.ResourceId,
                                partitionKeyRangeIds: partitionKeyRangeIdentities.Skip(i).Take(batchSize).Select(range => range.PartitionKeyRangeId),
                                containerProperties: collection,
                                shouldOpenRntbdChannels: shouldOpenRntbdChannels,
                                cancellationToken: cancellationToken));
                }
            }

            using CancellationTokenSource linkedTokenSource = CancellationTokenSource.CreateLinkedTokenSource(cancellationToken);
<<<<<<< HEAD

            // The `timeoutTask` is a background task which adds a delay for a period of WarmupCacheAndOpenConnectionTimeout. The task will
            // be cancelled either by - a) when `linkedTokenSource` expires, which means the original `cancellationToken` expires or
            // b) the the `linkedTokenSource.Cancel()` is called.
            Task timeoutTask = Task.Delay(GatewayAddressCache.WarmupCacheAndOpenConnectionTimeout, linkedTokenSource.Token);
            Task resultTask = await Task.WhenAny(Task.WhenAll(tasks), timeoutTask);

=======

            // The `timeoutTask` is a background task which adds a delay for a period of WarmupCacheAndOpenConnectionTimeout. The task will
            // be cancelled either by - a) when `linkedTokenSource` expires, which means the original `cancellationToken` expires or
            // b) the the `linkedTokenSource.Cancel()` is called.
            Task timeoutTask = Task.Delay(GatewayAddressCache.WarmupCacheAndOpenConnectionTimeout, linkedTokenSource.Token);
            Task resultTask = await Task.WhenAny(Task.WhenAll(tasks), timeoutTask);

>>>>>>> a0f1c305
            if (resultTask == timeoutTask)
            {
                // Operation has been cancelled.
                DefaultTrace.TraceWarning("The open connection task was cancelled because the cancellation token was expired. '{0}'",
                    System.Diagnostics.Trace.CorrelationManager.ActivityId);
            }
            else
            {
                linkedTokenSource.Cancel();
            }
        }

        /// <inheritdoc/>
        public void SetOpenConnectionsHandler(IOpenConnectionsHandler openConnectionsHandler)
        {
            this.openConnectionsHandler = openConnectionsHandler;
        }

        /// <inheritdoc/>
        public async Task<PartitionAddressInformation> TryGetAddressesAsync(
            DocumentServiceRequest request,
            PartitionKeyRangeIdentity partitionKeyRangeIdentity,
            ServiceIdentity serviceIdentity,
            bool forceRefreshPartitionAddresses,
            CancellationToken cancellationToken)
        {
            if (request == null)
            {
                throw new ArgumentNullException(nameof(request));
            }

            if (partitionKeyRangeIdentity == null)
            {
                throw new ArgumentNullException(nameof(partitionKeyRangeIdentity));
            }

            try
            {
                if (partitionKeyRangeIdentity.PartitionKeyRangeId == PartitionKeyRange.MasterPartitionKeyRangeId)
                {
                    return (await this.ResolveMasterAsync(request, forceRefreshPartitionAddresses)).Item2;
                }

                if (this.suboptimalServerPartitionTimestamps.TryGetValue(partitionKeyRangeIdentity, out DateTime suboptimalServerPartitionTimestamp))
                {
                    bool forceRefreshDueToSuboptimalPartitionReplicaSet =
                        DateTime.UtcNow.Subtract(suboptimalServerPartitionTimestamp) > TimeSpan.FromSeconds(this.suboptimalPartitionForceRefreshIntervalInSeconds);

                    if (forceRefreshDueToSuboptimalPartitionReplicaSet && this.suboptimalServerPartitionTimestamps.TryUpdate(partitionKeyRangeIdentity, DateTime.MaxValue, suboptimalServerPartitionTimestamp))
                    {
                        forceRefreshPartitionAddresses = true;
                    }
                }

                PartitionAddressInformation addresses;
                PartitionAddressInformation staleAddressInfo = null;
                if (forceRefreshPartitionAddresses || request.ForceCollectionRoutingMapRefresh)
                {
                    addresses = await this.serverPartitionAddressCache.GetAsync(
                        key: partitionKeyRangeIdentity,
                        singleValueInitFunc: (currentCachedValue) =>
                        {
                            staleAddressInfo = currentCachedValue;

                            GatewayAddressCache.SetTransportAddressUrisToUnhealthy(
                               currentCachedValue,
                               request?.RequestContext?.FailedEndpoints);

                            return this.GetAddressesForRangeIdAsync(
                                request,
                                cachedAddresses: currentCachedValue,
                                partitionKeyRangeIdentity.CollectionRid,
                                partitionKeyRangeIdentity.PartitionKeyRangeId,
                                forceRefresh: forceRefreshPartitionAddresses);
                        },
                        forceRefresh: (currentCachedValue) =>
                        {
                            int cachedHashCode = request?.RequestContext?.LastPartitionAddressInformationHashCode ?? 0;
                            if (cachedHashCode == 0)
                            {
                                return true;
                            }

                            // The cached value is different then the previous access hash then assume
                            // another request already updated the cache since there is a new value in the cache
                            return currentCachedValue.GetHashCode() == cachedHashCode;
                        });

                    if (staleAddressInfo != null)
                    {
                        GatewayAddressCache.LogPartitionCacheRefresh(request.RequestContext.ClientRequestStatistics, staleAddressInfo, addresses);
                    }

                    this.suboptimalServerPartitionTimestamps.TryRemove(partitionKeyRangeIdentity, out DateTime ignoreDateTime);
                }
                else
                {
                    addresses = await this.serverPartitionAddressCache.GetAsync(
                        key: partitionKeyRangeIdentity,
                        singleValueInitFunc: (_) => this.GetAddressesForRangeIdAsync(
                            request,
                            cachedAddresses: null,
                            partitionKeyRangeIdentity.CollectionRid,
                            partitionKeyRangeIdentity.PartitionKeyRangeId,
                            forceRefresh: false),
                        forceRefresh: (_) => false);
                }

                // Always save the hash code. This is used to determine if another request already updated the cache.
                // This helps reduce latency by avoiding uncessary cache refreshes.
                if (request?.RequestContext != null)
                {
                    request.RequestContext.LastPartitionAddressInformationHashCode = addresses.GetHashCode();
                }

                int targetReplicaSetSize = this.serviceConfigReader.UserReplicationPolicy.MaxReplicaSetSize;
                if (addresses.AllAddresses.Count() < targetReplicaSetSize)
                {
                    this.suboptimalServerPartitionTimestamps.TryAdd(partitionKeyRangeIdentity, DateTime.UtcNow);
                }

                // Refresh the cache on-demand, if there were some address that remained as unhealthy long enough (more than 1 minute)
                // and need to revalidate its status. The reason it is not dependent on 410 to force refresh the addresses, is being:
                // When an address is marked as unhealthy, then the address enumerator will deprioritize it and move it back to the
                // end of the transport uris list. Therefore, it could happen that no request will land on the unhealthy address for
                // an extended period of time therefore, the chances of 410 (Gone Exception) to trigger the forceRefresh workflow may
                // not happen for that particular replica.
                if (addresses
                    .Get(Protocol.Tcp)
                    .ReplicaTransportAddressUris
                    .Any(x => x.ShouldRefreshHealthStatus()))
                {
<<<<<<< HEAD
                    Task refreshAddressesInBackgroundTask = Task.Run(async () =>
                    {
                        try
                        {
                            await this.serverPartitionAddressCache.RefreshAsync(
=======
                    bool slimAcquired = await this.semaphore.WaitAsync(0);
                    try
                    {
                        if (slimAcquired)
                        {
                            this.serverPartitionAddressCache.Refresh(
>>>>>>> a0f1c305
                                key: partitionKeyRangeIdentity,
                                singleValueInitFunc: (currentCachedValue) => this.GetAddressesForRangeIdAsync(
                                    request,
                                    cachedAddresses: currentCachedValue,
                                    partitionKeyRangeIdentity.CollectionRid,
                                    partitionKeyRangeIdentity.PartitionKeyRangeId,
                                    forceRefresh: true));
                        }
<<<<<<< HEAD
                        catch (Exception ex)
                        {
                            DefaultTrace.TraceWarning("Failed to refresh addresses in the background for the collection rid: {0} with exception: {1}. '{2}'",
                                partitionKeyRangeIdentity.CollectionRid,
                                ex,
                                System.Diagnostics.Trace.CorrelationManager.ActivityId);
                        }
                    });
=======
                        else
                        {
                            DefaultTrace.TraceVerbose("Failed to refresh addresses in the background for the collection rid: {0}, partition key range id: {1}, because the semaphore is already acquired. '{2}'",
                                partitionKeyRangeIdentity.CollectionRid,
                                partitionKeyRangeIdentity.PartitionKeyRangeId,
                                System.Diagnostics.Trace.CorrelationManager.ActivityId);
                        }
                    }
                    finally
                    {
                        if (slimAcquired)
                        {
                            this.semaphore.Release();
                        }
                    }
>>>>>>> a0f1c305
                }

                return addresses;
            }
            catch (DocumentClientException ex)
            {
                if ((ex.StatusCode == HttpStatusCode.NotFound) ||
                    (ex.StatusCode == HttpStatusCode.Gone && ex.GetSubStatus() == SubStatusCodes.PartitionKeyRangeGone))
                {
                    //remove from suboptimal cache in case the the collection+pKeyRangeId combo is gone.
                    this.suboptimalServerPartitionTimestamps.TryRemove(partitionKeyRangeIdentity, out _);

                    return null;
                }

                throw;
            }
            catch (Exception)
            {
                if (forceRefreshPartitionAddresses)
                {
                    this.suboptimalServerPartitionTimestamps.TryRemove(partitionKeyRangeIdentity, out _);
                }

                throw;
            }
        }

        /// <summary>
        /// Gets the address information from the gateway using the partition key range ids, and warms up the async non blocking cache
        /// by inserting them as a key value pair for later lookup. Additionally attempts to establish Rntbd connections to the backend
        /// replicas based on `shouldOpenRntbdChannels` boolean flag.
        /// </summary>
        /// <param name="request">An instance of <see cref="DocumentServiceRequest"/> containing the request payload.</param>
        /// <param name="collectionRid">A string containing the collection ids.</param>
        /// <param name="partitionKeyRangeIds">An instance of <see cref="IEnumerable{T}"/> containing the list of partition key range ids.</param>
        /// <param name="containerProperties">An instance of <see cref="ContainerProperties"/> containing the collection properties.</param>
        /// <param name="shouldOpenRntbdChannels">A boolean flag indicating whether Rntbd connections are required to be established to the backend replica nodes.</param>
        /// <param name="cancellationToken">An instance of <see cref="CancellationToken"/>.</param>
        private async Task WarmupCachesAndOpenConnectionsAsync(
            DocumentServiceRequest request,
            string collectionRid,
            IEnumerable<string> partitionKeyRangeIds,
            ContainerProperties containerProperties,
            bool shouldOpenRntbdChannels,
            CancellationToken cancellationToken)
        {
            TryCatch<DocumentServiceResponse> documentServiceResponseWrapper = await this.GetAddressesAsync(
                                request: request,
                                collectionRid: collectionRid,
                                partitionKeyRangeIds: partitionKeyRangeIds);

            if (documentServiceResponseWrapper.Failed)
            {
                return;
            }

            try
            {
                using (DocumentServiceResponse response = documentServiceResponseWrapper.Result)
                {
                    FeedResource<Address> addressFeed = response.GetResource<FeedResource<Address>>();

                    bool inNetworkRequest = this.IsInNetworkRequest(response);

                    IEnumerable<Tuple<PartitionKeyRangeIdentity, PartitionAddressInformation>> addressInfos =
                        addressFeed.Where(addressInfo => ProtocolFromString(addressInfo.Protocol) == this.protocol)
                            .GroupBy(address => address.PartitionKeyRangeId, StringComparer.Ordinal)
                            .Select(group => this.ToPartitionAddressAndRange(containerProperties.ResourceId, @group.ToList(), inNetworkRequest));

                    List<Task> openConnectionTasks = new ();
                    foreach (Tuple<PartitionKeyRangeIdentity, PartitionAddressInformation> addressInfo in addressInfos)
                    {
                        if (cancellationToken.IsCancellationRequested)
                        {
                            break;
                        }

                        this.serverPartitionAddressCache.Set(
                            new PartitionKeyRangeIdentity(containerProperties.ResourceId, addressInfo.Item1.PartitionKeyRangeId),
                            addressInfo.Item2);

                        // The `shouldOpenRntbdChannels` boolean flag indicates whether the SDK should establish Rntbd connections to the
                        // backend replica nodes. For the `CosmosClient.CreateAndInitializeAsync()` flow, the flag should be passed as
                        // `true` so that the Rntbd connections to the backend replicas could be established deterministically. For any
                        // other flow, the flag should be passed as `false`.
                        if (this.openConnectionsHandler != null && shouldOpenRntbdChannels)
                        {
                            openConnectionTasks
                                .Add(this.openConnectionsHandler
                                    .TryOpenRntbdChannelsAsync(
                                        addresses: addressInfo.Item2.Get(Protocol.Tcp)?.ReplicaTransportAddressUris));
                        }
                    }

                    await Task.WhenAll(openConnectionTasks);
                }
            }
            catch (Exception ex)
            {
                DefaultTrace.TraceWarning("Failed to warm-up caches and open connections for the server addresses: {0} with exception: {1}. '{2}'",
                    collectionRid,
                    ex,
                    System.Diagnostics.Trace.CorrelationManager.ActivityId);
            }
        }

        private static void SetTransportAddressUrisToUnhealthy(
            PartitionAddressInformation stalePartitionAddressInformation,
            Lazy<HashSet<TransportAddressUri>> failedEndpoints)
        {
            if (stalePartitionAddressInformation == null ||
                failedEndpoints == null ||
                !failedEndpoints.IsValueCreated)
            {
                return;
            }

            IReadOnlyList<TransportAddressUri> perProtocolPartitionAddressInformation = stalePartitionAddressInformation.Get(Protocol.Tcp)?.ReplicaTransportAddressUris;
            if (perProtocolPartitionAddressInformation == null)
            {
                return;
            }

            foreach (TransportAddressUri failed in perProtocolPartitionAddressInformation)
            {
                if (failedEndpoints.Value.Contains(failed))
                {
                    failed.SetUnhealthy();
                }
            }
        }

        private static void LogPartitionCacheRefresh(
            IClientSideRequestStatistics clientSideRequestStatistics,
            PartitionAddressInformation old,
            PartitionAddressInformation updated)
        {
            if (clientSideRequestStatistics is ClientSideRequestStatisticsTraceDatum traceDatum)
            {
                traceDatum.RecordAddressCachRefreshContent(old, updated);
            }
        }

        /// <summary>
        /// Marks the <see cref="TransportAddressUri"/> to Unhealthy that matches with the faulted
        /// server key.
        /// </summary>
        /// <param name="serverKey">An instance of <see cref="ServerKey"/> that contains the host and
        /// port of the backend replica.</param>
        public async Task MarkAddressesToUnhealthyAsync(
            ServerKey serverKey)
        {
            if (serverKey == null)
            {
                throw new ArgumentNullException(nameof(serverKey));
            }

            if (this.serverPartitionAddressToPkRangeIdMap.TryGetValue(serverKey, out HashSet<PartitionKeyRangeIdentity> pkRangeIds))
            {
                PartitionKeyRangeIdentity[] pkRangeIdsCopy;
                lock (pkRangeIds)
                {
                    pkRangeIdsCopy = pkRangeIds.ToArray();
                }

                foreach (PartitionKeyRangeIdentity pkRangeId in pkRangeIdsCopy)
                {
                    // The forceRefresh flag is set to true for the callback delegate is because, if the GetAsync() from the async
                    // non-blocking cache fails to look up the pkRangeId, then there are some inconsistency present in the cache, and it is
                    // more safe to do a force refresh to fetch the addresses from the gateway, instead of fetching it from the cache itself.
                    // Please note that, the chances of encountering such scenario is highly unlikely.
                    PartitionAddressInformation addressInfo = await this.serverPartitionAddressCache.GetAsync(
                       key: pkRangeId,
                       singleValueInitFunc: (_) => this.GetAddressesForRangeIdAsync(
                           null,
                           cachedAddresses: null,
                           pkRangeId.CollectionRid,
                           pkRangeId.PartitionKeyRangeId,
                           forceRefresh: true),
                       forceRefresh: (_) => false);

                    IReadOnlyList<TransportAddressUri> transportAddresses = addressInfo.Get(Protocol.Tcp)?.ReplicaTransportAddressUris;
                    foreach (TransportAddressUri address in from TransportAddressUri transportAddress in transportAddresses
                                                            where serverKey.Equals(transportAddress.ReplicaServerKey)
                                                            select transportAddress)
                    {
                        DefaultTrace.TraceInformation("Marking a backend replica to Unhealthy for collectionRid :{0}, pkRangeId: {1}, serviceEndpoint: {2}, transportAddress: {3}",
                           pkRangeId.CollectionRid,
                           pkRangeId.PartitionKeyRangeId,
                           this.serviceEndpoint,
                           address.ToString());

                        address.SetUnhealthy();
                    }
                }
            }
        }

        private async Task<Tuple<PartitionKeyRangeIdentity, PartitionAddressInformation>> ResolveMasterAsync(DocumentServiceRequest request, bool forceRefresh)
        {
            Tuple<PartitionKeyRangeIdentity, PartitionAddressInformation> masterAddressAndRange = this.masterPartitionAddressCache;

            int targetReplicaSetSize = this.serviceConfigReader.SystemReplicationPolicy.MaxReplicaSetSize;

            forceRefresh = forceRefresh ||
                (masterAddressAndRange != null &&
                masterAddressAndRange.Item2.AllAddresses.Count() < targetReplicaSetSize &&
                DateTime.UtcNow.Subtract(this.suboptimalMasterPartitionTimestamp) > TimeSpan.FromSeconds(this.suboptimalPartitionForceRefreshIntervalInSeconds));

            if (forceRefresh || request.ForceCollectionRoutingMapRefresh || this.masterPartitionAddressCache == null)
            {
                string entryUrl = PathsHelper.GeneratePath(
                   ResourceType.Database,
                   string.Empty,
                   true);

                try
                {
                    using (DocumentServiceResponse response = await this.GetMasterAddressesViaGatewayAsync(
                        request,
                        ResourceType.Database,
                        null,
                        entryUrl,
                        forceRefresh,
                        false))
                    {
                        FeedResource<Address> masterAddresses = response.GetResource<FeedResource<Address>>();

                        bool inNetworkRequest = this.IsInNetworkRequest(response);

                        masterAddressAndRange = this.ToPartitionAddressAndRange(string.Empty, masterAddresses.ToList(), inNetworkRequest);
                        this.masterPartitionAddressCache = masterAddressAndRange;
                        this.suboptimalMasterPartitionTimestamp = DateTime.MaxValue;
                    }
                }
                catch (Exception)
                {
                    this.suboptimalMasterPartitionTimestamp = DateTime.MaxValue;
                    throw;
                }
            }

            if (masterAddressAndRange.Item2.AllAddresses.Count() < targetReplicaSetSize && this.suboptimalMasterPartitionTimestamp.Equals(DateTime.MaxValue))
            {
                this.suboptimalMasterPartitionTimestamp = DateTime.UtcNow;
            }

            return masterAddressAndRange;
        }

        private async Task<PartitionAddressInformation> GetAddressesForRangeIdAsync(
            DocumentServiceRequest request,
            PartitionAddressInformation cachedAddresses,
            string collectionRid,
            string partitionKeyRangeId,
            bool forceRefresh)
        {
            using (DocumentServiceResponse response =
                await this.GetServerAddressesViaGatewayAsync(request, collectionRid, new[] { partitionKeyRangeId }, forceRefresh))
            {
                FeedResource<Address> addressFeed = response.GetResource<FeedResource<Address>>();

                bool inNetworkRequest = this.IsInNetworkRequest(response);

                IEnumerable<Tuple<PartitionKeyRangeIdentity, PartitionAddressInformation>> addressInfos =
                    addressFeed.Where(addressInfo => ProtocolFromString(addressInfo.Protocol) == this.protocol)
                        .GroupBy(address => address.PartitionKeyRangeId, StringComparer.Ordinal)
                        .Select(group => this.ToPartitionAddressAndRange(collectionRid, @group.ToList(), inNetworkRequest));

                Tuple<PartitionKeyRangeIdentity, PartitionAddressInformation> result =
                    addressInfos.SingleOrDefault(
                        addressInfo => StringComparer.Ordinal.Equals(addressInfo.Item1.PartitionKeyRangeId, partitionKeyRangeId));

                if (result == null)
                {
                    string errorMessage = string.Format(
                        CultureInfo.InvariantCulture,
                        RMResources.PartitionKeyRangeNotFound,
                        partitionKeyRangeId,
                        collectionRid);

                    throw new PartitionKeyRangeGoneException(errorMessage) { ResourceAddress = collectionRid };
                }

                if (this.isReplicaAddressValidationEnabled)
                {
                    // The purpose of this step is to merge the new transport addresses with the old one. What this means is -
                    // 1. If a newly returned address from gateway is already a part of the cache, then restore the health state
                    // of the new address with that of the cached one.
                    // 2. If a newly returned address from gateway doesn't exist in the cache, then keep using the new address
                    // with `Unknown` (initial) status.
                    PartitionAddressInformation mergedAddresses = GatewayAddressCache.MergeAddresses(result.Item2, cachedAddresses);
                    IReadOnlyList<TransportAddressUri> transportAddressUris = mergedAddresses.Get(Protocol.Tcp)?.ReplicaTransportAddressUris;

                    // If cachedAddresses are null, that would mean that the returned address from gateway would remain in Unknown
                    // status and there is no cached state that could transition them into Unhealthy.
                    if (cachedAddresses != null)
                    {
                        foreach (TransportAddressUri address in transportAddressUris)
                        {
                            // The main purpose for this step is to move address health status from Unhealthy to UnhealthyPending.
                            address.SetRefreshedIfUnhealthy();
                        }
                    }

                    this.ValidateReplicaAddresses(transportAddressUris);
                    this.CaptureTransportAddressUriHealthStates(
                        partitionAddressInformation: mergedAddresses,
                        transportAddressUris: transportAddressUris);

                    return mergedAddresses;
                }

                this.CaptureTransportAddressUriHealthStates(
                    partitionAddressInformation: result.Item2,
                    transportAddressUris: result.Item2.Get(Protocol.Tcp)?.ReplicaTransportAddressUris);

                return result.Item2;
            }
        }

        private async Task<DocumentServiceResponse> GetMasterAddressesViaGatewayAsync(
            DocumentServiceRequest request,
            ResourceType resourceType,
            string resourceAddress,
            string entryUrl,
            bool forceRefresh,
            bool useMasterCollectionResolver)
        {
            INameValueCollection addressQuery = new RequestNameValueCollection
            {
                { HttpConstants.QueryStrings.Url, HttpUtility.UrlEncode(entryUrl) }
            };

            INameValueCollection headers = new RequestNameValueCollection();
            if (forceRefresh)
            {
                headers.Set(HttpConstants.HttpHeaders.ForceRefresh, bool.TrueString);
            }

            if (useMasterCollectionResolver)
            {
                headers.Set(HttpConstants.HttpHeaders.UseMasterCollectionResolver, bool.TrueString);
            }

            if (request.ForceCollectionRoutingMapRefresh)
            {
                headers.Set(HttpConstants.HttpHeaders.ForceCollectionRoutingMapRefresh, bool.TrueString);
            }

            addressQuery.Add(HttpConstants.QueryStrings.Filter, this.protocolFilter);

            string resourceTypeToSign = PathsHelper.GetResourcePath(resourceType);

            headers.Set(HttpConstants.HttpHeaders.XDate, Rfc1123DateTimeCache.UtcNow());
            using (ITrace trace = Trace.GetRootTrace(nameof(GetMasterAddressesViaGatewayAsync), TraceComponent.Authorization, TraceLevel.Info))
            {
                string token = await this.tokenProvider.GetUserAuthorizationTokenAsync(
                    resourceAddress,
                    resourceTypeToSign,
                    HttpConstants.HttpMethods.Get,
                    headers,
                    AuthorizationTokenType.PrimaryMasterKey,
                    trace);

                headers.Set(HttpConstants.HttpHeaders.Authorization, token);

                Uri targetEndpoint = UrlUtility.SetQuery(this.addressEndpoint, UrlUtility.CreateQuery(addressQuery));

                string identifier = GatewayAddressCache.LogAddressResolutionStart(request, targetEndpoint);
                using (HttpResponseMessage httpResponseMessage = await this.httpClient.GetAsync(
                    uri: targetEndpoint,
                    additionalHeaders: headers,
                    resourceType: resourceType,
                    timeoutPolicy: HttpTimeoutPolicyControlPlaneRetriableHotPath.Instance,
                    clientSideRequestStatistics: request.RequestContext?.ClientRequestStatistics,
                    cancellationToken: default))
                {
                    DocumentServiceResponse documentServiceResponse = await ClientExtensions.ParseResponseAsync(httpResponseMessage);
                    GatewayAddressCache.LogAddressResolutionEnd(request, identifier);
                    return documentServiceResponse;
                }
            }
        }

        private async Task<DocumentServiceResponse> GetServerAddressesViaGatewayAsync(
            DocumentServiceRequest request,
            string collectionRid,
            IEnumerable<string> partitionKeyRangeIds,
            bool forceRefresh)
        {
            string entryUrl = PathsHelper.GeneratePath(ResourceType.Document, collectionRid, true);

            INameValueCollection addressQuery = new RequestNameValueCollection
            {
                { HttpConstants.QueryStrings.Url, HttpUtility.UrlEncode(entryUrl) }
            };

            INameValueCollection headers = new RequestNameValueCollection();
            if (forceRefresh)
            {
                headers.Set(HttpConstants.HttpHeaders.ForceRefresh, bool.TrueString);
            }

            if (request != null && request.ForceCollectionRoutingMapRefresh)
            {
                headers.Set(HttpConstants.HttpHeaders.ForceCollectionRoutingMapRefresh, bool.TrueString);
            }

            addressQuery.Add(HttpConstants.QueryStrings.Filter, this.protocolFilter);
            addressQuery.Add(HttpConstants.QueryStrings.PartitionKeyRangeIds, string.Join(",", partitionKeyRangeIds));

            string resourceTypeToSign = PathsHelper.GetResourcePath(ResourceType.Document);

            headers.Set(HttpConstants.HttpHeaders.XDate, Rfc1123DateTimeCache.UtcNow());
            string token = null;

            using (ITrace trace = Trace.GetRootTrace(nameof(GetMasterAddressesViaGatewayAsync), TraceComponent.Authorization, TraceLevel.Info))
            {
                try
                {
                    token = await this.tokenProvider.GetUserAuthorizationTokenAsync(
                        collectionRid,
                        resourceTypeToSign,
                        HttpConstants.HttpMethods.Get,
                        headers,
                        AuthorizationTokenType.PrimaryMasterKey,
                        trace);
                }
                catch (UnauthorizedException)
                {
                }

                if (token == null && request != null && request.IsNameBased)
                {
                    // User doesn't have rid based resource token. Maybe he has name based.
                    string collectionAltLink = PathsHelper.GetCollectionPath(request.ResourceAddress);
                    token = await this.tokenProvider.GetUserAuthorizationTokenAsync(
                            collectionAltLink,
                            resourceTypeToSign,
                            HttpConstants.HttpMethods.Get,
                            headers,
                            AuthorizationTokenType.PrimaryMasterKey,
                            trace);
                }

                headers.Set(HttpConstants.HttpHeaders.Authorization, token);

                Uri targetEndpoint = UrlUtility.SetQuery(this.addressEndpoint, UrlUtility.CreateQuery(addressQuery));

                string identifier = GatewayAddressCache.LogAddressResolutionStart(request, targetEndpoint);
                using (HttpResponseMessage httpResponseMessage = await this.httpClient.GetAsync(
                    uri: targetEndpoint,
                    additionalHeaders: headers,
                    resourceType: ResourceType.Document,
                    timeoutPolicy: HttpTimeoutPolicyControlPlaneRetriableHotPath.Instance,
                    clientSideRequestStatistics: request.RequestContext?.ClientRequestStatistics,
                    cancellationToken: default))
                {
                    DocumentServiceResponse documentServiceResponse = await ClientExtensions.ParseResponseAsync(httpResponseMessage);
                    GatewayAddressCache.LogAddressResolutionEnd(request, identifier);
                    return documentServiceResponse;
                }
            }
        }

        internal Tuple<PartitionKeyRangeIdentity, PartitionAddressInformation> ToPartitionAddressAndRange(string collectionRid, IList<Address> addresses, bool inNetworkRequest)
        {
            Address address = addresses.First();

            IReadOnlyList<AddressInformation> addressInfosSorted = GatewayAddressCache.GetSortedAddressInformation(addresses);

            PartitionKeyRangeIdentity partitionKeyRangeIdentity = new PartitionKeyRangeIdentity(collectionRid, address.PartitionKeyRangeId);

            if (this.enableTcpConnectionEndpointRediscovery && partitionKeyRangeIdentity.PartitionKeyRangeId != PartitionKeyRange.MasterPartitionKeyRangeId)
            {
                // add serverKey-pkRangeIdentity mapping only for addresses retrieved from gateway
                foreach (AddressInformation addressInfo in addressInfosSorted)
                {
                    DefaultTrace.TraceInformation("Added address to serverPartitionAddressToPkRangeIdMap, collectionRid :{0}, pkRangeId: {1}, address: {2}",
                       partitionKeyRangeIdentity.CollectionRid,
                       partitionKeyRangeIdentity.PartitionKeyRangeId,
                       addressInfo.PhysicalUri);

                    HashSet<PartitionKeyRangeIdentity> pkRangeIdSet = this.serverPartitionAddressToPkRangeIdMap.GetOrAdd(
                        new ServerKey(new Uri(addressInfo.PhysicalUri)),
                        (_) => new HashSet<PartitionKeyRangeIdentity>());
                    lock (pkRangeIdSet)
                    {
                        pkRangeIdSet.Add(partitionKeyRangeIdentity);
                    }
                }
            }

            return Tuple.Create(
                partitionKeyRangeIdentity,
                new PartitionAddressInformation(addressInfosSorted, inNetworkRequest));
        }

        private static IReadOnlyList<AddressInformation> GetSortedAddressInformation(IList<Address> addresses)
        {
            AddressInformation[] addressInformationArray = new AddressInformation[addresses.Count];
            for (int i = 0; i < addresses.Count; i++)
            {
                Address addr = addresses[i];
                addressInformationArray[i] = new AddressInformation(
                    isPrimary: addr.IsPrimary,
                    physicalUri: addr.PhysicalUri,
                    protocol: ProtocolFromString(addr.Protocol),
                    isPublic: true);
            }

            Array.Sort(addressInformationArray);
            return addressInformationArray;
        }

        private bool IsInNetworkRequest(DocumentServiceResponse documentServiceResponse)
        {
            bool inNetworkRequest = false;
            string inNetworkHeader = documentServiceResponse.ResponseHeaders.Get(HttpConstants.HttpHeaders.LocalRegionRequest);
            if (!string.IsNullOrEmpty(inNetworkHeader))
            {
                bool.TryParse(inNetworkHeader, out inNetworkRequest);
            }

            return inNetworkRequest;
        }

        private static string LogAddressResolutionStart(DocumentServiceRequest request, Uri targetEndpoint)
        {
            string identifier = null;
            if (request != null && request.RequestContext.ClientRequestStatistics != null)
            {
                identifier = request.RequestContext.ClientRequestStatistics.RecordAddressResolutionStart(targetEndpoint);
            }

            return identifier;
        }

        private static void LogAddressResolutionEnd(DocumentServiceRequest request, string identifier)
        {
            if (request != null && request.RequestContext.ClientRequestStatistics != null)
            {
                request.RequestContext.ClientRequestStatistics.RecordAddressResolutionEnd(identifier);
            }
        }

        private static Protocol ProtocolFromString(string protocol)
        {
            return (protocol.ToLowerInvariant()) switch
            {
                RuntimeConstants.Protocols.HTTPS => Protocol.Https,
                RuntimeConstants.Protocols.RNTBD => Protocol.Tcp,
                _ => throw new ArgumentOutOfRangeException("protocol"),
            };
        }

        private static string ProtocolString(Protocol protocol)
        {
            return ((int)protocol) switch
            {
                (int)Protocol.Https => RuntimeConstants.Protocols.HTTPS,
                (int)Protocol.Tcp => RuntimeConstants.Protocols.RNTBD,
                _ => throw new ArgumentOutOfRangeException("protocol"),
            };
        }

        /// <summary>
        /// Utilizes the <see cref="TryCatch{TResult}"/> to get the server addresses. If an
        /// exception is thrown during the invocation, it handles it gracefully and returns
        /// a <see cref="TryCatch{TResult}"/> Task containing the exception.
        /// </summary>
        /// <param name="request">An instance of <see cref="DocumentServiceRequest"/> containing the request payload.</param>
        /// <param name="collectionRid">A string containing the collection ids.</param>
        /// <param name="partitionKeyRangeIds">An instance of <see cref="IEnumerable{T}"/> containing the list of partition key range ids.</param>
        /// <returns>A task of <see cref="TryCatch{TResult}"/> containing the result.</returns>
        private async Task<TryCatch<DocumentServiceResponse>> GetAddressesAsync(
            DocumentServiceRequest request,
            string collectionRid,
            IEnumerable<string> partitionKeyRangeIds)
        {
            try
            {
                return TryCatch<DocumentServiceResponse>
                    .FromResult(
                        await this.GetServerAddressesViaGatewayAsync(
                            request: request,
                            collectionRid: collectionRid,
                            partitionKeyRangeIds: partitionKeyRangeIds,
                            forceRefresh: false));
            }
            catch (Exception ex)
            {
                DefaultTrace.TraceWarning("Failed to fetch the server addresses for: {0} with exception: {1}. '{2}'",
                    collectionRid,
                    ex,
                    System.Diagnostics.Trace.CorrelationManager.ActivityId);

                return TryCatch<DocumentServiceResponse>.FromException(ex);
            }
        }

        /// <summary>
        /// Validates the unknown or unhealthy-pending replicas by attempting to open the Rntbd connection. This operation
        /// will eventually marks the unknown or unhealthy-pending replicas to healthy, if the rntbd connection attempt made was
        /// successful or unhealthy otherwise.
        /// </summary>
        /// <param name="addresses">A read-only list of <see cref="TransportAddressUri"/> needs to be validated.</param>
        private void ValidateReplicaAddresses(
            IReadOnlyList<TransportAddressUri> addresses)
        {
            if (addresses == null)
            {
                throw new ArgumentNullException(nameof(addresses));
            }

            IEnumerable<TransportAddressUri> addressesNeedToValidateStatus = this.GetAddressesNeededToValidateStatus(
                    transportAddresses: addresses);

            if (addressesNeedToValidateStatus.Any())
            {
                Task openConnectionsInBackgroundTask = Task.Run(async () => await this.openConnectionsHandler.TryOpenRntbdChannelsAsync(
                    addresses: addressesNeedToValidateStatus));
            }
        }

        /// <summary>
        /// Merge the new addresses returned from gateway service with that of the cached addresses. If the returned
        /// new addresses list contains some of the addresses, which are already cached, then reset the health state
        /// of the new address to that of the cached one. If the the new addresses doesn't contain any of the cached
        /// addresses, then keep using the health state of the new addresses, which should be `unknown`.
        /// </summary>
        /// <param name="newAddresses">A list of <see cref="PartitionAddressInformation"/> containing the latest
        /// addresses being returned from gateway.</param>
        /// <param name="cachedAddresses">A list of <see cref="PartitionAddressInformation"/> containing the cached
        /// addresses from the async non blocking cache.</param>
        /// <returns>A list of <see cref="PartitionAddressInformation"/> containing the merged addresses.</returns>
        private static PartitionAddressInformation MergeAddresses(
            PartitionAddressInformation newAddresses,
            PartitionAddressInformation cachedAddresses)
        {
            if (newAddresses == null)
            {
                throw new ArgumentNullException(nameof(newAddresses));
            }

            if (cachedAddresses == null)
            {
                return newAddresses;
            }

            PerProtocolPartitionAddressInformation currentAddressInfo = newAddresses.Get(Protocol.Tcp);
            PerProtocolPartitionAddressInformation cachedAddressInfo = cachedAddresses.Get(Protocol.Tcp);
            Dictionary<string, TransportAddressUri> cachedAddressDict = new ();

            foreach (TransportAddressUri transportAddressUri in cachedAddressInfo.ReplicaTransportAddressUris)
            {
                cachedAddressDict[transportAddressUri.ToString()] = transportAddressUri;
            }

            foreach (TransportAddressUri transportAddressUri in currentAddressInfo.ReplicaTransportAddressUris)
            {
                if (cachedAddressDict.ContainsKey(transportAddressUri.ToString()))
                {
                    TransportAddressUri cachedTransportAddressUri = cachedAddressDict[transportAddressUri.ToString()];
                    transportAddressUri.ResetHealthStatus(
                        status: cachedTransportAddressUri.GetCurrentHealthState().GetHealthStatus(),
                        lastUnknownTimestamp: cachedTransportAddressUri.GetCurrentHealthState().GetLastKnownTimestampByHealthStatus(
                            healthStatus: TransportAddressHealthState.HealthStatus.Unknown),
                        lastUnhealthyPendingTimestamp: cachedTransportAddressUri.GetCurrentHealthState().GetLastKnownTimestampByHealthStatus(
                            healthStatus: TransportAddressHealthState.HealthStatus.UnhealthyPending),
                        lastUnhealthyTimestamp: cachedTransportAddressUri.GetCurrentHealthState().GetLastKnownTimestampByHealthStatus(
                            healthStatus: TransportAddressHealthState.HealthStatus.Unhealthy));

                }
            }

            return newAddresses;
        }

        /// <summary>
        /// Returns a list of <see cref="TransportAddressUri"/> needed to validate their health status. Validating
        /// a uri is done by opening Rntbd connection to the backend replica, which is a costly operation by nature. Therefore
        /// vaidating both Unhealthy and Unknown replicas at the same time could impose a high CPU utilization. To avoid this
<<<<<<< HEAD
        /// situation, the RntbdOpenConnectionHandler has good concurrency control mechanism to open the connections gracefully/>.
=======
        /// situation, the RntbdOpenConnectionHandler has good concurrency control mechanism to open the connections gracefully.
        /// By default, this method only returns the Unhealthy replicas that requires to validate it's connectivity status. The
        /// Unknown replicas are validated only when the CosmosClient is initiated using the CreateAndInitializaAsync() flow.
>>>>>>> a0f1c305
        /// </summary>
        /// <param name="transportAddresses">A read only list of <see cref="TransportAddressUri"/>s.</param>
        /// <returns>A list of <see cref="TransportAddressUri"/> that needs to validate their status.</returns>
        private IEnumerable<TransportAddressUri> GetAddressesNeededToValidateStatus(
            IReadOnlyList<TransportAddressUri> transportAddresses)
        {
<<<<<<< HEAD
            return transportAddresses
                .Where(address => address
                        .GetCurrentHealthState()
                        .GetHealthStatus() is
                            TransportAddressHealthState.HealthStatus.Unknown or
=======
            return this.validateUnknownReplicas
                ? transportAddresses
                    .Where(address => address
                        .GetCurrentHealthState()
                        .GetHealthStatus() is
                            TransportAddressHealthState.HealthStatus.UnhealthyPending or
                            TransportAddressHealthState.HealthStatus.Unknown)
                : transportAddresses
                    .Where(address => address
                        .GetCurrentHealthState()
                        .GetHealthStatus() is
>>>>>>> a0f1c305
                            TransportAddressHealthState.HealthStatus.UnhealthyPending);
        }

        /// <summary>
        /// The replica health status of the transport address uri will change eventually with the motonically increasing time.
        /// However, the purpose of this method is to capture the health status snapshot at this moment.
        /// </summary>
        /// <param name="partitionAddressInformation">An instance of <see cref="PartitionAddressInformation"/>.</param>
        /// <param name="transportAddressUris">A read-only list of <see cref="TransportAddressUri"/>.</param>
        private void CaptureTransportAddressUriHealthStates(
            PartitionAddressInformation partitionAddressInformation,
            IReadOnlyList<TransportAddressUri> transportAddressUris)
        {
            partitionAddressInformation
                .Get(Protocol.Tcp)?
                .SetTransportAddressUrisHealthState(
                    replicaHealthStates: transportAddressUris.Select(x => x.GetCurrentHealthState().GetHealthStatusDiagnosticString()).ToList());
        }

        protected virtual void Dispose(bool disposing)
        {
            if (this.disposedValue)
            {
                return;
            }

            if (disposing)
            {
                this.serverPartitionAddressCache?.Dispose();
            }

            this.disposedValue = true;
        }

        public void Dispose()
        {
            this.Dispose(disposing: true);
        }
    }
}<|MERGE_RESOLUTION|>--- conflicted
+++ resolved
@@ -57,10 +57,7 @@
         private Tuple<PartitionKeyRangeIdentity, PartitionAddressInformation> masterPartitionAddressCache;
         private DateTime suboptimalMasterPartitionTimestamp;
         private bool disposedValue;
-<<<<<<< HEAD
-=======
         private bool validateUnknownReplicas;
->>>>>>> a0f1c305
         private IOpenConnectionsHandler openConnectionsHandler;
 
         public GatewayAddressCache(
@@ -95,15 +92,10 @@
                 Constants.Properties.Protocol,
                 GatewayAddressCache.ProtocolString(this.protocol));
 
-<<<<<<< HEAD
-            this.openConnectionsHandler = openConnectionsHandler;
-            this.isReplicaAddressValidationEnabled = replicaAddressValidationEnabled;
-=======
             this.semaphore = new SemaphoreSlim(1, 1);
             this.openConnectionsHandler = openConnectionsHandler;
             this.isReplicaAddressValidationEnabled = replicaAddressValidationEnabled;
             this.validateUnknownReplicas = false;
->>>>>>> a0f1c305
         }
 
         public Uri ServiceEndpoint => this.serviceEndpoint;
@@ -183,7 +175,6 @@
             }
 
             using CancellationTokenSource linkedTokenSource = CancellationTokenSource.CreateLinkedTokenSource(cancellationToken);
-<<<<<<< HEAD
 
             // The `timeoutTask` is a background task which adds a delay for a period of WarmupCacheAndOpenConnectionTimeout. The task will
             // be cancelled either by - a) when `linkedTokenSource` expires, which means the original `cancellationToken` expires or
@@ -191,15 +182,6 @@
             Task timeoutTask = Task.Delay(GatewayAddressCache.WarmupCacheAndOpenConnectionTimeout, linkedTokenSource.Token);
             Task resultTask = await Task.WhenAny(Task.WhenAll(tasks), timeoutTask);
 
-=======
-
-            // The `timeoutTask` is a background task which adds a delay for a period of WarmupCacheAndOpenConnectionTimeout. The task will
-            // be cancelled either by - a) when `linkedTokenSource` expires, which means the original `cancellationToken` expires or
-            // b) the the `linkedTokenSource.Cancel()` is called.
-            Task timeoutTask = Task.Delay(GatewayAddressCache.WarmupCacheAndOpenConnectionTimeout, linkedTokenSource.Token);
-            Task resultTask = await Task.WhenAny(Task.WhenAll(tasks), timeoutTask);
-
->>>>>>> a0f1c305
             if (resultTask == timeoutTask)
             {
                 // Operation has been cancelled.
@@ -332,20 +314,12 @@
                     .ReplicaTransportAddressUris
                     .Any(x => x.ShouldRefreshHealthStatus()))
                 {
-<<<<<<< HEAD
-                    Task refreshAddressesInBackgroundTask = Task.Run(async () =>
-                    {
-                        try
-                        {
-                            await this.serverPartitionAddressCache.RefreshAsync(
-=======
                     bool slimAcquired = await this.semaphore.WaitAsync(0);
                     try
                     {
                         if (slimAcquired)
                         {
                             this.serverPartitionAddressCache.Refresh(
->>>>>>> a0f1c305
                                 key: partitionKeyRangeIdentity,
                                 singleValueInitFunc: (currentCachedValue) => this.GetAddressesForRangeIdAsync(
                                     request,
@@ -354,16 +328,6 @@
                                     partitionKeyRangeIdentity.PartitionKeyRangeId,
                                     forceRefresh: true));
                         }
-<<<<<<< HEAD
-                        catch (Exception ex)
-                        {
-                            DefaultTrace.TraceWarning("Failed to refresh addresses in the background for the collection rid: {0} with exception: {1}. '{2}'",
-                                partitionKeyRangeIdentity.CollectionRid,
-                                ex,
-                                System.Diagnostics.Trace.CorrelationManager.ActivityId);
-                        }
-                    });
-=======
                         else
                         {
                             DefaultTrace.TraceVerbose("Failed to refresh addresses in the background for the collection rid: {0}, partition key range id: {1}, because the semaphore is already acquired. '{2}'",
@@ -379,7 +343,6 @@
                             this.semaphore.Release();
                         }
                     }
->>>>>>> a0f1c305
                 }
 
                 return addresses;
@@ -1065,26 +1028,15 @@
         /// Returns a list of <see cref="TransportAddressUri"/> needed to validate their health status. Validating
         /// a uri is done by opening Rntbd connection to the backend replica, which is a costly operation by nature. Therefore
         /// vaidating both Unhealthy and Unknown replicas at the same time could impose a high CPU utilization. To avoid this
-<<<<<<< HEAD
-        /// situation, the RntbdOpenConnectionHandler has good concurrency control mechanism to open the connections gracefully/>.
-=======
         /// situation, the RntbdOpenConnectionHandler has good concurrency control mechanism to open the connections gracefully.
         /// By default, this method only returns the Unhealthy replicas that requires to validate it's connectivity status. The
         /// Unknown replicas are validated only when the CosmosClient is initiated using the CreateAndInitializaAsync() flow.
->>>>>>> a0f1c305
         /// </summary>
         /// <param name="transportAddresses">A read only list of <see cref="TransportAddressUri"/>s.</param>
         /// <returns>A list of <see cref="TransportAddressUri"/> that needs to validate their status.</returns>
         private IEnumerable<TransportAddressUri> GetAddressesNeededToValidateStatus(
             IReadOnlyList<TransportAddressUri> transportAddresses)
         {
-<<<<<<< HEAD
-            return transportAddresses
-                .Where(address => address
-                        .GetCurrentHealthState()
-                        .GetHealthStatus() is
-                            TransportAddressHealthState.HealthStatus.Unknown or
-=======
             return this.validateUnknownReplicas
                 ? transportAddresses
                     .Where(address => address
@@ -1096,7 +1048,6 @@
                     .Where(address => address
                         .GetCurrentHealthState()
                         .GetHealthStatus() is
->>>>>>> a0f1c305
                             TransportAddressHealthState.HealthStatus.UnhealthyPending);
         }
 
