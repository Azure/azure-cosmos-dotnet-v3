﻿//------------------------------------------------------------
// Copyright (c) Microsoft Corporation.  All rights reserved.
//------------------------------------------------------------

namespace Microsoft.Azure.Cosmos.Routing
{
    using System;
    using System.Collections.Concurrent;
    using System.Collections.Generic;
    using System.Diagnostics.CodeAnalysis;
    using System.Globalization;
    using System.Linq;
    using System.Net;
    using System.Net.Http;
    using System.Threading;
    using System.Threading.Tasks;
    using Microsoft.Azure.Cosmos.Common;
    using Microsoft.Azure.Cosmos.Core.Trace;
    using Microsoft.Azure.Cosmos.Tracing;
    using Microsoft.Azure.Cosmos.Tracing.TraceData;
    using Microsoft.Azure.Documents;
    using Microsoft.Azure.Documents.Client;
    using Microsoft.Azure.Documents.Collections;
    using Microsoft.Azure.Documents.Rntbd;
    using Microsoft.Azure.Documents.Routing;

    internal class GatewayAddressCache : IAddressCache, IDisposable
    {
        private const string protocolFilterFormat = "{0} eq {1}";

        private const string AddressResolutionBatchSize = "AddressResolutionBatchSize";
        private const int DefaultBatchSize = 50;

        private readonly Uri serviceEndpoint;
        private readonly Uri addressEndpoint;

        private readonly AsyncCacheNonBlocking<PartitionKeyRangeIdentity, PartitionAddressInformation> serverPartitionAddressCache;
        private readonly ConcurrentDictionary<PartitionKeyRangeIdentity, DateTime> suboptimalServerPartitionTimestamps;
        private readonly ConcurrentDictionary<ServerKey, HashSet<PartitionKeyRangeIdentity>> serverPartitionAddressToPkRangeIdMap;
        private readonly IServiceConfigurationReader serviceConfigReader;
        private readonly long suboptimalPartitionForceRefreshIntervalInSeconds;

        private readonly Protocol protocol;
        private readonly string protocolFilter;
        private readonly ICosmosAuthorizationTokenProvider tokenProvider;
        private readonly bool enableTcpConnectionEndpointRediscovery;

        private readonly CosmosHttpClient httpClient;

        private Tuple<PartitionKeyRangeIdentity, PartitionAddressInformation> masterPartitionAddressCache;
        private DateTime suboptimalMasterPartitionTimestamp;
        private bool disposedValue;

        public GatewayAddressCache(
            Uri serviceEndpoint,
            Protocol protocol,
            ICosmosAuthorizationTokenProvider tokenProvider,
            IServiceConfigurationReader serviceConfigReader,
            CosmosHttpClient httpClient,
            long suboptimalPartitionForceRefreshIntervalInSeconds = 600,
            bool enableTcpConnectionEndpointRediscovery = false)
        {
            this.addressEndpoint = new Uri(serviceEndpoint + "/" + Paths.AddressPathSegment);
            this.protocol = protocol;
            this.tokenProvider = tokenProvider;
            this.serviceEndpoint = serviceEndpoint;
            this.serviceConfigReader = serviceConfigReader;
            this.serverPartitionAddressCache = new AsyncCacheNonBlocking<PartitionKeyRangeIdentity, PartitionAddressInformation>();
            this.suboptimalServerPartitionTimestamps = new ConcurrentDictionary<PartitionKeyRangeIdentity, DateTime>();
            this.serverPartitionAddressToPkRangeIdMap = new ConcurrentDictionary<ServerKey, HashSet<PartitionKeyRangeIdentity>>();
            this.suboptimalMasterPartitionTimestamp = DateTime.MaxValue;
            this.enableTcpConnectionEndpointRediscovery = enableTcpConnectionEndpointRediscovery;

            this.suboptimalPartitionForceRefreshIntervalInSeconds = suboptimalPartitionForceRefreshIntervalInSeconds;

            this.httpClient = httpClient;

            this.protocolFilter =
                string.Format(CultureInfo.InvariantCulture,
                GatewayAddressCache.protocolFilterFormat,
                Constants.Properties.Protocol,
                GatewayAddressCache.ProtocolString(this.protocol));
        }

        public Uri ServiceEndpoint => this.serviceEndpoint;

        [SuppressMessage("", "AsyncFixer02", Justification = "Multi task completed with await")]
        [SuppressMessage("", "AsyncFixer04", Justification = "Multi task completed outside of await")]
        public async Task OpenAsync(
            string databaseName,
            ContainerProperties collection,
            IReadOnlyList<PartitionKeyRangeIdentity> partitionKeyRangeIdentities,
            CancellationToken cancellationToken)
        {
            List<Task<DocumentServiceResponse>> tasks = new List<Task<DocumentServiceResponse>>();
            int batchSize = GatewayAddressCache.DefaultBatchSize;

#if !(NETSTANDARD15 || NETSTANDARD16)
#if NETSTANDARD20
            // GetEntryAssembly returns null when loaded from native netstandard2.0
            if (System.Reflection.Assembly.GetEntryAssembly() != null)
            {
#endif
                if (int.TryParse(System.Configuration.ConfigurationManager.AppSettings[GatewayAddressCache.AddressResolutionBatchSize], out int userSpecifiedBatchSize))
                {
                    batchSize = userSpecifiedBatchSize;
                }
#if NETSTANDARD20
            }
#endif  
#endif

            string collectionAltLink = string.Format(CultureInfo.InvariantCulture, "{0}/{1}/{2}/{3}", Paths.DatabasesPathSegment, Uri.EscapeUriString(databaseName),
                Paths.CollectionsPathSegment, Uri.EscapeUriString(collection.Id));
            using (DocumentServiceRequest request = DocumentServiceRequest.CreateFromName(
                OperationType.Read,
                collectionAltLink,
                ResourceType.Collection,
                AuthorizationTokenType.PrimaryMasterKey))
            {
                for (int i = 0; i < partitionKeyRangeIdentities.Count; i += batchSize)
                {
                    tasks.Add(this.GetServerAddressesViaGatewayAsync(
                        request,
                        collection.ResourceId,
                        partitionKeyRangeIdentities.Skip(i).Take(batchSize).Select(range => range.PartitionKeyRangeId),
                        false));
                }
            }

            foreach (DocumentServiceResponse response in await Task.WhenAll(tasks))
            {
                using (response)
                {
                    FeedResource<Address> addressFeed = response.GetResource<FeedResource<Address>>();

                    bool inNetworkRequest = this.IsInNetworkRequest(response);

                    IEnumerable<Tuple<PartitionKeyRangeIdentity, PartitionAddressInformation>> addressInfos =
                        addressFeed.Where(addressInfo => ProtocolFromString(addressInfo.Protocol) == this.protocol)
                            .GroupBy(address => address.PartitionKeyRangeId, StringComparer.Ordinal)
                            .Select(group => this.ToPartitionAddressAndRange(collection.ResourceId, @group.ToList(), inNetworkRequest));

                    foreach (Tuple<PartitionKeyRangeIdentity, PartitionAddressInformation> addressInfo in addressInfos)
                    {
                        this.serverPartitionAddressCache.Set(
                            new PartitionKeyRangeIdentity(collection.ResourceId, addressInfo.Item1.PartitionKeyRangeId),
                            addressInfo.Item2);
                    }
                }
            }
        }

        public async Task<PartitionAddressInformation> TryGetAddressesAsync(
            DocumentServiceRequest request,
            PartitionKeyRangeIdentity partitionKeyRangeIdentity,
            ServiceIdentity serviceIdentity,
            bool forceRefreshPartitionAddresses,
            CancellationToken cancellationToken)
        {
            if (request == null)
            {
                throw new ArgumentNullException(nameof(request));
            }

            if (partitionKeyRangeIdentity == null)
            {
                throw new ArgumentNullException(nameof(partitionKeyRangeIdentity));
            }

            try
            {
                if (partitionKeyRangeIdentity.PartitionKeyRangeId == PartitionKeyRange.MasterPartitionKeyRangeId)
                {
                    return (await this.ResolveMasterAsync(request, forceRefreshPartitionAddresses)).Item2;
                }

                if (this.suboptimalServerPartitionTimestamps.TryGetValue(partitionKeyRangeIdentity, out DateTime suboptimalServerPartitionTimestamp))
                {
                    bool forceRefreshDueToSuboptimalPartitionReplicaSet =
                        DateTime.UtcNow.Subtract(suboptimalServerPartitionTimestamp) > TimeSpan.FromSeconds(this.suboptimalPartitionForceRefreshIntervalInSeconds);

                    if (forceRefreshDueToSuboptimalPartitionReplicaSet && this.suboptimalServerPartitionTimestamps.TryUpdate(partitionKeyRangeIdentity, DateTime.MaxValue, suboptimalServerPartitionTimestamp))
                    {
                        forceRefreshPartitionAddresses = true;
                    }
                }

                PartitionAddressInformation addresses;
                PartitionAddressInformation staleAddressInfo = null;
                if (forceRefreshPartitionAddresses || request.ForceCollectionRoutingMapRefresh)
                {
                    addresses = await this.serverPartitionAddressCache.GetAsync(
                        key: partitionKeyRangeIdentity,
<<<<<<< HEAD
                        singleValueInitFunc: () => this.GetAddressesForRangeIdAsync(
                            request,
                            partitionKeyRangeIdentity.CollectionRid,
                            partitionKeyRangeIdentity.PartitionKeyRangeId,
                            forceRefresh: forceRefreshPartitionAddresses),
                        forceRefresh: true,
                        callBackOnForceRefresh: (old, updated) => GatewayAddressCache.LogPartitionCacheRefresh(request.RequestContext.ClientRequestStatistics, old, updated));
=======
                        singleValueInitFunc: (currentCachedValue) =>
                        {
                            staleAddressInfo = currentCachedValue;

                            GatewayAddressCache.SetTransportAddressUrisToUnhealthy(
                               currentCachedValue,
                               request?.RequestContext?.FailedEndpoints);

                            return this.GetAddressesForRangeIdAsync(
                                request,
                                partitionKeyRangeIdentity.CollectionRid,
                                partitionKeyRangeIdentity.PartitionKeyRangeId,
                                forceRefresh: forceRefreshPartitionAddresses);
                        },
                        forceRefresh: (currentCachedValue) =>
                        {
                            int cachedHashCode = request?.RequestContext?.LastPartitionAddressInformationHashCode ?? 0;
                            if (cachedHashCode == 0)
                            {
                                return true;
                            }

                            // The cached value is different then the previous access hash then assume
                            // another request already updated the cache since there is a new value in the cache
                            return currentCachedValue.GetHashCode() == cachedHashCode;
                        });

                    if (staleAddressInfo != null)
                    {
                        GatewayAddressCache.LogPartitionCacheRefresh(request.RequestContext.ClientRequestStatistics, staleAddressInfo, addresses);
                    }
>>>>>>> 63a846de

                    this.suboptimalServerPartitionTimestamps.TryRemove(partitionKeyRangeIdentity, out DateTime ignoreDateTime);
                }
                else
                {
                    addresses = await this.serverPartitionAddressCache.GetAsync(
                        key: partitionKeyRangeIdentity,
                        singleValueInitFunc: (_) => this.GetAddressesForRangeIdAsync(
                            request,
                            partitionKeyRangeIdentity.CollectionRid,
                            partitionKeyRangeIdentity.PartitionKeyRangeId,
                            forceRefresh: false),
<<<<<<< HEAD
                        forceRefresh: false,
                        callBackOnForceRefresh: (old, updated) => GatewayAddressCache.LogPartitionCacheRefresh(request.RequestContext.ClientRequestStatistics, old, updated));
=======
                        forceRefresh: (_) => false);
                }

                // Always save the hash code. This is used to determine if another request already updated the cache.
                // This helps reduce latency by avoiding uncessary cache refreshes.
                if (request?.RequestContext != null)
                {
                    request.RequestContext.LastPartitionAddressInformationHashCode = addresses.GetHashCode();
>>>>>>> 63a846de
                }

                int targetReplicaSetSize = this.serviceConfigReader.UserReplicationPolicy.MaxReplicaSetSize;
                if (addresses.AllAddresses.Count() < targetReplicaSetSize)
                {
                    this.suboptimalServerPartitionTimestamps.TryAdd(partitionKeyRangeIdentity, DateTime.UtcNow);
                }

                return addresses;
            }
            catch (DocumentClientException ex)
            {
                if ((ex.StatusCode == HttpStatusCode.NotFound) ||
                    (ex.StatusCode == HttpStatusCode.Gone && ex.GetSubStatus() == SubStatusCodes.PartitionKeyRangeGone))
                {
                    //remove from suboptimal cache in case the the collection+pKeyRangeId combo is gone.
                    this.suboptimalServerPartitionTimestamps.TryRemove(partitionKeyRangeIdentity, out _);

                    return null;
                }

                throw;
            }
            catch (Exception)
            {
                if (forceRefreshPartitionAddresses)
                {
                    this.suboptimalServerPartitionTimestamps.TryRemove(partitionKeyRangeIdentity, out _);
                }

                throw;
            }
        }

<<<<<<< HEAD
=======
        private static void SetTransportAddressUrisToUnhealthy(
            PartitionAddressInformation stalePartitionAddressInformation,
            Lazy<HashSet<TransportAddressUri>> failedEndpoints)
        {
            if (stalePartitionAddressInformation == null ||
                failedEndpoints == null ||
                !failedEndpoints.IsValueCreated)
            {
                return;
            }

            IReadOnlyList<TransportAddressUri> perProtocolPartitionAddressInformation = stalePartitionAddressInformation.Get(Protocol.Tcp)?.ReplicaTransportAddressUris;
            if (perProtocolPartitionAddressInformation == null)
            {
                return;
            }

            foreach (TransportAddressUri failed in perProtocolPartitionAddressInformation)
            {
                if (failedEndpoints.Value.Contains(failed))
                {
                    failed.SetUnhealthy();
                }
            }
        }

>>>>>>> 63a846de
        private static void LogPartitionCacheRefresh(
            IClientSideRequestStatistics clientSideRequestStatistics,
            PartitionAddressInformation old,
            PartitionAddressInformation updated)
        {
            if (clientSideRequestStatistics is ClientSideRequestStatisticsTraceDatum traceDatum)
            {
                traceDatum.RecordAddressCachRefreshContent(old, updated);
            }
        }

        public void TryRemoveAddresses(
            ServerKey serverKey)
        {
            if (serverKey == null)
            {
                throw new ArgumentNullException(nameof(serverKey));
            }

            if (this.serverPartitionAddressToPkRangeIdMap.TryRemove(serverKey, out HashSet<PartitionKeyRangeIdentity> pkRangeIds))
            {
                PartitionKeyRangeIdentity[] pkRangeIdsCopy;
                lock (pkRangeIds)
                {
                    pkRangeIdsCopy = pkRangeIds.ToArray();
                }

                foreach (PartitionKeyRangeIdentity pkRangeId in pkRangeIdsCopy)
                {
                    DefaultTrace.TraceInformation("Remove addresses for collectionRid :{0}, pkRangeId: {1}, serviceEndpoint: {2}",
                       pkRangeId.CollectionRid,
                       pkRangeId.PartitionKeyRangeId,
                       this.serviceEndpoint);

                    this.serverPartitionAddressCache.TryRemove(pkRangeId);
                }
            }
        }

        public async Task<PartitionAddressInformation> UpdateAsync(
            PartitionKeyRangeIdentity partitionKeyRangeIdentity,
            CancellationToken cancellationToken)
        {
            if (partitionKeyRangeIdentity == null)
            {
                throw new ArgumentNullException(nameof(partitionKeyRangeIdentity));
            }

            cancellationToken.ThrowIfCancellationRequested();

            return await this.serverPartitionAddressCache.GetAsync(
                       key: partitionKeyRangeIdentity,
                       singleValueInitFunc: (_) => this.GetAddressesForRangeIdAsync(
                           null,
                           partitionKeyRangeIdentity.CollectionRid,
                           partitionKeyRangeIdentity.PartitionKeyRangeId,
                           forceRefresh: true),
<<<<<<< HEAD
                       forceRefresh: true,
                       callBackOnForceRefresh: null);
=======
                       forceRefresh: (_) => true);
>>>>>>> 63a846de
        }

        private async Task<Tuple<PartitionKeyRangeIdentity, PartitionAddressInformation>> ResolveMasterAsync(DocumentServiceRequest request, bool forceRefresh)
        {
            Tuple<PartitionKeyRangeIdentity, PartitionAddressInformation> masterAddressAndRange = this.masterPartitionAddressCache;

            int targetReplicaSetSize = this.serviceConfigReader.SystemReplicationPolicy.MaxReplicaSetSize;

            forceRefresh = forceRefresh ||
                (masterAddressAndRange != null &&
                masterAddressAndRange.Item2.AllAddresses.Count() < targetReplicaSetSize &&
                DateTime.UtcNow.Subtract(this.suboptimalMasterPartitionTimestamp) > TimeSpan.FromSeconds(this.suboptimalPartitionForceRefreshIntervalInSeconds));

            if (forceRefresh || request.ForceCollectionRoutingMapRefresh || this.masterPartitionAddressCache == null)
            {
                string entryUrl = PathsHelper.GeneratePath(
                   ResourceType.Database,
                   string.Empty,
                   true);

                try
                {
                    using (DocumentServiceResponse response = await this.GetMasterAddressesViaGatewayAsync(
                        request,
                        ResourceType.Database,
                        null,
                        entryUrl,
                        forceRefresh,
                        false))
                    {
                        FeedResource<Address> masterAddresses = response.GetResource<FeedResource<Address>>();

                        bool inNetworkRequest = this.IsInNetworkRequest(response);

                        masterAddressAndRange = this.ToPartitionAddressAndRange(string.Empty, masterAddresses.ToList(), inNetworkRequest);
                        this.masterPartitionAddressCache = masterAddressAndRange;
                        this.suboptimalMasterPartitionTimestamp = DateTime.MaxValue;
                    }
                }
                catch (Exception)
                {
                    this.suboptimalMasterPartitionTimestamp = DateTime.MaxValue;
                    throw;
                }
            }

            if (masterAddressAndRange.Item2.AllAddresses.Count() < targetReplicaSetSize && this.suboptimalMasterPartitionTimestamp.Equals(DateTime.MaxValue))
            {
                this.suboptimalMasterPartitionTimestamp = DateTime.UtcNow;
            }

            return masterAddressAndRange;
        }

        private async Task<PartitionAddressInformation> GetAddressesForRangeIdAsync(
            DocumentServiceRequest request,
            string collectionRid,
            string partitionKeyRangeId,
            bool forceRefresh)
        {
            using (DocumentServiceResponse response =
                await this.GetServerAddressesViaGatewayAsync(request, collectionRid, new[] { partitionKeyRangeId }, forceRefresh))
            {
                FeedResource<Address> addressFeed = response.GetResource<FeedResource<Address>>();

                bool inNetworkRequest = this.IsInNetworkRequest(response);

                IEnumerable<Tuple<PartitionKeyRangeIdentity, PartitionAddressInformation>> addressInfos =
                    addressFeed.Where(addressInfo => ProtocolFromString(addressInfo.Protocol) == this.protocol)
                        .GroupBy(address => address.PartitionKeyRangeId, StringComparer.Ordinal)
                        .Select(group => this.ToPartitionAddressAndRange(collectionRid, @group.ToList(), inNetworkRequest));

                Tuple<PartitionKeyRangeIdentity, PartitionAddressInformation> result =
                    addressInfos.SingleOrDefault(
                        addressInfo => StringComparer.Ordinal.Equals(addressInfo.Item1.PartitionKeyRangeId, partitionKeyRangeId));

                if (result == null)
                {
                    string errorMessage = string.Format(
                        CultureInfo.InvariantCulture,
                        RMResources.PartitionKeyRangeNotFound,
                        partitionKeyRangeId,
                        collectionRid);

                    throw new PartitionKeyRangeGoneException(errorMessage) { ResourceAddress = collectionRid };
                }

                return result.Item2;
            }
        }

        private async Task<DocumentServiceResponse> GetMasterAddressesViaGatewayAsync(
            DocumentServiceRequest request,
            ResourceType resourceType,
            string resourceAddress,
            string entryUrl,
            bool forceRefresh,
            bool useMasterCollectionResolver)
        {
            INameValueCollection addressQuery = new RequestNameValueCollection
            {
                { HttpConstants.QueryStrings.Url, HttpUtility.UrlEncode(entryUrl) }
            };

            INameValueCollection headers = new RequestNameValueCollection();
            if (forceRefresh)
            {
                headers.Set(HttpConstants.HttpHeaders.ForceRefresh, bool.TrueString);
            }

            if (useMasterCollectionResolver)
            {
                headers.Set(HttpConstants.HttpHeaders.UseMasterCollectionResolver, bool.TrueString);
            }

            if (request.ForceCollectionRoutingMapRefresh)
            {
                headers.Set(HttpConstants.HttpHeaders.ForceCollectionRoutingMapRefresh, bool.TrueString);
            }

            addressQuery.Add(HttpConstants.QueryStrings.Filter, this.protocolFilter);

            string resourceTypeToSign = PathsHelper.GetResourcePath(resourceType);

            headers.Set(HttpConstants.HttpHeaders.XDate, Rfc1123DateTimeCache.UtcNow());
            using (ITrace trace = Trace.GetRootTrace(nameof(GetMasterAddressesViaGatewayAsync), TraceComponent.Authorization, TraceLevel.Info))
            {
                string token = await this.tokenProvider.GetUserAuthorizationTokenAsync(
                    resourceAddress,
                    resourceTypeToSign,
                    HttpConstants.HttpMethods.Get,
                    headers,
                    AuthorizationTokenType.PrimaryMasterKey,
                    trace);

                headers.Set(HttpConstants.HttpHeaders.Authorization, token);

                Uri targetEndpoint = UrlUtility.SetQuery(this.addressEndpoint, UrlUtility.CreateQuery(addressQuery));

                string identifier = GatewayAddressCache.LogAddressResolutionStart(request, targetEndpoint);
                using (HttpResponseMessage httpResponseMessage = await this.httpClient.GetAsync(
                    uri: targetEndpoint,
                    additionalHeaders: headers,
                    resourceType: resourceType,
                    timeoutPolicy: HttpTimeoutPolicyControlPlaneRetriableHotPath.Instance,
                    clientSideRequestStatistics: request.RequestContext?.ClientRequestStatistics,
                    cancellationToken: default))
                {
                    DocumentServiceResponse documentServiceResponse = await ClientExtensions.ParseResponseAsync(httpResponseMessage);
                    GatewayAddressCache.LogAddressResolutionEnd(request, identifier);
                    return documentServiceResponse;
                }
            }
        }

        private async Task<DocumentServiceResponse> GetServerAddressesViaGatewayAsync(
            DocumentServiceRequest request,
            string collectionRid,
            IEnumerable<string> partitionKeyRangeIds,
            bool forceRefresh)
        {
            string entryUrl = PathsHelper.GeneratePath(ResourceType.Document, collectionRid, true);

            INameValueCollection addressQuery = new RequestNameValueCollection
            {
                { HttpConstants.QueryStrings.Url, HttpUtility.UrlEncode(entryUrl) }
            };

            INameValueCollection headers = new RequestNameValueCollection();
            if (forceRefresh)
            {
                headers.Set(HttpConstants.HttpHeaders.ForceRefresh, bool.TrueString);
            }

            if (request != null && request.ForceCollectionRoutingMapRefresh)
            {
                headers.Set(HttpConstants.HttpHeaders.ForceCollectionRoutingMapRefresh, bool.TrueString);
            }

            addressQuery.Add(HttpConstants.QueryStrings.Filter, this.protocolFilter);
            addressQuery.Add(HttpConstants.QueryStrings.PartitionKeyRangeIds, string.Join(",", partitionKeyRangeIds));

            string resourceTypeToSign = PathsHelper.GetResourcePath(ResourceType.Document);

            headers.Set(HttpConstants.HttpHeaders.XDate, Rfc1123DateTimeCache.UtcNow());
            string token = null;

            using (ITrace trace = Trace.GetRootTrace(nameof(GetMasterAddressesViaGatewayAsync), TraceComponent.Authorization, TraceLevel.Info))
            {
                try
                {
                    token = await this.tokenProvider.GetUserAuthorizationTokenAsync(
                        collectionRid,
                        resourceTypeToSign,
                        HttpConstants.HttpMethods.Get,
                        headers,
                        AuthorizationTokenType.PrimaryMasterKey,
                        trace);
                }
                catch (UnauthorizedException)
                {
                }

                if (token == null && request != null && request.IsNameBased)
                {
                    // User doesn't have rid based resource token. Maybe he has name based.
                    string collectionAltLink = PathsHelper.GetCollectionPath(request.ResourceAddress);
                    token = await this.tokenProvider.GetUserAuthorizationTokenAsync(
                            collectionAltLink,
                            resourceTypeToSign,
                            HttpConstants.HttpMethods.Get,
                            headers,
                            AuthorizationTokenType.PrimaryMasterKey,
                            trace);
                }

                headers.Set(HttpConstants.HttpHeaders.Authorization, token);

                Uri targetEndpoint = UrlUtility.SetQuery(this.addressEndpoint, UrlUtility.CreateQuery(addressQuery));

                string identifier = GatewayAddressCache.LogAddressResolutionStart(request, targetEndpoint);
                using (HttpResponseMessage httpResponseMessage = await this.httpClient.GetAsync(
                    uri: targetEndpoint,
                    additionalHeaders: headers,
                    resourceType: ResourceType.Document,
                    timeoutPolicy: HttpTimeoutPolicyControlPlaneRetriableHotPath.Instance,
                    clientSideRequestStatistics: request.RequestContext?.ClientRequestStatistics,
                    cancellationToken: default))
                {
                    DocumentServiceResponse documentServiceResponse = await ClientExtensions.ParseResponseAsync(httpResponseMessage);
                    GatewayAddressCache.LogAddressResolutionEnd(request, identifier);
                    return documentServiceResponse;
                }
            }
        }

        internal Tuple<PartitionKeyRangeIdentity, PartitionAddressInformation> ToPartitionAddressAndRange(string collectionRid, IList<Address> addresses, bool inNetworkRequest)
        {
            Address address = addresses.First();

            IReadOnlyList<AddressInformation> addressInfosSorted = GatewayAddressCache.GetSortedAddressInformation(addresses);

            PartitionKeyRangeIdentity partitionKeyRangeIdentity = new PartitionKeyRangeIdentity(collectionRid, address.PartitionKeyRangeId);

            if (this.enableTcpConnectionEndpointRediscovery && partitionKeyRangeIdentity.PartitionKeyRangeId != PartitionKeyRange.MasterPartitionKeyRangeId)
            {
                // add serverKey-pkRangeIdentity mapping only for addresses retrieved from gateway
                foreach (AddressInformation addressInfo in addressInfosSorted)
                {
                    DefaultTrace.TraceInformation("Added address to serverPartitionAddressToPkRangeIdMap, collectionRid :{0}, pkRangeId: {1}, address: {2}",
                       partitionKeyRangeIdentity.CollectionRid,
                       partitionKeyRangeIdentity.PartitionKeyRangeId,
                       addressInfo.PhysicalUri);

                    HashSet<PartitionKeyRangeIdentity> pkRangeIdSet = this.serverPartitionAddressToPkRangeIdMap.GetOrAdd(
                        new ServerKey(new Uri(addressInfo.PhysicalUri)),
                        (_) => new HashSet<PartitionKeyRangeIdentity>());
                    lock (pkRangeIdSet)
                    {
                        pkRangeIdSet.Add(partitionKeyRangeIdentity);
                    }
                }
            }

            return Tuple.Create(
                partitionKeyRangeIdentity,
                new PartitionAddressInformation(addressInfosSorted, inNetworkRequest));
        }

        private static IReadOnlyList<AddressInformation> GetSortedAddressInformation(IList<Address> addresses)
        {
            AddressInformation[] addressInformationArray = new AddressInformation[addresses.Count];
            for (int i = 0; i < addresses.Count; i++)
            {
                Address addr = addresses[i];
                addressInformationArray[i] = new AddressInformation(
                    isPrimary: addr.IsPrimary,
                    physicalUri: addr.PhysicalUri,
                    protocol: ProtocolFromString(addr.Protocol),
                    isPublic: true);
            }

            Array.Sort(addressInformationArray);
            return addressInformationArray;
        }

        private bool IsInNetworkRequest(DocumentServiceResponse documentServiceResponse)
        {
            bool inNetworkRequest = false;
            string inNetworkHeader = documentServiceResponse.ResponseHeaders.Get(HttpConstants.HttpHeaders.LocalRegionRequest);
            if (!string.IsNullOrEmpty(inNetworkHeader))
            {
                bool.TryParse(inNetworkHeader, out inNetworkRequest);
            }

            return inNetworkRequest;
        }

        private static string LogAddressResolutionStart(DocumentServiceRequest request, Uri targetEndpoint)
        {
            string identifier = null;
            if (request != null && request.RequestContext.ClientRequestStatistics != null)
            {
                identifier = request.RequestContext.ClientRequestStatistics.RecordAddressResolutionStart(targetEndpoint);
            }

            return identifier;
        }

        private static void LogAddressResolutionEnd(DocumentServiceRequest request, string identifier)
        {
            if (request != null && request.RequestContext.ClientRequestStatistics != null)
            {
                request.RequestContext.ClientRequestStatistics.RecordAddressResolutionEnd(identifier);
            }
        }

        private static Protocol ProtocolFromString(string protocol)
        {
            return (protocol.ToLowerInvariant()) switch
            {
                RuntimeConstants.Protocols.HTTPS => Protocol.Https,
                RuntimeConstants.Protocols.RNTBD => Protocol.Tcp,
                _ => throw new ArgumentOutOfRangeException("protocol"),
            };
        }

        private static string ProtocolString(Protocol protocol)
        {
            return ((int)protocol) switch
            {
                (int)Protocol.Https => RuntimeConstants.Protocols.HTTPS,
                (int)Protocol.Tcp => RuntimeConstants.Protocols.RNTBD,
                _ => throw new ArgumentOutOfRangeException("protocol"),
            };
        }

        protected virtual void Dispose(bool disposing)
        {
            if (this.disposedValue)
            {
                return;
            }

            if (disposing)
            {
                this.serverPartitionAddressCache?.Dispose();
            }

            this.disposedValue = true;
        }

        public void Dispose()
        {
            this.Dispose(disposing: true);
        }
    }
}<|MERGE_RESOLUTION|>--- conflicted
+++ resolved
@@ -192,15 +192,6 @@
                 {
                     addresses = await this.serverPartitionAddressCache.GetAsync(
                         key: partitionKeyRangeIdentity,
-<<<<<<< HEAD
-                        singleValueInitFunc: () => this.GetAddressesForRangeIdAsync(
-                            request,
-                            partitionKeyRangeIdentity.CollectionRid,
-                            partitionKeyRangeIdentity.PartitionKeyRangeId,
-                            forceRefresh: forceRefreshPartitionAddresses),
-                        forceRefresh: true,
-                        callBackOnForceRefresh: (old, updated) => GatewayAddressCache.LogPartitionCacheRefresh(request.RequestContext.ClientRequestStatistics, old, updated));
-=======
                         singleValueInitFunc: (currentCachedValue) =>
                         {
                             staleAddressInfo = currentCachedValue;
@@ -232,7 +223,6 @@
                     {
                         GatewayAddressCache.LogPartitionCacheRefresh(request.RequestContext.ClientRequestStatistics, staleAddressInfo, addresses);
                     }
->>>>>>> 63a846de
 
                     this.suboptimalServerPartitionTimestamps.TryRemove(partitionKeyRangeIdentity, out DateTime ignoreDateTime);
                 }
@@ -245,10 +235,6 @@
                             partitionKeyRangeIdentity.CollectionRid,
                             partitionKeyRangeIdentity.PartitionKeyRangeId,
                             forceRefresh: false),
-<<<<<<< HEAD
-                        forceRefresh: false,
-                        callBackOnForceRefresh: (old, updated) => GatewayAddressCache.LogPartitionCacheRefresh(request.RequestContext.ClientRequestStatistics, old, updated));
-=======
                         forceRefresh: (_) => false);
                 }
 
@@ -257,7 +243,6 @@
                 if (request?.RequestContext != null)
                 {
                     request.RequestContext.LastPartitionAddressInformationHashCode = addresses.GetHashCode();
->>>>>>> 63a846de
                 }
 
                 int targetReplicaSetSize = this.serviceConfigReader.UserReplicationPolicy.MaxReplicaSetSize;
@@ -292,8 +277,6 @@
             }
         }
 
-<<<<<<< HEAD
-=======
         private static void SetTransportAddressUrisToUnhealthy(
             PartitionAddressInformation stalePartitionAddressInformation,
             Lazy<HashSet<TransportAddressUri>> failedEndpoints)
@@ -320,7 +303,6 @@
             }
         }
 
->>>>>>> 63a846de
         private static void LogPartitionCacheRefresh(
             IClientSideRequestStatistics clientSideRequestStatistics,
             PartitionAddressInformation old,
@@ -378,12 +360,7 @@
                            partitionKeyRangeIdentity.CollectionRid,
                            partitionKeyRangeIdentity.PartitionKeyRangeId,
                            forceRefresh: true),
-<<<<<<< HEAD
-                       forceRefresh: true,
-                       callBackOnForceRefresh: null);
-=======
                        forceRefresh: (_) => true);
->>>>>>> 63a846de
         }
 
         private async Task<Tuple<PartitionKeyRangeIdentity, PartitionAddressInformation>> ResolveMasterAsync(DocumentServiceRequest request, bool forceRefresh)
