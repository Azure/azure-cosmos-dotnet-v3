﻿//------------------------------------------------------------
// Copyright (c) Microsoft Corporation.  All rights reserved.
//------------------------------------------------------------

namespace Microsoft.Azure.Cosmos.Routing
{
    using System;
    using System.Collections.Concurrent;
    using System.Collections.Generic;
    using System.Diagnostics.CodeAnalysis;
    using System.Globalization;
    using System.Linq;
    using System.Net;
    using System.Net.Http;
    using System.Threading;
    using System.Threading.Tasks;
    using Microsoft.Azure.Cosmos.Common;
    using Microsoft.Azure.Cosmos.Core.Trace;
    using Microsoft.Azure.Documents;
    using Microsoft.Azure.Documents.Client;
    using Microsoft.Azure.Documents.Collections;
    using Microsoft.Azure.Documents.Rntbd;
    using Microsoft.Azure.Documents.Routing;

    internal class GatewayAddressCache : IAddressCache, IDisposable
    {
        private const string protocolFilterFormat = "{0} eq {1}";

        private const string AddressResolutionBatchSize = "AddressResolutionBatchSize";
        private const int DefaultBatchSize = 50;

        private readonly Uri serviceEndpoint;
        private readonly Uri addressEndpoint;

        private readonly AsyncCache<PartitionKeyRangeIdentity, PartitionAddressInformation> serverPartitionAddressCache;
        private readonly ConcurrentDictionary<PartitionKeyRangeIdentity, DateTime> suboptimalServerPartitionTimestamps;
        private readonly ConcurrentDictionary<ServerKey, HashSet<PartitionKeyRangeIdentity>> serverPartitionAddressToPkRangeIdMap;
        private readonly IServiceConfigurationReader serviceConfigReader;
        private readonly long suboptimalPartitionForceRefreshIntervalInSeconds;

        private readonly Protocol protocol;
        private readonly string protocolFilter;
        private readonly IAuthorizationTokenProvider tokenProvider;
        private readonly bool enableTcpConnectionEndpointRediscovery;

        private CosmosHttpClient httpClient;

        private Tuple<PartitionKeyRangeIdentity, PartitionAddressInformation> masterPartitionAddressCache;
        private DateTime suboptimalMasterPartitionTimestamp;

        public GatewayAddressCache(
            Uri serviceEndpoint,
            Protocol protocol,
            IAuthorizationTokenProvider tokenProvider,
            IServiceConfigurationReader serviceConfigReader,
            CosmosHttpClient httpClient,
            long suboptimalPartitionForceRefreshIntervalInSeconds = 600,
            bool enableTcpConnectionEndpointRediscovery = false)
        {
            this.addressEndpoint = new Uri(serviceEndpoint + "/" + Paths.AddressPathSegment);
            this.protocol = protocol;
            this.tokenProvider = tokenProvider;
            this.serviceEndpoint = serviceEndpoint;
            this.serviceConfigReader = serviceConfigReader;
            this.serverPartitionAddressCache = new AsyncCache<PartitionKeyRangeIdentity, PartitionAddressInformation>();
            this.suboptimalServerPartitionTimestamps = new ConcurrentDictionary<PartitionKeyRangeIdentity, DateTime>();
            this.serverPartitionAddressToPkRangeIdMap = new ConcurrentDictionary<ServerKey, HashSet<PartitionKeyRangeIdentity>>();
            this.suboptimalMasterPartitionTimestamp = DateTime.MaxValue;
            this.enableTcpConnectionEndpointRediscovery = enableTcpConnectionEndpointRediscovery;

            this.suboptimalPartitionForceRefreshIntervalInSeconds = suboptimalPartitionForceRefreshIntervalInSeconds;

            this.httpClient = httpClient;

            this.protocolFilter =
                string.Format(CultureInfo.InvariantCulture,
                GatewayAddressCache.protocolFilterFormat,
                Constants.Properties.Protocol,
                GatewayAddressCache.ProtocolString(this.protocol));
        }

        public Uri ServiceEndpoint
        {
            get
            {
                return this.serviceEndpoint;
            }
        }

        [SuppressMessage("", "AsyncFixer02", Justification = "Multi task completed with await")]
        [SuppressMessage("", "AsyncFixer04", Justification = "Multi task completed outside of await")]
        public async Task OpenAsync(
            string databaseName,
            ContainerProperties collection,
            IReadOnlyList<PartitionKeyRangeIdentity> partitionKeyRangeIdentities,
            CancellationToken cancellationToken)
        {
            List<Task<FeedResource<Address>>> tasks = new List<Task<FeedResource<Address>>>();
            int batchSize = GatewayAddressCache.DefaultBatchSize;

#if !(NETSTANDARD15 || NETSTANDARD16)
#if NETSTANDARD20
            // GetEntryAssembly returns null when loaded from native netstandard2.0
            if (System.Reflection.Assembly.GetEntryAssembly() != null)
            {
#endif
                int userSpecifiedBatchSize = 0;
                if (int.TryParse(System.Configuration.ConfigurationManager.AppSettings[GatewayAddressCache.AddressResolutionBatchSize], out userSpecifiedBatchSize))
                {
                    batchSize = userSpecifiedBatchSize;
                }
#if NETSTANDARD20
            }
#endif  
#endif

            string collectionAltLink = string.Format(CultureInfo.InvariantCulture, "{0}/{1}/{2}/{3}", Paths.DatabasesPathSegment, Uri.EscapeUriString(databaseName),
                Paths.CollectionsPathSegment, Uri.EscapeUriString(collection.Id));
            using (DocumentServiceRequest request = DocumentServiceRequest.CreateFromName(
                OperationType.Read,
                collectionAltLink,
                ResourceType.Collection,
                AuthorizationTokenType.PrimaryMasterKey))
            {
                for (int i = 0; i < partitionKeyRangeIdentities.Count; i += batchSize)
                {
                    tasks.Add(this.GetServerAddressesViaGatewayAsync(
                        request,
                        collection.ResourceId,
                        partitionKeyRangeIdentities.Skip(i).Take(batchSize).Select(range => range.PartitionKeyRangeId),
                        false));
                }
            }

            foreach (FeedResource<Address> response in await Task.WhenAll(tasks))
            {
                IEnumerable<Tuple<PartitionKeyRangeIdentity, PartitionAddressInformation>> addressInfos =
                    response.Where(addressInfo => ProtocolFromString(addressInfo.Protocol) == this.protocol)
                        .GroupBy(address => address.PartitionKeyRangeId, StringComparer.Ordinal)
                        .Select(group => this.ToPartitionAddressAndRange(collection.ResourceId, @group.ToList()));

                foreach (Tuple<PartitionKeyRangeIdentity, PartitionAddressInformation> addressInfo in addressInfos)
                {
                    this.serverPartitionAddressCache.Set(
                        new PartitionKeyRangeIdentity(collection.ResourceId, addressInfo.Item1.PartitionKeyRangeId),
                        addressInfo.Item2);
                }
            }
        }

        public async Task<PartitionAddressInformation> TryGetAddressesAsync(
            DocumentServiceRequest request,
            PartitionKeyRangeIdentity partitionKeyRangeIdentity,
            ServiceIdentity serviceIdentity,
            bool forceRefreshPartitionAddresses,
            CancellationToken cancellationToken)
        {
            if (request == null)
            {
                throw new ArgumentNullException(nameof(request));
            }

            if (partitionKeyRangeIdentity == null)
            {
                throw new ArgumentNullException(nameof(partitionKeyRangeIdentity));
            }

            try
            {
                if (partitionKeyRangeIdentity.PartitionKeyRangeId == PartitionKeyRange.MasterPartitionKeyRangeId)
                {
                    return (await this.ResolveMasterAsync(request, forceRefreshPartitionAddresses)).Item2;
                }

                DateTime suboptimalServerPartitionTimestamp;
                if (this.suboptimalServerPartitionTimestamps.TryGetValue(partitionKeyRangeIdentity, out suboptimalServerPartitionTimestamp))
                {
                    bool forceRefreshDueToSuboptimalPartitionReplicaSet =
                        DateTime.UtcNow.Subtract(suboptimalServerPartitionTimestamp) > TimeSpan.FromSeconds(this.suboptimalPartitionForceRefreshIntervalInSeconds);

                    if (forceRefreshDueToSuboptimalPartitionReplicaSet && this.suboptimalServerPartitionTimestamps.TryUpdate(partitionKeyRangeIdentity, DateTime.MaxValue, suboptimalServerPartitionTimestamp))
                    {
                        forceRefreshPartitionAddresses = true;
                    }
                }

                PartitionAddressInformation addresses;
                if (forceRefreshPartitionAddresses || request.ForceCollectionRoutingMapRefresh)
                {
                    addresses = await this.serverPartitionAddressCache.GetAsync(
                        partitionKeyRangeIdentity,
                        null,
                        () => this.GetAddressesForRangeIdAsync(
                            request,
                            partitionKeyRangeIdentity.CollectionRid,
                            partitionKeyRangeIdentity.PartitionKeyRangeId,
                            forceRefresh: forceRefreshPartitionAddresses),
                        cancellationToken,
                        forceRefresh: true);

                    DateTime ignoreDateTime;
                    this.suboptimalServerPartitionTimestamps.TryRemove(partitionKeyRangeIdentity, out ignoreDateTime);
                }
                else
                {
                    addresses = await this.serverPartitionAddressCache.GetAsync(
                        partitionKeyRangeIdentity,
                        null,
                        () => this.GetAddressesForRangeIdAsync(
                            request,
                            partitionKeyRangeIdentity.CollectionRid,
                            partitionKeyRangeIdentity.PartitionKeyRangeId,
                            forceRefresh: false),
                        cancellationToken);
                }

                int targetReplicaSetSize = this.serviceConfigReader.UserReplicationPolicy.MaxReplicaSetSize;
                if (addresses.AllAddresses.Count() < targetReplicaSetSize)
                {
                    this.suboptimalServerPartitionTimestamps.TryAdd(partitionKeyRangeIdentity, DateTime.UtcNow);
                }

                return addresses;
            }
            catch (DocumentClientException ex)
            {
                if ((ex.StatusCode == HttpStatusCode.NotFound) ||
                    (ex.StatusCode == HttpStatusCode.Gone && ex.GetSubStatus() == SubStatusCodes.PartitionKeyRangeGone))
                {
                    //remove from suboptimal cache in case the the collection+pKeyRangeId combo is gone.
                    DateTime ignoreDateTime;
                    this.suboptimalServerPartitionTimestamps.TryRemove(partitionKeyRangeIdentity, out ignoreDateTime);

                    return null;
                }

                throw;
            }
            catch (Exception)
            {
                if (forceRefreshPartitionAddresses)
                {
                    DateTime ignoreDateTime;
                    this.suboptimalServerPartitionTimestamps.TryRemove(partitionKeyRangeIdentity, out ignoreDateTime);
                }

                throw;
            }
        }

        public Task TryRemoveAddressesAsync(
            ServerKey serverKey,
            CancellationToken cancellationToken)
        {
            if (serverKey == null)
            {
                throw new ArgumentNullException(nameof(serverKey));
            }

            List<Task> tasks = new List<Task>();
            HashSet<PartitionKeyRangeIdentity> pkRangeIds;
            if (this.serverPartitionAddressToPkRangeIdMap.TryGetValue(serverKey, out pkRangeIds))
            {
                foreach (PartitionKeyRangeIdentity pkRangeId in pkRangeIds)
                {
                    DefaultTrace.TraceInformation("Remove addresses for collectionRid :{0}, pkRangeId: {1}, serviceEndpoint: {2}",
                       pkRangeId.CollectionRid,
                       pkRangeId.PartitionKeyRangeId,
                       this.serviceEndpoint);

                    tasks.Add(this.serverPartitionAddressCache.RemoveAsync(pkRangeId));
                }

                // remove the server key from the map since we are updating the addresses
                HashSet<PartitionKeyRangeIdentity> ignorePkRanges;
                this.serverPartitionAddressToPkRangeIdMap.TryRemove(serverKey, out ignorePkRanges);
            }

            return Task.WhenAll(tasks);
        }

        public async Task<PartitionAddressInformation> UpdateAsync(
            PartitionKeyRangeIdentity partitionKeyRangeIdentity,
            CancellationToken cancellationToken)
        {
            if (partitionKeyRangeIdentity == null)
            {
                throw new ArgumentNullException(nameof(partitionKeyRangeIdentity));
            }

            return await this.serverPartitionAddressCache.GetAsync(
                       partitionKeyRangeIdentity,
                       null,
                       () => this.GetAddressesForRangeIdAsync(
                           null,
                           partitionKeyRangeIdentity.CollectionRid,
                           partitionKeyRangeIdentity.PartitionKeyRangeId,
                           forceRefresh: true),
                       cancellationToken,
                       forceRefresh: true);
        }

        private async Task<Tuple<PartitionKeyRangeIdentity, PartitionAddressInformation>> ResolveMasterAsync(DocumentServiceRequest request, bool forceRefresh)
        {
            Tuple<PartitionKeyRangeIdentity, PartitionAddressInformation> masterAddressAndRange = this.masterPartitionAddressCache;

            int targetReplicaSetSize = this.serviceConfigReader.SystemReplicationPolicy.MaxReplicaSetSize;

            forceRefresh = forceRefresh ||
                (masterAddressAndRange != null &&
                masterAddressAndRange.Item2.AllAddresses.Count() < targetReplicaSetSize &&
                DateTime.UtcNow.Subtract(this.suboptimalMasterPartitionTimestamp) > TimeSpan.FromSeconds(this.suboptimalPartitionForceRefreshIntervalInSeconds));

            if (forceRefresh || request.ForceCollectionRoutingMapRefresh || this.masterPartitionAddressCache == null)
            {
                string entryUrl = PathsHelper.GeneratePath(
                   ResourceType.Database,
                   string.Empty,
                   true);

                try
                {
                    FeedResource<Address> masterAddresses = await this.GetMasterAddressesViaGatewayAsync(
                        request,
                        ResourceType.Database,
                        null,
                        entryUrl,
                        forceRefresh,
                        false);

                    masterAddressAndRange = this.ToPartitionAddressAndRange(string.Empty, masterAddresses.ToList());
                    this.masterPartitionAddressCache = masterAddressAndRange;
                    this.suboptimalMasterPartitionTimestamp = DateTime.MaxValue;
                }
                catch (Exception)
                {
                    this.suboptimalMasterPartitionTimestamp = DateTime.MaxValue;
                    throw;
                }
            }

            if (masterAddressAndRange.Item2.AllAddresses.Count() < targetReplicaSetSize && this.suboptimalMasterPartitionTimestamp.Equals(DateTime.MaxValue))
            {
                this.suboptimalMasterPartitionTimestamp = DateTime.UtcNow;
            }

            return masterAddressAndRange;
        }

        private async Task<PartitionAddressInformation> GetAddressesForRangeIdAsync(
            DocumentServiceRequest request,
            string collectionRid,
            string partitionKeyRangeId,
            bool forceRefresh)
        {
            FeedResource<Address> response =
                await this.GetServerAddressesViaGatewayAsync(request, collectionRid, new[] { partitionKeyRangeId }, forceRefresh);

            IEnumerable<Tuple<PartitionKeyRangeIdentity, PartitionAddressInformation>> addressInfos =
                response.Where(addressInfo => ProtocolFromString(addressInfo.Protocol) == this.protocol)
                    .GroupBy(address => address.PartitionKeyRangeId, StringComparer.Ordinal)
                    .Select(group => this.ToPartitionAddressAndRange(collectionRid, @group.ToList()));

            Tuple<PartitionKeyRangeIdentity, PartitionAddressInformation> result =
                addressInfos.SingleOrDefault(
                    addressInfo => StringComparer.Ordinal.Equals(addressInfo.Item1.PartitionKeyRangeId, partitionKeyRangeId));

            if (result == null)
            {
                string errorMessage = string.Format(
                    CultureInfo.InvariantCulture,
                    RMResources.PartitionKeyRangeNotFound,
                    partitionKeyRangeId,
                    collectionRid);

                throw new PartitionKeyRangeGoneException(errorMessage) { ResourceAddress = collectionRid };
            }

            return result.Item2;
        }

        private async Task<FeedResource<Address>> GetMasterAddressesViaGatewayAsync(
            DocumentServiceRequest request,
            ResourceType resourceType,
            string resourceAddress,
            string entryUrl,
            bool forceRefresh,
            bool useMasterCollectionResolver)
        {
            INameValueCollection addressQuery = new DictionaryNameValueCollection(StringComparer.Ordinal);
            addressQuery.Add(HttpConstants.QueryStrings.Url, HttpUtility.UrlEncode(entryUrl));

            INameValueCollection headers = new DictionaryNameValueCollection(StringComparer.Ordinal);
            if (forceRefresh)
            {
                headers.Set(HttpConstants.HttpHeaders.ForceRefresh, bool.TrueString);
            }

            if (useMasterCollectionResolver)
            {
                headers.Set(HttpConstants.HttpHeaders.UseMasterCollectionResolver, bool.TrueString);
            }

            if (request.ForceCollectionRoutingMapRefresh)
            {
                headers.Set(HttpConstants.HttpHeaders.ForceCollectionRoutingMapRefresh, bool.TrueString);
            }

            addressQuery.Add(HttpConstants.QueryStrings.Filter, this.protocolFilter);

            string resourceTypeToSign = PathsHelper.GetResourcePath(resourceType);

            headers.Set(HttpConstants.HttpHeaders.XDate, DateTime.UtcNow.ToString("r", CultureInfo.InvariantCulture));
<<<<<<< HEAD
            string token = (await this.tokenProvider.GetUserAuthorizationAsync(
=======
            (string token, string _) = await this.tokenProvider.GetUserAuthorizationAsync(
>>>>>>> ed0c8f0e
                resourceAddress,
                resourceTypeToSign,
                HttpConstants.HttpMethods.Get,
                headers,
<<<<<<< HEAD
                AuthorizationTokenType.PrimaryMasterKey)).token;
=======
                AuthorizationTokenType.PrimaryMasterKey);
>>>>>>> ed0c8f0e

            headers.Set(HttpConstants.HttpHeaders.Authorization, token);

            Uri targetEndpoint = UrlUtility.SetQuery(this.addressEndpoint, UrlUtility.CreateQuery(addressQuery));

            string identifier = GatewayAddressCache.LogAddressResolutionStart(request, targetEndpoint);
            using (HttpResponseMessage httpResponseMessage = await this.httpClient.GetAsync(
                uri: targetEndpoint,
                additionalHeaders: headers,
                resourceType: resourceType,
                diagnosticsContext: null,
                cancellationToken: default))
            {
                using (DocumentServiceResponse documentServiceResponse =
                        await ClientExtensions.ParseResponseAsync(httpResponseMessage))
                {
                    GatewayAddressCache.LogAddressResolutionEnd(request, identifier);
                    return documentServiceResponse.GetResource<FeedResource<Address>>();
                }
            }
        }

        private async Task<FeedResource<Address>> GetServerAddressesViaGatewayAsync(
            DocumentServiceRequest request,
            string collectionRid,
            IEnumerable<string> partitionKeyRangeIds,
            bool forceRefresh)
        {
            string entryUrl = PathsHelper.GeneratePath(ResourceType.Document, collectionRid, true);

            INameValueCollection addressQuery = new DictionaryNameValueCollection();
            addressQuery.Add(HttpConstants.QueryStrings.Url, HttpUtility.UrlEncode(entryUrl));

            INameValueCollection headers = new DictionaryNameValueCollection();
            if (forceRefresh)
            {
                headers.Set(HttpConstants.HttpHeaders.ForceRefresh, bool.TrueString);
            }

            if (request != null && request.ForceCollectionRoutingMapRefresh)
            {
                headers.Set(HttpConstants.HttpHeaders.ForceCollectionRoutingMapRefresh, bool.TrueString);
            }

            addressQuery.Add(HttpConstants.QueryStrings.Filter, this.protocolFilter);
            addressQuery.Add(HttpConstants.QueryStrings.PartitionKeyRangeIds, string.Join(",", partitionKeyRangeIds));

            string resourceTypeToSign = PathsHelper.GetResourcePath(ResourceType.Document);

            headers.Set(HttpConstants.HttpHeaders.XDate, DateTime.UtcNow.ToString("r", CultureInfo.InvariantCulture));
            string token = null;
            try
            {
                token = (await this.tokenProvider.GetUserAuthorizationAsync(
                    collectionRid,
                    resourceTypeToSign,
                    HttpConstants.HttpMethods.Get,
                    headers,
                    AuthorizationTokenType.PrimaryMasterKey)).token;
            }
            catch (UnauthorizedException)
            {
            }

            if (token == null && request != null && request.IsNameBased)
            {
                // User doesn't have rid based resource token. Maybe he has name based.
                string collectionAltLink = PathsHelper.GetCollectionPath(request.ResourceAddress);
                token = (await this.tokenProvider.GetUserAuthorizationAsync(
                        collectionAltLink,
                        resourceTypeToSign,
                        HttpConstants.HttpMethods.Get,
                        headers,
                        AuthorizationTokenType.PrimaryMasterKey)).token;
            }

            headers.Set(HttpConstants.HttpHeaders.Authorization, token);

            Uri targetEndpoint = UrlUtility.SetQuery(this.addressEndpoint, UrlUtility.CreateQuery(addressQuery));

            string identifier = GatewayAddressCache.LogAddressResolutionStart(request, targetEndpoint);
            using (HttpResponseMessage httpResponseMessage = await this.httpClient.GetAsync(
                uri: targetEndpoint,
                additionalHeaders: headers,
                resourceType: ResourceType.Document,
                diagnosticsContext: null,
                cancellationToken: default))
            {
                using (DocumentServiceResponse documentServiceResponse =
                        await ClientExtensions.ParseResponseAsync(httpResponseMessage))
                {
                    GatewayAddressCache.LogAddressResolutionEnd(request, identifier);

                    return documentServiceResponse.GetResource<FeedResource<Address>>();
                }
            }
        }

        public void Dispose()
        {
            GC.SuppressFinalize(this);
        }

        internal Tuple<PartitionKeyRangeIdentity, PartitionAddressInformation> ToPartitionAddressAndRange(string collectionRid, IList<Address> addresses)
        {
            Address address = addresses.First();

            AddressInformation[] addressInfos =
                addresses.Select(
                    addr =>
                    new AddressInformation
                    {
                        IsPrimary = addr.IsPrimary,
                        PhysicalUri = addr.PhysicalUri,
                        Protocol = ProtocolFromString(addr.Protocol),
                        IsPublic = true
                    }).ToArray();

            PartitionKeyRangeIdentity partitionKeyRangeIdentity = new PartitionKeyRangeIdentity(collectionRid, address.PartitionKeyRangeId);

            if (this.enableTcpConnectionEndpointRediscovery && partitionKeyRangeIdentity.PartitionKeyRangeId != PartitionKeyRange.MasterPartitionKeyRangeId)
            {
                // add serverKey-pkRangeIdentity mapping only for addresses retrieved from gateway
                foreach (AddressInformation addressInfo in addressInfos)
                {
                    DefaultTrace.TraceInformation("Added address to serverPartitionAddressToPkRangeIdMap, collectionRid :{0}, pkRangeId: {1}, address: {2}",
                       partitionKeyRangeIdentity.CollectionRid,
                       partitionKeyRangeIdentity.PartitionKeyRangeId,
                       addressInfo.PhysicalUri);

                    this.serverPartitionAddressToPkRangeIdMap.AddOrUpdate(
                        new ServerKey(new Uri(addressInfo.PhysicalUri)), new HashSet<PartitionKeyRangeIdentity>() { partitionKeyRangeIdentity },
                        (serverKey, pkRangeIds) =>
                        {
                            pkRangeIds.Add(partitionKeyRangeIdentity);
                            return pkRangeIds;
                        });
                }
            }

            return Tuple.Create(
                partitionKeyRangeIdentity,
                new PartitionAddressInformation(addressInfos));
        }

        private static string LogAddressResolutionStart(DocumentServiceRequest request, Uri targetEndpoint)
        {
            string identifier = null;
            if (request != null && request.RequestContext.ClientRequestStatistics != null)
            {
                identifier = request.RequestContext.ClientRequestStatistics.RecordAddressResolutionStart(targetEndpoint);
            }

            return identifier;
        }

        private static void LogAddressResolutionEnd(DocumentServiceRequest request, string identifier)
        {
            if (request != null && request.RequestContext.ClientRequestStatistics != null)
            {
                request.RequestContext.ClientRequestStatistics.RecordAddressResolutionEnd(identifier);
            }
        }

        private static Protocol ProtocolFromString(string protocol)
        {
            switch (protocol.ToLowerInvariant())
            {
                case RuntimeConstants.Protocols.HTTPS:
                    return Protocol.Https;

                case RuntimeConstants.Protocols.RNTBD:
                    return Protocol.Tcp;

                default:
                    throw new ArgumentOutOfRangeException("protocol");
            }
        }

        private static string ProtocolString(Protocol protocol)
        {
            switch ((int)protocol)
            {
                case (int)Protocol.Https:
                    return RuntimeConstants.Protocols.HTTPS;

                case (int)Protocol.Tcp:
                    return RuntimeConstants.Protocols.RNTBD;

                default:
                    throw new ArgumentOutOfRangeException("protocol");
            }
        }
    }
}<|MERGE_RESOLUTION|>--- conflicted
+++ resolved
@@ -411,20 +411,12 @@
             string resourceTypeToSign = PathsHelper.GetResourcePath(resourceType);
 
             headers.Set(HttpConstants.HttpHeaders.XDate, DateTime.UtcNow.ToString("r", CultureInfo.InvariantCulture));
-<<<<<<< HEAD
-            string token = (await this.tokenProvider.GetUserAuthorizationAsync(
-=======
             (string token, string _) = await this.tokenProvider.GetUserAuthorizationAsync(
->>>>>>> ed0c8f0e
                 resourceAddress,
                 resourceTypeToSign,
                 HttpConstants.HttpMethods.Get,
                 headers,
-<<<<<<< HEAD
-                AuthorizationTokenType.PrimaryMasterKey)).token;
-=======
                 AuthorizationTokenType.PrimaryMasterKey);
->>>>>>> ed0c8f0e
 
             headers.Set(HttpConstants.HttpHeaders.Authorization, token);
 
