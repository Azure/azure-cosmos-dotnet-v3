﻿//------------------------------------------------------------
// Copyright (c) Microsoft Corporation.  All rights reserved.
//------------------------------------------------------------

namespace Microsoft.Azure.Cosmos.Routing
{
    using System;
    using System.Collections.Concurrent;
    using System.Collections.Generic;
    using System.Globalization;
    using System.Linq;
    using System.Net;
    using System.Net.Http;
    using System.Threading;
    using System.Threading.Tasks;
    using Microsoft.Azure.Cosmos.Common;
    using Microsoft.Azure.Cosmos.Core.Trace;
    using Microsoft.Azure.Cosmos.Query.Core.Monads;
    using Microsoft.Azure.Cosmos.Tracing;
    using Microsoft.Azure.Cosmos.Tracing.TraceData;
    using Microsoft.Azure.Documents;
    using Microsoft.Azure.Documents.Client;
    using Microsoft.Azure.Documents.Collections;
    using Microsoft.Azure.Documents.Rntbd;
    using Microsoft.Azure.Documents.Routing;

    internal class GatewayAddressCache : IAddressCache, IDisposable
    {
        private const string protocolFilterFormat = "{0} eq {1}";

        private const string AddressResolutionBatchSize = "AddressResolutionBatchSize";
        private const int DefaultBatchSize = 50;

        private readonly Uri serviceEndpoint;
        private readonly Uri addressEndpoint;

        private readonly AsyncCacheNonBlocking<PartitionKeyRangeIdentity, PartitionAddressInformation> serverPartitionAddressCache;
        private readonly ConcurrentDictionary<PartitionKeyRangeIdentity, DateTime> suboptimalServerPartitionTimestamps;
        private readonly ConcurrentDictionary<ServerKey, HashSet<PartitionKeyRangeIdentity>> serverPartitionAddressToPkRangeIdMap;
        private readonly IServiceConfigurationReader serviceConfigReader;
        private readonly long suboptimalPartitionForceRefreshIntervalInSeconds;

        private readonly Protocol protocol;
        private readonly string protocolFilter;
        private readonly ICosmosAuthorizationTokenProvider tokenProvider;
        private readonly bool enableTcpConnectionEndpointRediscovery;

        private readonly CosmosHttpClient httpClient;
        private readonly bool isReplicaAddressValidationEnabled;

        private Tuple<PartitionKeyRangeIdentity, PartitionAddressInformation> masterPartitionAddressCache;
        private DateTime suboptimalMasterPartitionTimestamp;
        private bool disposedValue;
        private IOpenConnectionsHandler openConnectionsHandler;

        public GatewayAddressCache(
            Uri serviceEndpoint,
            Protocol protocol,
            ICosmosAuthorizationTokenProvider tokenProvider,
            IServiceConfigurationReader serviceConfigReader,
            CosmosHttpClient httpClient,
            IOpenConnectionsHandler openConnectionsHandler,
            long suboptimalPartitionForceRefreshIntervalInSeconds = 600,
            bool enableTcpConnectionEndpointRediscovery = false)
        {
            this.addressEndpoint = new Uri(serviceEndpoint + "/" + Paths.AddressPathSegment);
            this.protocol = protocol;
            this.tokenProvider = tokenProvider;
            this.serviceEndpoint = serviceEndpoint;
            this.serviceConfigReader = serviceConfigReader;
            this.serverPartitionAddressCache = new AsyncCacheNonBlocking<PartitionKeyRangeIdentity, PartitionAddressInformation>();
            this.suboptimalServerPartitionTimestamps = new ConcurrentDictionary<PartitionKeyRangeIdentity, DateTime>();
            this.serverPartitionAddressToPkRangeIdMap = new ConcurrentDictionary<ServerKey, HashSet<PartitionKeyRangeIdentity>>();
            this.suboptimalMasterPartitionTimestamp = DateTime.MaxValue;
            this.enableTcpConnectionEndpointRediscovery = enableTcpConnectionEndpointRediscovery;

            this.suboptimalPartitionForceRefreshIntervalInSeconds = suboptimalPartitionForceRefreshIntervalInSeconds;

            this.httpClient = httpClient;

            this.protocolFilter =
                string.Format(CultureInfo.InvariantCulture,
                GatewayAddressCache.protocolFilterFormat,
                Constants.Properties.Protocol,
                GatewayAddressCache.ProtocolString(this.protocol));

            this.openConnectionsHandler = openConnectionsHandler;
            this.isReplicaAddressValidationEnabled = Helpers.GetEnvironmentVariable<bool>(
                name: Constants.EnvironmentVariables.ReplicaConnectivityValidationEnabled,
                defaultValue: false);
        }

        public Uri ServiceEndpoint => this.serviceEndpoint;

        /// <summary>
        /// Gets the address information from the gateway and sets them into the async non blocking cache for later lookup.
        /// Additionally attempts to establish Rntbd connections to the backend replicas based on `shouldOpenRntbdChannels`
        /// boolean flag.
        /// </summary>
        /// <param name="databaseName">A string containing the database name.</param>
        /// <param name="collection">An instance of <see cref="ContainerProperties"/> containing the collection properties.</param>
        /// <param name="partitionKeyRangeIdentities">A read only list containing the partition key range identities.</param>
        /// <param name="shouldOpenRntbdChannels">A boolean flag indicating whether Rntbd connections are required to be established
        /// to the backend replica nodes. For cosmos client initialization and cache warmups, the Rntbd connection are needed to be
        /// openned deterministically to the backend replicas to reduce latency, thus the <paramref name="shouldOpenRntbdChannels"/>
        /// should be set to `true` during cosmos client initialization and cache warmups. The OpenAsync flow from DocumentClient
        /// doesn't require the connections to be opened deterministically thus should set the parameter to `false`.</param>
        /// <param name="cancellationToken">An instance of <see cref="CancellationToken"/>.</param>
        public async Task OpenConnectionsAsync(
            string databaseName,
            ContainerProperties collection,
            IReadOnlyList<PartitionKeyRangeIdentity> partitionKeyRangeIdentities,
            bool shouldOpenRntbdChannels,
            CancellationToken cancellationToken)
        {
            List<Task<TryCatch<DocumentServiceResponse>>> tasks = new ();
            int batchSize = GatewayAddressCache.DefaultBatchSize;

#if !(NETSTANDARD15 || NETSTANDARD16)
#if NETSTANDARD20
            // GetEntryAssembly returns null when loaded from native netstandard2.0
            if (System.Reflection.Assembly.GetEntryAssembly() != null)
            {
#endif
                if (int.TryParse(System.Configuration.ConfigurationManager.AppSettings[GatewayAddressCache.AddressResolutionBatchSize], out int userSpecifiedBatchSize))
                {
                    batchSize = userSpecifiedBatchSize;
                }
#if NETSTANDARD20
            }
#endif  
#endif

            string collectionAltLink = string.Format(
                CultureInfo.InvariantCulture,
                "{0}/{1}/{2}/{3}",
                Paths.DatabasesPathSegment,
                Uri.EscapeUriString(databaseName),
                Paths.CollectionsPathSegment,
                Uri.EscapeUriString(collection.Id));

            using (DocumentServiceRequest request = DocumentServiceRequest.CreateFromName(
                OperationType.Read,
                collectionAltLink,
                ResourceType.Collection,
                AuthorizationTokenType.PrimaryMasterKey))
            {
                for (int i = 0; i < partitionKeyRangeIdentities.Count; i += batchSize)
                {
                    tasks
                        .Add(this.GetAddressesAsync(
                            request: request,
                            collectionRid: collection.ResourceId,
                            partitionKeyRangeIds: partitionKeyRangeIdentities.Skip(i).Take(batchSize).Select(range => range.PartitionKeyRangeId)));
                }
            }

            foreach (TryCatch<DocumentServiceResponse> task in await Task.WhenAll(tasks))
            {
                if (task.Failed)
                {
                    continue;
                }

                using (DocumentServiceResponse response = task.Result)
                {
                    FeedResource<Address> addressFeed = response.GetResource<FeedResource<Address>>();

                    bool inNetworkRequest = this.IsInNetworkRequest(response);

                    IEnumerable<Tuple<PartitionKeyRangeIdentity, PartitionAddressInformation>> addressInfos =
                        addressFeed.Where(addressInfo => ProtocolFromString(addressInfo.Protocol) == this.protocol)
                            .GroupBy(address => address.PartitionKeyRangeId, StringComparer.Ordinal)
                            .Select(group => this.ToPartitionAddressAndRange(collection.ResourceId, @group.ToList(), inNetworkRequest));

                    foreach (Tuple<PartitionKeyRangeIdentity, PartitionAddressInformation> addressInfo in addressInfos)
                    {
                        this.serverPartitionAddressCache.Set(
                            new PartitionKeyRangeIdentity(collection.ResourceId, addressInfo.Item1.PartitionKeyRangeId),
                            addressInfo.Item2);

                        // The `shouldOpenRntbdChannels` boolean flag indicates whether the SDK should establish Rntbd connections to the
                        // backend replica nodes. For the `CosmosClient.CreateAndInitializeAsync()` flow, the flag should be passed as
                        // `true` so that the Rntbd connections to the backend replicas could be established deterministically. For any
                        // other flow, the flag should be passed as `false`.
                        if (this.openConnectionsHandler != null && shouldOpenRntbdChannels)
                        {
                            await this.openConnectionsHandler
                                .TryOpenRntbdChannelsAsync(
                                    addresses: addressInfo.Item2.Get(Protocol.Tcp)?.ReplicaTransportAddressUris);
                        }
                    }
                }
            }
        }

        /// <inheritdoc/>
        public void SetOpenConnectionsHandler(IOpenConnectionsHandler openConnectionsHandler)
        {
            this.openConnectionsHandler = openConnectionsHandler;
        }

        /// <inheritdoc/>
        public async Task<PartitionAddressInformation> TryGetAddressesAsync(
            DocumentServiceRequest request,
            PartitionKeyRangeIdentity partitionKeyRangeIdentity,
            ServiceIdentity serviceIdentity,
            bool forceRefreshPartitionAddresses,
            CancellationToken cancellationToken)
        {
            if (request == null)
            {
                throw new ArgumentNullException(nameof(request));
            }

            if (partitionKeyRangeIdentity == null)
            {
                throw new ArgumentNullException(nameof(partitionKeyRangeIdentity));
            }

            try
            {
                if (partitionKeyRangeIdentity.PartitionKeyRangeId == PartitionKeyRange.MasterPartitionKeyRangeId)
                {
                    return (await this.ResolveMasterAsync(request, forceRefreshPartitionAddresses)).Item2;
                }

                if (this.suboptimalServerPartitionTimestamps.TryGetValue(partitionKeyRangeIdentity, out DateTime suboptimalServerPartitionTimestamp))
                {
                    bool forceRefreshDueToSuboptimalPartitionReplicaSet =
                        DateTime.UtcNow.Subtract(suboptimalServerPartitionTimestamp) > TimeSpan.FromSeconds(this.suboptimalPartitionForceRefreshIntervalInSeconds);

                    if (forceRefreshDueToSuboptimalPartitionReplicaSet && this.suboptimalServerPartitionTimestamps.TryUpdate(partitionKeyRangeIdentity, DateTime.MaxValue, suboptimalServerPartitionTimestamp))
                    {
                        forceRefreshPartitionAddresses = true;
                    }
                }

                PartitionAddressInformation addresses;
                PartitionAddressInformation staleAddressInfo = null;
                if (forceRefreshPartitionAddresses || request.ForceCollectionRoutingMapRefresh)
                {
                    addresses = await this.serverPartitionAddressCache.GetAsync(
                        key: partitionKeyRangeIdentity,
                        singleValueInitFunc: (currentCachedValue) =>
                        {
                            staleAddressInfo = currentCachedValue;

                            GatewayAddressCache.SetTransportAddressUrisToUnhealthy(
                               currentCachedValue,
                               request?.RequestContext?.FailedEndpoints);

                            return this.GetAddressesForRangeIdAsync(
                                request,
                                cachedAddresses: currentCachedValue,
                                partitionKeyRangeIdentity.CollectionRid,
                                partitionKeyRangeIdentity.PartitionKeyRangeId,
                                forceRefresh: forceRefreshPartitionAddresses);
                        },
                        forceRefresh: (currentCachedValue) =>
                        {
                            int cachedHashCode = request?.RequestContext?.LastPartitionAddressInformationHashCode ?? 0;
                            if (cachedHashCode == 0)
                            {
                                return true;
                            }

                            // The cached value is different then the previous access hash then assume
                            // another request already updated the cache since there is a new value in the cache
                            return currentCachedValue.GetHashCode() == cachedHashCode;
                        });

                    if (staleAddressInfo != null)
                    {
                        GatewayAddressCache.LogPartitionCacheRefresh(request.RequestContext.ClientRequestStatistics, staleAddressInfo, addresses);
                    }

                    this.suboptimalServerPartitionTimestamps.TryRemove(partitionKeyRangeIdentity, out DateTime ignoreDateTime);
                }
                else
                {
                    addresses = await this.serverPartitionAddressCache.GetAsync(
                        key: partitionKeyRangeIdentity,
                        singleValueInitFunc: (_) => this.GetAddressesForRangeIdAsync(
                            request,
                            cachedAddresses: null,
                            partitionKeyRangeIdentity.CollectionRid,
                            partitionKeyRangeIdentity.PartitionKeyRangeId,
                            forceRefresh: false),
                        forceRefresh: (_) => false);
                }

                // Always save the hash code. This is used to determine if another request already updated the cache.
                // This helps reduce latency by avoiding uncessary cache refreshes.
                if (request?.RequestContext != null)
                {
                    request.RequestContext.LastPartitionAddressInformationHashCode = addresses.GetHashCode();
                }

                int targetReplicaSetSize = this.serviceConfigReader.UserReplicationPolicy.MaxReplicaSetSize;
                if (addresses.AllAddresses.Count() < targetReplicaSetSize)
                {
                    this.suboptimalServerPartitionTimestamps.TryAdd(partitionKeyRangeIdentity, DateTime.UtcNow);
                }

                // Refresh the cache on-demand, if there were some address that remained as unhealthy long enough (more than 1 minute)
                // and need to revalidate its status. The reason it is not dependent on 410 to force refresh the addresses, is being:
                // When an address is marked as unhealthy, then the address enumerator will deprioritize it and move it back to the
                // end of the transport uris list. Therefore, it could happen that no request will land on the unhealthy address for
                // an extended period of time therefore, the chances of 410 (Gone Exception) to trigger the forceRefresh workflow may
                // not happen for that particular replica.
                if (addresses
                    .Get(Protocol.Tcp)
                    .ReplicaTransportAddressUris
                    .Any(x => x.ShouldRefreshHealthStatus()))
                {
                    Task refreshAddressesInBackgroundTask = Task.Run(async () => await this.serverPartitionAddressCache.RefreshAsync(
                        key: partitionKeyRangeIdentity,
                        singleValueInitFunc: (currentCachedValue) => this.GetAddressesForRangeIdAsync(
                                request,
                                cachedAddresses: currentCachedValue,
                                partitionKeyRangeIdentity.CollectionRid,
                                partitionKeyRangeIdentity.PartitionKeyRangeId,
                                forceRefresh: true)));
                }

                return addresses;
            }
            catch (DocumentClientException ex)
            {
                if ((ex.StatusCode == HttpStatusCode.NotFound) ||
                    (ex.StatusCode == HttpStatusCode.Gone && ex.GetSubStatus() == SubStatusCodes.PartitionKeyRangeGone))
                {
                    //remove from suboptimal cache in case the the collection+pKeyRangeId combo is gone.
                    this.suboptimalServerPartitionTimestamps.TryRemove(partitionKeyRangeIdentity, out _);

                    return null;
                }

                throw;
            }
            catch (Exception)
            {
                if (forceRefreshPartitionAddresses)
                {
                    this.suboptimalServerPartitionTimestamps.TryRemove(partitionKeyRangeIdentity, out _);
                }

                throw;
            }
        }

        private static void SetTransportAddressUrisToUnhealthy(
            PartitionAddressInformation stalePartitionAddressInformation,
            Lazy<HashSet<TransportAddressUri>> failedEndpoints)
        {
            if (stalePartitionAddressInformation == null ||
                failedEndpoints == null ||
                !failedEndpoints.IsValueCreated)
            {
                return;
            }

            IReadOnlyList<TransportAddressUri> perProtocolPartitionAddressInformation = stalePartitionAddressInformation.Get(Protocol.Tcp)?.ReplicaTransportAddressUris;
            if (perProtocolPartitionAddressInformation == null)
            {
                return;
            }

            foreach (TransportAddressUri failed in perProtocolPartitionAddressInformation)
            {
                if (failedEndpoints.Value.Contains(failed))
                {
                    failed.SetUnhealthy();
                }
            }
        }

        private static void LogPartitionCacheRefresh(
            IClientSideRequestStatistics clientSideRequestStatistics,
            PartitionAddressInformation old,
            PartitionAddressInformation updated)
        {
            if (clientSideRequestStatistics is ClientSideRequestStatisticsTraceDatum traceDatum)
            {
                traceDatum.RecordAddressCachRefreshContent(old, updated);
            }
        }

        /// <summary>
        /// Marks the <see cref="TransportAddressUri"/> to Unhealthy that matches with the faulted
        /// server key.
        /// </summary>
        /// <param name="serverKey">An instance of <see cref="ServerKey"/> that contains the host and
        /// port of the backend replica.</param>
        public async Task MarkAddressesToUnhealthyAsync(
            ServerKey serverKey)
        {
            if (serverKey == null)
            {
                throw new ArgumentNullException(nameof(serverKey));
            }

            if (this.serverPartitionAddressToPkRangeIdMap.TryGetValue(serverKey, out HashSet<PartitionKeyRangeIdentity> pkRangeIds))
            {
                PartitionKeyRangeIdentity[] pkRangeIdsCopy;
                lock (pkRangeIds)
                {
                    pkRangeIdsCopy = pkRangeIds.ToArray();
                }

                foreach (PartitionKeyRangeIdentity pkRangeId in pkRangeIdsCopy)
                {
                    // The forceRefresh flag is set to true for the callback delegate is because, if the GetAsync() from the async
                    // non-blocking cache fails to look up the pkRangeId, then there are some inconsistency present in the cache, and it is
                    // more safe to do a force refresh to fetch the addresses from the gateway, instead of fetching it from the cache itself.
                    // Please note that, the chances of encountering such scenario is highly unlikely.
                    PartitionAddressInformation addressInfo = await this.serverPartitionAddressCache.GetAsync(
                       key: pkRangeId,
                       singleValueInitFunc: (_) => this.GetAddressesForRangeIdAsync(
                           null,
                           cachedAddresses: null,
                           pkRangeId.CollectionRid,
                           pkRangeId.PartitionKeyRangeId,
                           forceRefresh: true),
                       forceRefresh: (_) => false);

                    IReadOnlyList<TransportAddressUri> transportAddresses = addressInfo.Get(Protocol.Tcp)?.ReplicaTransportAddressUris;
                    foreach (TransportAddressUri address in from TransportAddressUri transportAddress in transportAddresses
                                                            where serverKey.Equals(transportAddress.ReplicaServerKey)
                                                            select transportAddress)
                    {
                        DefaultTrace.TraceInformation("Marking a backend replica to Unhealthy for collectionRid :{0}, pkRangeId: {1}, serviceEndpoint: {2}, transportAddress: {3}",
                           pkRangeId.CollectionRid,
                           pkRangeId.PartitionKeyRangeId,
                           this.serviceEndpoint,
                           address.ToString());

                        address.SetUnhealthy();
                    }
                }
            }
        }

        private async Task<Tuple<PartitionKeyRangeIdentity, PartitionAddressInformation>> ResolveMasterAsync(DocumentServiceRequest request, bool forceRefresh)
        {
            Tuple<PartitionKeyRangeIdentity, PartitionAddressInformation> masterAddressAndRange = this.masterPartitionAddressCache;

            int targetReplicaSetSize = this.serviceConfigReader.SystemReplicationPolicy.MaxReplicaSetSize;

            forceRefresh = forceRefresh ||
                (masterAddressAndRange != null &&
                masterAddressAndRange.Item2.AllAddresses.Count() < targetReplicaSetSize &&
                DateTime.UtcNow.Subtract(this.suboptimalMasterPartitionTimestamp) > TimeSpan.FromSeconds(this.suboptimalPartitionForceRefreshIntervalInSeconds));

            if (forceRefresh || request.ForceCollectionRoutingMapRefresh || this.masterPartitionAddressCache == null)
            {
                string entryUrl = PathsHelper.GeneratePath(
                   ResourceType.Database,
                   string.Empty,
                   true);

                try
                {
                    using (DocumentServiceResponse response = await this.GetMasterAddressesViaGatewayAsync(
                        request,
                        ResourceType.Database,
                        null,
                        entryUrl,
                        forceRefresh,
                        false))
                    {
                        FeedResource<Address> masterAddresses = response.GetResource<FeedResource<Address>>();

                        bool inNetworkRequest = this.IsInNetworkRequest(response);

                        masterAddressAndRange = this.ToPartitionAddressAndRange(string.Empty, masterAddresses.ToList(), inNetworkRequest);
                        this.masterPartitionAddressCache = masterAddressAndRange;
                        this.suboptimalMasterPartitionTimestamp = DateTime.MaxValue;
                    }
                }
                catch (Exception)
                {
                    this.suboptimalMasterPartitionTimestamp = DateTime.MaxValue;
                    throw;
                }
            }

            if (masterAddressAndRange.Item2.AllAddresses.Count() < targetReplicaSetSize && this.suboptimalMasterPartitionTimestamp.Equals(DateTime.MaxValue))
            {
                this.suboptimalMasterPartitionTimestamp = DateTime.UtcNow;
            }

            return masterAddressAndRange;
        }

        private async Task<PartitionAddressInformation> GetAddressesForRangeIdAsync(
            DocumentServiceRequest request,
            PartitionAddressInformation cachedAddresses,
            string collectionRid,
            string partitionKeyRangeId,
            bool forceRefresh)
        {
            using (DocumentServiceResponse response =
                await this.GetServerAddressesViaGatewayAsync(request, collectionRid, new[] { partitionKeyRangeId }, forceRefresh))
            {
                FeedResource<Address> addressFeed = response.GetResource<FeedResource<Address>>();

                bool inNetworkRequest = this.IsInNetworkRequest(response);

                IEnumerable<Tuple<PartitionKeyRangeIdentity, PartitionAddressInformation>> addressInfos =
                    addressFeed.Where(addressInfo => ProtocolFromString(addressInfo.Protocol) == this.protocol)
                        .GroupBy(address => address.PartitionKeyRangeId, StringComparer.Ordinal)
                        .Select(group => this.ToPartitionAddressAndRange(collectionRid, @group.ToList(), inNetworkRequest));

                Tuple<PartitionKeyRangeIdentity, PartitionAddressInformation> result =
                    addressInfos.SingleOrDefault(
                        addressInfo => StringComparer.Ordinal.Equals(addressInfo.Item1.PartitionKeyRangeId, partitionKeyRangeId));

                if (result == null)
                {
                    string errorMessage = string.Format(
                        CultureInfo.InvariantCulture,
                        RMResources.PartitionKeyRangeNotFound,
                        partitionKeyRangeId,
                        collectionRid);

                    throw new PartitionKeyRangeGoneException(errorMessage) { ResourceAddress = collectionRid };
                }

                if (this.isReplicaAddressValidationEnabled)
                {
                    // The purpose of this step is to merge the new transport addresses with the old one. What this means is -
                    // 1. If a newly returned address from gateway is already a part of the cache, then restore the health state
                    // of the new address with that of the cached one.
                    // 2. If a newly returned address from gateway doesn't exist in the cache, then keep using the new address
                    // with `Unknown` (initial) status.
                    PartitionAddressInformation mergedAddresses = GatewayAddressCache.MergeAddresses(result.Item2, cachedAddresses);
                    IReadOnlyList<TransportAddressUri> transportAddressUris = mergedAddresses.Get(Protocol.Tcp)?.ReplicaTransportAddressUris;

                    // If cachedAddresses are null, that would mean that the returned address from gateway would remain in Unknown
                    // status and there is no cached state that could transition them into Unhealthy.
                    if (cachedAddresses != null)
                    {
                        foreach (TransportAddressUri address in transportAddressUris)
                        {
                            // The main purpose for this step is to move address health status from Unhealthy to UnhealthyPending.
                            address.SetRefreshedIfUnhealthy();
                        }
                    }

                    this.ValidateReplicaAddresses(transportAddressUris);
<<<<<<< HEAD
=======
                    this.CaptureTransportAddressUriHealthStates(
                        partitionAddressInformation: mergedAddresses,
                        transportAddressUris: transportAddressUris);
>>>>>>> b1d31345

                    return mergedAddresses;
                }

<<<<<<< HEAD
=======
                this.CaptureTransportAddressUriHealthStates(
                    partitionAddressInformation: result.Item2,
                    transportAddressUris: result.Item2.Get(Protocol.Tcp)?.ReplicaTransportAddressUris);

>>>>>>> b1d31345
                return result.Item2;
            }
        }

        private async Task<DocumentServiceResponse> GetMasterAddressesViaGatewayAsync(
            DocumentServiceRequest request,
            ResourceType resourceType,
            string resourceAddress,
            string entryUrl,
            bool forceRefresh,
            bool useMasterCollectionResolver)
        {
            INameValueCollection addressQuery = new RequestNameValueCollection
            {
                { HttpConstants.QueryStrings.Url, HttpUtility.UrlEncode(entryUrl) }
            };

            INameValueCollection headers = new RequestNameValueCollection();
            if (forceRefresh)
            {
                headers.Set(HttpConstants.HttpHeaders.ForceRefresh, bool.TrueString);
            }

            if (useMasterCollectionResolver)
            {
                headers.Set(HttpConstants.HttpHeaders.UseMasterCollectionResolver, bool.TrueString);
            }

            if (request.ForceCollectionRoutingMapRefresh)
            {
                headers.Set(HttpConstants.HttpHeaders.ForceCollectionRoutingMapRefresh, bool.TrueString);
            }

            addressQuery.Add(HttpConstants.QueryStrings.Filter, this.protocolFilter);

            string resourceTypeToSign = PathsHelper.GetResourcePath(resourceType);

            headers.Set(HttpConstants.HttpHeaders.XDate, Rfc1123DateTimeCache.UtcNow());
            using (ITrace trace = Trace.GetRootTrace(nameof(GetMasterAddressesViaGatewayAsync), TraceComponent.Authorization, TraceLevel.Info))
            {
                string token = await this.tokenProvider.GetUserAuthorizationTokenAsync(
                    resourceAddress,
                    resourceTypeToSign,
                    HttpConstants.HttpMethods.Get,
                    headers,
                    AuthorizationTokenType.PrimaryMasterKey,
                    trace);

                headers.Set(HttpConstants.HttpHeaders.Authorization, token);

                Uri targetEndpoint = UrlUtility.SetQuery(this.addressEndpoint, UrlUtility.CreateQuery(addressQuery));

                string identifier = GatewayAddressCache.LogAddressResolutionStart(request, targetEndpoint);
                using (HttpResponseMessage httpResponseMessage = await this.httpClient.GetAsync(
                    uri: targetEndpoint,
                    additionalHeaders: headers,
                    resourceType: resourceType,
                    timeoutPolicy: HttpTimeoutPolicyControlPlaneRetriableHotPath.Instance,
                    clientSideRequestStatistics: request.RequestContext?.ClientRequestStatistics,
                    cancellationToken: default))
                {
                    DocumentServiceResponse documentServiceResponse = await ClientExtensions.ParseResponseAsync(httpResponseMessage);
                    GatewayAddressCache.LogAddressResolutionEnd(request, identifier);
                    return documentServiceResponse;
                }
            }
        }

        private async Task<DocumentServiceResponse> GetServerAddressesViaGatewayAsync(
            DocumentServiceRequest request,
            string collectionRid,
            IEnumerable<string> partitionKeyRangeIds,
            bool forceRefresh)
        {
            string entryUrl = PathsHelper.GeneratePath(ResourceType.Document, collectionRid, true);

            INameValueCollection addressQuery = new RequestNameValueCollection
            {
                { HttpConstants.QueryStrings.Url, HttpUtility.UrlEncode(entryUrl) }
            };

            INameValueCollection headers = new RequestNameValueCollection();
            if (forceRefresh)
            {
                headers.Set(HttpConstants.HttpHeaders.ForceRefresh, bool.TrueString);
            }

            if (request != null && request.ForceCollectionRoutingMapRefresh)
            {
                headers.Set(HttpConstants.HttpHeaders.ForceCollectionRoutingMapRefresh, bool.TrueString);
            }

            addressQuery.Add(HttpConstants.QueryStrings.Filter, this.protocolFilter);
            addressQuery.Add(HttpConstants.QueryStrings.PartitionKeyRangeIds, string.Join(",", partitionKeyRangeIds));

            string resourceTypeToSign = PathsHelper.GetResourcePath(ResourceType.Document);

            headers.Set(HttpConstants.HttpHeaders.XDate, Rfc1123DateTimeCache.UtcNow());
            string token = null;

            using (ITrace trace = Trace.GetRootTrace(nameof(GetMasterAddressesViaGatewayAsync), TraceComponent.Authorization, TraceLevel.Info))
            {
                try
                {
                    token = await this.tokenProvider.GetUserAuthorizationTokenAsync(
                        collectionRid,
                        resourceTypeToSign,
                        HttpConstants.HttpMethods.Get,
                        headers,
                        AuthorizationTokenType.PrimaryMasterKey,
                        trace);
                }
                catch (UnauthorizedException)
                {
                }

                if (token == null && request != null && request.IsNameBased)
                {
                    // User doesn't have rid based resource token. Maybe he has name based.
                    string collectionAltLink = PathsHelper.GetCollectionPath(request.ResourceAddress);
                    token = await this.tokenProvider.GetUserAuthorizationTokenAsync(
                            collectionAltLink,
                            resourceTypeToSign,
                            HttpConstants.HttpMethods.Get,
                            headers,
                            AuthorizationTokenType.PrimaryMasterKey,
                            trace);
                }

                headers.Set(HttpConstants.HttpHeaders.Authorization, token);

                Uri targetEndpoint = UrlUtility.SetQuery(this.addressEndpoint, UrlUtility.CreateQuery(addressQuery));

                string identifier = GatewayAddressCache.LogAddressResolutionStart(request, targetEndpoint);
                using (HttpResponseMessage httpResponseMessage = await this.httpClient.GetAsync(
                    uri: targetEndpoint,
                    additionalHeaders: headers,
                    resourceType: ResourceType.Document,
                    timeoutPolicy: HttpTimeoutPolicyControlPlaneRetriableHotPath.Instance,
                    clientSideRequestStatistics: request.RequestContext?.ClientRequestStatistics,
                    cancellationToken: default))
                {
                    DocumentServiceResponse documentServiceResponse = await ClientExtensions.ParseResponseAsync(httpResponseMessage);
                    GatewayAddressCache.LogAddressResolutionEnd(request, identifier);
                    return documentServiceResponse;
                }
            }
        }

        internal Tuple<PartitionKeyRangeIdentity, PartitionAddressInformation> ToPartitionAddressAndRange(string collectionRid, IList<Address> addresses, bool inNetworkRequest)
        {
            Address address = addresses.First();

            IReadOnlyList<AddressInformation> addressInfosSorted = GatewayAddressCache.GetSortedAddressInformation(addresses);

            PartitionKeyRangeIdentity partitionKeyRangeIdentity = new PartitionKeyRangeIdentity(collectionRid, address.PartitionKeyRangeId);

            if (this.enableTcpConnectionEndpointRediscovery && partitionKeyRangeIdentity.PartitionKeyRangeId != PartitionKeyRange.MasterPartitionKeyRangeId)
            {
                // add serverKey-pkRangeIdentity mapping only for addresses retrieved from gateway
                foreach (AddressInformation addressInfo in addressInfosSorted)
                {
                    DefaultTrace.TraceInformation("Added address to serverPartitionAddressToPkRangeIdMap, collectionRid :{0}, pkRangeId: {1}, address: {2}",
                       partitionKeyRangeIdentity.CollectionRid,
                       partitionKeyRangeIdentity.PartitionKeyRangeId,
                       addressInfo.PhysicalUri);

                    HashSet<PartitionKeyRangeIdentity> pkRangeIdSet = this.serverPartitionAddressToPkRangeIdMap.GetOrAdd(
                        new ServerKey(new Uri(addressInfo.PhysicalUri)),
                        (_) => new HashSet<PartitionKeyRangeIdentity>());
                    lock (pkRangeIdSet)
                    {
                        pkRangeIdSet.Add(partitionKeyRangeIdentity);
                    }
                }
            }

            return Tuple.Create(
                partitionKeyRangeIdentity,
                new PartitionAddressInformation(addressInfosSorted, inNetworkRequest));
        }

        private static IReadOnlyList<AddressInformation> GetSortedAddressInformation(IList<Address> addresses)
        {
            AddressInformation[] addressInformationArray = new AddressInformation[addresses.Count];
            for (int i = 0; i < addresses.Count; i++)
            {
                Address addr = addresses[i];
                addressInformationArray[i] = new AddressInformation(
                    isPrimary: addr.IsPrimary,
                    physicalUri: addr.PhysicalUri,
                    protocol: ProtocolFromString(addr.Protocol),
                    isPublic: true);
            }

            Array.Sort(addressInformationArray);
            return addressInformationArray;
        }

        private bool IsInNetworkRequest(DocumentServiceResponse documentServiceResponse)
        {
            bool inNetworkRequest = false;
            string inNetworkHeader = documentServiceResponse.ResponseHeaders.Get(HttpConstants.HttpHeaders.LocalRegionRequest);
            if (!string.IsNullOrEmpty(inNetworkHeader))
            {
                bool.TryParse(inNetworkHeader, out inNetworkRequest);
            }

            return inNetworkRequest;
        }

        private static string LogAddressResolutionStart(DocumentServiceRequest request, Uri targetEndpoint)
        {
            string identifier = null;
            if (request != null && request.RequestContext.ClientRequestStatistics != null)
            {
                identifier = request.RequestContext.ClientRequestStatistics.RecordAddressResolutionStart(targetEndpoint);
            }

            return identifier;
        }

        private static void LogAddressResolutionEnd(DocumentServiceRequest request, string identifier)
        {
            if (request != null && request.RequestContext.ClientRequestStatistics != null)
            {
                request.RequestContext.ClientRequestStatistics.RecordAddressResolutionEnd(identifier);
            }
        }

        private static Protocol ProtocolFromString(string protocol)
        {
            return (protocol.ToLowerInvariant()) switch
            {
                RuntimeConstants.Protocols.HTTPS => Protocol.Https,
                RuntimeConstants.Protocols.RNTBD => Protocol.Tcp,
                _ => throw new ArgumentOutOfRangeException("protocol"),
            };
        }

        private static string ProtocolString(Protocol protocol)
        {
            return ((int)protocol) switch
            {
                (int)Protocol.Https => RuntimeConstants.Protocols.HTTPS,
                (int)Protocol.Tcp => RuntimeConstants.Protocols.RNTBD,
                _ => throw new ArgumentOutOfRangeException("protocol"),
            };
        }

        /// <summary>
        /// Utilizes the <see cref="TryCatch{TResult}"/> to get the server addresses. If an
        /// exception is thrown during the invocation, it handles it gracefully and returns
        /// a <see cref="TryCatch{TResult}"/> Task containing the exception.
        /// </summary>
        /// <param name="request">An instance of <see cref="DocumentServiceRequest"/> containing the request payload.</param>
        /// <param name="collectionRid">A string containing the collection ids.</param>
        /// <param name="partitionKeyRangeIds">An instance of <see cref="IEnumerable{T}"/> containing the list of partition key range ids.</param>
        /// <returns>A task of <see cref="TryCatch{TResult}"/> containing the result.</returns>
        private async Task<TryCatch<DocumentServiceResponse>> GetAddressesAsync(
            DocumentServiceRequest request,
            string collectionRid,
            IEnumerable<string> partitionKeyRangeIds)
        {
            try
            {
                return TryCatch<DocumentServiceResponse>
                    .FromResult(
                        await this.GetServerAddressesViaGatewayAsync(
                            request: request,
                            collectionRid: collectionRid,
                            partitionKeyRangeIds: partitionKeyRangeIds,
                            forceRefresh: false));
            }
            catch (Exception ex)
            {
                DefaultTrace.TraceWarning("Failed to fetch the server addresses for: {0} with exception: {1}. '{2}'",
                    collectionRid,
                    ex,
                    System.Diagnostics.Trace.CorrelationManager.ActivityId);

                return TryCatch<DocumentServiceResponse>.FromException(ex);
            }
        }

        /// <summary>
        /// Validates the unknown or unhealthy-pending replicas by attempting to open the Rntbd connection. This operation
        /// will eventually marks the unknown or unhealthy-pending replicas to healthy, if the rntbd connection attempt made was
        /// successful or unhealthy otherwise.
        /// </summary>
        /// <param name="addresses">A read-only list of <see cref="TransportAddressUri"/> needs to be validated.</param>
        private void ValidateReplicaAddresses(
            IReadOnlyList<TransportAddressUri> addresses)
        {
            if (addresses == null)
            {
                throw new ArgumentNullException(nameof(addresses));
            }

            IEnumerable<TransportAddressUri> addressesNeedToValidateStatus = this.GetAddressesNeededToValidateStatus(
                    transportAddresses: addresses);

            if (addressesNeedToValidateStatus.Any())
            {
                Task openConnectionsInBackgroundTask = Task.Run(async () => await this.openConnectionsHandler.TryOpenRntbdChannelsAsync(
                    addresses: addressesNeedToValidateStatus));
            }
        }

        /// <summary>
        /// Merge the new addresses returned from gateway service with that of the cached addresses. If the returned
        /// new addresses list contains some of the addresses, which are already cached, then reset the health state
        /// of the new address to that of the cached one. If the the new addresses doesn't contain any of the cached
        /// addresses, then keep using the health state of the new addresses, which should be `unknown`.
        /// </summary>
        /// <param name="newAddresses">A list of <see cref="PartitionAddressInformation"/> containing the latest
        /// addresses being returned from gateway.</param>
        /// <param name="cachedAddresses">A list of <see cref="PartitionAddressInformation"/> containing the cached
        /// addresses from the async non blocking cache.</param>
        /// <returns>A list of <see cref="PartitionAddressInformation"/> containing the merged addresses.</returns>
        private static PartitionAddressInformation MergeAddresses(
            PartitionAddressInformation newAddresses,
            PartitionAddressInformation cachedAddresses)
        {
            if (newAddresses == null)
            {
                throw new ArgumentNullException(nameof(newAddresses));
            }

            if (cachedAddresses == null)
            {
                return newAddresses;
            }

            PerProtocolPartitionAddressInformation currentAddressInfo = newAddresses.Get(Protocol.Tcp);
            PerProtocolPartitionAddressInformation cachedAddressInfo = cachedAddresses.Get(Protocol.Tcp);
            Dictionary<string, TransportAddressUri> cachedAddressDict = new ();

            foreach (TransportAddressUri transportAddressUri in cachedAddressInfo.ReplicaTransportAddressUris)
            {
                cachedAddressDict[transportAddressUri.ToString()] = transportAddressUri;
            }

            foreach (TransportAddressUri transportAddressUri in currentAddressInfo.ReplicaTransportAddressUris)
            {
                if (cachedAddressDict.ContainsKey(transportAddressUri.ToString()))
                {
                    TransportAddressUri cachedTransportAddressUri = cachedAddressDict[transportAddressUri.ToString()];
                    transportAddressUri.ResetHealthStatus(
                        status: cachedTransportAddressUri.GetCurrentHealthState().GetHealthStatus(),
                        lastUnknownTimestamp: cachedTransportAddressUri.GetCurrentHealthState().GetLastKnownTimestampByHealthStatus(
                            healthStatus: TransportAddressHealthState.HealthStatus.Unknown),
                        lastUnhealthyPendingTimestamp: cachedTransportAddressUri.GetCurrentHealthState().GetLastKnownTimestampByHealthStatus(
                            healthStatus: TransportAddressHealthState.HealthStatus.UnhealthyPending),
                        lastUnhealthyTimestamp: cachedTransportAddressUri.GetCurrentHealthState().GetLastKnownTimestampByHealthStatus(
                            healthStatus: TransportAddressHealthState.HealthStatus.Unhealthy));

                }
            }

            return newAddresses;
        }

        /// <summary>
        /// Returns a list of <see cref="TransportAddressUri"/> needed to validate their health status. Validating
        /// a uri is done by opening Rntbd connection to the backend replica, which is a costly operation by nature. Therefore
        /// vaidating both Unhealthy and Unknown replicas at the same time could impose a high CPU utilization. To avoid this
        /// situation, the RntbdOpenConnectionHandler has good concurrency control mechanism to open the connections gracefully/>.
        /// </summary>
        /// <param name="transportAddresses">A read only list of <see cref="TransportAddressUri"/>s.</param>
        /// <returns>A list of <see cref="TransportAddressUri"/> that needs to validate their status.</returns>
        private IEnumerable<TransportAddressUri> GetAddressesNeededToValidateStatus(
            IReadOnlyList<TransportAddressUri> transportAddresses)
        {
            return transportAddresses
                .Where(address => address
                        .GetCurrentHealthState()
                        .GetHealthStatus() is
                            TransportAddressHealthState.HealthStatus.Unknown or
                            TransportAddressHealthState.HealthStatus.UnhealthyPending);
        }

<<<<<<< HEAD
=======
        /// <summary>
        /// The replica health status of the transport address uri will change eventually with the motonically increasing time.
        /// However, the purpose of this method is to capture the health status snapshot at this moment.
        /// </summary>
        /// <param name="partitionAddressInformation">An instance of <see cref="PartitionAddressInformation"/>.</param>
        /// <param name="transportAddressUris">A read-only list of <see cref="TransportAddressUri"/>.</param>
        private void CaptureTransportAddressUriHealthStates(
            PartitionAddressInformation partitionAddressInformation,
            IReadOnlyList<TransportAddressUri> transportAddressUris)
        {
            partitionAddressInformation
                .Get(Protocol.Tcp)?
                .SetTransportAddressUrisHealthState(
                    replicaHealthStates: transportAddressUris.Select(x => x.GetCurrentHealthState().GetHealthStatusDiagnosticString()).ToList());
        }

>>>>>>> b1d31345
        protected virtual void Dispose(bool disposing)
        {
            if (this.disposedValue)
            {
                return;
            }

            if (disposing)
            {
                this.serverPartitionAddressCache?.Dispose();
            }

            this.disposedValue = true;
        }

        public void Dispose()
        {
            this.Dispose(disposing: true);
        }
    }
}<|MERGE_RESOLUTION|>--- conflicted
+++ resolved
@@ -550,23 +550,17 @@
                     }
 
                     this.ValidateReplicaAddresses(transportAddressUris);
-<<<<<<< HEAD
-=======
                     this.CaptureTransportAddressUriHealthStates(
                         partitionAddressInformation: mergedAddresses,
                         transportAddressUris: transportAddressUris);
->>>>>>> b1d31345
 
                     return mergedAddresses;
                 }
 
-<<<<<<< HEAD
-=======
                 this.CaptureTransportAddressUriHealthStates(
                     partitionAddressInformation: result.Item2,
                     transportAddressUris: result.Item2.Get(Protocol.Tcp)?.ReplicaTransportAddressUris);
 
->>>>>>> b1d31345
                 return result.Item2;
             }
         }
@@ -949,8 +943,6 @@
                             TransportAddressHealthState.HealthStatus.UnhealthyPending);
         }
 
-<<<<<<< HEAD
-=======
         /// <summary>
         /// The replica health status of the transport address uri will change eventually with the motonically increasing time.
         /// However, the purpose of this method is to capture the health status snapshot at this moment.
@@ -967,7 +959,6 @@
                     replicaHealthStates: transportAddressUris.Select(x => x.GetCurrentHealthState().GetHealthStatusDiagnosticString()).ToList());
         }
 
->>>>>>> b1d31345
         protected virtual void Dispose(bool disposing)
         {
             if (this.disposedValue)
