﻿//------------------------------------------------------------
// Copyright (c) Microsoft Corporation.  All rights reserved.
//------------------------------------------------------------

namespace Microsoft.Azure.Cosmos.Routing
{
    using System;
    using System.Collections.Concurrent;
    using System.Collections.Generic;
    using System.Globalization;
    using System.Linq;
    using System.Net;
    using System.Net.Http;
    using System.Threading;
    using System.Threading.Tasks;
    using Microsoft.Azure.Cosmos.Common;
    using Microsoft.Azure.Cosmos.Core.Trace;
    using Microsoft.Azure.Cosmos.Query.Core.Monads;
    using Microsoft.Azure.Cosmos.Tracing;
    using Microsoft.Azure.Cosmos.Tracing.TraceData;
    using Microsoft.Azure.Documents;
    using Microsoft.Azure.Documents.Client;
    using Microsoft.Azure.Documents.Collections;
    using Microsoft.Azure.Documents.Rntbd;
    using Microsoft.Azure.Documents.Routing;

    internal class GatewayAddressCache : IAddressCache, IDisposable
    {
        private const string protocolFilterFormat = "{0} eq {1}";

        private const string AddressResolutionBatchSize = "AddressResolutionBatchSize";
        private const int DefaultBatchSize = 50;

        private readonly Uri serviceEndpoint;
        private readonly Uri addressEndpoint;

        private readonly AsyncCacheNonBlocking<PartitionKeyRangeIdentity, PartitionAddressInformation> serverPartitionAddressCache;
        private readonly ConcurrentDictionary<PartitionKeyRangeIdentity, DateTime> suboptimalServerPartitionTimestamps;
        private readonly ConcurrentDictionary<ServerKey, HashSet<PartitionKeyRangeIdentity>> serverPartitionAddressToPkRangeIdMap;
        private readonly IServiceConfigurationReader serviceConfigReader;
        private readonly long suboptimalPartitionForceRefreshIntervalInSeconds;

        private readonly Protocol protocol;
        private readonly string protocolFilter;
        private readonly ICosmosAuthorizationTokenProvider tokenProvider;
        private readonly bool enableTcpConnectionEndpointRediscovery;

        private readonly CosmosHttpClient httpClient;
        private readonly bool isReplicaAddressValidationEnabled;

        private Tuple<PartitionKeyRangeIdentity, PartitionAddressInformation> masterPartitionAddressCache;
        private DateTime suboptimalMasterPartitionTimestamp;
        private bool disposedValue;
        private IOpenConnectionsHandler openConnectionsHandler;

        public GatewayAddressCache(
            Uri serviceEndpoint,
            Protocol protocol,
            ICosmosAuthorizationTokenProvider tokenProvider,
            IServiceConfigurationReader serviceConfigReader,
            CosmosHttpClient httpClient,
            IOpenConnectionsHandler openConnectionsHandler,
            long suboptimalPartitionForceRefreshIntervalInSeconds = 600,
            bool enableTcpConnectionEndpointRediscovery = false)
        {
            this.addressEndpoint = new Uri(serviceEndpoint + "/" + Paths.AddressPathSegment);
            this.protocol = protocol;
            this.tokenProvider = tokenProvider;
            this.serviceEndpoint = serviceEndpoint;
            this.serviceConfigReader = serviceConfigReader;
            this.serverPartitionAddressCache = new AsyncCacheNonBlocking<PartitionKeyRangeIdentity, PartitionAddressInformation>();
            this.suboptimalServerPartitionTimestamps = new ConcurrentDictionary<PartitionKeyRangeIdentity, DateTime>();
            this.serverPartitionAddressToPkRangeIdMap = new ConcurrentDictionary<ServerKey, HashSet<PartitionKeyRangeIdentity>>();
            this.suboptimalMasterPartitionTimestamp = DateTime.MaxValue;
            this.enableTcpConnectionEndpointRediscovery = enableTcpConnectionEndpointRediscovery;

            this.suboptimalPartitionForceRefreshIntervalInSeconds = suboptimalPartitionForceRefreshIntervalInSeconds;

            this.httpClient = httpClient;

            this.protocolFilter =
                string.Format(CultureInfo.InvariantCulture,
                GatewayAddressCache.protocolFilterFormat,
                Constants.Properties.Protocol,
                GatewayAddressCache.ProtocolString(this.protocol));

            this.openConnectionsHandler = openConnectionsHandler;
            this.isReplicaAddressValidationEnabled = Helpers.GetEnvironmentVariableAsBool(
                name: Constants.EnvironmentVariables.ReplicaConnectivityValidationEnabled,
                defaultValue: false);
        }

        public Uri ServiceEndpoint => this.serviceEndpoint;

        /// <summary>
        /// Gets the address information from the gateway and sets them into the async non blocking cache for later lookup.
        /// Additionally attempts to establish Rntbd connections to the backend replicas based on `shouldOpenRntbdChannels`
        /// boolean flag.
        /// </summary>
        /// <param name="databaseName">A string containing the database name.</param>
        /// <param name="collection">An instance of <see cref="ContainerProperties"/> containing the collection properties.</param>
        /// <param name="partitionKeyRangeIdentities">A read only list containing the partition key range identities.</param>
        /// <param name="shouldOpenRntbdChannels">A boolean flag indicating whether Rntbd connections are required to be established
        /// to the backend replica nodes. For cosmos client initialization and cache warmups, the Rntbd connection are needed to be
        /// openned deterministically to the backend replicas to reduce latency, thus the <paramref name="shouldOpenRntbdChannels"/>
        /// should be set to `true` during cosmos client initialization and cache warmups. The OpenAsync flow from DocumentClient
        /// doesn't require the connections to be opened deterministically thus should set the parameter to `false`.</param>
        /// <param name="cancellationToken">An instance of <see cref="CancellationToken"/>.</param>
        public async Task OpenConnectionsAsync(
            string databaseName,
            ContainerProperties collection,
            IReadOnlyList<PartitionKeyRangeIdentity> partitionKeyRangeIdentities,
            bool shouldOpenRntbdChannels,
            CancellationToken cancellationToken)
        {
            List<Task<TryCatch<DocumentServiceResponse>>> tasks = new ();
            int batchSize = GatewayAddressCache.DefaultBatchSize;

#if !(NETSTANDARD15 || NETSTANDARD16)
#if NETSTANDARD20
            // GetEntryAssembly returns null when loaded from native netstandard2.0
            if (System.Reflection.Assembly.GetEntryAssembly() != null)
            {
#endif
                if (int.TryParse(System.Configuration.ConfigurationManager.AppSettings[GatewayAddressCache.AddressResolutionBatchSize], out int userSpecifiedBatchSize))
                {
                    batchSize = userSpecifiedBatchSize;
                }
#if NETSTANDARD20
            }
#endif  
#endif

            string collectionAltLink = string.Format(
                CultureInfo.InvariantCulture,
                "{0}/{1}/{2}/{3}",
                Paths.DatabasesPathSegment,
                Uri.EscapeUriString(databaseName),
                Paths.CollectionsPathSegment,
                Uri.EscapeUriString(collection.Id));

            using (DocumentServiceRequest request = DocumentServiceRequest.CreateFromName(
                OperationType.Read,
                collectionAltLink,
                ResourceType.Collection,
                AuthorizationTokenType.PrimaryMasterKey))
            {
                for (int i = 0; i < partitionKeyRangeIdentities.Count; i += batchSize)
                {
                    tasks
                        .Add(this.GetAddressesAsync(
                            request: request,
                            collectionRid: collection.ResourceId,
                            partitionKeyRangeIds: partitionKeyRangeIdentities.Skip(i).Take(batchSize).Select(range => range.PartitionKeyRangeId)));
                }
            }

            foreach (TryCatch<DocumentServiceResponse> task in await Task.WhenAll(tasks))
            {
                if (task.Failed)
                {
                    continue;
                }

                using (DocumentServiceResponse response = task.Result)
                {
                    FeedResource<Address> addressFeed = response.GetResource<FeedResource<Address>>();

                    bool inNetworkRequest = this.IsInNetworkRequest(response);

                    IEnumerable<Tuple<PartitionKeyRangeIdentity, PartitionAddressInformation>> addressInfos =
                        addressFeed.Where(addressInfo => ProtocolFromString(addressInfo.Protocol) == this.protocol)
                            .GroupBy(address => address.PartitionKeyRangeId, StringComparer.Ordinal)
                            .Select(group => this.ToPartitionAddressAndRange(collection.ResourceId, @group.ToList(), inNetworkRequest));

                    foreach (Tuple<PartitionKeyRangeIdentity, PartitionAddressInformation> addressInfo in addressInfos)
                    {
                        this.serverPartitionAddressCache.Set(
                            new PartitionKeyRangeIdentity(collection.ResourceId, addressInfo.Item1.PartitionKeyRangeId),
                            addressInfo.Item2);

                        // The `shouldOpenRntbdChannels` boolean flag indicates whether the SDK should establish Rntbd connections to the
                        // backend replica nodes. For the `CosmosClient.CreateAndInitializeAsync()` flow, the flag should be passed as
                        // `true` so that the Rntbd connections to the backend replicas could be established deterministically. For any
                        // other flow, the flag should be passed as `false`.
                        if (this.openConnectionsHandler != null && shouldOpenRntbdChannels)
                        {
                            await this.openConnectionsHandler
                                .TryOpenRntbdChannelsAsync(
                                    addresses: addressInfo.Item2.Get(Protocol.Tcp)?.ReplicaTransportAddressUris);
                        }
                    }
                }
            }
        }

        /// <inheritdoc/>
        public void SetOpenConnectionsHandler(IOpenConnectionsHandler openConnectionsHandler)
        {
            this.openConnectionsHandler = openConnectionsHandler;
        }

        /// <inheritdoc/>
        public async Task<PartitionAddressInformation> TryGetAddressesAsync(
            DocumentServiceRequest request,
            PartitionKeyRangeIdentity partitionKeyRangeIdentity,
            ServiceIdentity serviceIdentity,
            bool forceRefreshPartitionAddresses,
            CancellationToken cancellationToken)
        {
            if (request == null)
            {
                throw new ArgumentNullException(nameof(request));
            }

            if (partitionKeyRangeIdentity == null)
            {
                throw new ArgumentNullException(nameof(partitionKeyRangeIdentity));
            }

            try
            {
                if (partitionKeyRangeIdentity.PartitionKeyRangeId == PartitionKeyRange.MasterPartitionKeyRangeId)
                {
                    return (await this.ResolveMasterAsync(request, forceRefreshPartitionAddresses)).Item2;
                }

                if (this.suboptimalServerPartitionTimestamps.TryGetValue(partitionKeyRangeIdentity, out DateTime suboptimalServerPartitionTimestamp))
                {
                    bool forceRefreshDueToSuboptimalPartitionReplicaSet =
                        DateTime.UtcNow.Subtract(suboptimalServerPartitionTimestamp) > TimeSpan.FromSeconds(this.suboptimalPartitionForceRefreshIntervalInSeconds);

                    if (forceRefreshDueToSuboptimalPartitionReplicaSet && this.suboptimalServerPartitionTimestamps.TryUpdate(partitionKeyRangeIdentity, DateTime.MaxValue, suboptimalServerPartitionTimestamp))
                    {
                        forceRefreshPartitionAddresses = true;
                    }
                }

                PartitionAddressInformation addresses;
                PartitionAddressInformation staleAddressInfo = null;
                if (forceRefreshPartitionAddresses || request.ForceCollectionRoutingMapRefresh)
                {
                    addresses = await this.serverPartitionAddressCache.GetAsync(
                        key: partitionKeyRangeIdentity,
                        singleValueInitFunc: (currentCachedValue) =>
                        {
                            staleAddressInfo = currentCachedValue;

                            GatewayAddressCache.SetTransportAddressUrisToUnhealthy(
                               currentCachedValue,
                               request?.RequestContext?.FailedEndpoints);

                            return this.GetAddressesForRangeIdAsync(
                                request,
                                cachedAddresses: currentCachedValue,
                                partitionKeyRangeIdentity.CollectionRid,
                                partitionKeyRangeIdentity.PartitionKeyRangeId,
                                forceRefresh: forceRefreshPartitionAddresses);
                        },
                        forceRefresh: (currentCachedValue) =>
                        {
                            int cachedHashCode = request?.RequestContext?.LastPartitionAddressInformationHashCode ?? 0;
                            if (cachedHashCode == 0)
                            {
                                return true;
                            }

                            // The cached value is different then the previous access hash then assume
                            // another request already updated the cache since there is a new value in the cache
                            return currentCachedValue.GetHashCode() == cachedHashCode;
                        });

                    if (staleAddressInfo != null)
                    {
                        GatewayAddressCache.LogPartitionCacheRefresh(request.RequestContext.ClientRequestStatistics, staleAddressInfo, addresses);
                    }

                    this.suboptimalServerPartitionTimestamps.TryRemove(partitionKeyRangeIdentity, out DateTime ignoreDateTime);
                }
                else
                {
                    addresses = await this.serverPartitionAddressCache.GetAsync(
                        key: partitionKeyRangeIdentity,
                        singleValueInitFunc: (_) => this.GetAddressesForRangeIdAsync(
                            request,
                            cachedAddresses: null,
                            partitionKeyRangeIdentity.CollectionRid,
                            partitionKeyRangeIdentity.PartitionKeyRangeId,
                            forceRefresh: false),
                        forceRefresh: (_) => false);
                }

                // Always save the hash code. This is used to determine if another request already updated the cache.
                // This helps reduce latency by avoiding uncessary cache refreshes.
                if (request?.RequestContext != null)
                {
                    request.RequestContext.LastPartitionAddressInformationHashCode = addresses.GetHashCode();
                }

                int targetReplicaSetSize = this.serviceConfigReader.UserReplicationPolicy.MaxReplicaSetSize;
                if (addresses.AllAddresses.Count() < targetReplicaSetSize)
                {
                    this.suboptimalServerPartitionTimestamps.TryAdd(partitionKeyRangeIdentity, DateTime.UtcNow);
                }

                // Refresh the cache on-demand, if there were some address that remained as unhealthy long enough (more than 1 minute)
                // and need to revalidate its status. The reason it is not dependent on 410 to force refresh the addresses, is being:
                // When an address is marked as unhealthy, then the address enumerator will deprioritize it and move it back to the
                // end of the transport uris list. Therefore, it could happen that no request will land on the unhealthy address for
                // an extended period of time therefore, the chances of 410 (Gone Exception) to trigger the forceRefresh workflow may
                // not happen for that particular replica.
                if (addresses
                    .Get(Protocol.Tcp)
                    .ReplicaTransportAddressUris
                    .Any(x => x.ShouldRefreshHealthStatus()))
                {
                    Task refreshAddressesInBackgroundTask = Task.Run(async () => await this.serverPartitionAddressCache.RefreshAsync(
                        key: partitionKeyRangeIdentity,
                        singleValueInitFunc: (currentCachedValue) => this.GetAddressesForRangeIdAsync(
                                request,
                                cachedAddresses: currentCachedValue,
                                partitionKeyRangeIdentity.CollectionRid,
                                partitionKeyRangeIdentity.PartitionKeyRangeId,
                                forceRefresh: true)));
                }

                return addresses;
            }
            catch (DocumentClientException ex)
            {
                if ((ex.StatusCode == HttpStatusCode.NotFound) ||
                    (ex.StatusCode == HttpStatusCode.Gone && ex.GetSubStatus() == SubStatusCodes.PartitionKeyRangeGone))
                {
                    //remove from suboptimal cache in case the the collection+pKeyRangeId combo is gone.
                    this.suboptimalServerPartitionTimestamps.TryRemove(partitionKeyRangeIdentity, out _);

                    return null;
                }

                throw;
            }
            catch (Exception)
            {
                if (forceRefreshPartitionAddresses)
                {
                    this.suboptimalServerPartitionTimestamps.TryRemove(partitionKeyRangeIdentity, out _);
                }

                throw;
            }
        }

        private static void SetTransportAddressUrisToUnhealthy(
            PartitionAddressInformation stalePartitionAddressInformation,
            Lazy<HashSet<TransportAddressUri>> failedEndpoints)
        {
            if (stalePartitionAddressInformation == null ||
                failedEndpoints == null ||
                !failedEndpoints.IsValueCreated)
            {
                return;
            }

            IReadOnlyList<TransportAddressUri> perProtocolPartitionAddressInformation = stalePartitionAddressInformation.Get(Protocol.Tcp)?.ReplicaTransportAddressUris;
            if (perProtocolPartitionAddressInformation == null)
            {
                return;
            }

            foreach (TransportAddressUri failed in perProtocolPartitionAddressInformation)
            {
                if (failedEndpoints.Value.Contains(failed))
                {
                    failed.SetUnhealthy();
                }
            }
        }

        private static void LogPartitionCacheRefresh(
            IClientSideRequestStatistics clientSideRequestStatistics,
            PartitionAddressInformation old,
            PartitionAddressInformation updated)
        {
            if (clientSideRequestStatistics is ClientSideRequestStatisticsTraceDatum traceDatum)
            {
                traceDatum.RecordAddressCachRefreshContent(old, updated);
            }
        }

        /// <summary>
        /// Marks the <see cref="TransportAddressUri"/> to Unhealthy that matches with the faulted
        /// server key.
        /// </summary>
        /// <param name="serverKey">An instance of <see cref="ServerKey"/> that contains the host and
        /// port of the backend replica.</param>
        public async Task MarkAddressesToUnhealthyAsync(
            ServerKey serverKey)
        {
            if (serverKey == null)
            {
                throw new ArgumentNullException(nameof(serverKey));
            }

            if (this.serverPartitionAddressToPkRangeIdMap.TryGetValue(serverKey, out HashSet<PartitionKeyRangeIdentity> pkRangeIds))
            {
                PartitionKeyRangeIdentity[] pkRangeIdsCopy;
                lock (pkRangeIds)
                {
                    pkRangeIdsCopy = pkRangeIds.ToArray();
                }

                foreach (PartitionKeyRangeIdentity pkRangeId in pkRangeIdsCopy)
                {
                    // The forceRefresh flag is set to true for the callback delegate is because, if the GetAsync() from the async
                    // non-blocking cache fails to look up the pkRangeId, then there are some inconsistency present in the cache, and it is
                    // more safe to do a force refresh to fetch the addresses from the gateway, instead of fetching it from the cache itself.
                    // Please note that, the chances of encountering such scenario is highly unlikely.
                    PartitionAddressInformation addressInfo = await this.serverPartitionAddressCache.GetAsync(
                       key: pkRangeId,
                       singleValueInitFunc: (_) => this.GetAddressesForRangeIdAsync(
                           null,
                           cachedAddresses: null,
                           pkRangeId.CollectionRid,
                           pkRangeId.PartitionKeyRangeId,
                           forceRefresh: true),
                       forceRefresh: (_) => false);

                    IReadOnlyList<TransportAddressUri> transportAddresses = addressInfo.Get(Protocol.Tcp)?.ReplicaTransportAddressUris;
                    foreach (TransportAddressUri address in from TransportAddressUri transportAddress in transportAddresses
                                                            where serverKey.Equals(transportAddress.ReplicaServerKey)
                                                            select transportAddress)
                    {
                        DefaultTrace.TraceInformation("Marking a backend replica to Unhealthy for collectionRid :{0}, pkRangeId: {1}, serviceEndpoint: {2}, transportAddress: {3}",
                           pkRangeId.CollectionRid,
                           pkRangeId.PartitionKeyRangeId,
                           this.serviceEndpoint,
                           address.ToString());

                        address.SetUnhealthy();
                    }
                }
            }
        }

        private async Task<Tuple<PartitionKeyRangeIdentity, PartitionAddressInformation>> ResolveMasterAsync(DocumentServiceRequest request, bool forceRefresh)
        {
            Tuple<PartitionKeyRangeIdentity, PartitionAddressInformation> masterAddressAndRange = this.masterPartitionAddressCache;

            int targetReplicaSetSize = this.serviceConfigReader.SystemReplicationPolicy.MaxReplicaSetSize;

            forceRefresh = forceRefresh ||
                (masterAddressAndRange != null &&
                masterAddressAndRange.Item2.AllAddresses.Count() < targetReplicaSetSize &&
                DateTime.UtcNow.Subtract(this.suboptimalMasterPartitionTimestamp) > TimeSpan.FromSeconds(this.suboptimalPartitionForceRefreshIntervalInSeconds));

            if (forceRefresh || request.ForceCollectionRoutingMapRefresh || this.masterPartitionAddressCache == null)
            {
                string entryUrl = PathsHelper.GeneratePath(
                   ResourceType.Database,
                   string.Empty,
                   true);

                try
                {
                    using (DocumentServiceResponse response = await this.GetMasterAddressesViaGatewayAsync(
                        request,
                        ResourceType.Database,
                        null,
                        entryUrl,
                        forceRefresh,
                        false))
                    {
                        FeedResource<Address> masterAddresses = response.GetResource<FeedResource<Address>>();

                        bool inNetworkRequest = this.IsInNetworkRequest(response);

                        masterAddressAndRange = this.ToPartitionAddressAndRange(string.Empty, masterAddresses.ToList(), inNetworkRequest);
                        this.masterPartitionAddressCache = masterAddressAndRange;
                        this.suboptimalMasterPartitionTimestamp = DateTime.MaxValue;
                    }
                }
                catch (Exception)
                {
                    this.suboptimalMasterPartitionTimestamp = DateTime.MaxValue;
                    throw;
                }
            }

            if (masterAddressAndRange.Item2.AllAddresses.Count() < targetReplicaSetSize && this.suboptimalMasterPartitionTimestamp.Equals(DateTime.MaxValue))
            {
                this.suboptimalMasterPartitionTimestamp = DateTime.UtcNow;
            }

            return masterAddressAndRange;
        }

        private async Task<PartitionAddressInformation> GetAddressesForRangeIdAsync(
            DocumentServiceRequest request,
            PartitionAddressInformation cachedAddresses,
            string collectionRid,
            string partitionKeyRangeId,
            bool forceRefresh)
        {
            using (DocumentServiceResponse response =
                await this.GetServerAddressesViaGatewayAsync(request, collectionRid, new[] { partitionKeyRangeId }, forceRefresh))
            {
                FeedResource<Address> addressFeed = response.GetResource<FeedResource<Address>>();

                bool inNetworkRequest = this.IsInNetworkRequest(response);

                IEnumerable<Tuple<PartitionKeyRangeIdentity, PartitionAddressInformation>> addressInfos =
                    addressFeed.Where(addressInfo => ProtocolFromString(addressInfo.Protocol) == this.protocol)
                        .GroupBy(address => address.PartitionKeyRangeId, StringComparer.Ordinal)
                        .Select(group => this.ToPartitionAddressAndRange(collectionRid, @group.ToList(), inNetworkRequest));

                Tuple<PartitionKeyRangeIdentity, PartitionAddressInformation> result =
                    addressInfos.SingleOrDefault(
                        addressInfo => StringComparer.Ordinal.Equals(addressInfo.Item1.PartitionKeyRangeId, partitionKeyRangeId));

                if (result == null)
                {
                    string errorMessage = string.Format(
                        CultureInfo.InvariantCulture,
                        RMResources.PartitionKeyRangeNotFound,
                        partitionKeyRangeId,
                        collectionRid);

                    throw new PartitionKeyRangeGoneException(errorMessage) { ResourceAddress = collectionRid };
                }

                if (this.isReplicaAddressValidationEnabled)
                {
                    // The purpose of this step is to merge the new transport addresses with the old one. What this means is -
                    // 1. If a newly returned address from gateway is already a part of the cache, then restore the health state
                    // of the new address with that of the cached one.
                    // 2. If a newly returned address from gateway doesn't exist in the cache, then keep using the new address
                    // with `Unknown` (initial) status.
                    PartitionAddressInformation mergedAddresses = GatewayAddressCache.MergeAddresses(result.Item2, cachedAddresses);
                    IReadOnlyList<TransportAddressUri> transportAddressUris = mergedAddresses.Get(Protocol.Tcp)?.ReplicaTransportAddressUris;

                    // If cachedAddresses are null, that would mean that the returned address from gateway would remain in Unknown
                    // status and there is no cached state that could transition them into Unhealthy.
                    if (cachedAddresses != null)
                    {
                        foreach (TransportAddressUri address in transportAddressUris)
                        {
                            // The main purpose for this step is to move address health status from Unhealthy to UnhealthyPending.
                            address.SetRefreshedIfUnhealthy();
                        }
                    }

<<<<<<< HEAD
                    this.ValidateUnhealthyPendingReplicas(transportAddressUris);
=======
                    this.ValidateReplicaAddresses(transportAddressUris);
>>>>>>> b06d6c3c

                    return mergedAddresses;
                }

                return result.Item2;
            }
        }

        private async Task<DocumentServiceResponse> GetMasterAddressesViaGatewayAsync(
            DocumentServiceRequest request,
            ResourceType resourceType,
            string resourceAddress,
            string entryUrl,
            bool forceRefresh,
            bool useMasterCollectionResolver)
        {
            INameValueCollection addressQuery = new RequestNameValueCollection
            {
                { HttpConstants.QueryStrings.Url, HttpUtility.UrlEncode(entryUrl) }
            };

            INameValueCollection headers = new RequestNameValueCollection();
            if (forceRefresh)
            {
                headers.Set(HttpConstants.HttpHeaders.ForceRefresh, bool.TrueString);
            }

            if (useMasterCollectionResolver)
            {
                headers.Set(HttpConstants.HttpHeaders.UseMasterCollectionResolver, bool.TrueString);
            }

            if (request.ForceCollectionRoutingMapRefresh)
            {
                headers.Set(HttpConstants.HttpHeaders.ForceCollectionRoutingMapRefresh, bool.TrueString);
            }

            addressQuery.Add(HttpConstants.QueryStrings.Filter, this.protocolFilter);

            string resourceTypeToSign = PathsHelper.GetResourcePath(resourceType);

            headers.Set(HttpConstants.HttpHeaders.XDate, Rfc1123DateTimeCache.UtcNow());
            using (ITrace trace = Trace.GetRootTrace(nameof(GetMasterAddressesViaGatewayAsync), TraceComponent.Authorization, TraceLevel.Info))
            {
                string token = await this.tokenProvider.GetUserAuthorizationTokenAsync(
                    resourceAddress,
                    resourceTypeToSign,
                    HttpConstants.HttpMethods.Get,
                    headers,
                    AuthorizationTokenType.PrimaryMasterKey,
                    trace);

                headers.Set(HttpConstants.HttpHeaders.Authorization, token);

                Uri targetEndpoint = UrlUtility.SetQuery(this.addressEndpoint, UrlUtility.CreateQuery(addressQuery));

                string identifier = GatewayAddressCache.LogAddressResolutionStart(request, targetEndpoint);
                using (HttpResponseMessage httpResponseMessage = await this.httpClient.GetAsync(
                    uri: targetEndpoint,
                    additionalHeaders: headers,
                    resourceType: resourceType,
                    timeoutPolicy: HttpTimeoutPolicyControlPlaneRetriableHotPath.Instance,
                    clientSideRequestStatistics: request.RequestContext?.ClientRequestStatistics,
                    cancellationToken: default))
                {
                    DocumentServiceResponse documentServiceResponse = await ClientExtensions.ParseResponseAsync(httpResponseMessage);
                    GatewayAddressCache.LogAddressResolutionEnd(request, identifier);
                    return documentServiceResponse;
                }
            }
        }

        private async Task<DocumentServiceResponse> GetServerAddressesViaGatewayAsync(
            DocumentServiceRequest request,
            string collectionRid,
            IEnumerable<string> partitionKeyRangeIds,
            bool forceRefresh)
        {
            string entryUrl = PathsHelper.GeneratePath(ResourceType.Document, collectionRid, true);

            INameValueCollection addressQuery = new RequestNameValueCollection
            {
                { HttpConstants.QueryStrings.Url, HttpUtility.UrlEncode(entryUrl) }
            };

            INameValueCollection headers = new RequestNameValueCollection();
            if (forceRefresh)
            {
                headers.Set(HttpConstants.HttpHeaders.ForceRefresh, bool.TrueString);
            }

            if (request != null && request.ForceCollectionRoutingMapRefresh)
            {
                headers.Set(HttpConstants.HttpHeaders.ForceCollectionRoutingMapRefresh, bool.TrueString);
            }

            addressQuery.Add(HttpConstants.QueryStrings.Filter, this.protocolFilter);
            addressQuery.Add(HttpConstants.QueryStrings.PartitionKeyRangeIds, string.Join(",", partitionKeyRangeIds));

            string resourceTypeToSign = PathsHelper.GetResourcePath(ResourceType.Document);

            headers.Set(HttpConstants.HttpHeaders.XDate, Rfc1123DateTimeCache.UtcNow());
            string token = null;

            using (ITrace trace = Trace.GetRootTrace(nameof(GetMasterAddressesViaGatewayAsync), TraceComponent.Authorization, TraceLevel.Info))
            {
                try
                {
                    token = await this.tokenProvider.GetUserAuthorizationTokenAsync(
                        collectionRid,
                        resourceTypeToSign,
                        HttpConstants.HttpMethods.Get,
                        headers,
                        AuthorizationTokenType.PrimaryMasterKey,
                        trace);
                }
                catch (UnauthorizedException)
                {
                }

                if (token == null && request != null && request.IsNameBased)
                {
                    // User doesn't have rid based resource token. Maybe he has name based.
                    string collectionAltLink = PathsHelper.GetCollectionPath(request.ResourceAddress);
                    token = await this.tokenProvider.GetUserAuthorizationTokenAsync(
                            collectionAltLink,
                            resourceTypeToSign,
                            HttpConstants.HttpMethods.Get,
                            headers,
                            AuthorizationTokenType.PrimaryMasterKey,
                            trace);
                }

                headers.Set(HttpConstants.HttpHeaders.Authorization, token);

                Uri targetEndpoint = UrlUtility.SetQuery(this.addressEndpoint, UrlUtility.CreateQuery(addressQuery));

                string identifier = GatewayAddressCache.LogAddressResolutionStart(request, targetEndpoint);
                using (HttpResponseMessage httpResponseMessage = await this.httpClient.GetAsync(
                    uri: targetEndpoint,
                    additionalHeaders: headers,
                    resourceType: ResourceType.Document,
                    timeoutPolicy: HttpTimeoutPolicyControlPlaneRetriableHotPath.Instance,
                    clientSideRequestStatistics: request.RequestContext?.ClientRequestStatistics,
                    cancellationToken: default))
                {
                    DocumentServiceResponse documentServiceResponse = await ClientExtensions.ParseResponseAsync(httpResponseMessage);
                    GatewayAddressCache.LogAddressResolutionEnd(request, identifier);
                    return documentServiceResponse;
                }
            }
        }

        internal Tuple<PartitionKeyRangeIdentity, PartitionAddressInformation> ToPartitionAddressAndRange(string collectionRid, IList<Address> addresses, bool inNetworkRequest)
        {
            Address address = addresses.First();

            IReadOnlyList<AddressInformation> addressInfosSorted = GatewayAddressCache.GetSortedAddressInformation(addresses);

            PartitionKeyRangeIdentity partitionKeyRangeIdentity = new PartitionKeyRangeIdentity(collectionRid, address.PartitionKeyRangeId);

            if (this.enableTcpConnectionEndpointRediscovery && partitionKeyRangeIdentity.PartitionKeyRangeId != PartitionKeyRange.MasterPartitionKeyRangeId)
            {
                // add serverKey-pkRangeIdentity mapping only for addresses retrieved from gateway
                foreach (AddressInformation addressInfo in addressInfosSorted)
                {
                    DefaultTrace.TraceInformation("Added address to serverPartitionAddressToPkRangeIdMap, collectionRid :{0}, pkRangeId: {1}, address: {2}",
                       partitionKeyRangeIdentity.CollectionRid,
                       partitionKeyRangeIdentity.PartitionKeyRangeId,
                       addressInfo.PhysicalUri);

                    HashSet<PartitionKeyRangeIdentity> pkRangeIdSet = this.serverPartitionAddressToPkRangeIdMap.GetOrAdd(
                        new ServerKey(new Uri(addressInfo.PhysicalUri)),
                        (_) => new HashSet<PartitionKeyRangeIdentity>());
                    lock (pkRangeIdSet)
                    {
                        pkRangeIdSet.Add(partitionKeyRangeIdentity);
                    }
                }
            }

            return Tuple.Create(
                partitionKeyRangeIdentity,
                new PartitionAddressInformation(addressInfosSorted, inNetworkRequest));
        }

        private static IReadOnlyList<AddressInformation> GetSortedAddressInformation(IList<Address> addresses)
        {
            AddressInformation[] addressInformationArray = new AddressInformation[addresses.Count];
            for (int i = 0; i < addresses.Count; i++)
            {
                Address addr = addresses[i];
                addressInformationArray[i] = new AddressInformation(
                    isPrimary: addr.IsPrimary,
                    physicalUri: addr.PhysicalUri,
                    protocol: ProtocolFromString(addr.Protocol),
                    isPublic: true);
            }

            Array.Sort(addressInformationArray);
            return addressInformationArray;
        }

        private bool IsInNetworkRequest(DocumentServiceResponse documentServiceResponse)
        {
            bool inNetworkRequest = false;
            string inNetworkHeader = documentServiceResponse.ResponseHeaders.Get(HttpConstants.HttpHeaders.LocalRegionRequest);
            if (!string.IsNullOrEmpty(inNetworkHeader))
            {
                bool.TryParse(inNetworkHeader, out inNetworkRequest);
            }

            return inNetworkRequest;
        }

        private static string LogAddressResolutionStart(DocumentServiceRequest request, Uri targetEndpoint)
        {
            string identifier = null;
            if (request != null && request.RequestContext.ClientRequestStatistics != null)
            {
                identifier = request.RequestContext.ClientRequestStatistics.RecordAddressResolutionStart(targetEndpoint);
            }

            return identifier;
        }

        private static void LogAddressResolutionEnd(DocumentServiceRequest request, string identifier)
        {
            if (request != null && request.RequestContext.ClientRequestStatistics != null)
            {
                request.RequestContext.ClientRequestStatistics.RecordAddressResolutionEnd(identifier);
            }
        }

        private static Protocol ProtocolFromString(string protocol)
        {
            return (protocol.ToLowerInvariant()) switch
            {
                RuntimeConstants.Protocols.HTTPS => Protocol.Https,
                RuntimeConstants.Protocols.RNTBD => Protocol.Tcp,
                _ => throw new ArgumentOutOfRangeException("protocol"),
            };
        }

        private static string ProtocolString(Protocol protocol)
        {
            return ((int)protocol) switch
            {
                (int)Protocol.Https => RuntimeConstants.Protocols.HTTPS,
                (int)Protocol.Tcp => RuntimeConstants.Protocols.RNTBD,
                _ => throw new ArgumentOutOfRangeException("protocol"),
            };
        }

        /// <summary>
        /// Utilizes the <see cref="TryCatch{TResult}"/> to get the server addresses. If an
        /// exception is thrown during the invocation, it handles it gracefully and returns
        /// a <see cref="TryCatch{TResult}"/> Task containing the exception.
        /// </summary>
        /// <param name="request">An instance of <see cref="DocumentServiceRequest"/> containing the request payload.</param>
        /// <param name="collectionRid">A string containing the collection ids.</param>
        /// <param name="partitionKeyRangeIds">An instance of <see cref="IEnumerable{T}"/> containing the list of partition key range ids.</param>
        /// <returns>A task of <see cref="TryCatch{TResult}"/> containing the result.</returns>
        private async Task<TryCatch<DocumentServiceResponse>> GetAddressesAsync(
            DocumentServiceRequest request,
            string collectionRid,
            IEnumerable<string> partitionKeyRangeIds)
        {
            try
            {
                return TryCatch<DocumentServiceResponse>
                    .FromResult(
                        await this.GetServerAddressesViaGatewayAsync(
                            request: request,
                            collectionRid: collectionRid,
                            partitionKeyRangeIds: partitionKeyRangeIds,
                            forceRefresh: false));
            }
            catch (Exception ex)
            {
                DefaultTrace.TraceWarning("Failed to fetch the server addresses for: {0} with exception: {1}. '{2}'",
                    collectionRid,
                    ex,
                    System.Diagnostics.Trace.CorrelationManager.ActivityId);

                return TryCatch<DocumentServiceResponse>.FromException(ex);
            }
        }

        /// <summary>
<<<<<<< HEAD
        /// Validates the unhealthy pending replicas by attempting to open the Rntbd connection. This operation
        /// will eventually marks the unhealthy pending replicas to healthy, if the rntbd connection attempt made was
        /// successful or unhealthy otherwise.
        /// </summary>
        /// <param name="addresses">A read-only list of <see cref="TransportAddressUri"/> needs to be validated.</param>
        private void ValidateUnhealthyPendingReplicas(
=======
        /// Validates the unknown or unhealthy-pending replicas by attempting to open the Rntbd connection. This operation
        /// will eventually marks the unknown or unhealthy-pending replicas to healthy, if the rntbd connection attempt made was
        /// successful or unhealthy otherwise.
        /// </summary>
        /// <param name="addresses">A read-only list of <see cref="TransportAddressUri"/> needs to be validated.</param>
        private void ValidateReplicaAddresses(
>>>>>>> b06d6c3c
            IReadOnlyList<TransportAddressUri> addresses)
        {
            if (addresses == null)
            {
                throw new ArgumentNullException(nameof(addresses));
            }

<<<<<<< HEAD
            IEnumerable<TransportAddressUri> addressesNeedToValidation = addresses
                .Where(address => address
                    .GetCurrentHealthState()
                    .GetHealthStatus() == TransportAddressHealthState.HealthStatus.UnhealthyPending);

            if (addressesNeedToValidation.Any())
            {
                Task openConnectionsInBackgroundTask = Task.Run(async () => await this.openConnectionsHandler.TryOpenRntbdChannelsAsync(
                    addresses: addressesNeedToValidation.ToList()));
=======
            IEnumerable<TransportAddressUri> addressesNeedToValidateStatus = this.GetAddressesNeededToValidateStatus(
                    transportAddresses: addresses);

            if (addressesNeedToValidateStatus.Any())
            {
                Task openConnectionsInBackgroundTask = Task.Run(async () => await this.openConnectionsHandler.TryOpenRntbdChannelsAsync(
                    addresses: addressesNeedToValidateStatus));
>>>>>>> b06d6c3c
            }
        }

        /// <summary>
        /// Merge the new addresses returned from gateway service with that of the cached addresses. If the returned
        /// new addresses list contains some of the addresses, which are already cached, then reset the health state
        /// of the new address to that of the cached one. If the the new addresses doesn't contain any of the cached
        /// addresses, then keep using the health state of the new addresses, which should be `unknown`.
        /// </summary>
        /// <param name="newAddresses">A list of <see cref="PartitionAddressInformation"/> containing the latest
        /// addresses being returned from gateway.</param>
        /// <param name="cachedAddresses">A list of <see cref="PartitionAddressInformation"/> containing the cached
        /// addresses from the async non blocking cache.</param>
        /// <returns>A list of <see cref="PartitionAddressInformation"/> containing the merged addresses.</returns>
        private static PartitionAddressInformation MergeAddresses(
            PartitionAddressInformation newAddresses,
            PartitionAddressInformation cachedAddresses)
        {
            if (newAddresses == null)
            {
                throw new ArgumentNullException(nameof(newAddresses));
            }

            if (cachedAddresses == null)
            {
                return newAddresses;
            }

            PerProtocolPartitionAddressInformation currentAddressInfo = newAddresses.Get(Protocol.Tcp);
            PerProtocolPartitionAddressInformation cachedAddressInfo = cachedAddresses.Get(Protocol.Tcp);
            Dictionary<string, TransportAddressUri> cachedAddressDict = new ();

            foreach (TransportAddressUri transportAddressUri in cachedAddressInfo.ReplicaTransportAddressUris)
            {
                cachedAddressDict[transportAddressUri.ToString()] = transportAddressUri;
            }

            foreach (TransportAddressUri transportAddressUri in currentAddressInfo.ReplicaTransportAddressUris)
            {
                if (cachedAddressDict.ContainsKey(transportAddressUri.ToString()))
                {
                    TransportAddressUri cachedTransportAddressUri = cachedAddressDict[transportAddressUri.ToString()];
                    transportAddressUri.ResetHealthStatus(
                        status: cachedTransportAddressUri.GetCurrentHealthState().GetHealthStatus(),
                        lastUnknownTimestamp: cachedTransportAddressUri.GetCurrentHealthState().GetLastKnownTimestampByHealthStatus(
                            healthStatus: TransportAddressHealthState.HealthStatus.Unknown),
                        lastUnhealthyPendingTimestamp: cachedTransportAddressUri.GetCurrentHealthState().GetLastKnownTimestampByHealthStatus(
                            healthStatus: TransportAddressHealthState.HealthStatus.UnhealthyPending),
                        lastUnhealthyTimestamp: cachedTransportAddressUri.GetCurrentHealthState().GetLastKnownTimestampByHealthStatus(
                            healthStatus: TransportAddressHealthState.HealthStatus.Unhealthy));

                }
            }

            return newAddresses;
        }

<<<<<<< HEAD
=======
        /// <summary>
        /// Returns a list of <see cref="TransportAddressUri"/> needed to validate their health status. Validating
        /// a uri is done by opening Rntbd connection to the backend replica, which is a costly operation by nature. Therefore
        /// vaidating both Unhealthy and Unknown replicas at the same time could impose a high CPU utilization. To avoid this
        /// situation, the RntbdOpenConnectionHandler has good concurrency control mechanism to open the connections gracefully/>.
        /// </summary>
        /// <param name="transportAddresses">A read only list of <see cref="TransportAddressUri"/>s.</param>
        /// <returns>A list of <see cref="TransportAddressUri"/> that needs to validate their status.</returns>
        private IEnumerable<TransportAddressUri> GetAddressesNeededToValidateStatus(
            IReadOnlyList<TransportAddressUri> transportAddresses)
        {
            return transportAddresses
                .Where(address => address
                        .GetCurrentHealthState()
                        .GetHealthStatus() is
                            TransportAddressHealthState.HealthStatus.Unknown or
                            TransportAddressHealthState.HealthStatus.UnhealthyPending);
        }

>>>>>>> b06d6c3c
        protected virtual void Dispose(bool disposing)
        {
            if (this.disposedValue)
            {
                return;
            }

            if (disposing)
            {
                this.serverPartitionAddressCache?.Dispose();
            }

            this.disposedValue = true;
        }

        public void Dispose()
        {
            this.Dispose(disposing: true);
        }
    }
}<|MERGE_RESOLUTION|>--- conflicted
+++ resolved
@@ -549,11 +549,7 @@
                         }
                     }
 
-<<<<<<< HEAD
-                    this.ValidateUnhealthyPendingReplicas(transportAddressUris);
-=======
                     this.ValidateReplicaAddresses(transportAddressUris);
->>>>>>> b06d6c3c
 
                     return mergedAddresses;
                 }
@@ -844,21 +840,12 @@
         }
 
         /// <summary>
-<<<<<<< HEAD
-        /// Validates the unhealthy pending replicas by attempting to open the Rntbd connection. This operation
-        /// will eventually marks the unhealthy pending replicas to healthy, if the rntbd connection attempt made was
-        /// successful or unhealthy otherwise.
-        /// </summary>
-        /// <param name="addresses">A read-only list of <see cref="TransportAddressUri"/> needs to be validated.</param>
-        private void ValidateUnhealthyPendingReplicas(
-=======
         /// Validates the unknown or unhealthy-pending replicas by attempting to open the Rntbd connection. This operation
         /// will eventually marks the unknown or unhealthy-pending replicas to healthy, if the rntbd connection attempt made was
         /// successful or unhealthy otherwise.
         /// </summary>
         /// <param name="addresses">A read-only list of <see cref="TransportAddressUri"/> needs to be validated.</param>
         private void ValidateReplicaAddresses(
->>>>>>> b06d6c3c
             IReadOnlyList<TransportAddressUri> addresses)
         {
             if (addresses == null)
@@ -866,17 +853,6 @@
                 throw new ArgumentNullException(nameof(addresses));
             }
 
-<<<<<<< HEAD
-            IEnumerable<TransportAddressUri> addressesNeedToValidation = addresses
-                .Where(address => address
-                    .GetCurrentHealthState()
-                    .GetHealthStatus() == TransportAddressHealthState.HealthStatus.UnhealthyPending);
-
-            if (addressesNeedToValidation.Any())
-            {
-                Task openConnectionsInBackgroundTask = Task.Run(async () => await this.openConnectionsHandler.TryOpenRntbdChannelsAsync(
-                    addresses: addressesNeedToValidation.ToList()));
-=======
             IEnumerable<TransportAddressUri> addressesNeedToValidateStatus = this.GetAddressesNeededToValidateStatus(
                     transportAddresses: addresses);
 
@@ -884,7 +860,6 @@
             {
                 Task openConnectionsInBackgroundTask = Task.Run(async () => await this.openConnectionsHandler.TryOpenRntbdChannelsAsync(
                     addresses: addressesNeedToValidateStatus));
->>>>>>> b06d6c3c
             }
         }
 
@@ -942,8 +917,6 @@
             return newAddresses;
         }
 
-<<<<<<< HEAD
-=======
         /// <summary>
         /// Returns a list of <see cref="TransportAddressUri"/> needed to validate their health status. Validating
         /// a uri is done by opening Rntbd connection to the backend replica, which is a costly operation by nature. Therefore
@@ -963,7 +936,6 @@
                             TransportAddressHealthState.HealthStatus.UnhealthyPending);
         }
 
->>>>>>> b06d6c3c
         protected virtual void Dispose(bool disposing)
         {
             if (this.disposedValue)
