﻿//------------------------------------------------------------
// Copyright (c) Microsoft Corporation.  All rights reserved.
//------------------------------------------------------------

namespace Microsoft.Azure.Cosmos.Routing
{
    using System;
    using System.Collections.Concurrent;
    using System.Collections.Generic;
    using System.Globalization;
    using System.Linq;
    using System.Net;
    using System.Net.Http;
    using System.Threading;
    using System.Threading.Tasks;
    using Microsoft.Azure.Cosmos.Common;
    using Microsoft.Azure.Cosmos.Core.Trace;
    using Microsoft.Azure.Cosmos.Query.Core.Monads;
    using Microsoft.Azure.Cosmos.Tracing;
    using Microsoft.Azure.Cosmos.Tracing.TraceData;
    using Microsoft.Azure.Documents;
    using Microsoft.Azure.Documents.Client;
    using Microsoft.Azure.Documents.Collections;
    using Microsoft.Azure.Documents.Rntbd;
    using Microsoft.Azure.Documents.Routing;

    internal class GatewayAddressCache : IAddressCache, IDisposable
    {
        private const string protocolFilterFormat = "{0} eq {1}";

        private const string AddressResolutionBatchSize = "AddressResolutionBatchSize";
        private const int DefaultBatchSize = 50;

        // This warmup cache and connection timeout is meant to mimic an indefinite timeframe till which
        // a delay task will run, until a cancellation token is requested to cancel the task. The default
        // value for this timeout is 45 minutes at the moment.
        private static readonly TimeSpan WarmupCacheAndOpenConnectionTimeout = TimeSpan.FromMinutes(45);

        private readonly Uri serviceEndpoint;
        private readonly Uri addressEndpoint;

        private readonly AsyncCacheNonBlocking<PartitionKeyRangeIdentity, PartitionAddressInformation> serverPartitionAddressCache;
        private readonly ConcurrentDictionary<PartitionKeyRangeIdentity, DateTime> suboptimalServerPartitionTimestamps;
        private readonly ConcurrentDictionary<ServerKey, HashSet<PartitionKeyRangeIdentity>> serverPartitionAddressToPkRangeIdMap;
        private readonly IServiceConfigurationReader serviceConfigReader;
        private readonly long suboptimalPartitionForceRefreshIntervalInSeconds;

        private readonly Protocol protocol;
        private readonly string protocolFilter;
        private readonly ICosmosAuthorizationTokenProvider tokenProvider;
        private readonly bool enableTcpConnectionEndpointRediscovery;

        private readonly SemaphoreSlim semaphore;
        private readonly CosmosHttpClient httpClient;
        private readonly bool isReplicaAddressValidationEnabled;
<<<<<<< HEAD
=======
        private readonly IConnectionStateListener connectionStateListener;
>>>>>>> 4d9da410

        private Tuple<PartitionKeyRangeIdentity, PartitionAddressInformation> masterPartitionAddressCache;
        private DateTime suboptimalMasterPartitionTimestamp;
        private bool disposedValue;
        private bool validateUnknownReplicas;
        private IOpenConnectionsHandler openConnectionsHandler;

        public GatewayAddressCache(
            Uri serviceEndpoint,
            Protocol protocol,
            ICosmosAuthorizationTokenProvider tokenProvider,
            IServiceConfigurationReader serviceConfigReader,
            CosmosHttpClient httpClient,
            IOpenConnectionsHandler openConnectionsHandler,
<<<<<<< HEAD
=======
            IConnectionStateListener connectionStateListener,
>>>>>>> 4d9da410
            long suboptimalPartitionForceRefreshIntervalInSeconds = 600,
            bool enableTcpConnectionEndpointRediscovery = false,
            bool replicaAddressValidationEnabled = false)
        {
            this.addressEndpoint = new Uri(serviceEndpoint + "/" + Paths.AddressPathSegment);
            this.protocol = protocol;
            this.tokenProvider = tokenProvider;
            this.serviceEndpoint = serviceEndpoint;
            this.serviceConfigReader = serviceConfigReader;
            this.serverPartitionAddressCache = new AsyncCacheNonBlocking<PartitionKeyRangeIdentity, PartitionAddressInformation>();
            this.suboptimalServerPartitionTimestamps = new ConcurrentDictionary<PartitionKeyRangeIdentity, DateTime>();
            this.serverPartitionAddressToPkRangeIdMap = new ConcurrentDictionary<ServerKey, HashSet<PartitionKeyRangeIdentity>>();
            this.suboptimalMasterPartitionTimestamp = DateTime.MaxValue;
            this.enableTcpConnectionEndpointRediscovery = enableTcpConnectionEndpointRediscovery;
            this.connectionStateListener = connectionStateListener;

            this.suboptimalPartitionForceRefreshIntervalInSeconds = suboptimalPartitionForceRefreshIntervalInSeconds;

            this.httpClient = httpClient;

            this.protocolFilter =
                string.Format(CultureInfo.InvariantCulture,
                GatewayAddressCache.protocolFilterFormat,
                Constants.Properties.Protocol,
                GatewayAddressCache.ProtocolString(this.protocol));

            this.semaphore = new SemaphoreSlim(1, 1);
            this.openConnectionsHandler = openConnectionsHandler;
            this.isReplicaAddressValidationEnabled = replicaAddressValidationEnabled;
            this.validateUnknownReplicas = false;
        }

        public Uri ServiceEndpoint => this.serviceEndpoint;

        /// <summary>
        /// Gets the address information from the gateway and sets them into the async non blocking cache for later lookup.
        /// Additionally attempts to establish Rntbd connections to the backend replicas based on `shouldOpenRntbdChannels`
        /// boolean flag.
        /// </summary>
        /// <param name="databaseName">A string containing the database name.</param>
        /// <param name="collection">An instance of <see cref="ContainerProperties"/> containing the collection properties.</param>
        /// <param name="partitionKeyRangeIdentities">A read only list containing the partition key range identities.</param>
        /// <param name="shouldOpenRntbdChannels">A boolean flag indicating whether Rntbd connections are required to be established
        /// to the backend replica nodes. For cosmos client initialization and cache warmups, the Rntbd connection are needed to be
        /// openned deterministically to the backend replicas to reduce latency, thus the <paramref name="shouldOpenRntbdChannels"/>
        /// should be set to `true` during cosmos client initialization and cache warmups. The OpenAsync flow from DocumentClient
        /// doesn't require the connections to be opened deterministically thus should set the parameter to `false`.</param>
        /// <param name="cancellationToken">An instance of <see cref="CancellationToken"/>.</param>
        public async Task OpenConnectionsAsync(
            string databaseName,
            ContainerProperties collection,
            IReadOnlyList<PartitionKeyRangeIdentity> partitionKeyRangeIdentities,
            bool shouldOpenRntbdChannels,
            CancellationToken cancellationToken)
        {
            List<Task> tasks = new ();
            int batchSize = GatewayAddressCache.DefaultBatchSize;

            // By design, the Unknown replicas are validated only when the following two conditions meet:
            // 1) The CosmosClient is initiated using the CreateAndInitializaAsync() flow.
            // 2) The advanced replica selection feature enabled.
            if (shouldOpenRntbdChannels)
            {
                this.validateUnknownReplicas = true;
            }

#if !(NETSTANDARD15 || NETSTANDARD16)
#if NETSTANDARD20
            // GetEntryAssembly returns null when loaded from native netstandard2.0
            if (System.Reflection.Assembly.GetEntryAssembly() != null)
            {
#endif
                if (int.TryParse(System.Configuration.ConfigurationManager.AppSettings[GatewayAddressCache.AddressResolutionBatchSize], out int userSpecifiedBatchSize))
                {
                    batchSize = userSpecifiedBatchSize;
                }
#if NETSTANDARD20
            }
#endif  
#endif

            string collectionAltLink = string.Format(
                CultureInfo.InvariantCulture,
                "{0}/{1}/{2}/{3}",
                Paths.DatabasesPathSegment,
                Uri.EscapeUriString(databaseName),
                Paths.CollectionsPathSegment,
                Uri.EscapeUriString(collection.Id));

            using (DocumentServiceRequest request = DocumentServiceRequest.CreateFromName(
                OperationType.Read,
                collectionAltLink,
                ResourceType.Collection,
                AuthorizationTokenType.PrimaryMasterKey))
            {
                for (int i = 0; i < partitionKeyRangeIdentities.Count; i += batchSize)
                {
                    tasks.Add(
                        this.WarmupCachesAndOpenConnectionsAsync(
                                request: request,
                                collectionRid: collection.ResourceId,
                                partitionKeyRangeIds: partitionKeyRangeIdentities.Skip(i).Take(batchSize).Select(range => range.PartitionKeyRangeId),
                                containerProperties: collection,
                                shouldOpenRntbdChannels: shouldOpenRntbdChannels,
                                cancellationToken: cancellationToken));
                }
            }

            using CancellationTokenSource linkedTokenSource = CancellationTokenSource.CreateLinkedTokenSource(cancellationToken);
<<<<<<< HEAD

            // The `timeoutTask` is a background task which adds a delay for a period of WarmupCacheAndOpenConnectionTimeout. The task will
            // be cancelled either by - a) when `linkedTokenSource` expires, which means the original `cancellationToken` expires or
            // b) the the `linkedTokenSource.Cancel()` is called.
            Task timeoutTask = Task.Delay(GatewayAddressCache.WarmupCacheAndOpenConnectionTimeout, linkedTokenSource.Token);
            Task resultTask = await Task.WhenAny(Task.WhenAll(tasks), timeoutTask);

=======

            // The `timeoutTask` is a background task which adds a delay for a period of WarmupCacheAndOpenConnectionTimeout. The task will
            // be cancelled either by - a) when `linkedTokenSource` expires, which means the original `cancellationToken` expires or
            // b) the the `linkedTokenSource.Cancel()` is called.
            Task timeoutTask = Task.Delay(GatewayAddressCache.WarmupCacheAndOpenConnectionTimeout, linkedTokenSource.Token);
            Task resultTask = await Task.WhenAny(Task.WhenAll(tasks), timeoutTask);

>>>>>>> 4d9da410
            if (resultTask == timeoutTask)
            {
                // Operation has been cancelled.
                DefaultTrace.TraceWarning("The open connection task was cancelled because the cancellation token was expired. '{0}'",
                    System.Diagnostics.Trace.CorrelationManager.ActivityId);
            }
            else
            {
                linkedTokenSource.Cancel();
            }
        }

        /// <inheritdoc/>
        public void SetOpenConnectionsHandler(IOpenConnectionsHandler openConnectionsHandler)
        {
            this.openConnectionsHandler = openConnectionsHandler;
        }

        /// <inheritdoc/>
        public async Task<PartitionAddressInformation> TryGetAddressesAsync(
            DocumentServiceRequest request,
            PartitionKeyRangeIdentity partitionKeyRangeIdentity,
            ServiceIdentity serviceIdentity,
            bool forceRefreshPartitionAddresses,
            CancellationToken cancellationToken)
        {
            if (request == null)
            {
                throw new ArgumentNullException(nameof(request));
            }

            if (partitionKeyRangeIdentity == null)
            {
                throw new ArgumentNullException(nameof(partitionKeyRangeIdentity));
            }

            try
            {
                if (partitionKeyRangeIdentity.PartitionKeyRangeId == PartitionKeyRange.MasterPartitionKeyRangeId)
                {
                    return (await this.ResolveMasterAsync(request, forceRefreshPartitionAddresses)).Item2;
                }

                if (this.suboptimalServerPartitionTimestamps.TryGetValue(partitionKeyRangeIdentity, out DateTime suboptimalServerPartitionTimestamp))
                {
                    bool forceRefreshDueToSuboptimalPartitionReplicaSet =
                        DateTime.UtcNow.Subtract(suboptimalServerPartitionTimestamp) > TimeSpan.FromSeconds(this.suboptimalPartitionForceRefreshIntervalInSeconds);

                    if (forceRefreshDueToSuboptimalPartitionReplicaSet && this.suboptimalServerPartitionTimestamps.TryUpdate(partitionKeyRangeIdentity, DateTime.MaxValue, suboptimalServerPartitionTimestamp))
                    {
                        forceRefreshPartitionAddresses = true;
                    }
                }

                PartitionAddressInformation addresses;
                PartitionAddressInformation staleAddressInfo = null;
                if (forceRefreshPartitionAddresses || request.ForceCollectionRoutingMapRefresh)
                {
                    addresses = await this.serverPartitionAddressCache.GetAsync(
                        key: partitionKeyRangeIdentity,
                        singleValueInitFunc: (currentCachedValue) =>
                        {
                            staleAddressInfo = currentCachedValue;

                            GatewayAddressCache.SetTransportAddressUrisToUnhealthy(
                               currentCachedValue,
                               request?.RequestContext?.FailedEndpoints);

                            return this.GetAddressesForRangeIdAsync(
                                request,
                                cachedAddresses: currentCachedValue,
                                partitionKeyRangeIdentity.CollectionRid,
                                partitionKeyRangeIdentity.PartitionKeyRangeId,
                                forceRefresh: forceRefreshPartitionAddresses);
                        },
                        forceRefresh: (currentCachedValue) =>
                        {
                            int cachedHashCode = request?.RequestContext?.LastPartitionAddressInformationHashCode ?? 0;
                            if (cachedHashCode == 0)
                            {
                                return true;
                            }

                            // The cached value is different then the previous access hash then assume
                            // another request already updated the cache since there is a new value in the cache
                            return currentCachedValue.GetHashCode() == cachedHashCode;
                        });

                    if (staleAddressInfo != null)
                    {
                        GatewayAddressCache.LogPartitionCacheRefresh(request.RequestContext.ClientRequestStatistics, staleAddressInfo, addresses);
                    }

                    this.suboptimalServerPartitionTimestamps.TryRemove(partitionKeyRangeIdentity, out DateTime ignoreDateTime);
                }
                else
                {
                    addresses = await this.serverPartitionAddressCache.GetAsync(
                        key: partitionKeyRangeIdentity,
                        singleValueInitFunc: (_) => this.GetAddressesForRangeIdAsync(
                            request,
                            cachedAddresses: null,
                            partitionKeyRangeIdentity.CollectionRid,
                            partitionKeyRangeIdentity.PartitionKeyRangeId,
                            forceRefresh: false),
                        forceRefresh: (_) => false);
                }

                // Always save the hash code. This is used to determine if another request already updated the cache.
                // This helps reduce latency by avoiding uncessary cache refreshes.
                if (request?.RequestContext != null)
                {
                    request.RequestContext.LastPartitionAddressInformationHashCode = addresses.GetHashCode();
                }

                int targetReplicaSetSize = this.serviceConfigReader.UserReplicationPolicy.MaxReplicaSetSize;
                if (addresses.AllAddresses.Count() < targetReplicaSetSize)
                {
                    this.suboptimalServerPartitionTimestamps.TryAdd(partitionKeyRangeIdentity, DateTime.UtcNow);
                }

                // Refresh the cache on-demand, if there were some address that remained as unhealthy long enough (more than 1 minute)
                // and need to revalidate its status. The reason it is not dependent on 410 to force refresh the addresses, is being:
                // When an address is marked as unhealthy, then the address enumerator will deprioritize it and move it back to the
                // end of the transport uris list. Therefore, it could happen that no request will land on the unhealthy address for
                // an extended period of time therefore, the chances of 410 (Gone Exception) to trigger the forceRefresh workflow may
                // not happen for that particular replica.
                if (addresses
                    .Get(Protocol.Tcp)
                    .ReplicaTransportAddressUris
                    .Any(x => x.ShouldRefreshHealthStatus()))
                {
                    bool slimAcquired = await this.semaphore.WaitAsync(0);
                    try
                    {
                        if (slimAcquired)
                        {
                            this.serverPartitionAddressCache.Refresh(
                                key: partitionKeyRangeIdentity,
                                singleValueInitFunc: (currentCachedValue) => this.GetAddressesForRangeIdAsync(
                                    request,
                                    cachedAddresses: currentCachedValue,
                                    partitionKeyRangeIdentity.CollectionRid,
                                    partitionKeyRangeIdentity.PartitionKeyRangeId,
                                    forceRefresh: true));
                        }
                        else
                        {
                            DefaultTrace.TraceVerbose("Failed to refresh addresses in the background for the collection rid: {0}, partition key range id: {1}, because the semaphore is already acquired. '{2}'",
                                partitionKeyRangeIdentity.CollectionRid,
                                partitionKeyRangeIdentity.PartitionKeyRangeId,
                                System.Diagnostics.Trace.CorrelationManager.ActivityId);
                        }
                    }
                    finally
                    {
                        if (slimAcquired)
                        {
                            this.semaphore.Release();
                        }
                    }
                }

                return addresses;
            }
            catch (DocumentClientException ex)
            {
                if ((ex.StatusCode == HttpStatusCode.NotFound) ||
                    (ex.StatusCode == HttpStatusCode.Gone && ex.GetSubStatus() == SubStatusCodes.PartitionKeyRangeGone))
                {
                    //remove from suboptimal cache in case the the collection+pKeyRangeId combo is gone.
                    this.suboptimalServerPartitionTimestamps.TryRemove(partitionKeyRangeIdentity, out _);

                    return null;
                }

                throw;
            }
            catch (Exception)
            {
                if (forceRefreshPartitionAddresses)
                {
                    this.suboptimalServerPartitionTimestamps.TryRemove(partitionKeyRangeIdentity, out _);
                }

                throw;
            }
        }

        /// <summary>
        /// Gets the address information from the gateway using the partition key range ids, and warms up the async non blocking cache
        /// by inserting them as a key value pair for later lookup. Additionally attempts to establish Rntbd connections to the backend
        /// replicas based on `shouldOpenRntbdChannels` boolean flag.
        /// </summary>
        /// <param name="request">An instance of <see cref="DocumentServiceRequest"/> containing the request payload.</param>
        /// <param name="collectionRid">A string containing the collection ids.</param>
        /// <param name="partitionKeyRangeIds">An instance of <see cref="IEnumerable{T}"/> containing the list of partition key range ids.</param>
        /// <param name="containerProperties">An instance of <see cref="ContainerProperties"/> containing the collection properties.</param>
        /// <param name="shouldOpenRntbdChannels">A boolean flag indicating whether Rntbd connections are required to be established to the backend replica nodes.</param>
        /// <param name="cancellationToken">An instance of <see cref="CancellationToken"/>.</param>
        private async Task WarmupCachesAndOpenConnectionsAsync(
            DocumentServiceRequest request,
            string collectionRid,
            IEnumerable<string> partitionKeyRangeIds,
            ContainerProperties containerProperties,
            bool shouldOpenRntbdChannels,
            CancellationToken cancellationToken)
        {
            TryCatch<DocumentServiceResponse> documentServiceResponseWrapper = await this.GetAddressesAsync(
                                request: request,
                                collectionRid: collectionRid,
                                partitionKeyRangeIds: partitionKeyRangeIds);

            if (documentServiceResponseWrapper.Failed)
            {
                return;
            }

            try
            {
                using (DocumentServiceResponse response = documentServiceResponseWrapper.Result)
                {
                    FeedResource<Address> addressFeed = response.GetResource<FeedResource<Address>>();

                    bool inNetworkRequest = this.IsInNetworkRequest(response);

                    IEnumerable<Tuple<PartitionKeyRangeIdentity, PartitionAddressInformation>> addressInfos =
                        addressFeed.Where(addressInfo => ProtocolFromString(addressInfo.Protocol) == this.protocol)
                            .GroupBy(address => address.PartitionKeyRangeId, StringComparer.Ordinal)
                            .Select(group => this.ToPartitionAddressAndRange(containerProperties.ResourceId, @group.ToList(), inNetworkRequest));

                    List<Task> openConnectionTasks = new ();
                    foreach (Tuple<PartitionKeyRangeIdentity, PartitionAddressInformation> addressInfo in addressInfos)
                    {
                        if (cancellationToken.IsCancellationRequested)
                        {
                            break;
                        }

                        this.serverPartitionAddressCache.Set(
                            new PartitionKeyRangeIdentity(containerProperties.ResourceId, addressInfo.Item1.PartitionKeyRangeId),
                            addressInfo.Item2);

                        // The `shouldOpenRntbdChannels` boolean flag indicates whether the SDK should establish Rntbd connections to the
                        // backend replica nodes. For the `CosmosClient.CreateAndInitializeAsync()` flow, the flag should be passed as
                        // `true` so that the Rntbd connections to the backend replicas could be established deterministically. For any
                        // other flow, the flag should be passed as `false`.
                        if (this.openConnectionsHandler != null && shouldOpenRntbdChannels)
                        {
                            openConnectionTasks
                                .Add(this.openConnectionsHandler
                                    .TryOpenRntbdChannelsAsync(
                                        addresses: addressInfo.Item2.Get(Protocol.Tcp)?.ReplicaTransportAddressUris));
                        }
                    }

                    await Task.WhenAll(openConnectionTasks);
                }
            }
            catch (Exception ex)
            {
                DefaultTrace.TraceWarning("Failed to warm-up caches and open connections for the server addresses: {0} with exception: {1}. '{2}'",
                    collectionRid,
                    ex,
                    System.Diagnostics.Trace.CorrelationManager.ActivityId);
            }
        }

        private static void SetTransportAddressUrisToUnhealthy(
            PartitionAddressInformation stalePartitionAddressInformation,
            Lazy<HashSet<TransportAddressUri>> failedEndpoints)
        {
            if (stalePartitionAddressInformation == null ||
                failedEndpoints == null ||
                !failedEndpoints.IsValueCreated)
            {
                return;
            }

            IReadOnlyList<TransportAddressUri> perProtocolPartitionAddressInformation = stalePartitionAddressInformation.Get(Protocol.Tcp)?.ReplicaTransportAddressUris;
            if (perProtocolPartitionAddressInformation == null)
            {
                return;
            }

            foreach (TransportAddressUri failed in perProtocolPartitionAddressInformation)
            {
                if (failedEndpoints.Value.Contains(failed))
                {
                    failed.SetUnhealthy();
                }
            }
        }

        private static void LogPartitionCacheRefresh(
            IClientSideRequestStatistics clientSideRequestStatistics,
            PartitionAddressInformation old,
            PartitionAddressInformation updated)
        {
            if (clientSideRequestStatistics is ClientSideRequestStatisticsTraceDatum traceDatum)
            {
                traceDatum.RecordAddressCachRefreshContent(old, updated);
            }
        }

        /// <summary>
        /// Marks the <see cref="TransportAddressUri"/> to Unhealthy that matches with the faulted
        /// server key.
        /// </summary>
        /// <param name="serverKey">An instance of <see cref="ServerKey"/> that contains the host and
        /// port of the backend replica.</param>
        public async Task MarkAddressesToUnhealthyAsync(
            ServerKey serverKey)
        {
            if (this.disposedValue)
            {
                // Will enable Listener to un-register in-case of un-graceful dispose
                // <see cref="ConnectionStateMuxListener.NotifyAsync(ServerKey, ConcurrentDictionary{Func{ServerKey, Task}, object})"/>
                throw new ObjectDisposedException(nameof(GatewayAddressCache));
            }

            if (serverKey == null)
            {
                throw new ArgumentNullException(nameof(serverKey));
            }

            if (this.serverPartitionAddressToPkRangeIdMap.TryGetValue(serverKey, out HashSet<PartitionKeyRangeIdentity> pkRangeIds))
            {
                PartitionKeyRangeIdentity[] pkRangeIdsCopy;
                lock (pkRangeIds)
                {
                    pkRangeIdsCopy = pkRangeIds.ToArray();
                }

                foreach (PartitionKeyRangeIdentity pkRangeId in pkRangeIdsCopy)
                {
                    // The forceRefresh flag is set to true for the callback delegate is because, if the GetAsync() from the async
                    // non-blocking cache fails to look up the pkRangeId, then there are some inconsistency present in the cache, and it is
                    // more safe to do a force refresh to fetch the addresses from the gateway, instead of fetching it from the cache itself.
                    // Please note that, the chances of encountering such scenario is highly unlikely.
                    PartitionAddressInformation addressInfo = await this.serverPartitionAddressCache.GetAsync(
                       key: pkRangeId,
                       singleValueInitFunc: (_) => this.GetAddressesForRangeIdAsync(
                           null,
                           cachedAddresses: null,
                           pkRangeId.CollectionRid,
                           pkRangeId.PartitionKeyRangeId,
                           forceRefresh: true),
                       forceRefresh: (_) => false);

                    IReadOnlyList<TransportAddressUri> transportAddresses = addressInfo.Get(Protocol.Tcp)?.ReplicaTransportAddressUris;
                    foreach (TransportAddressUri address in from TransportAddressUri transportAddress in transportAddresses
                                                            where serverKey.Equals(transportAddress.ReplicaServerKey)
                                                            select transportAddress)
                    {
                        DefaultTrace.TraceInformation("Marking a backend replica to Unhealthy for collectionRid :{0}, pkRangeId: {1}, serviceEndpoint: {2}, transportAddress: {3}",
                           pkRangeId.CollectionRid,
                           pkRangeId.PartitionKeyRangeId,
                           this.serviceEndpoint,
                           address.ToString());

                        address.SetUnhealthy();
                    }
<<<<<<< HEAD
=======

                    // Update the health status
                    this.CaptureTransportAddressUriHealthStates(addressInfo, transportAddresses);
>>>>>>> 4d9da410
                }
            }
        }

        private async Task<Tuple<PartitionKeyRangeIdentity, PartitionAddressInformation>> ResolveMasterAsync(DocumentServiceRequest request, bool forceRefresh)
        {
            Tuple<PartitionKeyRangeIdentity, PartitionAddressInformation> masterAddressAndRange = this.masterPartitionAddressCache;

            int targetReplicaSetSize = this.serviceConfigReader.SystemReplicationPolicy.MaxReplicaSetSize;

            forceRefresh = forceRefresh ||
                (masterAddressAndRange != null &&
                masterAddressAndRange.Item2.AllAddresses.Count() < targetReplicaSetSize &&
                DateTime.UtcNow.Subtract(this.suboptimalMasterPartitionTimestamp) > TimeSpan.FromSeconds(this.suboptimalPartitionForceRefreshIntervalInSeconds));

            if (forceRefresh || request.ForceCollectionRoutingMapRefresh || this.masterPartitionAddressCache == null)
            {
                string entryUrl = PathsHelper.GeneratePath(
                   ResourceType.Database,
                   string.Empty,
                   true);

                try
                {
                    using (DocumentServiceResponse response = await this.GetMasterAddressesViaGatewayAsync(
                        request,
                        ResourceType.Database,
                        null,
                        entryUrl,
                        forceRefresh,
                        false))
                    {
                        FeedResource<Address> masterAddresses = response.GetResource<FeedResource<Address>>();

                        bool inNetworkRequest = this.IsInNetworkRequest(response);

                        masterAddressAndRange = this.ToPartitionAddressAndRange(string.Empty, masterAddresses.ToList(), inNetworkRequest);
                        this.masterPartitionAddressCache = masterAddressAndRange;
                        this.suboptimalMasterPartitionTimestamp = DateTime.MaxValue;
                    }
                }
                catch (Exception)
                {
                    this.suboptimalMasterPartitionTimestamp = DateTime.MaxValue;
                    throw;
                }
            }

            if (masterAddressAndRange.Item2.AllAddresses.Count() < targetReplicaSetSize && this.suboptimalMasterPartitionTimestamp.Equals(DateTime.MaxValue))
            {
                this.suboptimalMasterPartitionTimestamp = DateTime.UtcNow;
            }

            return masterAddressAndRange;
        }

        private async Task<PartitionAddressInformation> GetAddressesForRangeIdAsync(
            DocumentServiceRequest request,
            PartitionAddressInformation cachedAddresses,
            string collectionRid,
            string partitionKeyRangeId,
            bool forceRefresh)
        {
            using (DocumentServiceResponse response =
                await this.GetServerAddressesViaGatewayAsync(request, collectionRid, new[] { partitionKeyRangeId }, forceRefresh))
            {
                FeedResource<Address> addressFeed = response.GetResource<FeedResource<Address>>();

                bool inNetworkRequest = this.IsInNetworkRequest(response);

                IEnumerable<Tuple<PartitionKeyRangeIdentity, PartitionAddressInformation>> addressInfos =
                    addressFeed.Where(addressInfo => ProtocolFromString(addressInfo.Protocol) == this.protocol)
                        .GroupBy(address => address.PartitionKeyRangeId, StringComparer.Ordinal)
                        .Select(group => this.ToPartitionAddressAndRange(collectionRid, @group.ToList(), inNetworkRequest));

                Tuple<PartitionKeyRangeIdentity, PartitionAddressInformation> result =
                    addressInfos.SingleOrDefault(
                        addressInfo => StringComparer.Ordinal.Equals(addressInfo.Item1.PartitionKeyRangeId, partitionKeyRangeId));

                if (result == null)
                {
                    string errorMessage = string.Format(
                        CultureInfo.InvariantCulture,
                        RMResources.PartitionKeyRangeNotFound,
                        partitionKeyRangeId,
                        collectionRid);

                    throw new PartitionKeyRangeGoneException(errorMessage) { ResourceAddress = collectionRid };
                }

                if (this.isReplicaAddressValidationEnabled)
                {
                    // The purpose of this step is to merge the new transport addresses with the old one. What this means is -
                    // 1. If a newly returned address from gateway is already a part of the cache, then restore the health state
                    // of the new address with that of the cached one.
                    // 2. If a newly returned address from gateway doesn't exist in the cache, then keep using the new address
                    // with `Unknown` (initial) status.
                    PartitionAddressInformation mergedAddresses = GatewayAddressCache.MergeAddresses(result.Item2, cachedAddresses);
                    IReadOnlyList<TransportAddressUri> transportAddressUris = mergedAddresses.Get(Protocol.Tcp)?.ReplicaTransportAddressUris;

                    // If cachedAddresses are null, that would mean that the returned address from gateway would remain in Unknown
                    // status and there is no cached state that could transition them into Unhealthy.
                    if (cachedAddresses != null)
                    {
                        foreach (TransportAddressUri address in transportAddressUris)
                        {
                            // The main purpose for this step is to move address health status from Unhealthy to UnhealthyPending.
                            address.SetRefreshedIfUnhealthy();
                        }
                    }

                    this.ValidateReplicaAddresses(transportAddressUris);
                    this.CaptureTransportAddressUriHealthStates(
                        partitionAddressInformation: mergedAddresses,
                        transportAddressUris: transportAddressUris);

                    return mergedAddresses;
                }

                this.CaptureTransportAddressUriHealthStates(
                    partitionAddressInformation: result.Item2,
                    transportAddressUris: result.Item2.Get(Protocol.Tcp)?.ReplicaTransportAddressUris);

                return result.Item2;
            }
        }

        private async Task<DocumentServiceResponse> GetMasterAddressesViaGatewayAsync(
            DocumentServiceRequest request,
            ResourceType resourceType,
            string resourceAddress,
            string entryUrl,
            bool forceRefresh,
            bool useMasterCollectionResolver)
        {
            INameValueCollection addressQuery = new RequestNameValueCollection
            {
                { HttpConstants.QueryStrings.Url, HttpUtility.UrlEncode(entryUrl) }
            };

            INameValueCollection headers = new RequestNameValueCollection();
            if (forceRefresh)
            {
                headers.Set(HttpConstants.HttpHeaders.ForceRefresh, bool.TrueString);
            }

            if (useMasterCollectionResolver)
            {
                headers.Set(HttpConstants.HttpHeaders.UseMasterCollectionResolver, bool.TrueString);
            }

            if (request.ForceCollectionRoutingMapRefresh)
            {
                headers.Set(HttpConstants.HttpHeaders.ForceCollectionRoutingMapRefresh, bool.TrueString);
            }

            addressQuery.Add(HttpConstants.QueryStrings.Filter, this.protocolFilter);

            string resourceTypeToSign = PathsHelper.GetResourcePath(resourceType);

            headers.Set(HttpConstants.HttpHeaders.XDate, Rfc1123DateTimeCache.UtcNow());
            using (ITrace trace = Trace.GetRootTrace(nameof(GetMasterAddressesViaGatewayAsync), TraceComponent.Authorization, TraceLevel.Info))
            {
                string token = await this.tokenProvider.GetUserAuthorizationTokenAsync(
                    resourceAddress,
                    resourceTypeToSign,
                    HttpConstants.HttpMethods.Get,
                    headers,
                    AuthorizationTokenType.PrimaryMasterKey,
                    trace);

                headers.Set(HttpConstants.HttpHeaders.Authorization, token);

                Uri targetEndpoint = UrlUtility.SetQuery(this.addressEndpoint, UrlUtility.CreateQuery(addressQuery));

                string identifier = GatewayAddressCache.LogAddressResolutionStart(request, targetEndpoint);

                if (this.httpClient.IsFaultInjectionClient)
                {
                    using (DocumentServiceRequest faultInjectionRequest = DocumentServiceRequest.Create(
                        operationType: OperationType.Read,
                        resourceType: ResourceType.Address,
                        authorizationTokenType: AuthorizationTokenType.PrimaryMasterKey))
                    {
                        faultInjectionRequest.RequestContext = request.RequestContext;
                        using (HttpResponseMessage httpResponseMessage = await this.httpClient.GetAsync(
                            uri: targetEndpoint,
                            additionalHeaders: headers,
                            resourceType: resourceType,
                            timeoutPolicy: HttpTimeoutPolicyControlPlaneRetriableHotPath.Instance,
                            clientSideRequestStatistics: request.RequestContext?.ClientRequestStatistics,
                            cancellationToken: default,
                            documentServiceRequest: faultInjectionRequest))
                        {
                            DocumentServiceResponse documentServiceResponse = await ClientExtensions.ParseResponseAsync(httpResponseMessage);
                            GatewayAddressCache.LogAddressResolutionEnd(request, identifier);
                            return documentServiceResponse;
                        }
                    }
                }

                using (HttpResponseMessage httpResponseMessage = await this.httpClient.GetAsync(
                    uri: targetEndpoint,
                    additionalHeaders: headers,
                    resourceType: resourceType,
                    timeoutPolicy: HttpTimeoutPolicyControlPlaneRetriableHotPath.Instance,
                    clientSideRequestStatistics: request.RequestContext?.ClientRequestStatistics,
                    cancellationToken: default))
                {
                    DocumentServiceResponse documentServiceResponse = await ClientExtensions.ParseResponseAsync(httpResponseMessage);
                    GatewayAddressCache.LogAddressResolutionEnd(request, identifier);
                    return documentServiceResponse;
                }
            }
        }

        private async Task<DocumentServiceResponse> GetServerAddressesViaGatewayAsync(
            DocumentServiceRequest request,
            string collectionRid,
            IEnumerable<string> partitionKeyRangeIds,
            bool forceRefresh)
        {
            string entryUrl = PathsHelper.GeneratePath(ResourceType.Document, collectionRid, true);

            INameValueCollection addressQuery = new RequestNameValueCollection
            {
                { HttpConstants.QueryStrings.Url, HttpUtility.UrlEncode(entryUrl) }
            };

            INameValueCollection headers = new RequestNameValueCollection();
            if (forceRefresh)
            {
                headers.Set(HttpConstants.HttpHeaders.ForceRefresh, bool.TrueString);
            }

            if (request != null && request.ForceCollectionRoutingMapRefresh)
            {
                headers.Set(HttpConstants.HttpHeaders.ForceCollectionRoutingMapRefresh, bool.TrueString);
            }

            addressQuery.Add(HttpConstants.QueryStrings.Filter, this.protocolFilter);
            addressQuery.Add(HttpConstants.QueryStrings.PartitionKeyRangeIds, string.Join(",", partitionKeyRangeIds));

            string resourceTypeToSign = PathsHelper.GetResourcePath(ResourceType.Document);

            headers.Set(HttpConstants.HttpHeaders.XDate, Rfc1123DateTimeCache.UtcNow());
            string token = null;

            using (ITrace trace = Trace.GetRootTrace(nameof(GetMasterAddressesViaGatewayAsync), TraceComponent.Authorization, TraceLevel.Info))
            {
                try
                {
                    token = await this.tokenProvider.GetUserAuthorizationTokenAsync(
                        collectionRid,
                        resourceTypeToSign,
                        HttpConstants.HttpMethods.Get,
                        headers,
                        AuthorizationTokenType.PrimaryMasterKey,
                        trace);
                }
                catch (UnauthorizedException)
                {
                }

                if (token == null && request != null && request.IsNameBased)
                {
                    // User doesn't have rid based resource token. Maybe he has name based.
                    string collectionAltLink = PathsHelper.GetCollectionPath(request.ResourceAddress);
                    token = await this.tokenProvider.GetUserAuthorizationTokenAsync(
                            collectionAltLink,
                            resourceTypeToSign,
                            HttpConstants.HttpMethods.Get,
                            headers,
                            AuthorizationTokenType.PrimaryMasterKey,
                            trace);
                }

                headers.Set(HttpConstants.HttpHeaders.Authorization, token);

                Uri targetEndpoint = UrlUtility.SetQuery(this.addressEndpoint, UrlUtility.CreateQuery(addressQuery));

                string identifier = GatewayAddressCache.LogAddressResolutionStart(request, targetEndpoint);
                
                if (this.httpClient.IsFaultInjectionClient)
                {
                    using (DocumentServiceRequest faultInjectionRequest = DocumentServiceRequest.Create(
                        operationType: OperationType.Read,
                        resourceType: ResourceType.Address,
                        authorizationTokenType: AuthorizationTokenType.PrimaryMasterKey))
                    {
                        faultInjectionRequest.RequestContext = request.RequestContext;
                        using (HttpResponseMessage httpResponseMessage = await this.httpClient.GetAsync(
                            uri: targetEndpoint,
                            additionalHeaders: headers,
                            resourceType: ResourceType.Document,
                            timeoutPolicy: HttpTimeoutPolicyControlPlaneRetriableHotPath.Instance,
                            clientSideRequestStatistics: request.RequestContext?.ClientRequestStatistics,
                            cancellationToken: default,
                            documentServiceRequest: faultInjectionRequest))
                        {
                            DocumentServiceResponse documentServiceResponse = await ClientExtensions.ParseResponseAsync(httpResponseMessage);
                            GatewayAddressCache.LogAddressResolutionEnd(request, identifier);
                            return documentServiceResponse;
                        }
                    }
                }

                using (HttpResponseMessage httpResponseMessage = await this.httpClient.GetAsync(
                    uri: targetEndpoint,
                    additionalHeaders: headers,
                    resourceType: ResourceType.Document,
                    timeoutPolicy: HttpTimeoutPolicyControlPlaneRetriableHotPath.Instance,
                    clientSideRequestStatistics: request.RequestContext?.ClientRequestStatistics,
                    cancellationToken: default))
                {
                    DocumentServiceResponse documentServiceResponse = await ClientExtensions.ParseResponseAsync(httpResponseMessage);
                    GatewayAddressCache.LogAddressResolutionEnd(request, identifier);
                    return documentServiceResponse;
                }
            }
        }

        internal Tuple<PartitionKeyRangeIdentity, PartitionAddressInformation> ToPartitionAddressAndRange(string collectionRid, IList<Address> addresses, bool inNetworkRequest)
        {
            Address address = addresses.First();

            IReadOnlyList<AddressInformation> addressInfosSorted = GatewayAddressCache.GetSortedAddressInformation(addresses);

            PartitionKeyRangeIdentity partitionKeyRangeIdentity = new PartitionKeyRangeIdentity(collectionRid, address.PartitionKeyRangeId);

            if (this.enableTcpConnectionEndpointRediscovery && partitionKeyRangeIdentity.PartitionKeyRangeId != PartitionKeyRange.MasterPartitionKeyRangeId)
            {
                // add serverKey-pkRangeIdentity mapping only for addresses retrieved from gateway
                foreach (AddressInformation addressInfo in addressInfosSorted)
                {
                    DefaultTrace.TraceInformation("Added address to serverPartitionAddressToPkRangeIdMap, collectionRid :{0}, pkRangeId: {1}, address: {2}",
                       partitionKeyRangeIdentity.CollectionRid,
                       partitionKeyRangeIdentity.PartitionKeyRangeId,
                       addressInfo.PhysicalUri);

                    HashSet<PartitionKeyRangeIdentity> createdValue = null;
                    ServerKey serverKey = new ServerKey(new Uri(addressInfo.PhysicalUri));
                    HashSet<PartitionKeyRangeIdentity> pkRangeIdSet = this.serverPartitionAddressToPkRangeIdMap.GetOrAdd(
                        serverKey,
                        (_) =>
                        {
                            createdValue = new HashSet<PartitionKeyRangeIdentity>();
                            return createdValue;
                        });

                    if (object.ReferenceEquals(pkRangeIdSet, createdValue))
                    {
                        this.connectionStateListener.Register(serverKey, this.MarkAddressesToUnhealthyAsync);
                    }

                    lock (pkRangeIdSet)
                    {
                        pkRangeIdSet.Add(partitionKeyRangeIdentity);
                    }
                }
            }

            return Tuple.Create(
                partitionKeyRangeIdentity,
                new PartitionAddressInformation(addressInfosSorted, inNetworkRequest));
        }

        private static IReadOnlyList<AddressInformation> GetSortedAddressInformation(IList<Address> addresses)
        {
            AddressInformation[] addressInformationArray = new AddressInformation[addresses.Count];
            for (int i = 0; i < addresses.Count; i++)
            {
                Address addr = addresses[i];
                addressInformationArray[i] = new AddressInformation(
                    isPrimary: addr.IsPrimary,
                    physicalUri: addr.PhysicalUri,
                    protocol: ProtocolFromString(addr.Protocol),
                    isPublic: true);
            }

            Array.Sort(addressInformationArray);
            return addressInformationArray;
        }

        private bool IsInNetworkRequest(DocumentServiceResponse documentServiceResponse)
        {
            bool inNetworkRequest = false;
            string inNetworkHeader = documentServiceResponse.ResponseHeaders.Get(HttpConstants.HttpHeaders.LocalRegionRequest);
            if (!string.IsNullOrEmpty(inNetworkHeader))
            {
                bool.TryParse(inNetworkHeader, out inNetworkRequest);
            }

            return inNetworkRequest;
        }

        private static string LogAddressResolutionStart(DocumentServiceRequest request, Uri targetEndpoint)
        {
            string identifier = null;
            if (request != null && request.RequestContext.ClientRequestStatistics != null)
            {
                identifier = request.RequestContext.ClientRequestStatistics.RecordAddressResolutionStart(targetEndpoint);
            }

            return identifier;
        }

        private static void LogAddressResolutionEnd(DocumentServiceRequest request, string identifier)
        {
            if (request != null && request.RequestContext.ClientRequestStatistics != null)
            {
                request.RequestContext.ClientRequestStatistics.RecordAddressResolutionEnd(identifier);
            }
        }

        private static Protocol ProtocolFromString(string protocol)
        {
            return protocol.ToLowerInvariant() switch
            {
                RuntimeConstants.Protocols.HTTPS => Protocol.Https,
                RuntimeConstants.Protocols.RNTBD => Protocol.Tcp,
                _ => throw new ArgumentOutOfRangeException("protocol"),
            };
        }

        private static string ProtocolString(Protocol protocol)
        {
            return (int)protocol switch
            {
                (int)Protocol.Https => RuntimeConstants.Protocols.HTTPS,
                (int)Protocol.Tcp => RuntimeConstants.Protocols.RNTBD,
                _ => throw new ArgumentOutOfRangeException("protocol"),
            };
        }

        /// <summary>
        /// Utilizes the <see cref="TryCatch{TResult}"/> to get the server addresses. If an
        /// exception is thrown during the invocation, it handles it gracefully and returns
        /// a <see cref="TryCatch{TResult}"/> Task containing the exception.
        /// </summary>
        /// <param name="request">An instance of <see cref="DocumentServiceRequest"/> containing the request payload.</param>
        /// <param name="collectionRid">A string containing the collection ids.</param>
        /// <param name="partitionKeyRangeIds">An instance of <see cref="IEnumerable{T}"/> containing the list of partition key range ids.</param>
        /// <returns>A task of <see cref="TryCatch{TResult}"/> containing the result.</returns>
        private async Task<TryCatch<DocumentServiceResponse>> GetAddressesAsync(
            DocumentServiceRequest request,
            string collectionRid,
            IEnumerable<string> partitionKeyRangeIds)
        {
            try
            {
                return TryCatch<DocumentServiceResponse>
                    .FromResult(
                        await this.GetServerAddressesViaGatewayAsync(
                            request: request,
                            collectionRid: collectionRid,
                            partitionKeyRangeIds: partitionKeyRangeIds,
                            forceRefresh: false));
            }
            catch (Exception ex)
            {
                DefaultTrace.TraceWarning("Failed to fetch the server addresses for: {0} with exception: {1}. '{2}'",
                    collectionRid,
                    ex,
                    System.Diagnostics.Trace.CorrelationManager.ActivityId);

                return TryCatch<DocumentServiceResponse>.FromException(ex);
            }
        }

        /// <summary>
        /// Validates the unknown or unhealthy-pending replicas by attempting to open the Rntbd connection. This operation
        /// will eventually marks the unknown or unhealthy-pending replicas to healthy, if the rntbd connection attempt made was
        /// successful or unhealthy otherwise.
        /// </summary>
        /// <param name="addresses">A read-only list of <see cref="TransportAddressUri"/> needs to be validated.</param>
        private void ValidateReplicaAddresses(
            IReadOnlyList<TransportAddressUri> addresses)
        {
            if (addresses == null)
            {
                throw new ArgumentNullException(nameof(addresses));
            }

            IEnumerable<TransportAddressUri> addressesNeedToValidateStatus = this.GetAddressesNeededToValidateStatus(
                    transportAddresses: addresses);

            if (addressesNeedToValidateStatus.Any())
            {
                Task openConnectionsInBackgroundTask = Task.Run(async () => await this.openConnectionsHandler.TryOpenRntbdChannelsAsync(
                    addresses: addressesNeedToValidateStatus));
            }
        }

        /// <summary>
        /// Merge the new addresses returned from gateway service with that of the cached addresses. If the returned
        /// new addresses list contains some of the addresses, which are already cached, then reset the health state
        /// of the new address to that of the cached one. If the the new addresses doesn't contain any of the cached
        /// addresses, then keep using the health state of the new addresses, which should be `unknown`.
        /// </summary>
        /// <param name="newAddresses">A list of <see cref="PartitionAddressInformation"/> containing the latest
        /// addresses being returned from gateway.</param>
        /// <param name="cachedAddresses">A list of <see cref="PartitionAddressInformation"/> containing the cached
        /// addresses from the async non blocking cache.</param>
        /// <returns>A list of <see cref="PartitionAddressInformation"/> containing the merged addresses.</returns>
        private static PartitionAddressInformation MergeAddresses(
            PartitionAddressInformation newAddresses,
            PartitionAddressInformation cachedAddresses)
        {
            if (newAddresses == null)
            {
                throw new ArgumentNullException(nameof(newAddresses));
            }

            if (cachedAddresses == null)
            {
                return newAddresses;
            }

            PerProtocolPartitionAddressInformation currentAddressInfo = newAddresses.Get(Protocol.Tcp);
            PerProtocolPartitionAddressInformation cachedAddressInfo = cachedAddresses.Get(Protocol.Tcp);
            Dictionary<string, TransportAddressUri> cachedAddressDict = new ();

            foreach (TransportAddressUri transportAddressUri in cachedAddressInfo.ReplicaTransportAddressUris)
            {
                cachedAddressDict[transportAddressUri.ToString()] = transportAddressUri;
            }

            foreach (TransportAddressUri transportAddressUri in currentAddressInfo.ReplicaTransportAddressUris)
            {
                if (cachedAddressDict.ContainsKey(transportAddressUri.ToString()))
                {
                    TransportAddressUri cachedTransportAddressUri = cachedAddressDict[transportAddressUri.ToString()];
                    transportAddressUri.ResetHealthStatus(
                        status: cachedTransportAddressUri.GetCurrentHealthState().GetHealthStatus(),
                        lastUnknownTimestamp: cachedTransportAddressUri.GetCurrentHealthState().GetLastKnownTimestampByHealthStatus(
                            healthStatus: TransportAddressHealthState.HealthStatus.Unknown),
                        lastUnhealthyPendingTimestamp: cachedTransportAddressUri.GetCurrentHealthState().GetLastKnownTimestampByHealthStatus(
                            healthStatus: TransportAddressHealthState.HealthStatus.UnhealthyPending),
                        lastUnhealthyTimestamp: cachedTransportAddressUri.GetCurrentHealthState().GetLastKnownTimestampByHealthStatus(
                            healthStatus: TransportAddressHealthState.HealthStatus.Unhealthy));

                }
            }

            return newAddresses;
        }

        /// <summary>
        /// Returns a list of <see cref="TransportAddressUri"/> needed to validate their health status. Validating
        /// a uri is done by opening Rntbd connection to the backend replica, which is a costly operation by nature. Therefore
        /// vaidating both Unhealthy and Unknown replicas at the same time could impose a high CPU utilization. To avoid this
        /// situation, the RntbdOpenConnectionHandler has good concurrency control mechanism to open the connections gracefully.
        /// By default, this method only returns the Unhealthy replicas that requires to validate it's connectivity status. The
        /// Unknown replicas are validated only when the CosmosClient is initiated using the CreateAndInitializaAsync() flow.
        /// </summary>
        /// <param name="transportAddresses">A read only list of <see cref="TransportAddressUri"/>s.</param>
        /// <returns>A list of <see cref="TransportAddressUri"/> that needs to validate their status.</returns>
        private IEnumerable<TransportAddressUri> GetAddressesNeededToValidateStatus(
            IReadOnlyList<TransportAddressUri> transportAddresses)
        {
            return this.validateUnknownReplicas
                ? transportAddresses
                    .Where(address => address
                        .GetCurrentHealthState()
                        .GetHealthStatus() is
                            TransportAddressHealthState.HealthStatus.UnhealthyPending or
                            TransportAddressHealthState.HealthStatus.Unknown)
                : transportAddresses
                    .Where(address => address
                        .GetCurrentHealthState()
                        .GetHealthStatus() is
                            TransportAddressHealthState.HealthStatus.UnhealthyPending);
        }

        /// <summary>
        /// The replica health status of the transport address uri will change eventually with the motonically increasing time.
        /// However, the purpose of this method is to capture the health status snapshot at this moment.
        /// </summary>
        /// <param name="partitionAddressInformation">An instance of <see cref="PartitionAddressInformation"/>.</param>
        /// <param name="transportAddressUris">A read-only list of <see cref="TransportAddressUri"/>.</param>
        private void CaptureTransportAddressUriHealthStates(
            PartitionAddressInformation partitionAddressInformation,
            IReadOnlyList<TransportAddressUri> transportAddressUris)
        {
            partitionAddressInformation
                .Get(Protocol.Tcp)?
                .SetTransportAddressUrisHealthState(
                    replicaHealthStates: transportAddressUris.Select(x => x.GetCurrentHealthState().GetHealthStatusDiagnosticString()).ToList());
        }

        protected virtual void Dispose(bool disposing)
        {
            if (this.disposedValue)
            {
                DefaultTrace.TraceInformation("GatewayAddressCache is already disposed {0}", this.GetHashCode());
                return;
            }

            if (disposing)
            {
                // Unregister the server-key
                foreach (ServerKey serverKey in this.serverPartitionAddressToPkRangeIdMap.Keys)
                {
                    this.connectionStateListener.UnRegister(serverKey, this.MarkAddressesToUnhealthyAsync);
                }

                this.serverPartitionAddressCache?.Dispose();
            }

            this.disposedValue = true;
        }

        public void Dispose()
        {
            this.Dispose(disposing: true);
        }
    }
}<|MERGE_RESOLUTION|>--- conflicted
+++ resolved
@@ -53,10 +53,7 @@
         private readonly SemaphoreSlim semaphore;
         private readonly CosmosHttpClient httpClient;
         private readonly bool isReplicaAddressValidationEnabled;
-<<<<<<< HEAD
-=======
         private readonly IConnectionStateListener connectionStateListener;
->>>>>>> 4d9da410
 
         private Tuple<PartitionKeyRangeIdentity, PartitionAddressInformation> masterPartitionAddressCache;
         private DateTime suboptimalMasterPartitionTimestamp;
@@ -71,10 +68,7 @@
             IServiceConfigurationReader serviceConfigReader,
             CosmosHttpClient httpClient,
             IOpenConnectionsHandler openConnectionsHandler,
-<<<<<<< HEAD
-=======
             IConnectionStateListener connectionStateListener,
->>>>>>> 4d9da410
             long suboptimalPartitionForceRefreshIntervalInSeconds = 600,
             bool enableTcpConnectionEndpointRediscovery = false,
             bool replicaAddressValidationEnabled = false)
@@ -184,7 +178,6 @@
             }
 
             using CancellationTokenSource linkedTokenSource = CancellationTokenSource.CreateLinkedTokenSource(cancellationToken);
-<<<<<<< HEAD
 
             // The `timeoutTask` is a background task which adds a delay for a period of WarmupCacheAndOpenConnectionTimeout. The task will
             // be cancelled either by - a) when `linkedTokenSource` expires, which means the original `cancellationToken` expires or
@@ -192,15 +185,6 @@
             Task timeoutTask = Task.Delay(GatewayAddressCache.WarmupCacheAndOpenConnectionTimeout, linkedTokenSource.Token);
             Task resultTask = await Task.WhenAny(Task.WhenAll(tasks), timeoutTask);
 
-=======
-
-            // The `timeoutTask` is a background task which adds a delay for a period of WarmupCacheAndOpenConnectionTimeout. The task will
-            // be cancelled either by - a) when `linkedTokenSource` expires, which means the original `cancellationToken` expires or
-            // b) the the `linkedTokenSource.Cancel()` is called.
-            Task timeoutTask = Task.Delay(GatewayAddressCache.WarmupCacheAndOpenConnectionTimeout, linkedTokenSource.Token);
-            Task resultTask = await Task.WhenAny(Task.WhenAll(tasks), timeoutTask);
-
->>>>>>> 4d9da410
             if (resultTask == timeoutTask)
             {
                 // Operation has been cancelled.
@@ -564,12 +548,9 @@
 
                         address.SetUnhealthy();
                     }
-<<<<<<< HEAD
-=======
 
                     // Update the health status
                     this.CaptureTransportAddressUriHealthStates(addressInfo, transportAddresses);
->>>>>>> 4d9da410
                 }
             }
         }
