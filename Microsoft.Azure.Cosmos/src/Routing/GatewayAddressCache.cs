--- conflicted
+++ resolved
@@ -53,16 +53,9 @@
             Protocol protocol,
             IAuthorizationTokenProvider tokenProvider,
             IServiceConfigurationReader serviceConfigReader,
-<<<<<<< HEAD
             HttpClient httpClient,
-            long suboptimalPartitionForceRefreshIntervalInSeconds = 600)
-=======
-            TimeSpan requestTimeout,
             long suboptimalPartitionForceRefreshIntervalInSeconds = 600,
-            HttpMessageHandler messageHandler = null,
-            ApiType apiType = ApiType.None,
             bool enableTcpConnectionEndpointRediscovery = false)
->>>>>>> ed8ccf5e
         {
             this.addressEndpoint = new Uri(serviceEndpoint + "/" + Paths.AddressPathSegment);
             this.protocol = protocol;
