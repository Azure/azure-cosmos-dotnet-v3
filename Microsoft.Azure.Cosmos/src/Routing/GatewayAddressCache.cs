--- conflicted
+++ resolved
@@ -53,10 +53,7 @@
         private readonly SemaphoreSlim semaphore;
         private readonly CosmosHttpClient httpClient;
         private readonly bool isReplicaAddressValidationEnabled;
-<<<<<<< HEAD
-=======
         private readonly IConnectionStateListener connectionStateListener;
->>>>>>> b4a4ac0f
 
         private Tuple<PartitionKeyRangeIdentity, PartitionAddressInformation> masterPartitionAddressCache;
         private DateTime suboptimalMasterPartitionTimestamp;
@@ -71,10 +68,7 @@
             IServiceConfigurationReader serviceConfigReader,
             CosmosHttpClient httpClient,
             IOpenConnectionsHandler openConnectionsHandler,
-<<<<<<< HEAD
-=======
             IConnectionStateListener connectionStateListener,
->>>>>>> b4a4ac0f
             long suboptimalPartitionForceRefreshIntervalInSeconds = 600,
             bool enableTcpConnectionEndpointRediscovery = false,
             bool replicaAddressValidationEnabled = false)
@@ -554,12 +548,9 @@
 
                         address.SetUnhealthy();
                     }
-<<<<<<< HEAD
-=======
 
                     // Update the health status
                     this.CaptureTransportAddressUriHealthStates(addressInfo, transportAddresses);
->>>>>>> b4a4ac0f
                 }
             }
         }
