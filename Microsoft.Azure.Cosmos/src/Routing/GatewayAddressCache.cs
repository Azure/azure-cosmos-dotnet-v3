--- conflicted
+++ resolved
@@ -302,16 +302,6 @@
                     .ReplicaTransportAddressUris
                     .Any(x => x.ShouldRefreshHealthStatus()))
                 {
-<<<<<<< HEAD
-                    Task refreshAddressesInBackgroundTask = Task.Run(async () => await this.serverPartitionAddressCache.RefreshAsync(
-                        key: partitionKeyRangeIdentity,
-                        singleValueInitFunc: (currentCachedValue) => this.GetAddressesForRangeIdAsync(
-                                request,
-                                cachedAddresses: currentCachedValue,
-                                partitionKeyRangeIdentity.CollectionRid,
-                                partitionKeyRangeIdentity.PartitionKeyRangeId,
-                                forceRefresh: true)));
-=======
                     Task refreshAddressesInBackgroundTask = Task.Run(async () =>
                     {
                         try
@@ -333,7 +323,6 @@
                                 System.Diagnostics.Trace.CorrelationManager.ActivityId);
                         }
                     });
->>>>>>> e2ce570b
                 }
 
                 return addresses;
