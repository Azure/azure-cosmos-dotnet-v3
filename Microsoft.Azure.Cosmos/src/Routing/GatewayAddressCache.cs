--- conflicted
+++ resolved
@@ -71,12 +71,8 @@
             IConnectionStateListener connectionStateListener,
             long suboptimalPartitionForceRefreshIntervalInSeconds = 600,
             bool enableTcpConnectionEndpointRediscovery = false,
-<<<<<<< HEAD
-            bool replicaAddressValidationEnabled = false)
-=======
             bool replicaAddressValidationEnabled = false,
             bool enableAsyncCacheExceptionNoSharing = true)
->>>>>>> f20c685e
         {
             this.addressEndpoint = new Uri(serviceEndpoint + "/" + Paths.AddressPathSegment);
             this.protocol = protocol;
@@ -183,7 +179,6 @@
             }
 
             using CancellationTokenSource linkedTokenSource = CancellationTokenSource.CreateLinkedTokenSource(cancellationToken);
-<<<<<<< HEAD
 
             // The `timeoutTask` is a background task which adds a delay for a period of WarmupCacheAndOpenConnectionTimeout. The task will
             // be cancelled either by - a) when `linkedTokenSource` expires, which means the original `cancellationToken` expires or
@@ -191,15 +186,6 @@
             Task timeoutTask = Task.Delay(GatewayAddressCache.WarmupCacheAndOpenConnectionTimeout, linkedTokenSource.Token);
             Task resultTask = await Task.WhenAny(Task.WhenAll(tasks), timeoutTask);
 
-=======
-
-            // The `timeoutTask` is a background task which adds a delay for a period of WarmupCacheAndOpenConnectionTimeout. The task will
-            // be cancelled either by - a) when `linkedTokenSource` expires, which means the original `cancellationToken` expires or
-            // b) the the `linkedTokenSource.Cancel()` is called.
-            Task timeoutTask = Task.Delay(GatewayAddressCache.WarmupCacheAndOpenConnectionTimeout, linkedTokenSource.Token);
-            Task resultTask = await Task.WhenAny(Task.WhenAll(tasks), timeoutTask);
-
->>>>>>> f20c685e
             if (resultTask == timeoutTask)
             {
                 // Operation has been cancelled.
@@ -463,11 +449,7 @@
             {
                 DefaultTrace.TraceWarning("Failed to warm-up caches and open connections for the server addresses: {0} with exception: {1}. '{2}'",
                     collectionRid,
-<<<<<<< HEAD
-                    ex,
-=======
                     ex.Message,
->>>>>>> f20c685e
                     System.Diagnostics.Trace.CorrelationManager.ActivityId);
             }
         }
@@ -786,11 +768,7 @@
                             uri: targetEndpoint,
                             additionalHeaders: headers,
                             resourceType: resourceType,
-<<<<<<< HEAD
-                            timeoutPolicy: HttpTimeoutPolicyControlPlaneRetriableHotPath.Instance,
-=======
                             timeoutPolicy: HttpTimeoutPolicyControlPlaneRetriableHotPath.InstanceShouldThrow503OnTimeout,
->>>>>>> f20c685e
                             clientSideRequestStatistics: request.RequestContext?.ClientRequestStatistics,
                             cancellationToken: default,
                             documentServiceRequest: faultInjectionRequest))
@@ -896,11 +874,7 @@
                             uri: targetEndpoint,
                             additionalHeaders: headers,
                             resourceType: ResourceType.Document,
-<<<<<<< HEAD
-                            timeoutPolicy: HttpTimeoutPolicyControlPlaneRetriableHotPath.Instance,
-=======
                             timeoutPolicy: HttpTimeoutPolicyControlPlaneRetriableHotPath.InstanceShouldThrow503OnTimeout,
->>>>>>> f20c685e
                             clientSideRequestStatistics: request.RequestContext?.ClientRequestStatistics,
                             cancellationToken: default,
                             documentServiceRequest: faultInjectionRequest))
