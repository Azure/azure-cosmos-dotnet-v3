﻿//------------------------------------------------------------
// Copyright (c) Microsoft Corporation.  All rights reserved.
//------------------------------------------------------------
#nullable enable
namespace Microsoft.Azure.Cosmos.Routing
{
    using System;
    using System.Collections.Concurrent;
    using System.Collections.Generic;
    using System.Collections.ObjectModel;
    using System.Diagnostics;
    using System.Threading;
    using System.Threading.Tasks;
    using Microsoft.Azure.Cosmos.Core.Trace;
    using Microsoft.Azure.Documents;

    /// <summary>
    /// This class is used to failover single partitions to different regions.
    /// The client retry policy will mark a partition as down. The PartitionKeyRangeToLocationForReadAndWrite
    /// will add an override to the next read region. When the request is retried it will 
    /// override the default location with the new region from the PartitionKeyRangeToLocationForReadAndWrite.
    /// </summary>
    internal sealed class GlobalPartitionEndpointManagerCore : GlobalPartitionEndpointManager, IDisposable
    {
        /// <summary>
        /// A readonly object used as a lock to synchronize the background connection initialization.
        /// </summary>
        private readonly object backgroundConnectionInitLock = new ();

        /// <summary>
        /// An instance of <see cref="IGlobalEndpointManager"/>.
        /// </summary>
        private readonly IGlobalEndpointManager globalEndpointManager;

        /// <summary>
        /// An instance of <see cref="CancellationTokenSource"/> used to cancel the background connection initialization task.
        /// </summary>
        private readonly CancellationTokenSource cancellationTokenSource = new ();

        /// <summary>
        /// A readonly integer containing the partition unavailability duration in seconds, before it can be considered for a refresh by the background
        /// recursive task. The default value is 5 seconds.
        /// </summary>
        private readonly int partitionUnavailabilityDurationInSeconds = ConfigurationManager.GetAllowedPartitionUnavailabilityDurationInSeconds(5);

        /// <summary>
        /// A readonly integer containing the partition failback refresh interval in seconds. The default value is 5 minutes.
        /// </summary>
        private readonly int backgroundConnectionInitTimeIntervalInSeconds = ConfigurationManager.GetStalePartitionUnavailabilityRefreshIntervalInSeconds(300);

        /// <summary>
        /// A readonly boolean flag used to determine if partition level failover is enabled.
        /// </summary>
        private readonly bool isPartitionLevelFailoverEnabled;

        /// <summary>
        /// A readonly boolean flag used to determine if partition level circuit breaker is enabled.
        /// </summary>
        private readonly bool isPartitionLevelCircuitBreakerEnabled;

        /// <summary>
        /// A <see cref="Lazy{T}"/> instance of <see cref="ConcurrentDictionary{K,V}"/> containing the partition key range to failover info mapping.
        /// This mapping is primarily used for writes in a single master account.
        /// </summary>
        private readonly Lazy<ConcurrentDictionary<PartitionKeyRange, PartitionKeyRangeFailoverInfo>> PartitionKeyRangeToLocationForWrite = new (
            () => new ConcurrentDictionary<PartitionKeyRange, PartitionKeyRangeFailoverInfo>());

        /// <summary>
        /// A <see cref="Lazy{T}"/> instance of <see cref="ConcurrentDictionary{K,V}"/> containing the partition key range to failover info mapping.
        /// This mapping is primarily used for reads in a single master account, and both reads and writes in a multi master account.
        /// </summary>
        private readonly Lazy<ConcurrentDictionary<PartitionKeyRange, PartitionKeyRangeFailoverInfo>> PartitionKeyRangeToLocationForReadAndWrite = new (
            () => new ConcurrentDictionary<PartitionKeyRange, PartitionKeyRangeFailoverInfo>());

        /// <summary>
        /// An integer indicating how many times the dispose was invoked.
        /// </summary>
        private int disposeCounter = 0;

        /// <summary>
        /// A boolean flag indicating if the background connection initialization recursive task is active.
        /// </summary>
        private bool isBackgroundConnectionInitActive = false;

        /// <summary>
        /// A callback func delegate used by the background connection refresh recursive task to establish rntbd connections to backend replicas.
        /// </summary>
        private Func<Dictionary<PartitionKeyRange, Tuple<string, Uri, TransportAddressHealthState.HealthStatus>>, Task>? backgroundOpenConnectionTask;

        /// <summary>
        /// Initializes a new instance of the <see cref="GlobalPartitionEndpointManagerCore"/> class.
        /// </summary>
        /// <param name="globalEndpointManager">An instance of <see cref="GlobalEndpointManager"/>.</param>
        /// <param name="isPartitionLevelFailoverEnabled">A boolean flag indicating if partition level failover is enabled.</param>
        /// <param name="isPartitionLevelCircuitBreakerEnabled">A boolean flag indicating if partition level circuit breaker is enabled.</param>
        public GlobalPartitionEndpointManagerCore(
            IGlobalEndpointManager globalEndpointManager,
            bool isPartitionLevelFailoverEnabled = false,
            bool isPartitionLevelCircuitBreakerEnabled = false)
        {
            this.isPartitionLevelFailoverEnabled = isPartitionLevelFailoverEnabled;
            this.isPartitionLevelCircuitBreakerEnabled = isPartitionLevelCircuitBreakerEnabled;
            this.globalEndpointManager = globalEndpointManager ?? throw new ArgumentNullException(nameof(globalEndpointManager));
            this.InitializeAndStartCircuitBreakerFailbackBackgroundRefresh();
        }

        /// <inheritdoc/>
        public override void SetBackgroundConnectionPeriodicRefreshTask(
            Func<Dictionary<PartitionKeyRange, Tuple<string, Uri, TransportAddressHealthState.HealthStatus>>, Task> backgroundConnectionInitTask)
        {
            this.backgroundOpenConnectionTask = backgroundConnectionInitTask;
        }

        /// <inheritdoc/>
        public override bool TryAddPartitionLevelLocationOverride(
            DocumentServiceRequest request)
        {
            if (!this.IsRequestEligibleForPartitionFailover(
                request,
                shouldValidateFailedLocation: false,
                out PartitionKeyRange? partitionKeyRange,
                out Uri? _))
            {
                return false;
            }

            if (partitionKeyRange == null)
            {
                return false;
            }

            if (this.IsRequestEligibleForPartitionLevelCircuitBreaker(request))
            {
                return this.TryRouteRequestForPartitionLevelOverride(
                    partitionKeyRange,
                    request,
                    this.PartitionKeyRangeToLocationForReadAndWrite);
            }
            else if (this.IsRequestEligibleForPerPartitionAutomaticFailover(request))
            {
                return this.TryRouteRequestForPartitionLevelOverride(
                    partitionKeyRange,
                    request,
                    this.PartitionKeyRangeToLocationForWrite);
            }

            return false;
        }

        /// <inheritdoc/>
        public override bool TryMarkEndpointUnavailableForPartitionKeyRange(
            DocumentServiceRequest request)
        {
            if (!this.IsRequestEligibleForPartitionFailover(
                request,
                shouldValidateFailedLocation: true,
                out PartitionKeyRange? partitionKeyRange,
                out Uri? failedLocation))
            {
                return false;
            }

            if (partitionKeyRange == null || failedLocation == null)
            {
                return false;
            }

            if (this.IsRequestEligibleForPartitionLevelCircuitBreaker(request))
            {
                // For multi master write accounts, since all the regions are treated as write regions, the next locations to fail over
                // will be the preferred read regions that are configured in the application preferred regions in the CosmosClientOptions.
                ReadOnlyCollection<Uri> nextLocations = this.globalEndpointManager.ReadEndpoints;

                return this.TryAddOrUpdatePartitionFailoverInfoAndMoveToNextLocation(
                    partitionKeyRange,
                    failedLocation,
                    nextLocations,
                    request,
                    this.PartitionKeyRangeToLocationForReadAndWrite);
            }
            else if (this.IsRequestEligibleForPerPartitionAutomaticFailover(request))
            {
                // For any single master write accounts, the next locations to fail over will be the read regions configured at the account level.
                ReadOnlyCollection<Uri> nextLocations = this.globalEndpointManager.AccountReadEndpoints;

                return this.TryAddOrUpdatePartitionFailoverInfoAndMoveToNextLocation(
                    partitionKeyRange,
                    failedLocation,
                    nextLocations,
                    request,
                    this.PartitionKeyRangeToLocationForWrite);
            }

            DefaultTrace.TraceInformation("Partition level override was skipped since the request did not met the minimum requirements.");
            return false;
        }

        /// <inheritdoc/>
        public override bool IncrementRequestFailureCounterAndCheckIfPartitionCanFailover(
            DocumentServiceRequest request)
        {
            if (!this.IsRequestEligibleForPartitionFailover(
                request,
                shouldValidateFailedLocation: true,
                out PartitionKeyRange? partitionKeyRange,
                out Uri? failedLocation))
            {
                return false;
            }

            if (partitionKeyRange == null || failedLocation == null)
            {
                return false;
            }

            PartitionKeyRangeFailoverInfo partionFailover;
            if (this.IsRequestEligibleForPerPartitionAutomaticFailover(request))
            {
                partionFailover = this.PartitionKeyRangeToLocationForWrite.Value.GetOrAdd(
                    partitionKeyRange,
                    (_) => new PartitionKeyRangeFailoverInfo(
                        request.RequestContext.ResolvedCollectionRid,
                        failedLocation));
            }
            else
            {
                partionFailover = this.PartitionKeyRangeToLocationForReadAndWrite.Value.GetOrAdd(
                    partitionKeyRange,
                    (_) => new PartitionKeyRangeFailoverInfo(
                        request.RequestContext.ResolvedCollectionRid,
                        failedLocation));
            }

            partionFailover.IncrementRequestFailureCounts(
                isReadOnlyRequest: request.IsReadOnlyRequest,
                currentTime: DateTime.UtcNow);

            return partionFailover.CanCircuitBreakerTriggerPartitionFailOver(
                isReadOnlyRequest: request.IsReadOnlyRequest);
        }

        /// <summary>
        /// Determines if a request is eligible for per-partition automatic failover.
        /// A request is eligible if it is a write request, partition level failover is enabled,
        /// and the global endpoint manager cannot use multiple write locations for the request.
        /// </summary>
        /// <param name="request">The document service request to check.</param>
        /// <returns>True if the request is eligible for per-partition automatic failover, otherwise false.</returns>
        public override bool IsRequestEligibleForPerPartitionAutomaticFailover(
            DocumentServiceRequest request)
        {
            return this.isPartitionLevelFailoverEnabled
                && !request.IsReadOnlyRequest
                && !this.globalEndpointManager.CanSupportMultipleWriteLocations(request.ResourceType, request.OperationType);
        }

        /// <summary>
        /// Determines if a request is eligible for partition-level circuit breaker.
        /// This method checks if the request is a read-only request, if partition-level circuit breaker is enabled,
        /// and if the partition key range location cache indicates that the partition can fail over based on the number of request failures.
        /// </summary>
        /// <returns>
        /// True if the read request is eligible for partition-level circuit breaker, otherwise false.
        /// </returns>
        public override bool IsRequestEligibleForPartitionLevelCircuitBreaker(
            DocumentServiceRequest request)
        {
            return this.isPartitionLevelCircuitBreakerEnabled
                && (request.IsReadOnlyRequest
                || (!request.IsReadOnlyRequest && this.globalEndpointManager.CanSupportMultipleWriteLocations(request.ResourceType, request.OperationType)));
        }

        /// <summary>
        /// Disposes the <see cref="GlobalPartitionEndpointManagerCore"/> class.
        /// Usage of the disposeCounter was used to make the operation atomic.
        /// </summary>
        public void Dispose()
        {
            if (Interlocked.Increment(ref this.disposeCounter) == 1)
            {
                this.cancellationTokenSource?.Cancel();
                this.cancellationTokenSource?.Dispose();
            }
        }

        /// <summary>
        /// Validates if the given request is eligible for partition failover.
        /// </summary>
        /// <param name="request">An instance of the <see cref="DocumentServiceRequest"/>.</param>
        /// <param name="shouldValidateFailedLocation">A boolean flag indicating whether to validate the failed location.</param>
        /// <param name="partitionKeyRange">The resolved <see cref="PartitionKeyRange"/> for the request.</param>
        /// <param name="failedLocation">The failed location <see cref="Uri"/>, if applicable.</param>
        /// <returns>True if the request is valid for partition failover, otherwise false.</returns>
        /// <exception cref="ArgumentNullException">Thrown when the request is null.</exception>
        private bool IsRequestEligibleForPartitionFailover(
            DocumentServiceRequest request,
            bool shouldValidateFailedLocation,
            out PartitionKeyRange? partitionKeyRange,
            out Uri? failedLocation)
        {
            partitionKeyRange = default;
            failedLocation = default;

            if (request == null)
            {
                throw new ArgumentNullException(nameof(request));
            }

            if (request.RequestContext == null)
            {
                return false;
            }

            if (!this.CanUsePartitionLevelFailoverLocations(request))
            {
                return false;
            }

            partitionKeyRange = request.RequestContext.ResolvedPartitionKeyRange;
            if (partitionKeyRange == null)
            {
                return false;
            }

            if (shouldValidateFailedLocation)
            {
                failedLocation = request.RequestContext.LocationEndpointToRoute;
                if (failedLocation == null)
                {
                    return false;
                }
            }

            return true;
        }

        /// <summary>
        /// Determines if partition level failover locations can be used for the given request.
        /// </summary>
        /// <param name="request">An instance of the <see cref="DocumentServiceRequest"/>.</param>
        /// <returns>True if partition level failover locations can be used, otherwise false.</returns>
        private bool CanUsePartitionLevelFailoverLocations(
            DocumentServiceRequest request)
        {
            if (this.globalEndpointManager.ReadEndpoints.Count <= 1)
            {
                return false;
            }

            if (request.ResourceType == ResourceType.Document ||
                (request.ResourceType == ResourceType.StoredProcedure && request.OperationType == OperationType.ExecuteJavaScript))
            {
                // Right now, for single-master only reads are supported for circuit breaker, and writes are supported for automatic.
                // failover. For multi master, both reads and writes are supported. Hence return true for both the cases.
                return true;
            }

            return false;
        }

        /// <summary>
        /// Initialize and start the background connection periodic refresh task.
        /// </summary>
        internal void InitializeAndStartCircuitBreakerFailbackBackgroundRefresh()
        {
            if (this.cancellationTokenSource.IsCancellationRequested)
            {
                return;
            }

            if (this.isBackgroundConnectionInitActive)
            {
                return;
            }

            lock (this.backgroundConnectionInitLock)
            {
                if (this.isBackgroundConnectionInitActive)
                {
                    return;
                }

                this.isBackgroundConnectionInitActive = true;
            }

            try
            {
                this.InitiateCircuitBreakerFailbackLoop();
            }
            catch
            {
                this.isBackgroundConnectionInitActive = false;
                throw;
            }
<<<<<<< HEAD

            PartitionKeyRangeFailoverInfo partionFailover = this.PartitionKeyRangeToLocation.Value.GetOrAdd(
                partitionKeyRange,
                (_) => new PartitionKeyRangeFailoverInfo(failedLocation));

            // For any single master write accounts, the next locations to fail over will be the read regions configured at the account level.
            // For multi master write accounts, since all the regions are treated as write regions, the next locations to fail over
            // will be the preferred read regions that are configured in the application preferred regions in the CosmosClientOptions.
            bool isSingleMasterWriteAccount = !this.globalEndpointManager.CanUseMultipleWriteLocations(request);

            ReadOnlyCollection<Uri> nextLocations = isSingleMasterWriteAccount
                ? this.globalEndpointManager.AccountReadEndpoints
                : this.globalEndpointManager.ReadEndpoints;

            // Will return true if it was able to update to a new region
            if (partionFailover.TryMoveNextLocation(
                    locations: nextLocations,
                    failedLocation: failedLocation))
            {
                DefaultTrace.TraceInformation("Partition level override added to new location. PartitionKeyRange: {0}, failedLocation: {1}, new location: {2}",
                    partitionKeyRange,
                    failedLocation,
                    partionFailover.Current);

                return true;
            }

            // All the locations have been tried. Remove the override information
            DefaultTrace.TraceInformation("Partition level override removed. PartitionKeyRange: {0}, failedLocation: {1}",
                   partitionKeyRange,
                   failedLocation);

            this.PartitionKeyRangeToLocation.Value.TryRemove(partitionKeyRange, out PartitionKeyRangeFailoverInfo _);
            return false;

        }

=======
        }

        /// <summary>
        /// This method that will run a continious loop with a delay of one minute to refresh the connection to the failed backend replicas.
        /// The loop will break, when a cancellation is requested.
        /// Note that the refresh interval can configured by the end user using the environment variable:
        /// AZURE_COSMOS_PPCB_STALE_PARTITION_UNAVAILABILITY_REFRESH_INTERVAL_IN_SECONDS.
        /// </summary>
#pragma warning disable VSTHRD100 // Avoid async void methods
        private async void InitiateCircuitBreakerFailbackLoop()
#pragma warning restore VSTHRD100 // Avoid async void methods
        {
            while (!this.cancellationTokenSource.IsCancellationRequested)
            {
                try
                {
                    await Task.Delay(
                        TimeSpan.FromSeconds(this.backgroundConnectionInitTimeIntervalInSeconds),
                        this.cancellationTokenSource.Token);

                    if (this.cancellationTokenSource.IsCancellationRequested)
                    {
                        break;
                    }

                    DefaultTrace.TraceInformation("GlobalPartitionEndpointManagerCore: InitiateCircuitBreakerFailbackLoop() trying to get address and open connections for failed locations.");
                    await this.TryOpenConnectionToUnhealthyEndpointsAndInitiateFailbackAsync();
                }
                catch (Exception ex)
                {
                    if (this.cancellationTokenSource.IsCancellationRequested && (ex is OperationCanceledException || ex is ObjectDisposedException))
                    {
                        break;
                    }

                    DefaultTrace.TraceCritical("GlobalPartitionEndpointManagerCore: InitiateCircuitBreakerFailbackLoop() - Unable to get address and open connections. Exception: {0}", ex.Message);
                }
            }
        }

        /// <summary>
        /// Attempts to open connections to unhealthy endpoints and initiates failback if the connections are successful.
        /// This method checks the partition key ranges that have failed locations and tries to re-establish connections
        /// to those locations. If a connection is successfully re-established, it initiates a failback to the original
        /// location for the partition key range.
        /// </summary>
        /// <returns>A task representing the asynchronous operation.</returns>
        private async Task TryOpenConnectionToUnhealthyEndpointsAndInitiateFailbackAsync()
        {
            if (this.cancellationTokenSource.IsCancellationRequested)
            {
                return;
            }

            if (this.backgroundOpenConnectionTask != null)
            {
                Dictionary<PartitionKeyRange, Tuple<string, Uri, TransportAddressHealthState.HealthStatus>> pkRangeToEndpointMappings = new ();
                foreach (PartitionKeyRange pkRange in this.PartitionKeyRangeToLocationForReadAndWrite.Value.Keys)
                {
                    PartitionKeyRangeFailoverInfo partionFailover = this.PartitionKeyRangeToLocationForReadAndWrite.Value[pkRange];

                    partionFailover.SnapshotPartitionFailoverTimestamps(
                        out DateTime firstRequestFailureTime,
                        out DateTime _);

                    if (DateTime.UtcNow - firstRequestFailureTime > TimeSpan.FromSeconds(this.partitionUnavailabilityDurationInSeconds))
                    {
                        // The first failed location would always be the first preferred location.
                        Uri originalFailedLocation = partionFailover.FirstFailedLocation;

                        pkRangeToEndpointMappings.Add(
                            key: pkRange,
                            value: new Tuple<string, Uri, TransportAddressHealthState.HealthStatus>(
                                partionFailover.CollectionRid,
                                originalFailedLocation,
                                TransportAddressHealthState.HealthStatus.Unhealthy));

                    }
                }

                if (pkRangeToEndpointMappings.Count > 0)
                {
                    await this.backgroundOpenConnectionTask(pkRangeToEndpointMappings);

                    foreach (PartitionKeyRange pkRange in pkRangeToEndpointMappings.Keys)
                    {
                        Uri originalFailedLocation = pkRangeToEndpointMappings[pkRange].Item2;
                        TransportAddressHealthState.HealthStatus currentHealthState = pkRangeToEndpointMappings[pkRange].Item3;

                        if (currentHealthState == TransportAddressHealthState.HealthStatus.Connected)
                        {
                            // Initiate Failback to the original failed location.
                            DefaultTrace.TraceInformation($"Initiating Failback to endpoint: {originalFailedLocation}, for partition key range: {pkRange}");
                            this.PartitionKeyRangeToLocationForReadAndWrite.Value.TryRemove(pkRange, out PartitionKeyRangeFailoverInfo _);
                        }
                    }
                }
            }
        }

        /// <summary>
        /// Attempts to route the request to a partition level override location if available.
        /// This method checks if there is a failover location for the given partition key range
        /// and updates the request context to route to that location.
        /// </summary>
        /// <param name="partitionKeyRange">The partition key range for which the request is being routed.</param>
        /// <param name="request">The document service request to be routed.</param>
        /// <param name="partitionKeyRangeToLocationMapping">The mapping of partition key ranges to their failover locations.</param>
        /// <returns>True if the request was successfully routed to a partition level override location, otherwise false.</returns>
        private bool TryRouteRequestForPartitionLevelOverride(
            PartitionKeyRange partitionKeyRange,
            DocumentServiceRequest request,
            Lazy<ConcurrentDictionary<PartitionKeyRange, PartitionKeyRangeFailoverInfo>> partitionKeyRangeToLocationMapping)
        {
            if (partitionKeyRangeToLocationMapping.IsValueCreated
                && partitionKeyRangeToLocationMapping.Value.TryGetValue(
                    partitionKeyRange,
                    out PartitionKeyRangeFailoverInfo partitionKeyRangeFailover))
            {
                if (this.IsRequestEligibleForPartitionLevelCircuitBreaker(request)
                    && !partitionKeyRangeFailover.CanCircuitBreakerTriggerPartitionFailOver(request.IsReadOnlyRequest))
                {
                    return false;
                }

                string triggeredBy = this.isPartitionLevelFailoverEnabled ? "Automatic Failover" : "Circuit Breaker";
                DefaultTrace.TraceInformation("Attempting to route request for partition level override triggered by {0}, for operation type: {1}. URI: {2}, PartitionKeyRange: {3}",
                    triggeredBy,
                    request.OperationType,
                    partitionKeyRangeFailover.Current,
                    partitionKeyRange.Id);

                request.RequestContext.RouteToLocation(partitionKeyRangeFailover.Current);
                return true;
            }

            return false;
        }

        /// <summary>
        /// Attempts to add or update the partition failover information and move to the next available location.
        /// This method checks if the current location for the partition key range has failed and updates the failover
        /// information to route the request to the next available location. If all locations have been tried, it removes
        /// the failover information for the partition key range.
        /// </summary>
        /// <param name="partitionKeyRange">The partition key range for which the failover information is being updated.</param>
        /// <param name="failedLocation">The URI of the failed location.</param>
        /// <param name="nextLocations">A read-only collection of URIs representing the next available locations.</param>
        /// <param name="request">The document service request being routed.</param>
        /// <param name="partitionKeyRangeToLocationMapping">The mapping of partition key ranges to their failover information.</param>
        /// <returns>True if the failover information was successfully updated and the request was routed to a new location, otherwise false.</returns>
        private bool TryAddOrUpdatePartitionFailoverInfoAndMoveToNextLocation(
            PartitionKeyRange partitionKeyRange,
            Uri failedLocation,
            ReadOnlyCollection<Uri> nextLocations,
            DocumentServiceRequest request,
            Lazy<ConcurrentDictionary<PartitionKeyRange, PartitionKeyRangeFailoverInfo>> partitionKeyRangeToLocationMapping)
        {
            string triggeredBy = this.isPartitionLevelFailoverEnabled ? "Automatic Failover" : "Circuit Breaker";
            PartitionKeyRangeFailoverInfo partionFailover = partitionKeyRangeToLocationMapping.Value.GetOrAdd(
                partitionKeyRange,
                (_) => new PartitionKeyRangeFailoverInfo(
                    request.RequestContext.ResolvedCollectionRid,
                    failedLocation));

            // Will return true if it was able to update to a new region
            if (partionFailover.TryMoveNextLocation(
                    locations: nextLocations,
                    failedLocation: failedLocation))
            {
                DefaultTrace.TraceInformation("Partition level override triggered by {0}, added to new location for {1}. PartitionKeyRange: {2}, failedLocation: {3}, new location: {4}",
                    triggeredBy,
                    request.OperationType,
                    partitionKeyRange,
                    failedLocation,
                    partionFailover.Current);

                return true;
            }

            // All the locations have been tried. Remove the override information
            DefaultTrace.TraceInformation("Partition level override removed for {0}. PartitionKeyRange: {1}, failedLocation: {2}",
                request.OperationType,
                partitionKeyRange,
                failedLocation);

            partitionKeyRangeToLocationMapping.Value.TryRemove(partitionKeyRange, out PartitionKeyRangeFailoverInfo _);

            return false;
        }

>>>>>>> faaa3a73
        internal sealed class PartitionKeyRangeFailoverInfo
        {
            // HashSet is not thread safe and should only accessed in the lock
            private readonly object counterLock = new ();
            private readonly object timestampLock = new ();
            private readonly ConcurrentDictionary<Uri, DateTime> FailedLocations;
            private readonly TimeSpan TimeoutCounterResetWindowInMinutes;
            private readonly int ReadRequestFailureCounterThreshold;
            private readonly int WriteRequestFailureCounterThreshold;
            private DateTime LastRequestFailureTime;
            private int ConsecutiveReadRequestFailureCount;
            private int ConsecutiveWriteRequestFailureCount;

            public PartitionKeyRangeFailoverInfo(
                string collectionRid,
                Uri currentLocation)
            {
                this.CollectionRid = collectionRid;
                this.Current = currentLocation;
                this.FirstFailedLocation = currentLocation;
                this.FailedLocations = new ConcurrentDictionary<Uri, DateTime>();
                this.ConsecutiveReadRequestFailureCount = 0;
                this.ConsecutiveWriteRequestFailureCount = 0;
                this.ReadRequestFailureCounterThreshold = ConfigurationManager.GetCircuitBreakerConsecutiveFailureCountForReads(10);
                this.WriteRequestFailureCounterThreshold = ConfigurationManager.GetCircuitBreakerConsecutiveFailureCountForWrites(5);
                this.TimeoutCounterResetWindowInMinutes = TimeSpan.FromMinutes(1);
                this.FirstRequestFailureTime = DateTime.UtcNow;
                this.LastRequestFailureTime = DateTime.UtcNow;
            }

            public Uri Current { get; private set; }

            public Uri FirstFailedLocation { get; private set; }

            public string CollectionRid { get; private set; }

            public DateTime FirstRequestFailureTime { get; private set; }

            public bool TryMoveNextLocation(
                IReadOnlyCollection<Uri> locations,
                Uri failedLocation)
            {
                // Another thread already updated it
                if (failedLocation != this.Current)
                {
                    return true;
                }

                lock (this.FailedLocations)
                {
                    // Another thread already updated it
                    if (failedLocation != this.Current)
                    {
                        return true;
                    }

                    foreach (Uri? location in locations)
                    {
                        if (this.Current == location)
                        {
                            continue;
                        }

                        if (this.FailedLocations.ContainsKey(location))
                        {
                            continue;
                        }

                        this.FailedLocations[failedLocation] = DateTime.UtcNow;
                        this.Current = location;
                        return true;
                    }
                }

                return false;
            }

            public bool CanCircuitBreakerTriggerPartitionFailOver(
                bool isReadOnlyRequest) 
            {
                this.SnapshotConsecutiveRequestFailureCount(
                    out int consecutiveReadRequestFailureCount,
                    out int consecutiveWriteRequestFailureCount);

                return isReadOnlyRequest
                    ? consecutiveReadRequestFailureCount > this.ReadRequestFailureCounterThreshold
                    : consecutiveWriteRequestFailureCount > this.WriteRequestFailureCounterThreshold;
            }

            public void IncrementRequestFailureCounts(
                bool isReadOnlyRequest,
                DateTime currentTime)
            {
                this.SnapshotPartitionFailoverTimestamps(
                    out DateTime _,
                    out DateTime lastRequestFailureTime);

                if (currentTime - lastRequestFailureTime > this.TimeoutCounterResetWindowInMinutes)
                {
                    Interlocked.Exchange(ref this.ConsecutiveReadRequestFailureCount, 0);
                    Interlocked.Exchange(ref this.ConsecutiveWriteRequestFailureCount, 0);
                }

                if (isReadOnlyRequest)
                {
                    Interlocked.Increment(ref this.ConsecutiveReadRequestFailureCount);
                }
                else
                {
                    Interlocked.Increment(ref this.ConsecutiveWriteRequestFailureCount);

                }

                this.LastRequestFailureTime = currentTime;
            }

            /// <summary>
            /// Helper method to snapshot the connection timestamps.
            /// </summary>
            /// <param name="firstRequestFailureTime">A <see cref="DateTime"/> field containing the last send attempt time.</param>
            /// <param name="lastRequestFailureTime">A <see cref="DateTime"/> field containing th e last send attempt time.</param>
            public void SnapshotPartitionFailoverTimestamps(
                out DateTime firstRequestFailureTime,
                out DateTime lastRequestFailureTime)
            {
                Debug.Assert(!Monitor.IsEntered(this.timestampLock));
                lock (this.timestampLock)
                {
                    firstRequestFailureTime = this.FirstRequestFailureTime;
                    lastRequestFailureTime = this.LastRequestFailureTime;
                }
            }

            public void SnapshotConsecutiveRequestFailureCount(
                out int consecutiveReadRequestFailureCount,
                out int consecutiveWriteRequestFailureCount)
            {
                Debug.Assert(!Monitor.IsEntered(this.counterLock));
                lock (this.counterLock)
                {
                    consecutiveReadRequestFailureCount = this.ConsecutiveReadRequestFailureCount;
                    consecutiveWriteRequestFailureCount = this.ConsecutiveWriteRequestFailureCount;
                }
            }
        }
    }
}<|MERGE_RESOLUTION|>--- conflicted
+++ resolved
@@ -7,10 +7,10 @@
     using System;
     using System.Collections.Concurrent;
     using System.Collections.Generic;
-    using System.Collections.ObjectModel;
-    using System.Diagnostics;
-    using System.Threading;
-    using System.Threading.Tasks;
+    using System.Collections.ObjectModel;
+    using System.Diagnostics;
+    using System.Threading;
+    using System.Threading.Tasks;
     using Microsoft.Azure.Cosmos.Core.Trace;
     using Microsoft.Azure.Documents;
 
@@ -21,127 +21,127 @@
     /// override the default location with the new region from the PartitionKeyRangeToLocationForReadAndWrite.
     /// </summary>
     internal sealed class GlobalPartitionEndpointManagerCore : GlobalPartitionEndpointManager, IDisposable
-    {
-        /// <summary>
-        /// A readonly object used as a lock to synchronize the background connection initialization.
+    {
+        /// <summary>
+        /// A readonly object used as a lock to synchronize the background connection initialization.
+        /// </summary>
+        private readonly object backgroundConnectionInitLock = new ();
+
+        /// <summary>
+        /// An instance of <see cref="IGlobalEndpointManager"/>.
         /// </summary>
-        private readonly object backgroundConnectionInitLock = new ();
-
-        /// <summary>
-        /// An instance of <see cref="IGlobalEndpointManager"/>.
-        /// </summary>
-        private readonly IGlobalEndpointManager globalEndpointManager;
-
-        /// <summary>
-        /// An instance of <see cref="CancellationTokenSource"/> used to cancel the background connection initialization task.
-        /// </summary>
-        private readonly CancellationTokenSource cancellationTokenSource = new ();
-
-        /// <summary>
-        /// A readonly integer containing the partition unavailability duration in seconds, before it can be considered for a refresh by the background
-        /// recursive task. The default value is 5 seconds.
-        /// </summary>
-        private readonly int partitionUnavailabilityDurationInSeconds = ConfigurationManager.GetAllowedPartitionUnavailabilityDurationInSeconds(5);
-
-        /// <summary>
-        /// A readonly integer containing the partition failback refresh interval in seconds. The default value is 5 minutes.
-        /// </summary>
-        private readonly int backgroundConnectionInitTimeIntervalInSeconds = ConfigurationManager.GetStalePartitionUnavailabilityRefreshIntervalInSeconds(300);
-
-        /// <summary>
-        /// A readonly boolean flag used to determine if partition level failover is enabled.
-        /// </summary>
-        private readonly bool isPartitionLevelFailoverEnabled;
-
-        /// <summary>
-        /// A readonly boolean flag used to determine if partition level circuit breaker is enabled.
-        /// </summary>
-        private readonly bool isPartitionLevelCircuitBreakerEnabled;
-
-        /// <summary>
-        /// A <see cref="Lazy{T}"/> instance of <see cref="ConcurrentDictionary{K,V}"/> containing the partition key range to failover info mapping.
-        /// This mapping is primarily used for writes in a single master account.
-        /// </summary>
+        private readonly IGlobalEndpointManager globalEndpointManager;
+
+        /// <summary>
+        /// An instance of <see cref="CancellationTokenSource"/> used to cancel the background connection initialization task.
+        /// </summary>
+        private readonly CancellationTokenSource cancellationTokenSource = new ();
+
+        /// <summary>
+        /// A readonly integer containing the partition unavailability duration in seconds, before it can be considered for a refresh by the background
+        /// recursive task. The default value is 5 seconds.
+        /// </summary>
+        private readonly int partitionUnavailabilityDurationInSeconds = ConfigurationManager.GetAllowedPartitionUnavailabilityDurationInSeconds(5);
+
+        /// <summary>
+        /// A readonly integer containing the partition failback refresh interval in seconds. The default value is 5 minutes.
+        /// </summary>
+        private readonly int backgroundConnectionInitTimeIntervalInSeconds = ConfigurationManager.GetStalePartitionUnavailabilityRefreshIntervalInSeconds(300);
+
+        /// <summary>
+        /// A readonly boolean flag used to determine if partition level failover is enabled.
+        /// </summary>
+        private readonly bool isPartitionLevelFailoverEnabled;
+
+        /// <summary>
+        /// A readonly boolean flag used to determine if partition level circuit breaker is enabled.
+        /// </summary>
+        private readonly bool isPartitionLevelCircuitBreakerEnabled;
+
+        /// <summary>
+        /// A <see cref="Lazy{T}"/> instance of <see cref="ConcurrentDictionary{K,V}"/> containing the partition key range to failover info mapping.
+        /// This mapping is primarily used for writes in a single master account.
+        /// </summary>
         private readonly Lazy<ConcurrentDictionary<PartitionKeyRange, PartitionKeyRangeFailoverInfo>> PartitionKeyRangeToLocationForWrite = new (
             () => new ConcurrentDictionary<PartitionKeyRange, PartitionKeyRangeFailoverInfo>());
-
-        /// <summary>
-        /// A <see cref="Lazy{T}"/> instance of <see cref="ConcurrentDictionary{K,V}"/> containing the partition key range to failover info mapping.
-        /// This mapping is primarily used for reads in a single master account, and both reads and writes in a multi master account.
-        /// </summary>
+
+        /// <summary>
+        /// A <see cref="Lazy{T}"/> instance of <see cref="ConcurrentDictionary{K,V}"/> containing the partition key range to failover info mapping.
+        /// This mapping is primarily used for reads in a single master account, and both reads and writes in a multi master account.
+        /// </summary>
         private readonly Lazy<ConcurrentDictionary<PartitionKeyRange, PartitionKeyRangeFailoverInfo>> PartitionKeyRangeToLocationForReadAndWrite = new (
-            () => new ConcurrentDictionary<PartitionKeyRange, PartitionKeyRangeFailoverInfo>());
-
-        /// <summary>
-        /// An integer indicating how many times the dispose was invoked.
-        /// </summary>
+            () => new ConcurrentDictionary<PartitionKeyRange, PartitionKeyRangeFailoverInfo>());
+
+        /// <summary>
+        /// An integer indicating how many times the dispose was invoked.
+        /// </summary>
         private int disposeCounter = 0;
-
-        /// <summary>
-        /// A boolean flag indicating if the background connection initialization recursive task is active.
-        /// </summary>
+
+        /// <summary>
+        /// A boolean flag indicating if the background connection initialization recursive task is active.
+        /// </summary>
         private bool isBackgroundConnectionInitActive = false;
-
-        /// <summary>
-        /// A callback func delegate used by the background connection refresh recursive task to establish rntbd connections to backend replicas.
-        /// </summary>
-        private Func<Dictionary<PartitionKeyRange, Tuple<string, Uri, TransportAddressHealthState.HealthStatus>>, Task>? backgroundOpenConnectionTask;
-
-        /// <summary>
-        /// Initializes a new instance of the <see cref="GlobalPartitionEndpointManagerCore"/> class.
-        /// </summary>
-        /// <param name="globalEndpointManager">An instance of <see cref="GlobalEndpointManager"/>.</param>
-        /// <param name="isPartitionLevelFailoverEnabled">A boolean flag indicating if partition level failover is enabled.</param>
-        /// <param name="isPartitionLevelCircuitBreakerEnabled">A boolean flag indicating if partition level circuit breaker is enabled.</param>
+
+        /// <summary>
+        /// A callback func delegate used by the background connection refresh recursive task to establish rntbd connections to backend replicas.
+        /// </summary>
+        private Func<Dictionary<PartitionKeyRange, Tuple<string, Uri, TransportAddressHealthState.HealthStatus>>, Task>? backgroundOpenConnectionTask;
+
+        /// <summary>
+        /// Initializes a new instance of the <see cref="GlobalPartitionEndpointManagerCore"/> class.
+        /// </summary>
+        /// <param name="globalEndpointManager">An instance of <see cref="GlobalEndpointManager"/>.</param>
+        /// <param name="isPartitionLevelFailoverEnabled">A boolean flag indicating if partition level failover is enabled.</param>
+        /// <param name="isPartitionLevelCircuitBreakerEnabled">A boolean flag indicating if partition level circuit breaker is enabled.</param>
         public GlobalPartitionEndpointManagerCore(
-            IGlobalEndpointManager globalEndpointManager,
-            bool isPartitionLevelFailoverEnabled = false,
+            IGlobalEndpointManager globalEndpointManager,
+            bool isPartitionLevelFailoverEnabled = false,
             bool isPartitionLevelCircuitBreakerEnabled = false)
-        {
-            this.isPartitionLevelFailoverEnabled = isPartitionLevelFailoverEnabled;
-            this.isPartitionLevelCircuitBreakerEnabled = isPartitionLevelCircuitBreakerEnabled;
-            this.globalEndpointManager = globalEndpointManager ?? throw new ArgumentNullException(nameof(globalEndpointManager));
+        {
+            this.isPartitionLevelFailoverEnabled = isPartitionLevelFailoverEnabled;
+            this.isPartitionLevelCircuitBreakerEnabled = isPartitionLevelCircuitBreakerEnabled;
+            this.globalEndpointManager = globalEndpointManager ?? throw new ArgumentNullException(nameof(globalEndpointManager));
             this.InitializeAndStartCircuitBreakerFailbackBackgroundRefresh();
         }
-
-        /// <inheritdoc/>
-        public override void SetBackgroundConnectionPeriodicRefreshTask(
-            Func<Dictionary<PartitionKeyRange, Tuple<string, Uri, TransportAddressHealthState.HealthStatus>>, Task> backgroundConnectionInitTask)
-        {
-            this.backgroundOpenConnectionTask = backgroundConnectionInitTask;
+
+        /// <inheritdoc/>
+        public override void SetBackgroundConnectionPeriodicRefreshTask(
+            Func<Dictionary<PartitionKeyRange, Tuple<string, Uri, TransportAddressHealthState.HealthStatus>>, Task> backgroundConnectionInitTask)
+        {
+            this.backgroundOpenConnectionTask = backgroundConnectionInitTask;
         }
-
+
         /// <inheritdoc/>
         public override bool TryAddPartitionLevelLocationOverride(
             DocumentServiceRequest request)
         {
-            if (!this.IsRequestEligibleForPartitionFailover(
-                request,
-                shouldValidateFailedLocation: false,
-                out PartitionKeyRange? partitionKeyRange,
-                out Uri? _))
-            {
-                return false;
-            }
-
-            if (partitionKeyRange == null)
-            {
-                return false;
-            }
-
-            if (this.IsRequestEligibleForPartitionLevelCircuitBreaker(request))
-            {
-                return this.TryRouteRequestForPartitionLevelOverride(
-                    partitionKeyRange,
-                    request,
-                    this.PartitionKeyRangeToLocationForReadAndWrite);
-            }
-            else if (this.IsRequestEligibleForPerPartitionAutomaticFailover(request))
-            {
-                return this.TryRouteRequestForPartitionLevelOverride(
-                    partitionKeyRange,
-                    request,
-                    this.PartitionKeyRangeToLocationForWrite);
+            if (!this.IsRequestEligibleForPartitionFailover(
+                request,
+                shouldValidateFailedLocation: false,
+                out PartitionKeyRange? partitionKeyRange,
+                out Uri? _))
+            {
+                return false;
+            }
+
+            if (partitionKeyRange == null)
+            {
+                return false;
+            }
+
+            if (this.IsRequestEligibleForPartitionLevelCircuitBreaker(request))
+            {
+                return this.TryRouteRequestForPartitionLevelOverride(
+                    partitionKeyRange,
+                    request,
+                    this.PartitionKeyRangeToLocationForReadAndWrite);
+            }
+            else if (this.IsRequestEligibleForPerPartitionAutomaticFailover(request))
+            {
+                return this.TryRouteRequestForPartitionLevelOverride(
+                    partitionKeyRange,
+                    request,
+                    this.PartitionKeyRangeToLocationForWrite);
             }
 
             return false;
@@ -150,139 +150,139 @@
         /// <inheritdoc/>
         public override bool TryMarkEndpointUnavailableForPartitionKeyRange(
             DocumentServiceRequest request)
-        {
-            if (!this.IsRequestEligibleForPartitionFailover(
-                request,
-                shouldValidateFailedLocation: true,
-                out PartitionKeyRange? partitionKeyRange,
-                out Uri? failedLocation))
-            {
-                return false;
-            }
-
-            if (partitionKeyRange == null || failedLocation == null)
-            {
-                return false;
-            }
+        {
+            if (!this.IsRequestEligibleForPartitionFailover(
+                request,
+                shouldValidateFailedLocation: true,
+                out PartitionKeyRange? partitionKeyRange,
+                out Uri? failedLocation))
+            {
+                return false;
+            }
+
+            if (partitionKeyRange == null || failedLocation == null)
+            {
+                return false;
+            }
 
             if (this.IsRequestEligibleForPartitionLevelCircuitBreaker(request))
             {
-                // For multi master write accounts, since all the regions are treated as write regions, the next locations to fail over
-                // will be the preferred read regions that are configured in the application preferred regions in the CosmosClientOptions.
-                ReadOnlyCollection<Uri> nextLocations = this.globalEndpointManager.ReadEndpoints;
-
-                return this.TryAddOrUpdatePartitionFailoverInfoAndMoveToNextLocation(
-                    partitionKeyRange,
-                    failedLocation,
-                    nextLocations,
-                    request,
-                    this.PartitionKeyRangeToLocationForReadAndWrite);
-            }
-            else if (this.IsRequestEligibleForPerPartitionAutomaticFailover(request))
-            {
-                // For any single master write accounts, the next locations to fail over will be the read regions configured at the account level.
-                ReadOnlyCollection<Uri> nextLocations = this.globalEndpointManager.AccountReadEndpoints;
-
-                return this.TryAddOrUpdatePartitionFailoverInfoAndMoveToNextLocation(
-                    partitionKeyRange,
-                    failedLocation,
-                    nextLocations,
-                    request,
-                    this.PartitionKeyRangeToLocationForWrite);
-            }
-
-            DefaultTrace.TraceInformation("Partition level override was skipped since the request did not met the minimum requirements.");
-            return false;
+                // For multi master write accounts, since all the regions are treated as write regions, the next locations to fail over
+                // will be the preferred read regions that are configured in the application preferred regions in the CosmosClientOptions.
+                ReadOnlyCollection<Uri> nextLocations = this.globalEndpointManager.ReadEndpoints;
+
+                return this.TryAddOrUpdatePartitionFailoverInfoAndMoveToNextLocation(
+                    partitionKeyRange,
+                    failedLocation,
+                    nextLocations,
+                    request,
+                    this.PartitionKeyRangeToLocationForReadAndWrite);
+            }
+            else if (this.IsRequestEligibleForPerPartitionAutomaticFailover(request))
+            {
+                // For any single master write accounts, the next locations to fail over will be the read regions configured at the account level.
+                ReadOnlyCollection<Uri> nextLocations = this.globalEndpointManager.AccountReadEndpoints;
+
+                return this.TryAddOrUpdatePartitionFailoverInfoAndMoveToNextLocation(
+                    partitionKeyRange,
+                    failedLocation,
+                    nextLocations,
+                    request,
+                    this.PartitionKeyRangeToLocationForWrite);
+            }
+
+            DefaultTrace.TraceInformation("Partition level override was skipped since the request did not met the minimum requirements.");
+            return false;
         }
-
-        /// <inheritdoc/>
-        public override bool IncrementRequestFailureCounterAndCheckIfPartitionCanFailover(
-            DocumentServiceRequest request)
-        {
-            if (!this.IsRequestEligibleForPartitionFailover(
-                request,
-                shouldValidateFailedLocation: true,
-                out PartitionKeyRange? partitionKeyRange,
-                out Uri? failedLocation))
-            {
-                return false;
-            }
-
-            if (partitionKeyRange == null || failedLocation == null)
-            {
-                return false;
-            }
-
-            PartitionKeyRangeFailoverInfo partionFailover;
-            if (this.IsRequestEligibleForPerPartitionAutomaticFailover(request))
-            {
-                partionFailover = this.PartitionKeyRangeToLocationForWrite.Value.GetOrAdd(
-                    partitionKeyRange,
-                    (_) => new PartitionKeyRangeFailoverInfo(
-                        request.RequestContext.ResolvedCollectionRid,
-                        failedLocation));
-            }
-            else
-            {
-                partionFailover = this.PartitionKeyRangeToLocationForReadAndWrite.Value.GetOrAdd(
-                    partitionKeyRange,
-                    (_) => new PartitionKeyRangeFailoverInfo(
-                        request.RequestContext.ResolvedCollectionRid,
-                        failedLocation));
-            }
-
-            partionFailover.IncrementRequestFailureCounts(
-                isReadOnlyRequest: request.IsReadOnlyRequest,
-                currentTime: DateTime.UtcNow);
-
-            return partionFailover.CanCircuitBreakerTriggerPartitionFailOver(
-                isReadOnlyRequest: request.IsReadOnlyRequest);
-        }
-
+
+        /// <inheritdoc/>
+        public override bool IncrementRequestFailureCounterAndCheckIfPartitionCanFailover(
+            DocumentServiceRequest request)
+        {
+            if (!this.IsRequestEligibleForPartitionFailover(
+                request,
+                shouldValidateFailedLocation: true,
+                out PartitionKeyRange? partitionKeyRange,
+                out Uri? failedLocation))
+            {
+                return false;
+            }
+
+            if (partitionKeyRange == null || failedLocation == null)
+            {
+                return false;
+            }
+
+            PartitionKeyRangeFailoverInfo partionFailover;
+            if (this.IsRequestEligibleForPerPartitionAutomaticFailover(request))
+            {
+                partionFailover = this.PartitionKeyRangeToLocationForWrite.Value.GetOrAdd(
+                    partitionKeyRange,
+                    (_) => new PartitionKeyRangeFailoverInfo(
+                        request.RequestContext.ResolvedCollectionRid,
+                        failedLocation));
+            }
+            else
+            {
+                partionFailover = this.PartitionKeyRangeToLocationForReadAndWrite.Value.GetOrAdd(
+                    partitionKeyRange,
+                    (_) => new PartitionKeyRangeFailoverInfo(
+                        request.RequestContext.ResolvedCollectionRid,
+                        failedLocation));
+            }
+
+            partionFailover.IncrementRequestFailureCounts(
+                isReadOnlyRequest: request.IsReadOnlyRequest,
+                currentTime: DateTime.UtcNow);
+
+            return partionFailover.CanCircuitBreakerTriggerPartitionFailOver(
+                isReadOnlyRequest: request.IsReadOnlyRequest);
+        }
+
         /// <summary>
         /// Determines if a request is eligible for per-partition automatic failover.
         /// A request is eligible if it is a write request, partition level failover is enabled,
         /// and the global endpoint manager cannot use multiple write locations for the request.
         /// </summary>
         /// <param name="request">The document service request to check.</param>
-        /// <returns>True if the request is eligible for per-partition automatic failover, otherwise false.</returns>
-        public override bool IsRequestEligibleForPerPartitionAutomaticFailover(
-            DocumentServiceRequest request)
-        {
-            return this.isPartitionLevelFailoverEnabled
-                && !request.IsReadOnlyRequest
-                && !this.globalEndpointManager.CanSupportMultipleWriteLocations(request.ResourceType, request.OperationType);
-        }
-
-        /// <summary>
-        /// Determines if a request is eligible for partition-level circuit breaker.
-        /// This method checks if the request is a read-only request, if partition-level circuit breaker is enabled,
-        /// and if the partition key range location cache indicates that the partition can fail over based on the number of request failures.
-        /// </summary>
-        /// <returns>
-        /// True if the read request is eligible for partition-level circuit breaker, otherwise false.
-        /// </returns>
-        public override bool IsRequestEligibleForPartitionLevelCircuitBreaker(
-            DocumentServiceRequest request)
-        {
-            return this.isPartitionLevelCircuitBreakerEnabled
-                && (request.IsReadOnlyRequest
-                || (!request.IsReadOnlyRequest && this.globalEndpointManager.CanSupportMultipleWriteLocations(request.ResourceType, request.OperationType)));
-        }
-
-        /// <summary>
-        /// Disposes the <see cref="GlobalPartitionEndpointManagerCore"/> class.
-        /// Usage of the disposeCounter was used to make the operation atomic.
-        /// </summary>
-        public void Dispose()
-        {
-            if (Interlocked.Increment(ref this.disposeCounter) == 1)
-            {
-                this.cancellationTokenSource?.Cancel();
-                this.cancellationTokenSource?.Dispose();
-            }
-        }
-
+        /// <returns>True if the request is eligible for per-partition automatic failover, otherwise false.</returns>
+        public override bool IsRequestEligibleForPerPartitionAutomaticFailover(
+            DocumentServiceRequest request)
+        {
+            return this.isPartitionLevelFailoverEnabled
+                && !request.IsReadOnlyRequest
+                && !this.globalEndpointManager.CanSupportMultipleWriteLocations(request.ResourceType, request.OperationType);
+        }
+
+        /// <summary>
+        /// Determines if a request is eligible for partition-level circuit breaker.
+        /// This method checks if the request is a read-only request, if partition-level circuit breaker is enabled,
+        /// and if the partition key range location cache indicates that the partition can fail over based on the number of request failures.
+        /// </summary>
+        /// <returns>
+        /// True if the read request is eligible for partition-level circuit breaker, otherwise false.
+        /// </returns>
+        public override bool IsRequestEligibleForPartitionLevelCircuitBreaker(
+            DocumentServiceRequest request)
+        {
+            return this.isPartitionLevelCircuitBreakerEnabled
+                && (request.IsReadOnlyRequest
+                || (!request.IsReadOnlyRequest && this.globalEndpointManager.CanSupportMultipleWriteLocations(request.ResourceType, request.OperationType)));
+        }
+
+        /// <summary>
+        /// Disposes the <see cref="GlobalPartitionEndpointManagerCore"/> class.
+        /// Usage of the disposeCounter was used to make the operation atomic.
+        /// </summary>
+        public void Dispose()
+        {
+            if (Interlocked.Increment(ref this.disposeCounter) == 1)
+            {
+                this.cancellationTokenSource?.Cancel();
+                this.cancellationTokenSource?.Dispose();
+            }
+        }
+
         /// <summary>
         /// Validates if the given request is eligible for partition failover.
         /// </summary>
@@ -291,55 +291,55 @@
         /// <param name="partitionKeyRange">The resolved <see cref="PartitionKeyRange"/> for the request.</param>
         /// <param name="failedLocation">The failed location <see cref="Uri"/>, if applicable.</param>
         /// <returns>True if the request is valid for partition failover, otherwise false.</returns>
-        /// <exception cref="ArgumentNullException">Thrown when the request is null.</exception>
-        private bool IsRequestEligibleForPartitionFailover(
-            DocumentServiceRequest request,
-            bool shouldValidateFailedLocation,
-            out PartitionKeyRange? partitionKeyRange,
-            out Uri? failedLocation)
-        {
-            partitionKeyRange = default;
-            failedLocation = default;
-
-            if (request == null)
-            {
-                throw new ArgumentNullException(nameof(request));
-            }
-
-            if (request.RequestContext == null)
-            {
-                return false;
-            }
-
-            if (!this.CanUsePartitionLevelFailoverLocations(request))
-            {
-                return false;
-            }
-
-            partitionKeyRange = request.RequestContext.ResolvedPartitionKeyRange;
-            if (partitionKeyRange == null)
-            {
-                return false;
-            }
-
-            if (shouldValidateFailedLocation)
-            {
-                failedLocation = request.RequestContext.LocationEndpointToRoute;
-                if (failedLocation == null)
-                {
-                    return false;
-                }
-            }
-
-            return true;
-        }
-
+        /// <exception cref="ArgumentNullException">Thrown when the request is null.</exception>
+        private bool IsRequestEligibleForPartitionFailover(
+            DocumentServiceRequest request,
+            bool shouldValidateFailedLocation,
+            out PartitionKeyRange? partitionKeyRange,
+            out Uri? failedLocation)
+        {
+            partitionKeyRange = default;
+            failedLocation = default;
+
+            if (request == null)
+            {
+                throw new ArgumentNullException(nameof(request));
+            }
+
+            if (request.RequestContext == null)
+            {
+                return false;
+            }
+
+            if (!this.CanUsePartitionLevelFailoverLocations(request))
+            {
+                return false;
+            }
+
+            partitionKeyRange = request.RequestContext.ResolvedPartitionKeyRange;
+            if (partitionKeyRange == null)
+            {
+                return false;
+            }
+
+            if (shouldValidateFailedLocation)
+            {
+                failedLocation = request.RequestContext.LocationEndpointToRoute;
+                if (failedLocation == null)
+                {
+                    return false;
+                }
+            }
+
+            return true;
+        }
+
         /// <summary>
         /// Determines if partition level failover locations can be used for the given request.
         /// </summary>
         /// <param name="request">An instance of the <see cref="DocumentServiceRequest"/>.</param>
-        /// <returns>True if partition level failover locations can be used, otherwise false.</returns>
-        private bool CanUsePartitionLevelFailoverLocations(
+        /// <returns>True if partition level failover locations can be used, otherwise false.</returns>
+        private bool CanUsePartitionLevelFailoverLocations(
             DocumentServiceRequest request)
         {
             if (this.globalEndpointManager.ReadEndpoints.Count <= 1)
@@ -347,27 +347,27 @@
                 return false;
             }
 
-            if (request.ResourceType == ResourceType.Document ||
+            if (request.ResourceType == ResourceType.Document ||
                 (request.ResourceType == ResourceType.StoredProcedure && request.OperationType == OperationType.ExecuteJavaScript))
-            {
-                // Right now, for single-master only reads are supported for circuit breaker, and writes are supported for automatic.
-                // failover. For multi master, both reads and writes are supported. Hence return true for both the cases.
+            {
+                // Right now, for single-master only reads are supported for circuit breaker, and writes are supported for automatic.
+                // failover. For multi master, both reads and writes are supported. Hence return true for both the cases.
                 return true;
             }
 
             return false;
-        }
-
-        /// <summary>
-        /// Initialize and start the background connection periodic refresh task.
-        /// </summary>
+        }
+
+        /// <summary>
+        /// Initialize and start the background connection periodic refresh task.
+        /// </summary>
         internal void InitializeAndStartCircuitBreakerFailbackBackgroundRefresh()
         {
             if (this.cancellationTokenSource.IsCancellationRequested)
             {
                 return;
-            }
-
+            }
+
             if (this.isBackgroundConnectionInitActive)
             {
                 return;
@@ -392,145 +392,106 @@
                 this.isBackgroundConnectionInitActive = false;
                 throw;
             }
-<<<<<<< HEAD
-
-            PartitionKeyRangeFailoverInfo partionFailover = this.PartitionKeyRangeToLocation.Value.GetOrAdd(
-                partitionKeyRange,
-                (_) => new PartitionKeyRangeFailoverInfo(failedLocation));
-
-            // For any single master write accounts, the next locations to fail over will be the read regions configured at the account level.
-            // For multi master write accounts, since all the regions are treated as write regions, the next locations to fail over
-            // will be the preferred read regions that are configured in the application preferred regions in the CosmosClientOptions.
-            bool isSingleMasterWriteAccount = !this.globalEndpointManager.CanUseMultipleWriteLocations(request);
-
-            ReadOnlyCollection<Uri> nextLocations = isSingleMasterWriteAccount
-                ? this.globalEndpointManager.AccountReadEndpoints
-                : this.globalEndpointManager.ReadEndpoints;
-
-            // Will return true if it was able to update to a new region
-            if (partionFailover.TryMoveNextLocation(
-                    locations: nextLocations,
-                    failedLocation: failedLocation))
-            {
-                DefaultTrace.TraceInformation("Partition level override added to new location. PartitionKeyRange: {0}, failedLocation: {1}, new location: {2}",
-                    partitionKeyRange,
-                    failedLocation,
-                    partionFailover.Current);
-
-                return true;
-            }
-
-            // All the locations have been tried. Remove the override information
-            DefaultTrace.TraceInformation("Partition level override removed. PartitionKeyRange: {0}, failedLocation: {1}",
-                   partitionKeyRange,
-                   failedLocation);
-
-            this.PartitionKeyRangeToLocation.Value.TryRemove(partitionKeyRange, out PartitionKeyRangeFailoverInfo _);
-            return false;
-
-        }
-
-=======
-        }
-
-        /// <summary>
-        /// This method that will run a continious loop with a delay of one minute to refresh the connection to the failed backend replicas.
-        /// The loop will break, when a cancellation is requested.
-        /// Note that the refresh interval can configured by the end user using the environment variable:
-        /// AZURE_COSMOS_PPCB_STALE_PARTITION_UNAVAILABILITY_REFRESH_INTERVAL_IN_SECONDS.
-        /// </summary>
-#pragma warning disable VSTHRD100 // Avoid async void methods
+        }
+
+        /// <summary>
+        /// This method that will run a continious loop with a delay of one minute to refresh the connection to the failed backend replicas.
+        /// The loop will break, when a cancellation is requested.
+        /// Note that the refresh interval can configured by the end user using the environment variable:
+        /// AZURE_COSMOS_PPCB_STALE_PARTITION_UNAVAILABILITY_REFRESH_INTERVAL_IN_SECONDS.
+        /// </summary>
+#pragma warning disable VSTHRD100 // Avoid async void methods
         private async void InitiateCircuitBreakerFailbackLoop()
 #pragma warning restore VSTHRD100 // Avoid async void methods
         {
             while (!this.cancellationTokenSource.IsCancellationRequested)
-            {
-                try
-                {
-                    await Task.Delay(
-                        TimeSpan.FromSeconds(this.backgroundConnectionInitTimeIntervalInSeconds),
-                        this.cancellationTokenSource.Token);
-
-                    if (this.cancellationTokenSource.IsCancellationRequested)
-                    {
-                        break;
-                    }
-
-                    DefaultTrace.TraceInformation("GlobalPartitionEndpointManagerCore: InitiateCircuitBreakerFailbackLoop() trying to get address and open connections for failed locations.");
-                    await this.TryOpenConnectionToUnhealthyEndpointsAndInitiateFailbackAsync();
-                }
-                catch (Exception ex)
-                {
-                    if (this.cancellationTokenSource.IsCancellationRequested && (ex is OperationCanceledException || ex is ObjectDisposedException))
-                    {
-                        break;
-                    }
-
-                    DefaultTrace.TraceCritical("GlobalPartitionEndpointManagerCore: InitiateCircuitBreakerFailbackLoop() - Unable to get address and open connections. Exception: {0}", ex.Message);
-                }
-            }
-        }
-
+            {
+                try
+                {
+                    await Task.Delay(
+                        TimeSpan.FromSeconds(this.backgroundConnectionInitTimeIntervalInSeconds),
+                        this.cancellationTokenSource.Token);
+
+                    if (this.cancellationTokenSource.IsCancellationRequested)
+                    {
+                        break;
+                    }
+
+                    DefaultTrace.TraceInformation("GlobalPartitionEndpointManagerCore: InitiateCircuitBreakerFailbackLoop() trying to get address and open connections for failed locations.");
+                    await this.TryOpenConnectionToUnhealthyEndpointsAndInitiateFailbackAsync();
+                }
+                catch (Exception ex)
+                {
+                    if (this.cancellationTokenSource.IsCancellationRequested && (ex is OperationCanceledException || ex is ObjectDisposedException))
+                    {
+                        break;
+                    }
+
+                    DefaultTrace.TraceCritical("GlobalPartitionEndpointManagerCore: InitiateCircuitBreakerFailbackLoop() - Unable to get address and open connections. Exception: {0}", ex.Message);
+                }
+            }
+        }
+
         /// <summary>
         /// Attempts to open connections to unhealthy endpoints and initiates failback if the connections are successful.
         /// This method checks the partition key ranges that have failed locations and tries to re-establish connections
         /// to those locations. If a connection is successfully re-established, it initiates a failback to the original
         /// location for the partition key range.
         /// </summary>
-        /// <returns>A task representing the asynchronous operation.</returns>
-        private async Task TryOpenConnectionToUnhealthyEndpointsAndInitiateFailbackAsync()
-        {
+        /// <returns>A task representing the asynchronous operation.</returns>
+        private async Task TryOpenConnectionToUnhealthyEndpointsAndInitiateFailbackAsync()
+        {
             if (this.cancellationTokenSource.IsCancellationRequested)
             {
                 return;
-            }
-
-            if (this.backgroundOpenConnectionTask != null)
-            {
-                Dictionary<PartitionKeyRange, Tuple<string, Uri, TransportAddressHealthState.HealthStatus>> pkRangeToEndpointMappings = new ();
-                foreach (PartitionKeyRange pkRange in this.PartitionKeyRangeToLocationForReadAndWrite.Value.Keys)
-                {
-                    PartitionKeyRangeFailoverInfo partionFailover = this.PartitionKeyRangeToLocationForReadAndWrite.Value[pkRange];
-
-                    partionFailover.SnapshotPartitionFailoverTimestamps(
-                        out DateTime firstRequestFailureTime,
-                        out DateTime _);
-
-                    if (DateTime.UtcNow - firstRequestFailureTime > TimeSpan.FromSeconds(this.partitionUnavailabilityDurationInSeconds))
-                    {
-                        // The first failed location would always be the first preferred location.
-                        Uri originalFailedLocation = partionFailover.FirstFailedLocation;
-
-                        pkRangeToEndpointMappings.Add(
-                            key: pkRange,
-                            value: new Tuple<string, Uri, TransportAddressHealthState.HealthStatus>(
-                                partionFailover.CollectionRid,
-                                originalFailedLocation,
-                                TransportAddressHealthState.HealthStatus.Unhealthy));
-
-                    }
-                }
-
-                if (pkRangeToEndpointMappings.Count > 0)
-                {
-                    await this.backgroundOpenConnectionTask(pkRangeToEndpointMappings);
-
-                    foreach (PartitionKeyRange pkRange in pkRangeToEndpointMappings.Keys)
-                    {
-                        Uri originalFailedLocation = pkRangeToEndpointMappings[pkRange].Item2;
-                        TransportAddressHealthState.HealthStatus currentHealthState = pkRangeToEndpointMappings[pkRange].Item3;
-
-                        if (currentHealthState == TransportAddressHealthState.HealthStatus.Connected)
-                        {
-                            // Initiate Failback to the original failed location.
-                            DefaultTrace.TraceInformation($"Initiating Failback to endpoint: {originalFailedLocation}, for partition key range: {pkRange}");
-                            this.PartitionKeyRangeToLocationForReadAndWrite.Value.TryRemove(pkRange, out PartitionKeyRangeFailoverInfo _);
-                        }
-                    }
-                }
-            }
-        }
-
+            }
+
+            if (this.backgroundOpenConnectionTask != null)
+            {
+                Dictionary<PartitionKeyRange, Tuple<string, Uri, TransportAddressHealthState.HealthStatus>> pkRangeToEndpointMappings = new ();
+                foreach (PartitionKeyRange pkRange in this.PartitionKeyRangeToLocationForReadAndWrite.Value.Keys)
+                {
+                    PartitionKeyRangeFailoverInfo partionFailover = this.PartitionKeyRangeToLocationForReadAndWrite.Value[pkRange];
+
+                    partionFailover.SnapshotPartitionFailoverTimestamps(
+                        out DateTime firstRequestFailureTime,
+                        out DateTime _);
+
+                    if (DateTime.UtcNow - firstRequestFailureTime > TimeSpan.FromSeconds(this.partitionUnavailabilityDurationInSeconds))
+                    {
+                        // The first failed location would always be the first preferred location.
+                        Uri originalFailedLocation = partionFailover.FirstFailedLocation;
+
+                        pkRangeToEndpointMappings.Add(
+                            key: pkRange,
+                            value: new Tuple<string, Uri, TransportAddressHealthState.HealthStatus>(
+                                partionFailover.CollectionRid,
+                                originalFailedLocation,
+                                TransportAddressHealthState.HealthStatus.Unhealthy));
+
+                    }
+                }
+
+                if (pkRangeToEndpointMappings.Count > 0)
+                {
+                    await this.backgroundOpenConnectionTask(pkRangeToEndpointMappings);
+
+                    foreach (PartitionKeyRange pkRange in pkRangeToEndpointMappings.Keys)
+                    {
+                        Uri originalFailedLocation = pkRangeToEndpointMappings[pkRange].Item2;
+                        TransportAddressHealthState.HealthStatus currentHealthState = pkRangeToEndpointMappings[pkRange].Item3;
+
+                        if (currentHealthState == TransportAddressHealthState.HealthStatus.Connected)
+                        {
+                            // Initiate Failback to the original failed location.
+                            DefaultTrace.TraceInformation($"Initiating Failback to endpoint: {originalFailedLocation}, for partition key range: {pkRange}");
+                            this.PartitionKeyRangeToLocationForReadAndWrite.Value.TryRemove(pkRange, out PartitionKeyRangeFailoverInfo _);
+                        }
+                    }
+                }
+            }
+        }
+
         /// <summary>
         /// Attempts to route the request to a partition level override location if available.
         /// This method checks if there is a failover location for the given partition key range
@@ -539,37 +500,37 @@
         /// <param name="partitionKeyRange">The partition key range for which the request is being routed.</param>
         /// <param name="request">The document service request to be routed.</param>
         /// <param name="partitionKeyRangeToLocationMapping">The mapping of partition key ranges to their failover locations.</param>
-        /// <returns>True if the request was successfully routed to a partition level override location, otherwise false.</returns>
-        private bool TryRouteRequestForPartitionLevelOverride(
-            PartitionKeyRange partitionKeyRange,
-            DocumentServiceRequest request,
-            Lazy<ConcurrentDictionary<PartitionKeyRange, PartitionKeyRangeFailoverInfo>> partitionKeyRangeToLocationMapping)
-        {
-            if (partitionKeyRangeToLocationMapping.IsValueCreated
-                && partitionKeyRangeToLocationMapping.Value.TryGetValue(
-                    partitionKeyRange,
-                    out PartitionKeyRangeFailoverInfo partitionKeyRangeFailover))
-            {
-                if (this.IsRequestEligibleForPartitionLevelCircuitBreaker(request)
-                    && !partitionKeyRangeFailover.CanCircuitBreakerTriggerPartitionFailOver(request.IsReadOnlyRequest))
-                {
-                    return false;
-                }
-
-                string triggeredBy = this.isPartitionLevelFailoverEnabled ? "Automatic Failover" : "Circuit Breaker";
-                DefaultTrace.TraceInformation("Attempting to route request for partition level override triggered by {0}, for operation type: {1}. URI: {2}, PartitionKeyRange: {3}",
-                    triggeredBy,
-                    request.OperationType,
-                    partitionKeyRangeFailover.Current,
-                    partitionKeyRange.Id);
-
-                request.RequestContext.RouteToLocation(partitionKeyRangeFailover.Current);
-                return true;
-            }
-
-            return false;
-        }
-
+        /// <returns>True if the request was successfully routed to a partition level override location, otherwise false.</returns>
+        private bool TryRouteRequestForPartitionLevelOverride(
+            PartitionKeyRange partitionKeyRange,
+            DocumentServiceRequest request,
+            Lazy<ConcurrentDictionary<PartitionKeyRange, PartitionKeyRangeFailoverInfo>> partitionKeyRangeToLocationMapping)
+        {
+            if (partitionKeyRangeToLocationMapping.IsValueCreated
+                && partitionKeyRangeToLocationMapping.Value.TryGetValue(
+                    partitionKeyRange,
+                    out PartitionKeyRangeFailoverInfo partitionKeyRangeFailover))
+            {
+                if (this.IsRequestEligibleForPartitionLevelCircuitBreaker(request)
+                    && !partitionKeyRangeFailover.CanCircuitBreakerTriggerPartitionFailOver(request.IsReadOnlyRequest))
+                {
+                    return false;
+                }
+
+                string triggeredBy = this.isPartitionLevelFailoverEnabled ? "Automatic Failover" : "Circuit Breaker";
+                DefaultTrace.TraceInformation("Attempting to route request for partition level override triggered by {0}, for operation type: {1}. URI: {2}, PartitionKeyRange: {3}",
+                    triggeredBy,
+                    request.OperationType,
+                    partitionKeyRangeFailover.Current,
+                    partitionKeyRange.Id);
+
+                request.RequestContext.RouteToLocation(partitionKeyRangeFailover.Current);
+                return true;
+            }
+
+            return false;
+        }
+
         /// <summary>
         /// Attempts to add or update the partition failover information and move to the next available location.
         /// This method checks if the current location for the partition key range has failed and updates the failover
@@ -581,86 +542,85 @@
         /// <param name="nextLocations">A read-only collection of URIs representing the next available locations.</param>
         /// <param name="request">The document service request being routed.</param>
         /// <param name="partitionKeyRangeToLocationMapping">The mapping of partition key ranges to their failover information.</param>
-        /// <returns>True if the failover information was successfully updated and the request was routed to a new location, otherwise false.</returns>
-        private bool TryAddOrUpdatePartitionFailoverInfoAndMoveToNextLocation(
-            PartitionKeyRange partitionKeyRange,
-            Uri failedLocation,
-            ReadOnlyCollection<Uri> nextLocations,
-            DocumentServiceRequest request,
-            Lazy<ConcurrentDictionary<PartitionKeyRange, PartitionKeyRangeFailoverInfo>> partitionKeyRangeToLocationMapping)
-        {
-            string triggeredBy = this.isPartitionLevelFailoverEnabled ? "Automatic Failover" : "Circuit Breaker";
-            PartitionKeyRangeFailoverInfo partionFailover = partitionKeyRangeToLocationMapping.Value.GetOrAdd(
-                partitionKeyRange,
-                (_) => new PartitionKeyRangeFailoverInfo(
-                    request.RequestContext.ResolvedCollectionRid,
-                    failedLocation));
-
-            // Will return true if it was able to update to a new region
-            if (partionFailover.TryMoveNextLocation(
-                    locations: nextLocations,
-                    failedLocation: failedLocation))
-            {
-                DefaultTrace.TraceInformation("Partition level override triggered by {0}, added to new location for {1}. PartitionKeyRange: {2}, failedLocation: {3}, new location: {4}",
-                    triggeredBy,
-                    request.OperationType,
-                    partitionKeyRange,
-                    failedLocation,
-                    partionFailover.Current);
-
-                return true;
-            }
-
-            // All the locations have been tried. Remove the override information
-            DefaultTrace.TraceInformation("Partition level override removed for {0}. PartitionKeyRange: {1}, failedLocation: {2}",
-                request.OperationType,
-                partitionKeyRange,
-                failedLocation);
-
-            partitionKeyRangeToLocationMapping.Value.TryRemove(partitionKeyRange, out PartitionKeyRangeFailoverInfo _);
-
-            return false;
-        }
-
->>>>>>> faaa3a73
+        /// <returns>True if the failover information was successfully updated and the request was routed to a new location, otherwise false.</returns>
+        private bool TryAddOrUpdatePartitionFailoverInfoAndMoveToNextLocation(
+            PartitionKeyRange partitionKeyRange,
+            Uri failedLocation,
+            ReadOnlyCollection<Uri> nextLocations,
+            DocumentServiceRequest request,
+            Lazy<ConcurrentDictionary<PartitionKeyRange, PartitionKeyRangeFailoverInfo>> partitionKeyRangeToLocationMapping)
+        {
+            string triggeredBy = this.isPartitionLevelFailoverEnabled ? "Automatic Failover" : "Circuit Breaker";
+            PartitionKeyRangeFailoverInfo partionFailover = partitionKeyRangeToLocationMapping.Value.GetOrAdd(
+                partitionKeyRange,
+                (_) => new PartitionKeyRangeFailoverInfo(
+                    request.RequestContext.ResolvedCollectionRid,
+                    failedLocation));
+
+            // Will return true if it was able to update to a new region
+            if (partionFailover.TryMoveNextLocation(
+                    locations: nextLocations,
+                    failedLocation: failedLocation))
+            {
+                DefaultTrace.TraceInformation("Partition level override triggered by {0}, added to new location for {1}. PartitionKeyRange: {2}, failedLocation: {3}, new location: {4}",
+                    triggeredBy,
+                    request.OperationType,
+                    partitionKeyRange,
+                    failedLocation,
+                    partionFailover.Current);
+
+                return true;
+            }
+
+            // All the locations have been tried. Remove the override information
+            DefaultTrace.TraceInformation("Partition level override removed for {0}. PartitionKeyRange: {1}, failedLocation: {2}",
+                request.OperationType,
+                partitionKeyRange,
+                failedLocation);
+
+            partitionKeyRangeToLocationMapping.Value.TryRemove(partitionKeyRange, out PartitionKeyRangeFailoverInfo _);
+
+            return false;
+        }
+
         internal sealed class PartitionKeyRangeFailoverInfo
         {
-            // HashSet is not thread safe and should only accessed in the lock
-            private readonly object counterLock = new ();
-            private readonly object timestampLock = new ();
-            private readonly ConcurrentDictionary<Uri, DateTime> FailedLocations;
-            private readonly TimeSpan TimeoutCounterResetWindowInMinutes;
-            private readonly int ReadRequestFailureCounterThreshold;
-            private readonly int WriteRequestFailureCounterThreshold;
-            private DateTime LastRequestFailureTime;
-            private int ConsecutiveReadRequestFailureCount;
-            private int ConsecutiveWriteRequestFailureCount;
-
-            public PartitionKeyRangeFailoverInfo(
+            // HashSet is not thread safe and should only accessed in the lock
+            private readonly object counterLock = new ();
+            private readonly object timestampLock = new ();
+            private readonly ConcurrentDictionary<Uri, DateTime> FailedLocations;
+            private readonly TimeSpan TimeoutCounterResetWindowInMinutes;
+            private readonly int ReadRequestFailureCounterThreshold;
+            private readonly int WriteRequestFailureCounterThreshold;
+            private DateTime LastRequestFailureTime;
+            private int ConsecutiveReadRequestFailureCount;
+            private int ConsecutiveWriteRequestFailureCount;
+
+            public PartitionKeyRangeFailoverInfo(
                 string collectionRid,
                 Uri currentLocation)
-            {
+            {
                 this.CollectionRid = collectionRid;
-                this.Current = currentLocation;
+                this.Current = currentLocation;
                 this.FirstFailedLocation = currentLocation;
-                this.FailedLocations = new ConcurrentDictionary<Uri, DateTime>();
-                this.ConsecutiveReadRequestFailureCount = 0;
-                this.ConsecutiveWriteRequestFailureCount = 0;
-                this.ReadRequestFailureCounterThreshold = ConfigurationManager.GetCircuitBreakerConsecutiveFailureCountForReads(10);
-                this.WriteRequestFailureCounterThreshold = ConfigurationManager.GetCircuitBreakerConsecutiveFailureCountForWrites(5);
-                this.TimeoutCounterResetWindowInMinutes = TimeSpan.FromMinutes(1);
+                this.FailedLocations = new ConcurrentDictionary<Uri, DateTime>();
+                this.ConsecutiveReadRequestFailureCount = 0;
+                this.ConsecutiveWriteRequestFailureCount = 0;
+                this.ReadRequestFailureCounterThreshold = ConfigurationManager.GetCircuitBreakerConsecutiveFailureCountForReads(10);
+                this.WriteRequestFailureCounterThreshold = ConfigurationManager.GetCircuitBreakerConsecutiveFailureCountForWrites(5);
+                this.TimeoutCounterResetWindowInMinutes = TimeSpan.FromMinutes(1);
                 this.FirstRequestFailureTime = DateTime.UtcNow;
                 this.LastRequestFailureTime = DateTime.UtcNow;
             }
 
-            public Uri Current { get; private set; }
-
-            public Uri FirstFailedLocation { get; private set; }
-
-            public string CollectionRid { get; private set; }
-
-            public DateTime FirstRequestFailureTime { get; private set; }
-
+            public Uri Current { get; private set; }
+
+            public Uri FirstFailedLocation { get; private set; }
+
+            public string CollectionRid { get; private set; }
+
+            public DateTime FirstRequestFailureTime { get; private set; }
+
             public bool TryMoveNextLocation(
                 IReadOnlyCollection<Uri> locations,
                 Uri failedLocation)
@@ -698,75 +658,75 @@
                 }
 
                 return false;
-            }
-
-            public bool CanCircuitBreakerTriggerPartitionFailOver(
-                bool isReadOnlyRequest) 
-            {
-                this.SnapshotConsecutiveRequestFailureCount(
-                    out int consecutiveReadRequestFailureCount,
-                    out int consecutiveWriteRequestFailureCount);
-
-                return isReadOnlyRequest
-                    ? consecutiveReadRequestFailureCount > this.ReadRequestFailureCounterThreshold
-                    : consecutiveWriteRequestFailureCount > this.WriteRequestFailureCounterThreshold;
-            }
-
-            public void IncrementRequestFailureCounts(
-                bool isReadOnlyRequest,
-                DateTime currentTime)
-            {
-                this.SnapshotPartitionFailoverTimestamps(
-                    out DateTime _,
-                    out DateTime lastRequestFailureTime);
-
-                if (currentTime - lastRequestFailureTime > this.TimeoutCounterResetWindowInMinutes)
-                {
-                    Interlocked.Exchange(ref this.ConsecutiveReadRequestFailureCount, 0);
-                    Interlocked.Exchange(ref this.ConsecutiveWriteRequestFailureCount, 0);
-                }
-
-                if (isReadOnlyRequest)
-                {
-                    Interlocked.Increment(ref this.ConsecutiveReadRequestFailureCount);
-                }
-                else
-                {
-                    Interlocked.Increment(ref this.ConsecutiveWriteRequestFailureCount);
-
-                }
-
-                this.LastRequestFailureTime = currentTime;
-            }
-
-            /// <summary>
-            /// Helper method to snapshot the connection timestamps.
-            /// </summary>
-            /// <param name="firstRequestFailureTime">A <see cref="DateTime"/> field containing the last send attempt time.</param>
-            /// <param name="lastRequestFailureTime">A <see cref="DateTime"/> field containing th e last send attempt time.</param>
-            public void SnapshotPartitionFailoverTimestamps(
-                out DateTime firstRequestFailureTime,
-                out DateTime lastRequestFailureTime)
-            {
-                Debug.Assert(!Monitor.IsEntered(this.timestampLock));
-                lock (this.timestampLock)
-                {
-                    firstRequestFailureTime = this.FirstRequestFailureTime;
-                    lastRequestFailureTime = this.LastRequestFailureTime;
-                }
-            }
-
-            public void SnapshotConsecutiveRequestFailureCount(
-                out int consecutiveReadRequestFailureCount,
-                out int consecutiveWriteRequestFailureCount)
-            {
-                Debug.Assert(!Monitor.IsEntered(this.counterLock));
-                lock (this.counterLock)
-                {
-                    consecutiveReadRequestFailureCount = this.ConsecutiveReadRequestFailureCount;
-                    consecutiveWriteRequestFailureCount = this.ConsecutiveWriteRequestFailureCount;
-                }
-            }
+            }
+
+            public bool CanCircuitBreakerTriggerPartitionFailOver(
+                bool isReadOnlyRequest) 
+            {
+                this.SnapshotConsecutiveRequestFailureCount(
+                    out int consecutiveReadRequestFailureCount,
+                    out int consecutiveWriteRequestFailureCount);
+
+                return isReadOnlyRequest
+                    ? consecutiveReadRequestFailureCount > this.ReadRequestFailureCounterThreshold
+                    : consecutiveWriteRequestFailureCount > this.WriteRequestFailureCounterThreshold;
+            }
+
+            public void IncrementRequestFailureCounts(
+                bool isReadOnlyRequest,
+                DateTime currentTime)
+            {
+                this.SnapshotPartitionFailoverTimestamps(
+                    out DateTime _,
+                    out DateTime lastRequestFailureTime);
+
+                if (currentTime - lastRequestFailureTime > this.TimeoutCounterResetWindowInMinutes)
+                {
+                    Interlocked.Exchange(ref this.ConsecutiveReadRequestFailureCount, 0);
+                    Interlocked.Exchange(ref this.ConsecutiveWriteRequestFailureCount, 0);
+                }
+
+                if (isReadOnlyRequest)
+                {
+                    Interlocked.Increment(ref this.ConsecutiveReadRequestFailureCount);
+                }
+                else
+                {
+                    Interlocked.Increment(ref this.ConsecutiveWriteRequestFailureCount);
+
+                }
+
+                this.LastRequestFailureTime = currentTime;
+            }
+
+            /// <summary>
+            /// Helper method to snapshot the connection timestamps.
+            /// </summary>
+            /// <param name="firstRequestFailureTime">A <see cref="DateTime"/> field containing the last send attempt time.</param>
+            /// <param name="lastRequestFailureTime">A <see cref="DateTime"/> field containing th e last send attempt time.</param>
+            public void SnapshotPartitionFailoverTimestamps(
+                out DateTime firstRequestFailureTime,
+                out DateTime lastRequestFailureTime)
+            {
+                Debug.Assert(!Monitor.IsEntered(this.timestampLock));
+                lock (this.timestampLock)
+                {
+                    firstRequestFailureTime = this.FirstRequestFailureTime;
+                    lastRequestFailureTime = this.LastRequestFailureTime;
+                }
+            }
+
+            public void SnapshotConsecutiveRequestFailureCount(
+                out int consecutiveReadRequestFailureCount,
+                out int consecutiveWriteRequestFailureCount)
+            {
+                Debug.Assert(!Monitor.IsEntered(this.counterLock));
+                lock (this.counterLock)
+                {
+                    consecutiveReadRequestFailureCount = this.ConsecutiveReadRequestFailureCount;
+                    consecutiveWriteRequestFailureCount = this.ConsecutiveWriteRequestFailureCount;
+                }
+            }
         }
     }
 }