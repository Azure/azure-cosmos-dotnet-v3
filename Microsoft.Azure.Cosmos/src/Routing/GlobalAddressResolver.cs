--- conflicted
+++ resolved
@@ -39,10 +39,7 @@
         private readonly ConcurrentDictionary<Uri, EndpointCache> addressCacheByEndpoint;
         private readonly bool enableTcpConnectionEndpointRediscovery;
         private readonly bool isReplicaAddressValidationEnabled;
-<<<<<<< HEAD
-=======
         private readonly bool enableAsyncCacheExceptionNoSharing;
->>>>>>> f20c685e
         private readonly IConnectionStateListener connectionStateListener;
         private IOpenConnectionsHandler openConnectionsHandler;
 
@@ -56,12 +53,8 @@
             IServiceConfigurationReader serviceConfigReader,
             ConnectionPolicy connectionPolicy,
             CosmosHttpClient httpClient,
-<<<<<<< HEAD
-            IConnectionStateListener connectionStateListener)
-=======
             IConnectionStateListener connectionStateListener,
             bool enableAsyncCacheExceptionNoSharing = true)
->>>>>>> f20c685e
         {
             this.endpointManager = endpointManager;
             this.partitionKeyRangeLocationCache = partitionKeyRangeLocationCache;
@@ -81,11 +74,8 @@
 
             this.isReplicaAddressValidationEnabled = ConfigurationManager.IsReplicaAddressValidationEnabled(connectionPolicy);
 
-<<<<<<< HEAD
-=======
             this.enableAsyncCacheExceptionNoSharing = enableAsyncCacheExceptionNoSharing;
 
->>>>>>> f20c685e
             this.maxEndpoints = maxBackupReadEndpoints + 2; // for write and alternate write endpoint (during failover)
 
             this.addressCacheByEndpoint = new ConcurrentDictionary<Uri, EndpointCache>();
@@ -249,8 +239,6 @@
             return await resolver.ResolveAsync(request, forceRefresh, cancellationToken);
         }
 
-<<<<<<< HEAD
-=======
         /// <summary>
         /// Attempts to open connections to unhealthy endpoints by validating and opening Rntbd connections
         /// to the backend replicas. Updates the health status of the endpoints if the connection is successful.
@@ -317,7 +305,6 @@
             }
         }
 
->>>>>>> f20c685e
         /// <summary>
         /// ReplicatedResourceClient will use this API to get the direct connectivity AddressCache for given request.
         /// </summary>
@@ -361,12 +348,8 @@
                         this.openConnectionsHandler,
                         this.connectionStateListener,
                         enableTcpConnectionEndpointRediscovery: this.enableTcpConnectionEndpointRediscovery,
-<<<<<<< HEAD
-                        replicaAddressValidationEnabled: this.isReplicaAddressValidationEnabled);
-=======
                         replicaAddressValidationEnabled: this.isReplicaAddressValidationEnabled,
                         enableAsyncCacheExceptionNoSharing: this.enableAsyncCacheExceptionNoSharing);
->>>>>>> f20c685e
 
                     string location = this.endpointManager.GetLocation(endpoint);
                     AddressResolver addressResolver = new AddressResolver(null, new NullRequestSigner(), location);
