﻿//------------------------------------------------------------
// Copyright (c) Microsoft Corporation.  All rights reserved.
//------------------------------------------------------------

namespace Microsoft.Azure.Cosmos.Routing
{
    using System;
    using System.Collections.Concurrent;
    using System.Collections.Generic;
    using System.Linq;
    using System.Net.Http;
    using System.Threading;
    using System.Threading.Tasks;
    using Microsoft.Azure.Cosmos.Common;
    using Microsoft.Azure.Documents;
    using Microsoft.Azure.Documents.Client;
    using Microsoft.Azure.Documents.Rntbd;

    /// <summary>
    /// AddressCache implementation for client SDK. Supports cross region address routing based on
    /// avaialbility and preference list.
    /// </summary>
    internal sealed class GlobalAddressResolver : IAddressResolver, IDisposable
    {
        private const int MaxBackupReadRegions = 3;

        private readonly GlobalEndpointManager endpointManager;
        private readonly Protocol protocol;
        private readonly IAuthorizationTokenProvider tokenProvider;
        private readonly CollectionCache collectionCache;
        private readonly PartitionKeyRangeCache routingMapProvider;
        private readonly int maxEndpoints;
        private readonly IServiceConfigurationReader serviceConfigReader;
        private readonly HttpClient httpClient;
        private readonly ConcurrentDictionary<Uri, EndpointCache> addressCacheByEndpoint;
<<<<<<< HEAD
=======
        private readonly TimeSpan requestTimeout;
        private readonly ApiType apiType;
        private readonly bool enableTcpConnectionEndpointRediscovery;
>>>>>>> ed8ccf5e

        public GlobalAddressResolver(
            GlobalEndpointManager endpointManager,
            Protocol protocol,
            IAuthorizationTokenProvider tokenProvider,
            CollectionCache collectionCache,
            PartitionKeyRangeCache routingMapProvider,
            IServiceConfigurationReader serviceConfigReader,
            ConnectionPolicy connectionPolicy,
            HttpClient httpClient)
        {
            this.endpointManager = endpointManager;
            this.protocol = protocol;
            this.tokenProvider = tokenProvider;
            this.collectionCache = collectionCache;
            this.routingMapProvider = routingMapProvider;
            this.serviceConfigReader = serviceConfigReader;
            this.httpClient = httpClient;

            int maxBackupReadEndpoints =
                !connectionPolicy.EnableReadRequestsFallback.HasValue || connectionPolicy.EnableReadRequestsFallback.Value
                ? GlobalAddressResolver.MaxBackupReadRegions : 0;

            this.enableTcpConnectionEndpointRediscovery = connectionPolicy.EnableTcpConnectionEndpointRediscovery;

            this.maxEndpoints = maxBackupReadEndpoints + 2; // for write and alternate write endpoint (during failover)

            this.addressCacheByEndpoint = new ConcurrentDictionary<Uri, EndpointCache>();

            foreach (Uri endpoint in endpointManager.WriteEndpoints)
            {
                this.GetOrAddEndpoint(endpoint);
            }

            foreach (Uri endpoint in endpointManager.ReadEndpoints)
            {
                this.GetOrAddEndpoint(endpoint);
            }
        }

        public async Task OpenAsync(
            string databaseName,
            ContainerProperties collection,
            CancellationToken cancellationToken)
        {
            CollectionRoutingMap routingMap =
                await this.routingMapProvider.TryLookupAsync(collection.ResourceId, null, null, cancellationToken);

            if (routingMap == null)
            {
                return;
            }

            List<PartitionKeyRangeIdentity> ranges = routingMap.OrderedPartitionKeyRanges.Select(
                range => new PartitionKeyRangeIdentity(collection.ResourceId, range.Id)).ToList();

            List<Task> tasks = new List<Task>();

            foreach (EndpointCache endpointCache in this.addressCacheByEndpoint.Values)
            {
                tasks.Add(endpointCache.AddressCache.OpenAsync(databaseName, collection, ranges, cancellationToken));
            }

            await Task.WhenAll(tasks);
        }

        public Task<PartitionAddressInformation> ResolveAsync(
            DocumentServiceRequest request,
            bool forceRefresh,
            CancellationToken cancellationToken)
        {
            IAddressResolver resolver = this.GetAddressResolver(request);
            return resolver.ResolveAsync(request, forceRefresh, cancellationToken);
        }

        public async Task UpdateAsync(
            IReadOnlyList<AddressCacheToken> addressCacheTokens,
            CancellationToken cancellationToken)
        {
            List<Task> tasks = new List<Task>();

            foreach (AddressCacheToken cacheToken in addressCacheTokens)
            {
                EndpointCache endpointCache;
                if (this.addressCacheByEndpoint.TryGetValue(cacheToken.ServiceEndpoint, out endpointCache))
                {
                    tasks.Add(endpointCache.AddressCache.UpdateAsync(cacheToken.PartitionKeyRangeIdentity, cancellationToken));
                }
            }

            await Task.WhenAll(tasks);
        }

        public async Task UpdateAsync(
            ServerKey serverKey,
            CancellationToken cancellationToken)
        {
            List<Task> tasks = new List<Task>();

            foreach (KeyValuePair<Uri, EndpointCache> addressCache in this.addressCacheByEndpoint)
            {
                // since we don't know which address cache contains the pkRanges mapped to this node, we do a tryUpdate on all AddressCaches of all regions
                tasks.Add(addressCache.Value.AddressCache.TryUpdateAddressAsync(serverKey, cancellationToken));
            }

            await Task.WhenAll(tasks);
        }

        /// <summary>
        /// ReplicatedResourceClient will use this API to get the direct connectivity AddressCache for given request.
        /// </summary>
        /// <param name="request"></param>
        private IAddressResolver GetAddressResolver(DocumentServiceRequest request)
        {
            Uri endpoint = this.endpointManager.ResolveServiceEndpoint(request);

            return this.GetOrAddEndpoint(endpoint).AddressResolver;
        }

        public void Dispose()
        {
            foreach (EndpointCache endpointCache in this.addressCacheByEndpoint.Values)
            {
                endpointCache.AddressCache.Dispose();
            }
        }

        private EndpointCache GetOrAddEndpoint(Uri endpoint)
        {
            EndpointCache endpointCache = this.addressCacheByEndpoint.GetOrAdd(
                endpoint,
                (Uri resolvedEndpoint) =>
                {
                    GatewayAddressCache gatewayAddressCache = new GatewayAddressCache(
                        resolvedEndpoint,
                        this.protocol,
                        this.tokenProvider,
                        this.serviceConfigReader,
<<<<<<< HEAD
                        this.httpClient);
=======
                        this.requestTimeout,
                        messageHandler: this.messageHandler,
                        apiType: this.apiType,
                        enableTcpConnectionEndpointRediscovery: this.enableTcpConnectionEndpointRediscovery);
>>>>>>> ed8ccf5e

                    string location = this.endpointManager.GetLocation(endpoint);
                    AddressResolver addressResolver = new AddressResolver(null, new NullRequestSigner(), location);
                    addressResolver.InitializeCaches(this.collectionCache, this.routingMapProvider, gatewayAddressCache);

                    return new EndpointCache()
                    {
                        AddressCache = gatewayAddressCache,
                        AddressResolver = addressResolver,
                    };
                });

            if (this.addressCacheByEndpoint.Count > this.maxEndpoints)
            {
                IEnumerable<Uri> allEndpoints = this.endpointManager.WriteEndpoints.Union(this.endpointManager.ReadEndpoints);
                Queue<Uri> endpoints = new Queue<Uri>(allEndpoints.Reverse());

                while (this.addressCacheByEndpoint.Count > this.maxEndpoints)
                {
                    if (endpoints.Count > 0)
                    {
                        EndpointCache removedEntry;
                        this.addressCacheByEndpoint.TryRemove(endpoints.Dequeue(), out removedEntry);
                    }
                    else
                    {
                        break;
                    }
                }
            }

            return endpointCache;
        }

        private sealed class EndpointCache
        {
            public GatewayAddressCache AddressCache { get; set; }
            public AddressResolver AddressResolver { get; set; }
        }
    }
}<|MERGE_RESOLUTION|>--- conflicted
+++ resolved
@@ -33,12 +33,7 @@
         private readonly IServiceConfigurationReader serviceConfigReader;
         private readonly HttpClient httpClient;
         private readonly ConcurrentDictionary<Uri, EndpointCache> addressCacheByEndpoint;
-<<<<<<< HEAD
-=======
-        private readonly TimeSpan requestTimeout;
-        private readonly ApiType apiType;
         private readonly bool enableTcpConnectionEndpointRediscovery;
->>>>>>> ed8ccf5e
 
         public GlobalAddressResolver(
             GlobalEndpointManager endpointManager,
@@ -177,14 +172,8 @@
                         this.protocol,
                         this.tokenProvider,
                         this.serviceConfigReader,
-<<<<<<< HEAD
-                        this.httpClient);
-=======
-                        this.requestTimeout,
-                        messageHandler: this.messageHandler,
-                        apiType: this.apiType,
+                        this.httpClient,
                         enableTcpConnectionEndpointRediscovery: this.enableTcpConnectionEndpointRediscovery);
->>>>>>> ed8ccf5e
 
                     string location = this.endpointManager.GetLocation(endpoint);
                     AddressResolver addressResolver = new AddressResolver(null, new NullRequestSigner(), location);
