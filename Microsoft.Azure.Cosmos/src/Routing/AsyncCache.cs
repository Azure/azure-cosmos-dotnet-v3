--- conflicted
+++ resolved
@@ -23,19 +23,12 @@
         private readonly bool enableAsyncCacheExceptionNoSharing;
         private readonly IEqualityComparer<TValue> valueEqualityComparer;
         private readonly IEqualityComparer<TKey> keyEqualityComparer;
-
-<<<<<<< HEAD
-        private ConcurrentDictionary<TKey, AsyncLazy<TValue>> values;
-        private static readonly bool isStackTraceOptimizationEnabled = false;
-        public AsyncCache(IEqualityComparer<TValue> valueEqualityComparer, IEqualityComparer<TKey> keyEqualityComparer = null)
-=======
         private ConcurrentDictionary<TKey, AsyncLazy<TValue>> values;
 
         public AsyncCache(
             IEqualityComparer<TValue> valueEqualityComparer,
             IEqualityComparer<TKey> keyEqualityComparer = null,
             bool enableAsyncCacheExceptionNoSharing = true)
->>>>>>> 4e81ed6a
         {
             this.keyEqualityComparer = keyEqualityComparer ?? EqualityComparer<TKey>.Default;
             this.values = new ConcurrentDictionary<TKey, AsyncLazy<TValue>>(this.keyEqualityComparer);
@@ -165,7 +158,7 @@
                 // If the lambda this thread added to values triggered an exception remove it from the cache.
                 this.TryRemoveValue(key, actualValue);
 
-                if (isStackTraceOptimizationEnabled)
+                if (this.enableAsyncCacheExceptionNoSharing)
                 {
                     // Creates a shallow copy of specific exception types to prevent stack trace proliferation 
                     // and rethrows them, doesn't process other exceptions.
