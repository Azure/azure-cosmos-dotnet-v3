--- conflicted
+++ resolved
@@ -36,10 +36,7 @@
         ReadOnlyDictionary<string, Uri> GetAvailableWriteEndpointsByLocation();
 
         ReadOnlyDictionary<string, Uri> GetAvailableReadEndpointsByLocation();
-<<<<<<< HEAD
-=======
 
         bool CanSupportMultipleWriteLocations(DocumentServiceRequest request);
->>>>>>> 1e150b6f
     }
 }