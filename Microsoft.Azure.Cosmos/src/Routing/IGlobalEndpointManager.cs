--- conflicted
+++ resolved
@@ -37,10 +37,6 @@
 
         ReadOnlyDictionary<string, Uri> GetAvailableReadEndpointsByLocation();
 
-<<<<<<< HEAD
-        bool CanSupportMultipleWriteLocations(DocumentServiceRequest request);
-=======
         bool CanSupportMultipleWriteLocations(ResourceType resourceType, OperationType operationType);
->>>>>>> 11e2c347
     }
 }