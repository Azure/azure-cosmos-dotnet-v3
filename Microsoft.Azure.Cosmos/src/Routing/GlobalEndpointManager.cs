//------------------------------------------------------------
// Copyright (c) Microsoft Corporation.  All rights reserved.
//------------------------------------------------------------
#nullable enable
namespace Microsoft.Azure.Cosmos.Routing
{
    using System;
    using System.Collections.Generic;
    using System.Collections.ObjectModel;
    using System.Collections.Specialized;
    using System.Linq;
    using System.Net;
    using System.Runtime.ExceptionServices;
    using System.Threading;
    using System.Threading.Tasks;
    using Microsoft.Azure.Cosmos.Common;
    using Microsoft.Azure.Cosmos.Core.Trace;
    using Microsoft.Azure.Documents;
    using Newtonsoft.Json.Linq;

    /// <summary>
    /// AddressCache implementation for client SDK. Supports cross region address routing based on 
    /// availability and preference list.
    /// </summary>
    /// Marking it as non-sealed in order to unit test it using Moq framework
    internal class GlobalEndpointManager : IGlobalEndpointManager
    {
        private const int DefaultBackgroundRefreshLocationTimeIntervalInMS = 5 * 60 * 1000;

        private const string BackgroundRefreshLocationTimeIntervalInMS = "BackgroundRefreshLocationTimeIntervalInMS";
        private const string MinimumIntervalForNonForceRefreshLocationInMS = "MinimumIntervalForNonForceRefreshLocationInMS";
        private readonly CancellationTokenSource cancellationTokenSource = new CancellationTokenSource();
        private readonly LocationCache locationCache;
        private readonly Uri defaultEndpoint;
        private readonly ConnectionPolicy connectionPolicy;
        private readonly IDocumentClientInternal owner;
        private readonly AsyncCache<string, AccountProperties> databaseAccountCache;
        private readonly TimeSpan MinTimeBetweenAccountRefresh = TimeSpan.FromSeconds(15);
        private readonly int backgroundRefreshLocationTimeIntervalInMS = GlobalEndpointManager.DefaultBackgroundRefreshLocationTimeIntervalInMS;
        private readonly object backgroundAccountRefreshLock = new object();
        private readonly object isAccountRefreshInProgressLock = new object();
        private bool isAccountRefreshInProgress = false;
        private bool isBackgroundAccountRefreshActive = false;
        private DateTime LastBackgroundRefreshUtc = DateTime.MinValue;

        public GlobalEndpointManager(
            IDocumentClientInternal owner,
            ConnectionPolicy connectionPolicy,
            bool enableAsyncCacheExceptionNoSharing = true)
        {
            this.locationCache = new LocationCache(
                new ReadOnlyCollection<string>(connectionPolicy.PreferredLocations),
                owner.ServiceEndpoint,
                connectionPolicy.EnableEndpointDiscovery,
                connectionPolicy.MaxConnectionLimit,
                connectionPolicy.UseMultipleWriteLocations);

            this.owner = owner;
            this.defaultEndpoint = owner.ServiceEndpoint;
            this.connectionPolicy = connectionPolicy;

            this.connectionPolicy.PreferenceChanged += this.OnPreferenceChanged;
            this.databaseAccountCache = new AsyncCache<string, AccountProperties>(enableAsyncCacheExceptionNoSharing);

#if !(NETSTANDARD15 || NETSTANDARD16)
#if NETSTANDARD20
            // GetEntryAssembly returns null when loaded from native netstandard2.0
            if (System.Reflection.Assembly.GetEntryAssembly() != null)
            {
#endif
                string backgroundRefreshLocationTimeIntervalInMSConfig = System.Configuration.ConfigurationManager.AppSettings[GlobalEndpointManager.BackgroundRefreshLocationTimeIntervalInMS];
                if (!string.IsNullOrEmpty(backgroundRefreshLocationTimeIntervalInMSConfig))
                {
                    if (!int.TryParse(backgroundRefreshLocationTimeIntervalInMSConfig, out this.backgroundRefreshLocationTimeIntervalInMS))
                    {
                        this.backgroundRefreshLocationTimeIntervalInMS = GlobalEndpointManager.DefaultBackgroundRefreshLocationTimeIntervalInMS;
                    }
                }
#if NETSTANDARD20
            }
#endif  
#endif
            string minimumIntervalForNonForceRefreshLocationInMSConfig = Environment.GetEnvironmentVariable(GlobalEndpointManager.MinimumIntervalForNonForceRefreshLocationInMS);
            if (!string.IsNullOrEmpty(minimumIntervalForNonForceRefreshLocationInMSConfig))
            {
                if (int.TryParse(minimumIntervalForNonForceRefreshLocationInMSConfig, out int minimumIntervalForNonForceRefreshLocationInMS))
                {
                    this.MinTimeBetweenAccountRefresh = TimeSpan.FromMilliseconds(minimumIntervalForNonForceRefreshLocationInMS);
                }
                else
                {
                    DefaultTrace.TraceError($"GlobalEndpointManager: Failed to parse {GlobalEndpointManager.MinimumIntervalForNonForceRefreshLocationInMS}; Value:{minimumIntervalForNonForceRefreshLocationInMSConfig}");
                }
            }
        }

        public ReadOnlyCollection<Uri> ReadEndpoints => this.locationCache.ReadEndpoints;

        public ReadOnlyCollection<Uri> AccountReadEndpoints => this.locationCache.AccountReadEndpoints;

        public ReadOnlyCollection<Uri> WriteEndpoints => this.locationCache.WriteEndpoints;

<<<<<<< HEAD
        public int PreferredLocationCount
        {
            get
            {
                IList<string> effectivePreferredLocations = this.GetEffectivePreferredLocations();

=======
        public ReadOnlyCollection<Uri> ThinClientReadEndpoints => this.locationCache.ThinClientReadEndpoints;

        public ReadOnlyCollection<Uri> ThinClientWriteEndpoints => this.locationCache.ThinClientWriteEndpoints;

        public int PreferredLocationCount
        {
            get
            {
                IList<string> effectivePreferredLocations = this.GetEffectivePreferredLocations();

>>>>>>> faaa3a73
                return effectivePreferredLocations.Count;
            }
        }

        public bool IsMultimasterMetadataWriteRequest(DocumentServiceRequest request)
        {
            return this.locationCache.IsMultimasterMetadataWriteRequest(request);
        }

        public Uri GetHubUri()
        {
            return this.locationCache.GetHubUri();
        }

        /// <summary>
        /// This will get the account information.
        /// It will try the global endpoint first. 
        /// If no response in 5 seconds it will create 2 additional tasks
        /// The 2 additional tasks will go through all the preferred regions in parallel
        /// It will return the first success and stop the parallel tasks.
        /// </summary>
        public static async Task<AccountProperties> GetDatabaseAccountFromAnyLocationsAsync(
            Uri defaultEndpoint,
            IList<string>? locations,
            IList<Uri>? accountInitializationCustomEndpoints,
            Func<Uri, Task<AccountProperties>> getDatabaseAccountFn,
            CancellationToken cancellationToken)
        {
            using (GetAccountPropertiesHelper threadSafeGetAccountHelper = new GetAccountPropertiesHelper(
               defaultEndpoint,
               locations,
               accountInitializationCustomEndpoints,
               getDatabaseAccountFn,
               cancellationToken))
            {
                return await threadSafeGetAccountHelper.GetAccountPropertiesAsync();
            }
        }

        /// <summary>
        /// This is a helper class to 
        /// </summary>
        private class GetAccountPropertiesHelper : IDisposable
        {
            private readonly CancellationTokenSource CancellationTokenSource;
            private readonly Uri DefaultEndpoint;
            private readonly bool LimitToGlobalEndpointOnly;
            private readonly IEnumerator<Uri> ServiceEndpointEnumerator;
            private readonly Func<Uri, Task<AccountProperties>> GetDatabaseAccountFn;
            private readonly List<Exception> TransientExceptions = new List<Exception>();
            private AccountProperties? AccountProperties = null;
            private Exception? NonRetriableException = null;
            private int disposeCounter = 0;

            public GetAccountPropertiesHelper(
                Uri defaultEndpoint,
                IList<string>? locations,
                IList<Uri>? accountInitializationCustomEndpoints,
                Func<Uri, Task<AccountProperties>> getDatabaseAccountFn,
                CancellationToken cancellationToken)
            {
                this.DefaultEndpoint = defaultEndpoint;
                this.LimitToGlobalEndpointOnly = (locations == null || locations.Count == 0) && (accountInitializationCustomEndpoints == null || accountInitializationCustomEndpoints.Count == 0);
                this.GetDatabaseAccountFn = getDatabaseAccountFn;
                this.CancellationTokenSource = CancellationTokenSource.CreateLinkedTokenSource(cancellationToken);
                this.ServiceEndpointEnumerator = GetAccountPropertiesHelper
                    .GetServiceEndpoints(
                        defaultEndpoint,
                        locations,
                        accountInitializationCustomEndpoints)
                    .GetEnumerator();
            }

            public async Task<AccountProperties> GetAccountPropertiesAsync()
            {
                // If there are no preferred regions or private endpoints, then just wait for the global endpoint results
                if (this.LimitToGlobalEndpointOnly)
                {
                    return await this.GetOnlyGlobalEndpointAsync();
                }

                Task globalEndpointTask = this.GetAndUpdateAccountPropertiesAsync(this.DefaultEndpoint);

                // Start a timer to start secondary requests in parallel.
                Task timerTask = Task.Delay(TimeSpan.FromSeconds(5));
                await Task.WhenAny(globalEndpointTask, timerTask);
                if (this.AccountProperties != null)
                {
                    return this.AccountProperties;
                }

                if (this.NonRetriableException != null)
                {
                    ExceptionDispatchInfo.Capture(this.NonRetriableException).Throw();
                }

                // Start 2 additional tasks to try to get the account information
                // from the preferred region list since global account has not succeed yet.
                HashSet<Task> tasksToWaitOn = new HashSet<Task>
                {
                    globalEndpointTask,
                    this.TryGetAccountPropertiesFromAllLocationsAsync(),
                    this.TryGetAccountPropertiesFromAllLocationsAsync()
                };

                while (tasksToWaitOn.Any())
                {
                    Task completedTask = await Task.WhenAny(tasksToWaitOn);
                    if (this.AccountProperties != null)
                    {
                        return this.AccountProperties;
                    }

                    if (this.NonRetriableException != null)
                    {
                        ExceptionDispatchInfo.Capture(this.NonRetriableException).Throw();
                    }

                    tasksToWaitOn.Remove(completedTask);
                }

                if (this.TransientExceptions.Count == 0)
                {
                    throw new ArgumentException("Account properties and NonRetriableException are null and there are no TransientExceptions.");
                }

                if (this.TransientExceptions.Count == 1)
                {
                    ExceptionDispatchInfo.Capture(this.TransientExceptions[0]).Throw();
                }

                throw new AggregateException(this.TransientExceptions);
            }

            private async Task<AccountProperties> GetOnlyGlobalEndpointAsync()
            {
                if (!this.LimitToGlobalEndpointOnly)
                {
                    throw new ArgumentException("GetOnlyGlobalEndpointAsync should only be called if there are no other private endpoints or regions");
                }

                await this.GetAndUpdateAccountPropertiesAsync(this.DefaultEndpoint);

                if (this.AccountProperties != null)
                {
                    return this.AccountProperties;
                }

                if (this.NonRetriableException != null)
                {
                    throw this.NonRetriableException;
                }

                if (this.TransientExceptions.Count == 0)
                {
                    throw new ArgumentException("Account properties and NonRetriableException are null and there are no TransientExceptions.");
                }

                if (this.TransientExceptions.Count == 1)
                {
                    throw this.TransientExceptions[0];
                }

                throw new AggregateException(this.TransientExceptions);
            }

            /// <summary>
            /// This is done in a thread safe way to allow multiple tasks to iterate over the list of service endpoints.
            /// </summary>
            private async Task TryGetAccountPropertiesFromAllLocationsAsync()
            {
                while (this.TryMoveNextServiceEndpointhreadSafe(
                        out Uri? serviceEndpoint))
                {
                    if (serviceEndpoint == null)
                    {
                        DefaultTrace.TraceCritical("GlobalEndpointManager: serviceEndpoint is null for TryMoveNextServiceEndpointhreadSafe.");
                        return;
                    }

                    await this.GetAndUpdateAccountPropertiesAsync(endpoint: serviceEndpoint);
                }
            }

            /// <summary>
            /// We first iterate through all the private endpoints to fetch the account information.
            /// If all the attempt fails to fetch the metadata from the private endpoints, we will
            /// attempt to retrieve the account information from the regional endpoints constructed
            /// using the preferred regions list.
            /// </summary>
            /// <param name="serviceEndpoint">An instance of <see cref="Uri"/> that will contain the service endpoint.</param>
            /// <returns>A boolean flag indicating if the <see cref="ServiceEndpointEnumerator"/> was advanced in a thread safe manner.</returns>
            private bool TryMoveNextServiceEndpointhreadSafe(
                out Uri? serviceEndpoint)
            {
                if (this.CancellationTokenSource.IsCancellationRequested)
                {
                    serviceEndpoint = null;
                    return false;
                }

                lock (this.ServiceEndpointEnumerator)
                {
                    if (!this.ServiceEndpointEnumerator.MoveNext())
                    {
                        serviceEndpoint = null;
                        return false;
                    }

                    serviceEndpoint = this.ServiceEndpointEnumerator.Current;
                    return true;
                }
            }

            private async Task GetAndUpdateAccountPropertiesAsync(Uri endpoint)
            {
                try
                {
                    if (this.CancellationTokenSource.IsCancellationRequested)
                    {
                        lock (this.TransientExceptions)
                        {
                            this.TransientExceptions.Add(new OperationCanceledException($"GlobalEndpointManager: Get account information canceled for URI: {endpoint}"));
                        }

                        return;
                    }

                    AccountProperties databaseAccount = await this.GetDatabaseAccountFn(endpoint);

                    if (databaseAccount != null)
                    {
                        this.AccountProperties = databaseAccount;
                        try
                        {
                            this.CancellationTokenSource.Cancel();
                        }
                        catch (ObjectDisposedException)
                        {
                            // Ignore the exception if the cancellation token source is already disposed
                        }
                    }
                }
                catch (Exception e)
                {
                    DefaultTrace.TraceInformation("GlobalEndpointManager: Fail to reach gateway endpoint {0}, {1}", endpoint, e.Message);
                    if (GetAccountPropertiesHelper.IsNonRetriableException(e))
                    {
                        DefaultTrace.TraceInformation("GlobalEndpointManager: Exception is not retriable");
                        try
                        {
                            this.CancellationTokenSource.Cancel();
                        }
                        catch (ObjectDisposedException)
                        {
                            // Ignore the exception if the cancellation token source is already disposed
                        }
                        this.NonRetriableException = e;
                    }
                    else
                    {
                        lock (this.TransientExceptions)
                        {
                            this.TransientExceptions.Add(e);
                        }
                    }
                }
            }

            private static bool IsNonRetriableException(Exception exception)
            {
                if (exception is DocumentClientException dce && 
                    (dce.StatusCode == HttpStatusCode.Unauthorized || dce.StatusCode == HttpStatusCode.Forbidden))
                {
                    return true;
                }

                return false;
            }

            /// <summary>
            /// Returns an instance of <see cref="IEnumerable{Uri}"/> containing the private and regional service endpoints to iterate over.
            /// </summary>
            /// <param name="defaultEndpoint">An instance of <see cref="Uri"/> containing the default global endpoint.</param>
            /// <param name="locations">An instance of <see cref="IList{T}"/> containing the preferred serviceEndpoint names.</param>
            /// <param name="accountInitializationCustomEndpoints">An instance of <see cref="IList{T}"/> containing the custom private endpoints.</param>
            /// <returns>An instance of <see cref="IEnumerator{T}"/> containing the service endpoints.</returns>
            private static IEnumerable<Uri> GetServiceEndpoints(
                Uri defaultEndpoint,
                IList<string>? locations,
                IList<Uri>? accountInitializationCustomEndpoints)
            {
                // We first iterate over all the private endpoints and yield return them.
                if (accountInitializationCustomEndpoints?.Count > 0)
                {
                    foreach (Uri customEndpoint in accountInitializationCustomEndpoints)
                    {
                        // Yield return all of the custom private endpoints first.
                        yield return customEndpoint;
                    }
                }

                // The next step is to iterate over the preferred locations, construct and yield return the regional endpoints one by one.
                // The regional endpoints will be constructed by appending the preferred region name as a suffix to the default global endpoint.
                if (locations?.Count > 0)
                {
                    foreach (string location in locations)
                    {
                        // Yield return all of the regional endpoints once the private custom endpoints are visited.
                        yield return LocationHelper.GetLocationEndpoint(defaultEndpoint, location);
                    }
                }
            }
<<<<<<< HEAD

            public void Dispose()
            {
                if (Interlocked.Increment(ref this.disposeCounter) == 1)
                {
                    this.CancellationTokenSource?.Cancel();
                    this.CancellationTokenSource?.Dispose();
                }
            }
=======
            public void Dispose()
            {
                // Dispose of unmanaged resources.
                this.Dispose(true);
                // Suppress finalization.
                GC.SuppressFinalize(this);
            }
            protected virtual void Dispose(bool disposing)
            {
                if (Interlocked.Increment(ref this.disposeCounter) != 1)
                {
                    return;
                }

                if (disposing)
                {
                    try
                    {
                        this.CancellationTokenSource?.Cancel();
                        this.CancellationTokenSource?.Dispose();
                    }
                    catch (ObjectDisposedException)
                    {
                        // Ignore exceptions during dispose
                    }

                }

            }

>>>>>>> faaa3a73
        }

        public virtual Uri ResolveServiceEndpoint(DocumentServiceRequest request)
        {
            return this.locationCache.ResolveServiceEndpoint(request);
        }

        /// <summary>
        /// Gets the default endpoint of the account
        /// </summary>
        /// <returns>the default endpoint.</returns>
        public Uri GetDefaultEndpoint()
        {
            return this.locationCache.GetDefaultEndpoint();
        }

        /// <summary>
        /// Gets the mapping of available write region names to the respective endpoints
        /// </summary>
        public ReadOnlyDictionary<string, Uri> GetAvailableWriteEndpointsByLocation()
        {
            return this.locationCache.GetAvailableWriteEndpointsByLocation();
        }

        /// <summary>
        /// Gets the mapping of available read region names to the respective endpoints
        /// </summary>
        public ReadOnlyDictionary<string, Uri> GetAvailableReadEndpointsByLocation()
        {
            return this.locationCache.GetAvailableReadEndpointsByLocation();
        }

        /// <summary>
        /// Returns serviceEndpoint corresponding to the endpoint
        /// </summary>
        /// <param name="endpoint"></param>
        public string GetLocation(Uri endpoint)
        {
            return this.locationCache.GetLocation(endpoint);
        }

        public ReadOnlyCollection<Uri> GetApplicableEndpoints(DocumentServiceRequest request, bool isReadRequest)
        {
            return this.locationCache.GetApplicableEndpoints(request, isReadRequest);
        }

        public ReadOnlyCollection<string> GetApplicableRegions(IEnumerable<string> excludeRegions, bool isReadRequest)
        {
            return this.locationCache.GetApplicableRegions(excludeRegions, isReadRequest);
        }

        public bool TryGetLocationForGatewayDiagnostics(Uri endpoint, out string regionName)
        {
            return this.locationCache.TryGetLocationForGatewayDiagnostics(endpoint, out regionName);
        }

        public virtual void MarkEndpointUnavailableForRead(Uri endpoint)
        {
            DefaultTrace.TraceInformation("GlobalEndpointManager: Marking endpoint {0} unavailable for read", endpoint);

            this.locationCache.MarkEndpointUnavailableForRead(endpoint);
        }

        public virtual void MarkEndpointUnavailableForWrite(Uri endpoint)
        {
            DefaultTrace.TraceInformation("GlobalEndpointManager: Marking endpoint {0} unavailable for Write", endpoint);

            this.locationCache.MarkEndpointUnavailableForWrite(endpoint);
        }

        public bool CanUseMultipleWriteLocations(DocumentServiceRequest request)
        {
            return this.locationCache.CanUseMultipleWriteLocations(request);
        }

        public void Dispose()
        {
            this.connectionPolicy.PreferenceChanged -= this.OnPreferenceChanged;
            if (!this.cancellationTokenSource.IsCancellationRequested)
            {
                try
                {
                    // This can cause task canceled exceptions if the user disposes of the object while awaiting an async call.
                    this.cancellationTokenSource.Cancel();
                    // The background timer task can hit a ObjectDisposedException but it's an async background task
                    // that is never awaited on so it will not be thrown back to the caller.
                    this.cancellationTokenSource.Dispose();
                }
                catch (ObjectDisposedException)
                {
                    // Ignore the exception if the cancellation token source is already disposed

                }
            }
        }

        /// <summary>
        /// Parse thinClientWritableLocations / thinClientReadableLocations from AdditionalProperties. 
        /// </summary>
        private static void ParseThinClientLocationsFromAdditionalProperties(AccountProperties databaseAccount)
        {
            if (databaseAccount?.AdditionalProperties != null)
            {
                if (databaseAccount.AdditionalProperties.TryGetValue("thinClientWritableLocations", out JToken writableToken)
                    && writableToken is JArray writableArray)
                {
                    databaseAccount.ThinClientWritableLocationsInternal = ParseAccountRegionArray(writableArray);
                }

                if (databaseAccount.AdditionalProperties.TryGetValue("thinClientReadableLocations", out JToken readableToken)
                    && readableToken is JArray readableArray)
                {
                    databaseAccount.ThinClientReadableLocationsInternal = ParseAccountRegionArray(readableArray);
                }
            }
        }

        private static Collection<AccountRegion> ParseAccountRegionArray(JArray array)
        {
            Collection<AccountRegion> result = new Collection<AccountRegion>();
            foreach (JToken token in array)
            {
                if (token is not JObject obj)
                {
                    continue;
                }

                string? regionName = obj["name"]?.ToString();
                string? endpointStr = obj["databaseAccountEndpoint"]?.ToString();

                if (!string.IsNullOrEmpty(regionName) && !string.IsNullOrEmpty(endpointStr))
                {
                    result.Add(new AccountRegion
                    {
                        Name = regionName,
                        Endpoint = endpointStr
                    });
                }
            }
            return result;
        }

        public virtual void InitializeAccountPropertiesAndStartBackgroundRefresh(AccountProperties databaseAccount)
        {
            if (this.cancellationTokenSource.IsCancellationRequested)
            {
                return;
            }

<<<<<<< HEAD
=======
            bool isPPafEnabled = ConfigurationManager.IsPartitionLevelFailoverEnabled(defaultValue: false);
            if (databaseAccount.EnablePartitionLevelFailover.HasValue)
            {
                isPPafEnabled = databaseAccount.EnablePartitionLevelFailover.Value;
            }

            this.connectionPolicy.EnablePartitionLevelFailover = isPPafEnabled;
            GlobalEndpointManager.ParseThinClientLocationsFromAdditionalProperties(databaseAccount);

>>>>>>> faaa3a73
            this.locationCache.OnDatabaseAccountRead(databaseAccount);

            if (this.isBackgroundAccountRefreshActive)
            {
                return;
            }

            lock (this.backgroundAccountRefreshLock)
            {
                if (this.isBackgroundAccountRefreshActive)
                {
                    return;
                }

                this.isBackgroundAccountRefreshActive = true;
            }

            try
            {
                this.StartLocationBackgroundRefreshLoop();
            }
            catch
            {
                this.isBackgroundAccountRefreshActive = false;
                throw;
            }
        }

        public virtual async Task RefreshLocationAsync(bool forceRefresh = false)
        {
            if (this.cancellationTokenSource.IsCancellationRequested)
            {
                return;
            }

            await this.RefreshDatabaseAccountInternalAsync(forceRefresh: forceRefresh);
        }

        /// <summary>
        /// Determines whether the current configuration and state of the service allow for supporting multiple write locations.
        /// This method returns True is the AvailableWriteLocations in LocationCache is more than 1. Otherwise, it returns False.
        /// </summary>
        /// <param name="resourceType"> resource type of the request</param>
        /// <param name="operationType"> operation type of the request</param>
        /// <returns>A boolean flag indicating if the available write locations are more than one.</returns>
        public bool CanSupportMultipleWriteLocations(
            ResourceType resourceType,
            OperationType operationType)
        {
            return this.locationCache.CanUseMultipleWriteLocations()
                && this.locationCache.GetAvailableAccountLevelWriteLocations()?.Count > 1
                && (resourceType == ResourceType.Document ||
                (resourceType == ResourceType.StoredProcedure && operationType == OperationType.Execute));
        }

#pragma warning disable VSTHRD100 // Avoid async void methods
        private async void StartLocationBackgroundRefreshLoop()
#pragma warning restore VSTHRD100 // Avoid async void methods
        {
            if (this.cancellationTokenSource.IsCancellationRequested)
            {
                return;
            }

            DefaultTrace.TraceInformation("GlobalEndpointManager: StartLocationBackgroundRefreshWithTimer() refreshing locations");

            if (!this.locationCache.ShouldRefreshEndpoints(out bool canRefreshInBackground))
            {
                if (!canRefreshInBackground)
                {
                    DefaultTrace.TraceInformation("GlobalEndpointManager: StartLocationBackgroundRefreshWithTimer() stropped.");
                    lock (this.backgroundAccountRefreshLock)
                    {
                        this.isBackgroundAccountRefreshActive = false;
                    }

                    return;
                }
            }

            try
            {
                await Task.Delay(this.backgroundRefreshLocationTimeIntervalInMS, this.cancellationTokenSource.Token);

                DefaultTrace.TraceInformation("GlobalEndpointManager: StartLocationBackgroundRefreshWithTimer() - Invoking refresh");

                if (this.cancellationTokenSource.IsCancellationRequested)
                {
                    return;
                }

                await this.RefreshDatabaseAccountInternalAsync(forceRefresh: false);
            }
            catch (Exception ex)
            {
                if (this.cancellationTokenSource.IsCancellationRequested && (ex is OperationCanceledException || ex is ObjectDisposedException))
                {
                    return;
                }
                
<<<<<<< HEAD
                DefaultTrace.TraceCritical("GlobalEndpointManager: StartLocationBackgroundRefreshWithTimer() - Unable to refresh database account from any serviceEndpoint. Exception: {0}", ex.ToString());
=======
                DefaultTrace.TraceCritical("GlobalEndpointManager: StartLocationBackgroundRefreshWithTimer() - Unable to refresh database account from any serviceEndpoint. Exception: {0}", ex.Message);
>>>>>>> faaa3a73
            }

            // Call itself to create a loop to continuously do background refresh every 5 minutes
            this.StartLocationBackgroundRefreshLoop();
        }

        private Task<AccountProperties> GetDatabaseAccountAsync(Uri serviceEndpoint)
        {
            return this.owner.GetDatabaseAccountInternalAsync(serviceEndpoint, this.cancellationTokenSource.Token);
        }

        private void OnPreferenceChanged(object sender, NotifyCollectionChangedEventArgs e)
        {
            this.locationCache.OnLocationPreferenceChanged(new ReadOnlyCollection<string>(
                this.connectionPolicy.PreferredLocations));
        }

        /// <summary>
        /// Thread safe refresh account and serviceEndpoint info.
        /// </summary>
        private async Task RefreshDatabaseAccountInternalAsync(bool forceRefresh)
        {
            if (this.cancellationTokenSource.IsCancellationRequested)
            {
                return;
            }

            if (this.SkipRefresh(forceRefresh))
            {
                return;
            }
            
            lock (this.isAccountRefreshInProgressLock)
            {
                // Check again if should refresh after obtaining the lock
                if (this.SkipRefresh(forceRefresh))
                {
                    return;
                }

                // If the refresh is already in progress just return. No reason to do another refresh.
                if (this.isAccountRefreshInProgress)
                {
                    return;
                }

                this.isAccountRefreshInProgress = true;
            }

            try
            {
                this.LastBackgroundRefreshUtc = DateTime.UtcNow;
                AccountProperties accountProperties = await this.GetDatabaseAccountAsync(true);
<<<<<<< HEAD
=======

                GlobalEndpointManager.ParseThinClientLocationsFromAdditionalProperties(accountProperties);
>>>>>>> faaa3a73

                this.locationCache.OnDatabaseAccountRead(accountProperties);

            }
            catch (Exception ex)
            {
                DefaultTrace.TraceWarning("Failed to refresh database account with exception: {0}. Activity Id: '{1}'",
<<<<<<< HEAD
                    ex,
=======
                    ex.Message,
>>>>>>> faaa3a73
                    System.Diagnostics.Trace.CorrelationManager.ActivityId);
            }
            finally
            {
                lock (this.isAccountRefreshInProgressLock)
                {
                    this.isAccountRefreshInProgress = false;
                }
            }
        }
        internal async Task<AccountProperties> GetDatabaseAccountAsync(bool forceRefresh = false)
        {
#nullable disable  // Needed because AsyncCache does not have nullable enabled
            return await this.databaseAccountCache.GetAsync(
                              key: string.Empty,
                              obsoleteValue: null,
                              singleValueInitFunc: () => GlobalEndpointManager.GetDatabaseAccountFromAnyLocationsAsync(
                                  this.defaultEndpoint,
                                  this.GetEffectivePreferredLocations(),
                                  this.connectionPolicy.AccountInitializationCustomEndpoints,
                                  this.GetDatabaseAccountAsync,
                                  this.cancellationTokenSource.Token),
                              cancellationToken: this.cancellationTokenSource.Token,
                              forceRefresh: forceRefresh);
#nullable enable
        }

        /// <summary>
        /// If the account is currently refreshing or the last refresh occurred less than the minimum time
        /// just return. This is used to avoid refreshing to often and preventing to much pressure on the gateway.
        /// </summary>
        private bool SkipRefresh(bool forceRefresh)
        {
            TimeSpan timeSinceLastRefresh = DateTime.UtcNow - this.LastBackgroundRefreshUtc;
            return (this.isAccountRefreshInProgress || this.MinTimeBetweenAccountRefresh > timeSinceLastRefresh)
                && !forceRefresh;
        }

        public IList<string> GetEffectivePreferredLocations()
        {
            if (this.connectionPolicy.PreferredLocations != null && this.connectionPolicy.PreferredLocations.Count > 0)
            {
                return this.connectionPolicy.PreferredLocations;
            }

            return this.connectionPolicy.PreferredLocations?.Count > 0 ? 
                this.connectionPolicy.PreferredLocations : this.locationCache.EffectivePreferredLocations;
<<<<<<< HEAD
=======
        }

        public Uri ResolveThinClientEndpoint(DocumentServiceRequest request)
        {
            return this.locationCache.ResolveThinClientEndpoint(request, request.IsReadOnlyRequest);
>>>>>>> faaa3a73
        }
    }
}<|MERGE_RESOLUTION|>--- conflicted
+++ resolved
@@ -15,7 +15,7 @@
     using System.Threading.Tasks;
     using Microsoft.Azure.Cosmos.Common;
     using Microsoft.Azure.Cosmos.Core.Trace;
-    using Microsoft.Azure.Documents;
+    using Microsoft.Azure.Documents;
     using Newtonsoft.Json.Linq;
 
     /// <summary>
@@ -43,9 +43,9 @@
         private bool isBackgroundAccountRefreshActive = false;
         private DateTime LastBackgroundRefreshUtc = DateTime.MinValue;
 
-        public GlobalEndpointManager(
-            IDocumentClientInternal owner,
-            ConnectionPolicy connectionPolicy,
+        public GlobalEndpointManager(
+            IDocumentClientInternal owner,
+            ConnectionPolicy connectionPolicy,
             bool enableAsyncCacheExceptionNoSharing = true)
         {
             this.locationCache = new LocationCache(
@@ -60,7 +60,7 @@
             this.connectionPolicy = connectionPolicy;
 
             this.connectionPolicy.PreferenceChanged += this.OnPreferenceChanged;
-            this.databaseAccountCache = new AsyncCache<string, AccountProperties>(enableAsyncCacheExceptionNoSharing);
+            this.databaseAccountCache = new AsyncCache<string, AccountProperties>(enableAsyncCacheExceptionNoSharing);
 
 #if !(NETSTANDARD15 || NETSTANDARD16)
 #if NETSTANDARD20
@@ -94,31 +94,22 @@
             }
         }
 
-        public ReadOnlyCollection<Uri> ReadEndpoints => this.locationCache.ReadEndpoints;
-
+        public ReadOnlyCollection<Uri> ReadEndpoints => this.locationCache.ReadEndpoints;
+
         public ReadOnlyCollection<Uri> AccountReadEndpoints => this.locationCache.AccountReadEndpoints;
 
-        public ReadOnlyCollection<Uri> WriteEndpoints => this.locationCache.WriteEndpoints;
-
-<<<<<<< HEAD
+        public ReadOnlyCollection<Uri> WriteEndpoints => this.locationCache.WriteEndpoints;
+
+        public ReadOnlyCollection<Uri> ThinClientReadEndpoints => this.locationCache.ThinClientReadEndpoints;
+
+        public ReadOnlyCollection<Uri> ThinClientWriteEndpoints => this.locationCache.ThinClientWriteEndpoints;
+
         public int PreferredLocationCount
         {
             get
             {
                 IList<string> effectivePreferredLocations = this.GetEffectivePreferredLocations();
 
-=======
-        public ReadOnlyCollection<Uri> ThinClientReadEndpoints => this.locationCache.ThinClientReadEndpoints;
-
-        public ReadOnlyCollection<Uri> ThinClientWriteEndpoints => this.locationCache.ThinClientWriteEndpoints;
-
-        public int PreferredLocationCount
-        {
-            get
-            {
-                IList<string> effectivePreferredLocations = this.GetEffectivePreferredLocations();
-
->>>>>>> faaa3a73
                 return effectivePreferredLocations.Count;
             }
         }
@@ -130,8 +121,8 @@
 
         public Uri GetHubUri()
         {
-            return this.locationCache.GetHubUri();
-        }
+            return this.locationCache.GetHubUri();
+        }
 
         /// <summary>
         /// This will get the account information.
@@ -142,19 +133,19 @@
         /// </summary>
         public static async Task<AccountProperties> GetDatabaseAccountFromAnyLocationsAsync(
             Uri defaultEndpoint,
-            IList<string>? locations,
+            IList<string>? locations,
             IList<Uri>? accountInitializationCustomEndpoints,
             Func<Uri, Task<AccountProperties>> getDatabaseAccountFn,
             CancellationToken cancellationToken)
-        {
+        {
             using (GetAccountPropertiesHelper threadSafeGetAccountHelper = new GetAccountPropertiesHelper(
                defaultEndpoint,
-               locations,
+               locations,
                accountInitializationCustomEndpoints,
                getDatabaseAccountFn,
-               cancellationToken))
-            {
-                return await threadSafeGetAccountHelper.GetAccountPropertiesAsync();
+               cancellationToken))
+            {
+                return await threadSafeGetAccountHelper.GetAccountPropertiesAsync();
             }
         }
 
@@ -165,30 +156,30 @@
         {
             private readonly CancellationTokenSource CancellationTokenSource;
             private readonly Uri DefaultEndpoint;
-            private readonly bool LimitToGlobalEndpointOnly;
+            private readonly bool LimitToGlobalEndpointOnly;
             private readonly IEnumerator<Uri> ServiceEndpointEnumerator;
             private readonly Func<Uri, Task<AccountProperties>> GetDatabaseAccountFn;
             private readonly List<Exception> TransientExceptions = new List<Exception>();
             private AccountProperties? AccountProperties = null;
-            private Exception? NonRetriableException = null;
+            private Exception? NonRetriableException = null;
             private int disposeCounter = 0;
 
             public GetAccountPropertiesHelper(
                 Uri defaultEndpoint,
-                IList<string>? locations,
+                IList<string>? locations,
                 IList<Uri>? accountInitializationCustomEndpoints,
                 Func<Uri, Task<AccountProperties>> getDatabaseAccountFn,
                 CancellationToken cancellationToken)
             {
                 this.DefaultEndpoint = defaultEndpoint;
                 this.LimitToGlobalEndpointOnly = (locations == null || locations.Count == 0) && (accountInitializationCustomEndpoints == null || accountInitializationCustomEndpoints.Count == 0);
-                this.GetDatabaseAccountFn = getDatabaseAccountFn;
-                this.CancellationTokenSource = CancellationTokenSource.CreateLinkedTokenSource(cancellationToken);
-                this.ServiceEndpointEnumerator = GetAccountPropertiesHelper
-                    .GetServiceEndpoints(
-                        defaultEndpoint,
-                        locations,
-                        accountInitializationCustomEndpoints)
+                this.GetDatabaseAccountFn = getDatabaseAccountFn;
+                this.CancellationTokenSource = CancellationTokenSource.CreateLinkedTokenSource(cancellationToken);
+                this.ServiceEndpointEnumerator = GetAccountPropertiesHelper
+                    .GetServiceEndpoints(
+                        defaultEndpoint,
+                        locations,
+                        accountInitializationCustomEndpoints)
                     .GetEnumerator();
             }
 
@@ -199,7 +190,7 @@
                 {
                     return await this.GetOnlyGlobalEndpointAsync();
                 }
-
+
                 Task globalEndpointTask = this.GetAndUpdateAccountPropertiesAsync(this.DefaultEndpoint);
 
                 // Start a timer to start secondary requests in parallel.
@@ -289,7 +280,7 @@
             /// This is done in a thread safe way to allow multiple tasks to iterate over the list of service endpoints.
             /// </summary>
             private async Task TryGetAccountPropertiesFromAllLocationsAsync()
-            {
+            {
                 while (this.TryMoveNextServiceEndpointhreadSafe(
                         out Uri? serviceEndpoint))
                 {
@@ -301,16 +292,16 @@
 
                     await this.GetAndUpdateAccountPropertiesAsync(endpoint: serviceEndpoint);
                 }
-            }
-
-            /// <summary>
-            /// We first iterate through all the private endpoints to fetch the account information.
-            /// If all the attempt fails to fetch the metadata from the private endpoints, we will
-            /// attempt to retrieve the account information from the regional endpoints constructed
-            /// using the preferred regions list.
-            /// </summary>
-            /// <param name="serviceEndpoint">An instance of <see cref="Uri"/> that will contain the service endpoint.</param>
-            /// <returns>A boolean flag indicating if the <see cref="ServiceEndpointEnumerator"/> was advanced in a thread safe manner.</returns>
+            }
+
+            /// <summary>
+            /// We first iterate through all the private endpoints to fetch the account information.
+            /// If all the attempt fails to fetch the metadata from the private endpoints, we will
+            /// attempt to retrieve the account information from the regional endpoints constructed
+            /// using the preferred regions list.
+            /// </summary>
+            /// <param name="serviceEndpoint">An instance of <see cref="Uri"/> that will contain the service endpoint.</param>
+            /// <returns>A boolean flag indicating if the <see cref="ServiceEndpointEnumerator"/> was advanced in a thread safe manner.</returns>
             private bool TryMoveNextServiceEndpointhreadSafe(
                 out Uri? serviceEndpoint)
             {
@@ -331,7 +322,7 @@
                     serviceEndpoint = this.ServiceEndpointEnumerator.Current;
                     return true;
                 }
-            }
+            }
 
             private async Task GetAndUpdateAccountPropertiesAsync(Uri endpoint)
             {
@@ -352,13 +343,13 @@
                     if (databaseAccount != null)
                     {
                         this.AccountProperties = databaseAccount;
-                        try
-                        {
-                            this.CancellationTokenSource.Cancel();
-                        }
-                        catch (ObjectDisposedException)
-                        {
-                            // Ignore the exception if the cancellation token source is already disposed
+                        try
+                        {
+                            this.CancellationTokenSource.Cancel();
+                        }
+                        catch (ObjectDisposedException)
+                        {
+                            // Ignore the exception if the cancellation token source is already disposed
                         }
                     }
                 }
@@ -368,13 +359,13 @@
                     if (GetAccountPropertiesHelper.IsNonRetriableException(e))
                     {
                         DefaultTrace.TraceInformation("GlobalEndpointManager: Exception is not retriable");
-                        try
-                        {
-                            this.CancellationTokenSource.Cancel();
-                        }
-                        catch (ObjectDisposedException)
-                        {
-                            // Ignore the exception if the cancellation token source is already disposed
+                        try
+                        {
+                            this.CancellationTokenSource.Cancel();
+                        }
+                        catch (ObjectDisposedException)
+                        {
+                            // Ignore the exception if the cancellation token source is already disposed
                         }
                         this.NonRetriableException = e;
                     }
@@ -397,114 +388,102 @@
                 }
 
                 return false;
-            }
-
-            /// <summary>
-            /// Returns an instance of <see cref="IEnumerable{Uri}"/> containing the private and regional service endpoints to iterate over.
-            /// </summary>
-            /// <param name="defaultEndpoint">An instance of <see cref="Uri"/> containing the default global endpoint.</param>
-            /// <param name="locations">An instance of <see cref="IList{T}"/> containing the preferred serviceEndpoint names.</param>
-            /// <param name="accountInitializationCustomEndpoints">An instance of <see cref="IList{T}"/> containing the custom private endpoints.</param>
-            /// <returns>An instance of <see cref="IEnumerator{T}"/> containing the service endpoints.</returns>
-            private static IEnumerable<Uri> GetServiceEndpoints(
-                Uri defaultEndpoint,
-                IList<string>? locations,
-                IList<Uri>? accountInitializationCustomEndpoints)
-            {
-                // We first iterate over all the private endpoints and yield return them.
-                if (accountInitializationCustomEndpoints?.Count > 0)
-                {
-                    foreach (Uri customEndpoint in accountInitializationCustomEndpoints)
-                    {
-                        // Yield return all of the custom private endpoints first.
-                        yield return customEndpoint;
-                    }
-                }
-
-                // The next step is to iterate over the preferred locations, construct and yield return the regional endpoints one by one.
-                // The regional endpoints will be constructed by appending the preferred region name as a suffix to the default global endpoint.
-                if (locations?.Count > 0)
-                {
-                    foreach (string location in locations)
-                    {
-                        // Yield return all of the regional endpoints once the private custom endpoints are visited.
-                        yield return LocationHelper.GetLocationEndpoint(defaultEndpoint, location);
-                    }
-                }
-            }
-<<<<<<< HEAD
-
-            public void Dispose()
-            {
-                if (Interlocked.Increment(ref this.disposeCounter) == 1)
-                {
-                    this.CancellationTokenSource?.Cancel();
-                    this.CancellationTokenSource?.Dispose();
-                }
-            }
-=======
-            public void Dispose()
-            {
-                // Dispose of unmanaged resources.
-                this.Dispose(true);
-                // Suppress finalization.
-                GC.SuppressFinalize(this);
-            }
-            protected virtual void Dispose(bool disposing)
-            {
-                if (Interlocked.Increment(ref this.disposeCounter) != 1)
-                {
-                    return;
-                }
-
-                if (disposing)
-                {
-                    try
-                    {
-                        this.CancellationTokenSource?.Cancel();
-                        this.CancellationTokenSource?.Dispose();
-                    }
-                    catch (ObjectDisposedException)
-                    {
-                        // Ignore exceptions during dispose
-                    }
-
-                }
-
-            }
-
->>>>>>> faaa3a73
+            }
+
+            /// <summary>
+            /// Returns an instance of <see cref="IEnumerable{Uri}"/> containing the private and regional service endpoints to iterate over.
+            /// </summary>
+            /// <param name="defaultEndpoint">An instance of <see cref="Uri"/> containing the default global endpoint.</param>
+            /// <param name="locations">An instance of <see cref="IList{T}"/> containing the preferred serviceEndpoint names.</param>
+            /// <param name="accountInitializationCustomEndpoints">An instance of <see cref="IList{T}"/> containing the custom private endpoints.</param>
+            /// <returns>An instance of <see cref="IEnumerator{T}"/> containing the service endpoints.</returns>
+            private static IEnumerable<Uri> GetServiceEndpoints(
+                Uri defaultEndpoint,
+                IList<string>? locations,
+                IList<Uri>? accountInitializationCustomEndpoints)
+            {
+                // We first iterate over all the private endpoints and yield return them.
+                if (accountInitializationCustomEndpoints?.Count > 0)
+                {
+                    foreach (Uri customEndpoint in accountInitializationCustomEndpoints)
+                    {
+                        // Yield return all of the custom private endpoints first.
+                        yield return customEndpoint;
+                    }
+                }
+
+                // The next step is to iterate over the preferred locations, construct and yield return the regional endpoints one by one.
+                // The regional endpoints will be constructed by appending the preferred region name as a suffix to the default global endpoint.
+                if (locations?.Count > 0)
+                {
+                    foreach (string location in locations)
+                    {
+                        // Yield return all of the regional endpoints once the private custom endpoints are visited.
+                        yield return LocationHelper.GetLocationEndpoint(defaultEndpoint, location);
+                    }
+                }
+            }
+            public void Dispose()
+            {
+                // Dispose of unmanaged resources.
+                this.Dispose(true);
+                // Suppress finalization.
+                GC.SuppressFinalize(this);
+            }
+            protected virtual void Dispose(bool disposing)
+            {
+                if (Interlocked.Increment(ref this.disposeCounter) != 1)
+                {
+                    return;
+                }
+
+                if (disposing)
+                {
+                    try
+                    {
+                        this.CancellationTokenSource?.Cancel();
+                        this.CancellationTokenSource?.Dispose();
+                    }
+                    catch (ObjectDisposedException)
+                    {
+                        // Ignore exceptions during dispose
+                    }
+
+                }
+
+            }
+
         }
 
         public virtual Uri ResolveServiceEndpoint(DocumentServiceRequest request)
         {
             return this.locationCache.ResolveServiceEndpoint(request);
-        }
-
-        /// <summary>
-        /// Gets the default endpoint of the account
-        /// </summary>
-        /// <returns>the default endpoint.</returns>
-        public Uri GetDefaultEndpoint()
-        {
-            return this.locationCache.GetDefaultEndpoint();
-        }
-
-        /// <summary>
-        /// Gets the mapping of available write region names to the respective endpoints
-        /// </summary>
-        public ReadOnlyDictionary<string, Uri> GetAvailableWriteEndpointsByLocation()
-        {
-            return this.locationCache.GetAvailableWriteEndpointsByLocation();
-        }
-
-        /// <summary>
-        /// Gets the mapping of available read region names to the respective endpoints
-        /// </summary>
-        public ReadOnlyDictionary<string, Uri> GetAvailableReadEndpointsByLocation()
-        {
-            return this.locationCache.GetAvailableReadEndpointsByLocation();
-        }
+        }
+
+        /// <summary>
+        /// Gets the default endpoint of the account
+        /// </summary>
+        /// <returns>the default endpoint.</returns>
+        public Uri GetDefaultEndpoint()
+        {
+            return this.locationCache.GetDefaultEndpoint();
+        }
+
+        /// <summary>
+        /// Gets the mapping of available write region names to the respective endpoints
+        /// </summary>
+        public ReadOnlyDictionary<string, Uri> GetAvailableWriteEndpointsByLocation()
+        {
+            return this.locationCache.GetAvailableWriteEndpointsByLocation();
+        }
+
+        /// <summary>
+        /// Gets the mapping of available read region names to the respective endpoints
+        /// </summary>
+        public ReadOnlyDictionary<string, Uri> GetAvailableReadEndpointsByLocation()
+        {
+            return this.locationCache.GetAvailableReadEndpointsByLocation();
+        }
 
         /// <summary>
         /// Returns serviceEndpoint corresponding to the endpoint
@@ -519,11 +498,11 @@
         {
             return this.locationCache.GetApplicableEndpoints(request, isReadRequest);
         }
-
+
         public ReadOnlyCollection<string> GetApplicableRegions(IEnumerable<string> excludeRegions, bool isReadRequest)
         {
             return this.locationCache.GetApplicableRegions(excludeRegions, isReadRequest);
-        }
+        }
 
         public bool TryGetLocationForGatewayDiagnostics(Uri endpoint, out string regionName)
         {
@@ -553,67 +532,67 @@
         {
             this.connectionPolicy.PreferenceChanged -= this.OnPreferenceChanged;
             if (!this.cancellationTokenSource.IsCancellationRequested)
-            {
-                try
-                {
-                    // This can cause task canceled exceptions if the user disposes of the object while awaiting an async call.
-                    this.cancellationTokenSource.Cancel();
-                    // The background timer task can hit a ObjectDisposedException but it's an async background task
-                    // that is never awaited on so it will not be thrown back to the caller.
-                    this.cancellationTokenSource.Dispose();
-                }
-                catch (ObjectDisposedException)
-                {
-                    // Ignore the exception if the cancellation token source is already disposed
-
-                }
-            }
-        }
-
-        /// <summary>
-        /// Parse thinClientWritableLocations / thinClientReadableLocations from AdditionalProperties. 
-        /// </summary>
-        private static void ParseThinClientLocationsFromAdditionalProperties(AccountProperties databaseAccount)
-        {
-            if (databaseAccount?.AdditionalProperties != null)
-            {
-                if (databaseAccount.AdditionalProperties.TryGetValue("thinClientWritableLocations", out JToken writableToken)
-                    && writableToken is JArray writableArray)
-                {
-                    databaseAccount.ThinClientWritableLocationsInternal = ParseAccountRegionArray(writableArray);
-                }
-
-                if (databaseAccount.AdditionalProperties.TryGetValue("thinClientReadableLocations", out JToken readableToken)
-                    && readableToken is JArray readableArray)
-                {
-                    databaseAccount.ThinClientReadableLocationsInternal = ParseAccountRegionArray(readableArray);
-                }
-            }
-        }
-
-        private static Collection<AccountRegion> ParseAccountRegionArray(JArray array)
-        {
-            Collection<AccountRegion> result = new Collection<AccountRegion>();
-            foreach (JToken token in array)
-            {
-                if (token is not JObject obj)
-                {
-                    continue;
-                }
-
-                string? regionName = obj["name"]?.ToString();
-                string? endpointStr = obj["databaseAccountEndpoint"]?.ToString();
-
-                if (!string.IsNullOrEmpty(regionName) && !string.IsNullOrEmpty(endpointStr))
-                {
-                    result.Add(new AccountRegion
-                    {
-                        Name = regionName,
-                        Endpoint = endpointStr
-                    });
-                }
-            }
-            return result;
+            {
+                try
+                {
+                    // This can cause task canceled exceptions if the user disposes of the object while awaiting an async call.
+                    this.cancellationTokenSource.Cancel();
+                    // The background timer task can hit a ObjectDisposedException but it's an async background task
+                    // that is never awaited on so it will not be thrown back to the caller.
+                    this.cancellationTokenSource.Dispose();
+                }
+                catch (ObjectDisposedException)
+                {
+                    // Ignore the exception if the cancellation token source is already disposed
+
+                }
+            }
+        }
+
+        /// <summary>
+        /// Parse thinClientWritableLocations / thinClientReadableLocations from AdditionalProperties. 
+        /// </summary>
+        private static void ParseThinClientLocationsFromAdditionalProperties(AccountProperties databaseAccount)
+        {
+            if (databaseAccount?.AdditionalProperties != null)
+            {
+                if (databaseAccount.AdditionalProperties.TryGetValue("thinClientWritableLocations", out JToken writableToken)
+                    && writableToken is JArray writableArray)
+                {
+                    databaseAccount.ThinClientWritableLocationsInternal = ParseAccountRegionArray(writableArray);
+                }
+
+                if (databaseAccount.AdditionalProperties.TryGetValue("thinClientReadableLocations", out JToken readableToken)
+                    && readableToken is JArray readableArray)
+                {
+                    databaseAccount.ThinClientReadableLocationsInternal = ParseAccountRegionArray(readableArray);
+                }
+            }
+        }
+
+        private static Collection<AccountRegion> ParseAccountRegionArray(JArray array)
+        {
+            Collection<AccountRegion> result = new Collection<AccountRegion>();
+            foreach (JToken token in array)
+            {
+                if (token is not JObject obj)
+                {
+                    continue;
+                }
+
+                string? regionName = obj["name"]?.ToString();
+                string? endpointStr = obj["databaseAccountEndpoint"]?.ToString();
+
+                if (!string.IsNullOrEmpty(regionName) && !string.IsNullOrEmpty(endpointStr))
+                {
+                    result.Add(new AccountRegion
+                    {
+                        Name = regionName,
+                        Endpoint = endpointStr
+                    });
+                }
+            }
+            return result;
         }
 
         public virtual void InitializeAccountPropertiesAndStartBackgroundRefresh(AccountProperties databaseAccount)
@@ -621,20 +600,17 @@
             if (this.cancellationTokenSource.IsCancellationRequested)
             {
                 return;
-            }
-
-<<<<<<< HEAD
-=======
-            bool isPPafEnabled = ConfigurationManager.IsPartitionLevelFailoverEnabled(defaultValue: false);
-            if (databaseAccount.EnablePartitionLevelFailover.HasValue)
-            {
-                isPPafEnabled = databaseAccount.EnablePartitionLevelFailover.Value;
-            }
-
-            this.connectionPolicy.EnablePartitionLevelFailover = isPPafEnabled;
-            GlobalEndpointManager.ParseThinClientLocationsFromAdditionalProperties(databaseAccount);
-
->>>>>>> faaa3a73
+            }
+
+            bool isPPafEnabled = ConfigurationManager.IsPartitionLevelFailoverEnabled(defaultValue: false);
+            if (databaseAccount.EnablePartitionLevelFailover.HasValue)
+            {
+                isPPafEnabled = databaseAccount.EnablePartitionLevelFailover.Value;
+            }
+
+            this.connectionPolicy.EnablePartitionLevelFailover = isPPafEnabled;
+            GlobalEndpointManager.ParseThinClientLocationsFromAdditionalProperties(databaseAccount);
+
             this.locationCache.OnDatabaseAccountRead(databaseAccount);
 
             if (this.isBackgroundAccountRefreshActive)
@@ -672,23 +648,23 @@
 
             await this.RefreshDatabaseAccountInternalAsync(forceRefresh: forceRefresh);
         }
-
+
         /// <summary>
         /// Determines whether the current configuration and state of the service allow for supporting multiple write locations.
         /// This method returns True is the AvailableWriteLocations in LocationCache is more than 1. Otherwise, it returns False.
         /// </summary>
-        /// <param name="resourceType"> resource type of the request</param>
+        /// <param name="resourceType"> resource type of the request</param>
         /// <param name="operationType"> operation type of the request</param>
-        /// <returns>A boolean flag indicating if the available write locations are more than one.</returns>
-        public bool CanSupportMultipleWriteLocations(
-            ResourceType resourceType,
+        /// <returns>A boolean flag indicating if the available write locations are more than one.</returns>
+        public bool CanSupportMultipleWriteLocations(
+            ResourceType resourceType,
             OperationType operationType)
         {
-            return this.locationCache.CanUseMultipleWriteLocations()
-                && this.locationCache.GetAvailableAccountLevelWriteLocations()?.Count > 1
+            return this.locationCache.CanUseMultipleWriteLocations()
+                && this.locationCache.GetAvailableAccountLevelWriteLocations()?.Count > 1
                 && (resourceType == ResourceType.Document ||
                 (resourceType == ResourceType.StoredProcedure && operationType == OperationType.Execute));
-        }
+        }
 
 #pragma warning disable VSTHRD100 // Avoid async void methods
         private async void StartLocationBackgroundRefreshLoop()
@@ -735,11 +711,7 @@
                     return;
                 }
                 
-<<<<<<< HEAD
-                DefaultTrace.TraceCritical("GlobalEndpointManager: StartLocationBackgroundRefreshWithTimer() - Unable to refresh database account from any serviceEndpoint. Exception: {0}", ex.ToString());
-=======
                 DefaultTrace.TraceCritical("GlobalEndpointManager: StartLocationBackgroundRefreshWithTimer() - Unable to refresh database account from any serviceEndpoint. Exception: {0}", ex.Message);
->>>>>>> faaa3a73
             }
 
             // Call itself to create a loop to continuously do background refresh every 5 minutes
@@ -793,24 +765,17 @@
             {
                 this.LastBackgroundRefreshUtc = DateTime.UtcNow;
                 AccountProperties accountProperties = await this.GetDatabaseAccountAsync(true);
-<<<<<<< HEAD
-=======
-
-                GlobalEndpointManager.ParseThinClientLocationsFromAdditionalProperties(accountProperties);
->>>>>>> faaa3a73
+
+                GlobalEndpointManager.ParseThinClientLocationsFromAdditionalProperties(accountProperties);
 
                 this.locationCache.OnDatabaseAccountRead(accountProperties);
 
-            }
-            catch (Exception ex)
-            {
-                DefaultTrace.TraceWarning("Failed to refresh database account with exception: {0}. Activity Id: '{1}'",
-<<<<<<< HEAD
-                    ex,
-=======
-                    ex.Message,
->>>>>>> faaa3a73
-                    System.Diagnostics.Trace.CorrelationManager.ActivityId);
+            }
+            catch (Exception ex)
+            {
+                DefaultTrace.TraceWarning("Failed to refresh database account with exception: {0}. Activity Id: '{1}'",
+                    ex.Message,
+                    System.Diagnostics.Trace.CorrelationManager.ActivityId);
             }
             finally
             {
@@ -828,7 +793,7 @@
                               obsoleteValue: null,
                               singleValueInitFunc: () => GlobalEndpointManager.GetDatabaseAccountFromAnyLocationsAsync(
                                   this.defaultEndpoint,
-                                  this.GetEffectivePreferredLocations(),
+                                  this.GetEffectivePreferredLocations(),
                                   this.connectionPolicy.AccountInitializationCustomEndpoints,
                                   this.GetDatabaseAccountAsync,
                                   this.cancellationTokenSource.Token),
@@ -846,8 +811,8 @@
             TimeSpan timeSinceLastRefresh = DateTime.UtcNow - this.LastBackgroundRefreshUtc;
             return (this.isAccountRefreshInProgress || this.MinTimeBetweenAccountRefresh > timeSinceLastRefresh)
                 && !forceRefresh;
-        }
-
+        }
+
         public IList<string> GetEffectivePreferredLocations()
         {
             if (this.connectionPolicy.PreferredLocations != null && this.connectionPolicy.PreferredLocations.Count > 0)
@@ -855,16 +820,13 @@
                 return this.connectionPolicy.PreferredLocations;
             }
 
-            return this.connectionPolicy.PreferredLocations?.Count > 0 ? 
+            return this.connectionPolicy.PreferredLocations?.Count > 0 ? 
                 this.connectionPolicy.PreferredLocations : this.locationCache.EffectivePreferredLocations;
-<<<<<<< HEAD
-=======
-        }
-
-        public Uri ResolveThinClientEndpoint(DocumentServiceRequest request)
-        {
-            return this.locationCache.ResolveThinClientEndpoint(request, request.IsReadOnlyRequest);
->>>>>>> faaa3a73
+        }
+
+        public Uri ResolveThinClientEndpoint(DocumentServiceRequest request)
+        {
+            return this.locationCache.ResolveThinClientEndpoint(request, request.IsReadOnlyRequest);
         }
     }
 }