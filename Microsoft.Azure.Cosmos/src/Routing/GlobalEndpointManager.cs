//------------------------------------------------------------
// Copyright (c) Microsoft Corporation.  All rights reserved.
//------------------------------------------------------------
#nullable enable
namespace Microsoft.Azure.Cosmos.Routing
{
    using System;
    using System.Collections.Generic;
    using System.Collections.ObjectModel;
    using System.Collections.Specialized;
    using System.Linq;
    using System.Net;
    using System.Runtime.ExceptionServices;
    using System.Threading;
    using System.Threading.Tasks;
    using Microsoft.Azure.Cosmos.Common;
    using Microsoft.Azure.Cosmos.Core.Trace;
    using Microsoft.Azure.Documents;

    /// <summary>
    /// AddressCache implementation for client SDK. Supports cross region address routing based on 
    /// availability and preference list.
    /// </summary>
    /// Marking it as non-sealed in order to unit test it using Moq framework
    internal class GlobalEndpointManager : IGlobalEndpointManager
    {
        private const int DefaultBackgroundRefreshLocationTimeIntervalInMS = 5 * 60 * 1000;

        private const string BackgroundRefreshLocationTimeIntervalInMS = "BackgroundRefreshLocationTimeIntervalInMS";
        private const string MinimumIntervalForNonForceRefreshLocationInMS = "MinimumIntervalForNonForceRefreshLocationInMS";
        private readonly CancellationTokenSource cancellationTokenSource = new CancellationTokenSource();
        private readonly LocationCache locationCache;
        private readonly Uri defaultEndpoint;
        private readonly ConnectionPolicy connectionPolicy;
        private readonly IDocumentClientInternal owner;
        private readonly AsyncCache<string, AccountProperties> databaseAccountCache = new AsyncCache<string, AccountProperties>();
        private readonly TimeSpan MinTimeBetweenAccountRefresh = TimeSpan.FromSeconds(15);
        private readonly int backgroundRefreshLocationTimeIntervalInMS = GlobalEndpointManager.DefaultBackgroundRefreshLocationTimeIntervalInMS;
        private readonly object backgroundAccountRefreshLock = new object();
        private readonly object isAccountRefreshInProgressLock = new object();
        private bool isAccountRefreshInProgress = false;
        private bool isBackgroundAccountRefreshActive = false;
        private DateTime LastBackgroundRefreshUtc = DateTime.MinValue;

        public GlobalEndpointManager(IDocumentClientInternal owner, ConnectionPolicy connectionPolicy)
        {
            this.locationCache = new LocationCache(
                new ReadOnlyCollection<string>(connectionPolicy.PreferredLocations),
                owner.ServiceEndpoint,
                connectionPolicy.EnableEndpointDiscovery,
                connectionPolicy.MaxConnectionLimit,
                connectionPolicy.UseMultipleWriteLocations);

            this.owner = owner;
            this.defaultEndpoint = owner.ServiceEndpoint;
            this.connectionPolicy = connectionPolicy;

            this.connectionPolicy.PreferenceChanged += this.OnPreferenceChanged;

#if !(NETSTANDARD15 || NETSTANDARD16)
#if NETSTANDARD20
            // GetEntryAssembly returns null when loaded from native netstandard2.0
            if (System.Reflection.Assembly.GetEntryAssembly() != null)
            {
#endif
                string backgroundRefreshLocationTimeIntervalInMSConfig = System.Configuration.ConfigurationManager.AppSettings[GlobalEndpointManager.BackgroundRefreshLocationTimeIntervalInMS];
                if (!string.IsNullOrEmpty(backgroundRefreshLocationTimeIntervalInMSConfig))
                {
                    if (!int.TryParse(backgroundRefreshLocationTimeIntervalInMSConfig, out this.backgroundRefreshLocationTimeIntervalInMS))
                    {
                        this.backgroundRefreshLocationTimeIntervalInMS = GlobalEndpointManager.DefaultBackgroundRefreshLocationTimeIntervalInMS;
                    }
                }
#if NETSTANDARD20
            }
#endif  
#endif
            string minimumIntervalForNonForceRefreshLocationInMSConfig = Environment.GetEnvironmentVariable(GlobalEndpointManager.MinimumIntervalForNonForceRefreshLocationInMS);
            if (!string.IsNullOrEmpty(minimumIntervalForNonForceRefreshLocationInMSConfig))
            {
                if (int.TryParse(minimumIntervalForNonForceRefreshLocationInMSConfig, out int minimumIntervalForNonForceRefreshLocationInMS))
                {
                    this.MinTimeBetweenAccountRefresh = TimeSpan.FromMilliseconds(minimumIntervalForNonForceRefreshLocationInMS);
                }
                else
                {
                    DefaultTrace.TraceError($"GlobalEndpointManager: Failed to parse {GlobalEndpointManager.MinimumIntervalForNonForceRefreshLocationInMS}; Value:{minimumIntervalForNonForceRefreshLocationInMSConfig}");
                }
            }
        }

        public ReadOnlyCollection<Uri> ReadEndpoints => this.locationCache.ReadEndpoints;

        public ReadOnlyCollection<Uri> AccountReadEndpoints => this.locationCache.AccountReadEndpoints;

        public ReadOnlyCollection<Uri> WriteEndpoints => this.locationCache.WriteEndpoints;
<<<<<<< HEAD
=======

        public int PreferredLocationCount
        {
            get
            {
                IList<string> effectivePreferredLocations = this.GetEffectivePreferredLocations();
>>>>>>> 4d9da410

                return effectivePreferredLocations.Count;
            }
        }

        public bool IsMultimasterMetadataWriteRequest(DocumentServiceRequest request)
        {
            return this.locationCache.IsMultimasterMetadataWriteRequest(request);
        }

        public Uri GetHubUri()
        {
            return this.locationCache.GetHubUri();
        }

        /// <summary>
        /// This will get the account information.
        /// It will try the global endpoint first. 
        /// If no response in 5 seconds it will create 2 additional tasks
        /// The 2 additional tasks will go through all the preferred regions in parallel
        /// It will return the first success and stop the parallel tasks.
        /// </summary>
        public static async Task<AccountProperties> GetDatabaseAccountFromAnyLocationsAsync(
            Uri defaultEndpoint,
            IList<string>? locations,
            IList<Uri>? accountInitializationCustomEndpoints,
            Func<Uri, Task<AccountProperties>> getDatabaseAccountFn,
            CancellationToken cancellationToken)
        {
            using (GetAccountPropertiesHelper threadSafeGetAccountHelper = new GetAccountPropertiesHelper(
               defaultEndpoint,
               locations,
               accountInitializationCustomEndpoints,
               getDatabaseAccountFn,
               cancellationToken))
            {
                return await threadSafeGetAccountHelper.GetAccountPropertiesAsync();
            }
        }

        /// <summary>
        /// This is a helper class to 
        /// </summary>
        private class GetAccountPropertiesHelper : IDisposable
        {
            private readonly CancellationTokenSource CancellationTokenSource;
            private readonly Uri DefaultEndpoint;
            private readonly bool LimitToGlobalEndpointOnly;
            private readonly IEnumerator<Uri> ServiceEndpointEnumerator;
            private readonly Func<Uri, Task<AccountProperties>> GetDatabaseAccountFn;
            private readonly List<Exception> TransientExceptions = new List<Exception>();
            private AccountProperties? AccountProperties = null;
            private Exception? NonRetriableException = null;
            private int disposeCounter = 0;

            public GetAccountPropertiesHelper(
                Uri defaultEndpoint,
                IList<string>? locations,
                IList<Uri>? accountInitializationCustomEndpoints,
                Func<Uri, Task<AccountProperties>> getDatabaseAccountFn,
                CancellationToken cancellationToken)
            {
                this.DefaultEndpoint = defaultEndpoint;
                this.LimitToGlobalEndpointOnly = (locations == null || locations.Count == 0) && (accountInitializationCustomEndpoints == null || accountInitializationCustomEndpoints.Count == 0);
                this.GetDatabaseAccountFn = getDatabaseAccountFn;
                this.CancellationTokenSource = CancellationTokenSource.CreateLinkedTokenSource(cancellationToken);
                this.ServiceEndpointEnumerator = GetAccountPropertiesHelper
                    .GetServiceEndpoints(
                        defaultEndpoint,
                        locations,
                        accountInitializationCustomEndpoints)
                    .GetEnumerator();
            }

            public async Task<AccountProperties> GetAccountPropertiesAsync()
            {
                // If there are no preferred regions or private endpoints, then just wait for the global endpoint results
                if (this.LimitToGlobalEndpointOnly)
                {
                    return await this.GetOnlyGlobalEndpointAsync();
                }

                Task globalEndpointTask = this.GetAndUpdateAccountPropertiesAsync(this.DefaultEndpoint);

                // Start a timer to start secondary requests in parallel.
                Task timerTask = Task.Delay(TimeSpan.FromSeconds(5));
                await Task.WhenAny(globalEndpointTask, timerTask);
                if (this.AccountProperties != null)
                {
                    return this.AccountProperties;
                }

                if (this.NonRetriableException != null)
                {
                    ExceptionDispatchInfo.Capture(this.NonRetriableException).Throw();
                }

                // Start 2 additional tasks to try to get the account information
                // from the preferred region list since global account has not succeed yet.
                HashSet<Task> tasksToWaitOn = new HashSet<Task>
                {
                    globalEndpointTask,
                    this.TryGetAccountPropertiesFromAllLocationsAsync(),
                    this.TryGetAccountPropertiesFromAllLocationsAsync()
                };

                while (tasksToWaitOn.Any())
                {
                    Task completedTask = await Task.WhenAny(tasksToWaitOn);
                    if (this.AccountProperties != null)
                    {
                        return this.AccountProperties;
                    }

                    if (this.NonRetriableException != null)
                    {
                        ExceptionDispatchInfo.Capture(this.NonRetriableException).Throw();
                    }

                    tasksToWaitOn.Remove(completedTask);
                }

                if (this.TransientExceptions.Count == 0)
                {
                    throw new ArgumentException("Account properties and NonRetriableException are null and there are no TransientExceptions.");
                }

                if (this.TransientExceptions.Count == 1)
                {
                    ExceptionDispatchInfo.Capture(this.TransientExceptions[0]).Throw();
                }

                throw new AggregateException(this.TransientExceptions);
            }

            private async Task<AccountProperties> GetOnlyGlobalEndpointAsync()
            {
                if (!this.LimitToGlobalEndpointOnly)
                {
                    throw new ArgumentException("GetOnlyGlobalEndpointAsync should only be called if there are no other private endpoints or regions");
                }

                await this.GetAndUpdateAccountPropertiesAsync(this.DefaultEndpoint);

                if (this.AccountProperties != null)
                {
                    return this.AccountProperties;
                }

                if (this.NonRetriableException != null)
                {
                    throw this.NonRetriableException;
                }

                if (this.TransientExceptions.Count == 0)
                {
                    throw new ArgumentException("Account properties and NonRetriableException are null and there are no TransientExceptions.");
                }

                if (this.TransientExceptions.Count == 1)
                {
                    throw this.TransientExceptions[0];
                }

                throw new AggregateException(this.TransientExceptions);
            }

            /// <summary>
            /// This is done in a thread safe way to allow multiple tasks to iterate over the list of service endpoints.
            /// </summary>
            private async Task TryGetAccountPropertiesFromAllLocationsAsync()
            {
                while (this.TryMoveNextServiceEndpointhreadSafe(
                        out Uri? serviceEndpoint))
                {
                    if (serviceEndpoint == null)
                    {
                        DefaultTrace.TraceCritical("GlobalEndpointManager: serviceEndpoint is null for TryMoveNextServiceEndpointhreadSafe.");
                        return;
                    }

<<<<<<< HEAD
                    await this.GetAndUpdateAccountPropertiesAsync(
                        endpoint: serviceEndpoint);
=======
                    await this.GetAndUpdateAccountPropertiesAsync(endpoint: serviceEndpoint);
>>>>>>> 4d9da410
                }
            }

            /// <summary>
            /// We first iterate through all the private endpoints to fetch the account information.
            /// If all the attempt fails to fetch the metadata from the private endpoints, we will
            /// attempt to retrieve the account information from the regional endpoints constructed
            /// using the preferred regions list.
            /// </summary>
            /// <param name="serviceEndpoint">An instance of <see cref="Uri"/> that will contain the service endpoint.</param>
            /// <returns>A boolean flag indicating if the <see cref="ServiceEndpointEnumerator"/> was advanced in a thread safe manner.</returns>
            private bool TryMoveNextServiceEndpointhreadSafe(
                out Uri? serviceEndpoint)
            {
                if (this.CancellationTokenSource.IsCancellationRequested)
                {
                    serviceEndpoint = null;
                    return false;
                }

                lock (this.ServiceEndpointEnumerator)
                {
                    if (!this.ServiceEndpointEnumerator.MoveNext())
                    {
                        serviceEndpoint = null;
                        return false;
                    }

                    serviceEndpoint = this.ServiceEndpointEnumerator.Current;
                    return true;
                }
            }

            private async Task GetAndUpdateAccountPropertiesAsync(Uri endpoint)
            {
                try
                {
                    if (this.CancellationTokenSource.IsCancellationRequested)
                    {
                        lock (this.TransientExceptions)
                        {
                            this.TransientExceptions.Add(new OperationCanceledException($"GlobalEndpointManager: Get account information canceled for URI: {endpoint}"));
                        }

                        return;
                    }

                    AccountProperties databaseAccount = await this.GetDatabaseAccountFn(endpoint);

                    if (databaseAccount != null)
                    {
                        this.AccountProperties = databaseAccount;
                        this.CancellationTokenSource.Cancel();
                    }
                }
                catch (Exception e)
                {
                    DefaultTrace.TraceInformation("GlobalEndpointManager: Fail to reach gateway endpoint {0}, {1}", endpoint, e.ToString());
                    if (GetAccountPropertiesHelper.IsNonRetriableException(e))
                    {
                        DefaultTrace.TraceInformation("GlobalEndpointManager: Exception is not retriable");
                        this.CancellationTokenSource.Cancel();
                        this.NonRetriableException = e;
                    }
                    else
                    {
                        lock (this.TransientExceptions)
                        {
                            this.TransientExceptions.Add(e);
                        }
                    }
                }
            }

            private static bool IsNonRetriableException(Exception exception)
            {
                if (exception is DocumentClientException dce && 
                    (dce.StatusCode == HttpStatusCode.Unauthorized || dce.StatusCode == HttpStatusCode.Forbidden))
                {
                    return true;
                }

                return false;
            }

            /// <summary>
            /// Returns an instance of <see cref="IEnumerable{Uri}"/> containing the private and regional service endpoints to iterate over.
            /// </summary>
            /// <param name="defaultEndpoint">An instance of <see cref="Uri"/> containing the default global endpoint.</param>
            /// <param name="locations">An instance of <see cref="IList{T}"/> containing the preferred serviceEndpoint names.</param>
            /// <param name="accountInitializationCustomEndpoints">An instance of <see cref="IList{T}"/> containing the custom private endpoints.</param>
            /// <returns>An instance of <see cref="IEnumerator{T}"/> containing the service endpoints.</returns>
            private static IEnumerable<Uri> GetServiceEndpoints(
                Uri defaultEndpoint,
                IList<string>? locations,
                IList<Uri>? accountInitializationCustomEndpoints)
            {
                // We first iterate over all the private endpoints and yield return them.
                if (accountInitializationCustomEndpoints?.Count > 0)
                {
                    foreach (Uri customEndpoint in accountInitializationCustomEndpoints)
                    {
                        // Yield return all of the custom private endpoints first.
                        yield return customEndpoint;
                    }
                }

                // The next step is to iterate over the preferred locations, construct and yield return the regional endpoints one by one.
                // The regional endpoints will be constructed by appending the preferred region name as a suffix to the default global endpoint.
                if (locations?.Count > 0)
                {
                    foreach (string location in locations)
                    {
                        // Yield return all of the regional endpoints once the private custom endpoints are visited.
                        yield return LocationHelper.GetLocationEndpoint(defaultEndpoint, location);
                    }
                }
            }

            public void Dispose()
            {
                if (Interlocked.Increment(ref this.disposeCounter) == 1)
                {
                    this.CancellationTokenSource?.Cancel();
                    this.CancellationTokenSource?.Dispose();
                }
            }
        }

        public virtual Uri ResolveServiceEndpoint(DocumentServiceRequest request)
        {
            return this.locationCache.ResolveServiceEndpoint(request);
        }

        /// <summary>
        /// Gets the default endpoint of the account
        /// </summary>
        /// <returns>the default endpoint.</returns>
        public Uri GetDefaultEndpoint()
        {
            return this.locationCache.GetDefaultEndpoint();
        }

        /// <summary>
        /// Gets the mapping of available write region names to the respective endpoints
        /// </summary>
        public ReadOnlyDictionary<string, Uri> GetAvailableWriteEndpointsByLocation()
        {
            return this.locationCache.GetAvailableWriteEndpointsByLocation();
        }

        /// <summary>
        /// Gets the mapping of available read region names to the respective endpoints
        /// </summary>
        public ReadOnlyDictionary<string, Uri> GetAvailableReadEndpointsByLocation()
        {
            return this.locationCache.GetAvailableReadEndpointsByLocation();
        }

        /// <summary>
        /// Returns serviceEndpoint corresponding to the endpoint
        /// </summary>
        /// <param name="endpoint"></param>
        public string GetLocation(Uri endpoint)
        {
            return this.locationCache.GetLocation(endpoint);
        }

        public ReadOnlyCollection<Uri> GetApplicableEndpoints(DocumentServiceRequest request, bool isReadRequest)
        {
            return this.locationCache.GetApplicableEndpoints(request, isReadRequest);
        }

        public ReadOnlyCollection<string> GetApplicableRegions(IEnumerable<string> excludeRegions, bool isReadRequest)
        {
            return this.locationCache.GetApplicableRegions(excludeRegions, isReadRequest);
        }

        public bool TryGetLocationForGatewayDiagnostics(Uri endpoint, out string regionName)
        {
            return this.locationCache.TryGetLocationForGatewayDiagnostics(endpoint, out regionName);
        }

        public virtual void MarkEndpointUnavailableForRead(Uri endpoint)
        {
            DefaultTrace.TraceInformation("GlobalEndpointManager: Marking endpoint {0} unavailable for read", endpoint);

            this.locationCache.MarkEndpointUnavailableForRead(endpoint);
        }

        public virtual void MarkEndpointUnavailableForWrite(Uri endpoint)
        {
            DefaultTrace.TraceInformation("GlobalEndpointManager: Marking endpoint {0} unavailable for Write", endpoint);

            this.locationCache.MarkEndpointUnavailableForWrite(endpoint);
        }

        public bool CanUseMultipleWriteLocations(DocumentServiceRequest request)
        {
            return this.locationCache.CanUseMultipleWriteLocations(request);
        }

        public void Dispose()
        {
            this.connectionPolicy.PreferenceChanged -= this.OnPreferenceChanged;
            if (!this.cancellationTokenSource.IsCancellationRequested)
            {
                // This can cause task canceled exceptions if the user disposes of the object while awaiting an async call.
                this.cancellationTokenSource.Cancel();
                // The background timer task can hit a ObjectDisposedException but it's an async background task
                // that is never awaited on so it will not be thrown back to the caller.
                this.cancellationTokenSource.Dispose();
            }
        }

        public virtual void InitializeAccountPropertiesAndStartBackgroundRefresh(AccountProperties databaseAccount)
        {
            if (this.cancellationTokenSource.IsCancellationRequested)
            {
                return;
            }

            this.locationCache.OnDatabaseAccountRead(databaseAccount);

            if (this.isBackgroundAccountRefreshActive)
            {
                return;
            }

            lock (this.backgroundAccountRefreshLock)
            {
                if (this.isBackgroundAccountRefreshActive)
                {
                    return;
                }

                this.isBackgroundAccountRefreshActive = true;
            }

            try
            {
                this.StartLocationBackgroundRefreshLoop();
            }
            catch
            {
                this.isBackgroundAccountRefreshActive = false;
                throw;
            }
        }

        public virtual async Task RefreshLocationAsync(bool forceRefresh = false)
        {
            if (this.cancellationTokenSource.IsCancellationRequested)
            {
                return;
            }

            await this.RefreshDatabaseAccountInternalAsync(forceRefresh: forceRefresh);
        }

        /// <summary>
        /// Determines whether the current configuration and state of the service allow for supporting multiple write locations.
        /// This method returns True is the AvailableWriteLocations in LocationCache is more than 1. Otherwise, it returns False.
        /// </summary>
<<<<<<< HEAD
        /// <param name="request">The document service request for which the write location support is being evaluated.</param>
        /// <returns>A boolean flag indicating if the available write locations are more than one.</returns>
        public bool CanSupportMultipleWriteLocations(DocumentServiceRequest request)
        {
            return this.locationCache.CanUseMultipleWriteLocations()
                && this.locationCache.GetAvailableWriteLocations()?.Count > 1
                && (request.ResourceType == ResourceType.Document ||
                (request.ResourceType == ResourceType.StoredProcedure && request.OperationType == OperationType.Execute));
=======
        /// <param name="resourceType"> resource type of the request</param>
        /// <param name="operationType"> operation type of the request</param>
        /// <returns>A boolean flag indicating if the available write locations are more than one.</returns>
        public bool CanSupportMultipleWriteLocations(
            ResourceType resourceType,
            OperationType operationType)
        {
            return this.locationCache.CanUseMultipleWriteLocations()
                && this.locationCache.GetAvailableAccountLevelWriteLocations()?.Count > 1
                && (resourceType == ResourceType.Document ||
                (resourceType == ResourceType.StoredProcedure && operationType == OperationType.Execute));
>>>>>>> 4d9da410
        }

#pragma warning disable VSTHRD100 // Avoid async void methods
        private async void StartLocationBackgroundRefreshLoop()
#pragma warning restore VSTHRD100 // Avoid async void methods
        {
            if (this.cancellationTokenSource.IsCancellationRequested)
            {
                return;
            }

            DefaultTrace.TraceInformation("GlobalEndpointManager: StartLocationBackgroundRefreshWithTimer() refreshing locations");

            if (!this.locationCache.ShouldRefreshEndpoints(out bool canRefreshInBackground))
            {
                if (!canRefreshInBackground)
                {
                    DefaultTrace.TraceInformation("GlobalEndpointManager: StartLocationBackgroundRefreshWithTimer() stropped.");
                    lock (this.backgroundAccountRefreshLock)
                    {
                        this.isBackgroundAccountRefreshActive = false;
                    }

                    return;
                }
            }

            try
            {
                await Task.Delay(this.backgroundRefreshLocationTimeIntervalInMS, this.cancellationTokenSource.Token);

                DefaultTrace.TraceInformation("GlobalEndpointManager: StartLocationBackgroundRefreshWithTimer() - Invoking refresh");

                if (this.cancellationTokenSource.IsCancellationRequested)
                {
                    return;
                }

                await this.RefreshDatabaseAccountInternalAsync(forceRefresh: false);
            }
            catch (Exception ex)
            {
                if (this.cancellationTokenSource.IsCancellationRequested && (ex is OperationCanceledException || ex is ObjectDisposedException))
                {
                    return;
                }
                
                DefaultTrace.TraceCritical("GlobalEndpointManager: StartLocationBackgroundRefreshWithTimer() - Unable to refresh database account from any serviceEndpoint. Exception: {0}", ex.ToString());
            }

            // Call itself to create a loop to continuously do background refresh every 5 minutes
            this.StartLocationBackgroundRefreshLoop();
        }

        private Task<AccountProperties> GetDatabaseAccountAsync(Uri serviceEndpoint)
        {
            return this.owner.GetDatabaseAccountInternalAsync(serviceEndpoint, this.cancellationTokenSource.Token);
        }

        private void OnPreferenceChanged(object sender, NotifyCollectionChangedEventArgs e)
        {
            this.locationCache.OnLocationPreferenceChanged(new ReadOnlyCollection<string>(
                this.connectionPolicy.PreferredLocations));
        }

        /// <summary>
        /// Thread safe refresh account and serviceEndpoint info.
        /// </summary>
        private async Task RefreshDatabaseAccountInternalAsync(bool forceRefresh)
        {
            if (this.cancellationTokenSource.IsCancellationRequested)
            {
                return;
            }

            if (this.SkipRefresh(forceRefresh))
            {
                return;
            }
            
            lock (this.isAccountRefreshInProgressLock)
            {
                // Check again if should refresh after obtaining the lock
                if (this.SkipRefresh(forceRefresh))
                {
                    return;
                }

                // If the refresh is already in progress just return. No reason to do another refresh.
                if (this.isAccountRefreshInProgress)
                {
                    return;
                }

                this.isAccountRefreshInProgress = true;
            }

            try
            {
                this.LastBackgroundRefreshUtc = DateTime.UtcNow;
<<<<<<< HEAD
                this.locationCache.OnDatabaseAccountRead(await this.GetDatabaseAccountAsync(true));
=======
                AccountProperties accountProperties = await this.GetDatabaseAccountAsync(true);

                this.locationCache.OnDatabaseAccountRead(accountProperties);

>>>>>>> 4d9da410
            }
            catch (Exception ex)
            {
                DefaultTrace.TraceWarning("Failed to refresh database account with exception: {0}. Activity Id: '{1}'",
                    ex,
                    System.Diagnostics.Trace.CorrelationManager.ActivityId);
            }
            finally
            {
                lock (this.isAccountRefreshInProgressLock)
                {
                    this.isAccountRefreshInProgress = false;
                }
            }
        }
        internal async Task<AccountProperties> GetDatabaseAccountAsync(bool forceRefresh = false)
        {
#nullable disable  // Needed because AsyncCache does not have nullable enabled
            return await this.databaseAccountCache.GetAsync(
                              key: string.Empty,
                              obsoleteValue: null,
                              singleValueInitFunc: () => GlobalEndpointManager.GetDatabaseAccountFromAnyLocationsAsync(
                                  this.defaultEndpoint,
<<<<<<< HEAD
                                  this.connectionPolicy.PreferredLocations,
=======
                                  this.GetEffectivePreferredLocations(),
>>>>>>> 4d9da410
                                  this.connectionPolicy.AccountInitializationCustomEndpoints,
                                  this.GetDatabaseAccountAsync,
                                  this.cancellationTokenSource.Token),
                              cancellationToken: this.cancellationTokenSource.Token,
                              forceRefresh: forceRefresh);
#nullable enable
        }

        /// <summary>
        /// If the account is currently refreshing or the last refresh occurred less than the minimum time
        /// just return. This is used to avoid refreshing to often and preventing to much pressure on the gateway.
        /// </summary>
        private bool SkipRefresh(bool forceRefresh)
        {
            TimeSpan timeSinceLastRefresh = DateTime.UtcNow - this.LastBackgroundRefreshUtc;
            return (this.isAccountRefreshInProgress || this.MinTimeBetweenAccountRefresh > timeSinceLastRefresh)
                && !forceRefresh;
        }

        public IList<string> GetEffectivePreferredLocations()
        {
            if (this.connectionPolicy.PreferredLocations != null && this.connectionPolicy.PreferredLocations.Count > 0)
            {
                return this.connectionPolicy.PreferredLocations;
            }

            return this.connectionPolicy.PreferredLocations?.Count > 0 ? 
                this.connectionPolicy.PreferredLocations : this.locationCache.EffectivePreferredLocations;
        }
    }
}<|MERGE_RESOLUTION|>--- conflicted
+++ resolved
@@ -89,20 +89,17 @@
             }
         }
 
-        public ReadOnlyCollection<Uri> ReadEndpoints => this.locationCache.ReadEndpoints;
-
+        public ReadOnlyCollection<Uri> ReadEndpoints => this.locationCache.ReadEndpoints;
+
         public ReadOnlyCollection<Uri> AccountReadEndpoints => this.locationCache.AccountReadEndpoints;
 
-        public ReadOnlyCollection<Uri> WriteEndpoints => this.locationCache.WriteEndpoints;
-<<<<<<< HEAD
-=======
-
+        public ReadOnlyCollection<Uri> WriteEndpoints => this.locationCache.WriteEndpoints;
+
         public int PreferredLocationCount
         {
             get
             {
                 IList<string> effectivePreferredLocations = this.GetEffectivePreferredLocations();
->>>>>>> 4d9da410
 
                 return effectivePreferredLocations.Count;
             }
@@ -115,8 +112,8 @@
 
         public Uri GetHubUri()
         {
-            return this.locationCache.GetHubUri();
-        }
+            return this.locationCache.GetHubUri();
+        }
 
         /// <summary>
         /// This will get the account information.
@@ -127,19 +124,19 @@
         /// </summary>
         public static async Task<AccountProperties> GetDatabaseAccountFromAnyLocationsAsync(
             Uri defaultEndpoint,
-            IList<string>? locations,
+            IList<string>? locations,
             IList<Uri>? accountInitializationCustomEndpoints,
             Func<Uri, Task<AccountProperties>> getDatabaseAccountFn,
             CancellationToken cancellationToken)
-        {
+        {
             using (GetAccountPropertiesHelper threadSafeGetAccountHelper = new GetAccountPropertiesHelper(
                defaultEndpoint,
-               locations,
+               locations,
                accountInitializationCustomEndpoints,
                getDatabaseAccountFn,
-               cancellationToken))
-            {
-                return await threadSafeGetAccountHelper.GetAccountPropertiesAsync();
+               cancellationToken))
+            {
+                return await threadSafeGetAccountHelper.GetAccountPropertiesAsync();
             }
         }
 
@@ -150,30 +147,30 @@
         {
             private readonly CancellationTokenSource CancellationTokenSource;
             private readonly Uri DefaultEndpoint;
-            private readonly bool LimitToGlobalEndpointOnly;
+            private readonly bool LimitToGlobalEndpointOnly;
             private readonly IEnumerator<Uri> ServiceEndpointEnumerator;
             private readonly Func<Uri, Task<AccountProperties>> GetDatabaseAccountFn;
             private readonly List<Exception> TransientExceptions = new List<Exception>();
             private AccountProperties? AccountProperties = null;
-            private Exception? NonRetriableException = null;
+            private Exception? NonRetriableException = null;
             private int disposeCounter = 0;
 
             public GetAccountPropertiesHelper(
                 Uri defaultEndpoint,
-                IList<string>? locations,
+                IList<string>? locations,
                 IList<Uri>? accountInitializationCustomEndpoints,
                 Func<Uri, Task<AccountProperties>> getDatabaseAccountFn,
                 CancellationToken cancellationToken)
             {
                 this.DefaultEndpoint = defaultEndpoint;
                 this.LimitToGlobalEndpointOnly = (locations == null || locations.Count == 0) && (accountInitializationCustomEndpoints == null || accountInitializationCustomEndpoints.Count == 0);
-                this.GetDatabaseAccountFn = getDatabaseAccountFn;
-                this.CancellationTokenSource = CancellationTokenSource.CreateLinkedTokenSource(cancellationToken);
-                this.ServiceEndpointEnumerator = GetAccountPropertiesHelper
-                    .GetServiceEndpoints(
-                        defaultEndpoint,
-                        locations,
-                        accountInitializationCustomEndpoints)
+                this.GetDatabaseAccountFn = getDatabaseAccountFn;
+                this.CancellationTokenSource = CancellationTokenSource.CreateLinkedTokenSource(cancellationToken);
+                this.ServiceEndpointEnumerator = GetAccountPropertiesHelper
+                    .GetServiceEndpoints(
+                        defaultEndpoint,
+                        locations,
+                        accountInitializationCustomEndpoints)
                     .GetEnumerator();
             }
 
@@ -184,7 +181,7 @@
                 {
                     return await this.GetOnlyGlobalEndpointAsync();
                 }
-
+
                 Task globalEndpointTask = this.GetAndUpdateAccountPropertiesAsync(this.DefaultEndpoint);
 
                 // Start a timer to start secondary requests in parallel.
@@ -274,7 +271,7 @@
             /// This is done in a thread safe way to allow multiple tasks to iterate over the list of service endpoints.
             /// </summary>
             private async Task TryGetAccountPropertiesFromAllLocationsAsync()
-            {
+            {
                 while (this.TryMoveNextServiceEndpointhreadSafe(
                         out Uri? serviceEndpoint))
                 {
@@ -284,23 +281,18 @@
                         return;
                     }
 
-<<<<<<< HEAD
-                    await this.GetAndUpdateAccountPropertiesAsync(
-                        endpoint: serviceEndpoint);
-=======
                     await this.GetAndUpdateAccountPropertiesAsync(endpoint: serviceEndpoint);
->>>>>>> 4d9da410
-                }
-            }
-
-            /// <summary>
-            /// We first iterate through all the private endpoints to fetch the account information.
-            /// If all the attempt fails to fetch the metadata from the private endpoints, we will
-            /// attempt to retrieve the account information from the regional endpoints constructed
-            /// using the preferred regions list.
-            /// </summary>
-            /// <param name="serviceEndpoint">An instance of <see cref="Uri"/> that will contain the service endpoint.</param>
-            /// <returns>A boolean flag indicating if the <see cref="ServiceEndpointEnumerator"/> was advanced in a thread safe manner.</returns>
+                }
+            }
+
+            /// <summary>
+            /// We first iterate through all the private endpoints to fetch the account information.
+            /// If all the attempt fails to fetch the metadata from the private endpoints, we will
+            /// attempt to retrieve the account information from the regional endpoints constructed
+            /// using the preferred regions list.
+            /// </summary>
+            /// <param name="serviceEndpoint">An instance of <see cref="Uri"/> that will contain the service endpoint.</param>
+            /// <returns>A boolean flag indicating if the <see cref="ServiceEndpointEnumerator"/> was advanced in a thread safe manner.</returns>
             private bool TryMoveNextServiceEndpointhreadSafe(
                 out Uri? serviceEndpoint)
             {
@@ -321,7 +313,7 @@
                     serviceEndpoint = this.ServiceEndpointEnumerator.Current;
                     return true;
                 }
-            }
+            }
 
             private async Task GetAndUpdateAccountPropertiesAsync(Uri endpoint)
             {
@@ -373,81 +365,81 @@
                 }
 
                 return false;
-            }
-
-            /// <summary>
-            /// Returns an instance of <see cref="IEnumerable{Uri}"/> containing the private and regional service endpoints to iterate over.
-            /// </summary>
-            /// <param name="defaultEndpoint">An instance of <see cref="Uri"/> containing the default global endpoint.</param>
-            /// <param name="locations">An instance of <see cref="IList{T}"/> containing the preferred serviceEndpoint names.</param>
-            /// <param name="accountInitializationCustomEndpoints">An instance of <see cref="IList{T}"/> containing the custom private endpoints.</param>
-            /// <returns>An instance of <see cref="IEnumerator{T}"/> containing the service endpoints.</returns>
-            private static IEnumerable<Uri> GetServiceEndpoints(
-                Uri defaultEndpoint,
-                IList<string>? locations,
-                IList<Uri>? accountInitializationCustomEndpoints)
-            {
-                // We first iterate over all the private endpoints and yield return them.
-                if (accountInitializationCustomEndpoints?.Count > 0)
-                {
-                    foreach (Uri customEndpoint in accountInitializationCustomEndpoints)
-                    {
-                        // Yield return all of the custom private endpoints first.
-                        yield return customEndpoint;
-                    }
-                }
-
-                // The next step is to iterate over the preferred locations, construct and yield return the regional endpoints one by one.
-                // The regional endpoints will be constructed by appending the preferred region name as a suffix to the default global endpoint.
-                if (locations?.Count > 0)
-                {
-                    foreach (string location in locations)
-                    {
-                        // Yield return all of the regional endpoints once the private custom endpoints are visited.
-                        yield return LocationHelper.GetLocationEndpoint(defaultEndpoint, location);
-                    }
-                }
-            }
-
-            public void Dispose()
-            {
-                if (Interlocked.Increment(ref this.disposeCounter) == 1)
-                {
-                    this.CancellationTokenSource?.Cancel();
-                    this.CancellationTokenSource?.Dispose();
-                }
-            }
+            }
+
+            /// <summary>
+            /// Returns an instance of <see cref="IEnumerable{Uri}"/> containing the private and regional service endpoints to iterate over.
+            /// </summary>
+            /// <param name="defaultEndpoint">An instance of <see cref="Uri"/> containing the default global endpoint.</param>
+            /// <param name="locations">An instance of <see cref="IList{T}"/> containing the preferred serviceEndpoint names.</param>
+            /// <param name="accountInitializationCustomEndpoints">An instance of <see cref="IList{T}"/> containing the custom private endpoints.</param>
+            /// <returns>An instance of <see cref="IEnumerator{T}"/> containing the service endpoints.</returns>
+            private static IEnumerable<Uri> GetServiceEndpoints(
+                Uri defaultEndpoint,
+                IList<string>? locations,
+                IList<Uri>? accountInitializationCustomEndpoints)
+            {
+                // We first iterate over all the private endpoints and yield return them.
+                if (accountInitializationCustomEndpoints?.Count > 0)
+                {
+                    foreach (Uri customEndpoint in accountInitializationCustomEndpoints)
+                    {
+                        // Yield return all of the custom private endpoints first.
+                        yield return customEndpoint;
+                    }
+                }
+
+                // The next step is to iterate over the preferred locations, construct and yield return the regional endpoints one by one.
+                // The regional endpoints will be constructed by appending the preferred region name as a suffix to the default global endpoint.
+                if (locations?.Count > 0)
+                {
+                    foreach (string location in locations)
+                    {
+                        // Yield return all of the regional endpoints once the private custom endpoints are visited.
+                        yield return LocationHelper.GetLocationEndpoint(defaultEndpoint, location);
+                    }
+                }
+            }
+
+            public void Dispose()
+            {
+                if (Interlocked.Increment(ref this.disposeCounter) == 1)
+                {
+                    this.CancellationTokenSource?.Cancel();
+                    this.CancellationTokenSource?.Dispose();
+                }
+            }
         }
 
         public virtual Uri ResolveServiceEndpoint(DocumentServiceRequest request)
         {
             return this.locationCache.ResolveServiceEndpoint(request);
-        }
-
-        /// <summary>
-        /// Gets the default endpoint of the account
-        /// </summary>
-        /// <returns>the default endpoint.</returns>
-        public Uri GetDefaultEndpoint()
-        {
-            return this.locationCache.GetDefaultEndpoint();
-        }
-
-        /// <summary>
-        /// Gets the mapping of available write region names to the respective endpoints
-        /// </summary>
-        public ReadOnlyDictionary<string, Uri> GetAvailableWriteEndpointsByLocation()
-        {
-            return this.locationCache.GetAvailableWriteEndpointsByLocation();
-        }
-
-        /// <summary>
-        /// Gets the mapping of available read region names to the respective endpoints
-        /// </summary>
-        public ReadOnlyDictionary<string, Uri> GetAvailableReadEndpointsByLocation()
-        {
-            return this.locationCache.GetAvailableReadEndpointsByLocation();
-        }
+        }
+
+        /// <summary>
+        /// Gets the default endpoint of the account
+        /// </summary>
+        /// <returns>the default endpoint.</returns>
+        public Uri GetDefaultEndpoint()
+        {
+            return this.locationCache.GetDefaultEndpoint();
+        }
+
+        /// <summary>
+        /// Gets the mapping of available write region names to the respective endpoints
+        /// </summary>
+        public ReadOnlyDictionary<string, Uri> GetAvailableWriteEndpointsByLocation()
+        {
+            return this.locationCache.GetAvailableWriteEndpointsByLocation();
+        }
+
+        /// <summary>
+        /// Gets the mapping of available read region names to the respective endpoints
+        /// </summary>
+        public ReadOnlyDictionary<string, Uri> GetAvailableReadEndpointsByLocation()
+        {
+            return this.locationCache.GetAvailableReadEndpointsByLocation();
+        }
 
         /// <summary>
         /// Returns serviceEndpoint corresponding to the endpoint
@@ -462,11 +454,11 @@
         {
             return this.locationCache.GetApplicableEndpoints(request, isReadRequest);
         }
-
+
         public ReadOnlyCollection<string> GetApplicableRegions(IEnumerable<string> excludeRegions, bool isReadRequest)
         {
             return this.locationCache.GetApplicableRegions(excludeRegions, isReadRequest);
-        }
+        }
 
         public bool TryGetLocationForGatewayDiagnostics(Uri endpoint, out string regionName)
         {
@@ -510,8 +502,8 @@
             if (this.cancellationTokenSource.IsCancellationRequested)
             {
                 return;
-            }
-
+            }
+
             this.locationCache.OnDatabaseAccountRead(databaseAccount);
 
             if (this.isBackgroundAccountRefreshActive)
@@ -549,34 +541,23 @@
 
             await this.RefreshDatabaseAccountInternalAsync(forceRefresh: forceRefresh);
         }
-
+
         /// <summary>
         /// Determines whether the current configuration and state of the service allow for supporting multiple write locations.
         /// This method returns True is the AvailableWriteLocations in LocationCache is more than 1. Otherwise, it returns False.
         /// </summary>
-<<<<<<< HEAD
-        /// <param name="request">The document service request for which the write location support is being evaluated.</param>
-        /// <returns>A boolean flag indicating if the available write locations are more than one.</returns>
-        public bool CanSupportMultipleWriteLocations(DocumentServiceRequest request)
-        {
-            return this.locationCache.CanUseMultipleWriteLocations()
-                && this.locationCache.GetAvailableWriteLocations()?.Count > 1
-                && (request.ResourceType == ResourceType.Document ||
-                (request.ResourceType == ResourceType.StoredProcedure && request.OperationType == OperationType.Execute));
-=======
-        /// <param name="resourceType"> resource type of the request</param>
+        /// <param name="resourceType"> resource type of the request</param>
         /// <param name="operationType"> operation type of the request</param>
-        /// <returns>A boolean flag indicating if the available write locations are more than one.</returns>
-        public bool CanSupportMultipleWriteLocations(
-            ResourceType resourceType,
+        /// <returns>A boolean flag indicating if the available write locations are more than one.</returns>
+        public bool CanSupportMultipleWriteLocations(
+            ResourceType resourceType,
             OperationType operationType)
         {
-            return this.locationCache.CanUseMultipleWriteLocations()
-                && this.locationCache.GetAvailableAccountLevelWriteLocations()?.Count > 1
+            return this.locationCache.CanUseMultipleWriteLocations()
+                && this.locationCache.GetAvailableAccountLevelWriteLocations()?.Count > 1
                 && (resourceType == ResourceType.Document ||
                 (resourceType == ResourceType.StoredProcedure && operationType == OperationType.Execute));
->>>>>>> 4d9da410
-        }
+        }
 
 #pragma warning disable VSTHRD100 // Avoid async void methods
         private async void StartLocationBackgroundRefreshLoop()
@@ -676,20 +657,16 @@
             try
             {
                 this.LastBackgroundRefreshUtc = DateTime.UtcNow;
-<<<<<<< HEAD
-                this.locationCache.OnDatabaseAccountRead(await this.GetDatabaseAccountAsync(true));
-=======
                 AccountProperties accountProperties = await this.GetDatabaseAccountAsync(true);
 
                 this.locationCache.OnDatabaseAccountRead(accountProperties);
 
->>>>>>> 4d9da410
-            }
-            catch (Exception ex)
-            {
-                DefaultTrace.TraceWarning("Failed to refresh database account with exception: {0}. Activity Id: '{1}'",
-                    ex,
-                    System.Diagnostics.Trace.CorrelationManager.ActivityId);
+            }
+            catch (Exception ex)
+            {
+                DefaultTrace.TraceWarning("Failed to refresh database account with exception: {0}. Activity Id: '{1}'",
+                    ex,
+                    System.Diagnostics.Trace.CorrelationManager.ActivityId);
             }
             finally
             {
@@ -707,11 +684,7 @@
                               obsoleteValue: null,
                               singleValueInitFunc: () => GlobalEndpointManager.GetDatabaseAccountFromAnyLocationsAsync(
                                   this.defaultEndpoint,
-<<<<<<< HEAD
-                                  this.connectionPolicy.PreferredLocations,
-=======
-                                  this.GetEffectivePreferredLocations(),
->>>>>>> 4d9da410
+                                  this.GetEffectivePreferredLocations(),
                                   this.connectionPolicy.AccountInitializationCustomEndpoints,
                                   this.GetDatabaseAccountAsync,
                                   this.cancellationTokenSource.Token),
@@ -729,8 +702,8 @@
             TimeSpan timeSinceLastRefresh = DateTime.UtcNow - this.LastBackgroundRefreshUtc;
             return (this.isAccountRefreshInProgress || this.MinTimeBetweenAccountRefresh > timeSinceLastRefresh)
                 && !forceRefresh;
-        }
-
+        }
+
         public IList<string> GetEffectivePreferredLocations()
         {
             if (this.connectionPolicy.PreferredLocations != null && this.connectionPolicy.PreferredLocations.Count > 0)
@@ -738,7 +711,7 @@
                 return this.connectionPolicy.PreferredLocations;
             }
 
-            return this.connectionPolicy.PreferredLocations?.Count > 0 ? 
+            return this.connectionPolicy.PreferredLocations?.Count > 0 ? 
                 this.connectionPolicy.PreferredLocations : this.locationCache.EffectivePreferredLocations;
         }
     }
