--- conflicted
+++ resolved
@@ -220,11 +220,7 @@
 
                 Task continuationTask = backgroundRefreshTask
                     .ContinueWith(
-<<<<<<< HEAD
-                        task => DefaultTrace.TraceVerbose("Failed to refresh addresses in the background with exception: {0}", task.Exception),
-=======
                         task => DefaultTrace.TraceVerbose("Failed to refresh addresses in the background with exception: {0}", task.Exception.Message),
->>>>>>> f20c685e
                         TaskContinuationOptions.OnlyOnFaulted);
             }
         }
@@ -266,11 +262,7 @@
                         key,
                         operationName,
                         removed,
-<<<<<<< HEAD
-                        ex);
-=======
                         ex.Message);
->>>>>>> f20c685e
                 }
 
                 throw;
@@ -285,10 +277,6 @@
         private sealed class AsyncLazyWithRefreshTask<T>
         {
             private readonly CancellationToken cancellationToken;
-<<<<<<< HEAD
-            private readonly Func<T, Task<T>> createValueFunc;
-=======
->>>>>>> f20c685e
             private readonly object valueLock = new ();
             private readonly object removedFromCacheLock = new ();
 
