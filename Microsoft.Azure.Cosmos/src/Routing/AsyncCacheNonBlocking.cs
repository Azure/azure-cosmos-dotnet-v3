//------------------------------------------------------------
// Copyright (c) Microsoft Corporation.  All rights reserved.
//------------------------------------------------------------
namespace Microsoft.Azure.Cosmos
{
    using System;
    using System.Collections.Concurrent;
    using System.Collections.Generic;
    using System.Threading;
    using System.Threading.Tasks;
    using Microsoft.Azure.Cosmos.Core.Trace;

    /// <summary>
    /// This is a thread safe AsyncCache that allows refreshing values in the background.
    /// The benefits of AsyncCacheNonBlocking over AsyncCache is it keeps stale values until the refresh is completed. 
    /// AsyncCache removes values causing it to block all requests until the refresh is complete.
    /// 1. For example 1 replica moved out of the 4 replicas available. 3 replicas could still be processing requests.
    ///    The request going to the 1 stale replica would be retried.
    /// 2. AsyncCacheNonBlocking updates the value in the cache rather than recreating it on each refresh. This will help reduce object creation.
    /// </summary>
    internal sealed class AsyncCacheNonBlocking<TKey, TValue> : IDisposable
    {
        private readonly bool enableAsyncCacheExceptionNoSharing;
        private readonly CancellationTokenSource cancellationTokenSource;
        private readonly ConcurrentDictionary<TKey, AsyncLazyWithRefreshTask<TValue>> values;
        private readonly Func<Exception, bool> removeFromCacheOnBackgroundRefreshException;

        private readonly IEqualityComparer<TKey> keyEqualityComparer;
        private bool isDisposed;

        public AsyncCacheNonBlocking(
            Func<Exception, bool> removeFromCacheOnBackgroundRefreshException = null,
            IEqualityComparer<TKey> keyEqualityComparer = null,
            CancellationToken cancellationToken = default,
            bool enableAsyncCacheExceptionNoSharing = true)
        {
            this.keyEqualityComparer = keyEqualityComparer ?? EqualityComparer<TKey>.Default;
            this.values = new ConcurrentDictionary<TKey, AsyncLazyWithRefreshTask<TValue>>(this.keyEqualityComparer);
            this.removeFromCacheOnBackgroundRefreshException = removeFromCacheOnBackgroundRefreshException ?? AsyncCacheNonBlocking<TKey, TValue>.RemoveNotFoundFromCacheOnException;
            this.cancellationTokenSource = cancellationToken == default
                ? new CancellationTokenSource()
                : CancellationTokenSource.CreateLinkedTokenSource(cancellationToken);
            this.enableAsyncCacheExceptionNoSharing = enableAsyncCacheExceptionNoSharing;
        }

        public AsyncCacheNonBlocking(bool enableAsyncCacheExceptionNoSharing = true)
            : this(removeFromCacheOnBackgroundRefreshException: null,
                  keyEqualityComparer: null,
                  enableAsyncCacheExceptionNoSharing: enableAsyncCacheExceptionNoSharing)
        {
        }

        private static bool RemoveNotFoundFromCacheOnException(Exception e)
        {
            if (e is Documents.DocumentClientException dce
                && dce.StatusCode == System.Net.HttpStatusCode.NotFound)
            {
                return true;
            }

            if (e is CosmosException cosmosException
                && cosmosException.StatusCode == System.Net.HttpStatusCode.NotFound)
            {
                return true;
            }

            return false;
        }

        /// <summary>
        /// <para>
        /// Gets value corresponding to <paramref name="key"/>.
        /// </para>
        /// <para>
        /// If another initialization function is already running, new initialization function will not be started.
        /// The result will be result of currently running initialization function.
        /// </para>
        /// <para>
        /// If previous initialization function is successfully completed it will return the value. It is possible this
        /// value is stale and will only be updated after the force refresh task is complete.
        /// </para>
        /// <para>
        /// Force refresh is true:
        /// If the key does not exist: It will create and await the new task
        /// If the key exists and the current task is still running: It will return the existing task
        /// If the key exists and the current task is already done: It will start a new task to get the updated values. 
        ///     Once the refresh task is complete it will be returned to caller. 
        ///     If it is a success the value in the cache will be updated. If the refresh task throws an exception the key will be removed from the cache. 
        /// </para>
        /// <para>
        /// If previous initialization function failed - new one will be launched.
        /// </para>
        /// </summary>
        public async Task<TValue> GetAsync(
           TKey key,
           Func<TValue, Task<TValue>> singleValueInitFunc,
           Func<TValue, bool> forceRefresh)
        {
            if (this.values.TryGetValue(key, out AsyncLazyWithRefreshTask<TValue> initialLazyValue))
            {
                try
                {
                    TValue cachedResult = await initialLazyValue.GetValueAsync(singleValueInitFunc);
                    if (forceRefresh == null || !forceRefresh(cachedResult))
                    {
                        return cachedResult;
                    }
                }
                catch (Exception e)
                {
                    // This is needed for scenarios where the initial GetAsync was
                    // called but never awaited.
                    if (initialLazyValue.ShouldRemoveFromCacheThreadSafe())
                    {
                        bool removed = this.TryRemove(key);

                        DefaultTrace.TraceError(
                            "AsyncCacheNonBlocking Failed GetAsync. key: {0}, tryRemoved: {1}, Exception: {2}",
                            key,
                            removed,
                            e.Message);
                    }

                    if (this.enableAsyncCacheExceptionNoSharing)
                    {
                        // Creates a shallow copy of specific exception types to prevent stack trace proliferation 
                        // and rethrows them, doesn't process other exceptions.
                        if (ExceptionHandlingUtility.TryCloneException(e, out Exception clone))
                        {
                            throw clone;
                        }
                    }
                    throw;
                }

                return await this.UpdateCacheAndGetValueFromBackgroundTaskAsync(
                    key: key,
                    initialValue: initialLazyValue,
                    callbackDelegate: singleValueInitFunc,
                    operationName: nameof(GetAsync));
            }

            // The AsyncLazyWithRefreshTask is lazy and won't create the task until GetValue is called.
            // It's possible multiple threads will call the GetOrAdd for the same key. The current asyncLazy may
            // not be used if another thread adds it first.
            AsyncLazyWithRefreshTask<TValue> asyncLazy = new AsyncLazyWithRefreshTask<TValue>(this.cancellationTokenSource.Token);
            AsyncLazyWithRefreshTask<TValue> result = this.values.GetOrAdd(
                key,
                asyncLazy);

            // Another thread async lazy was inserted. Just await on the inserted lazy object.
            if (!object.ReferenceEquals(asyncLazy, result))
            {
                return await result.GetValueAsync(singleValueInitFunc);
            }

            // This means the current caller async lazy was inserted into the concurrent dictionary.
            // The task is now awaited on so if an exception occurs it can be removed from
            // the concurrent dictionary.
            try
            {
                return await result.GetValueAsync(singleValueInitFunc);
            }
            catch (Exception e)
            {
                DefaultTrace.TraceError(
                            "AsyncCacheNonBlocking Failed GetAsync with key: {0}, Exception: {1}",
                            key.ToString(),
                            e.Message);

                // Remove the failed task from the dictionary so future requests can send other calls..
                this.values.TryRemove(key, out _);

                if (this.enableAsyncCacheExceptionNoSharing)
                {
                    // Creates a shallow copy of specific exception types to prevent stack trace proliferation
                    // and rethrows them, doesn't process other exceptions.
                    if (ExceptionHandlingUtility.TryCloneException(e, out Exception clone))
                    {
                        throw clone;
                    }
                }
                throw;
            }
        }

        public void Set(
           TKey key,
           TValue value)
        {
            AsyncLazyWithRefreshTask<TValue> updateValue = new AsyncLazyWithRefreshTask<TValue>(value, this.cancellationTokenSource.Token);
            this.values.AddOrUpdate(
                key,
                updateValue,
                (key, originalValue) => updateValue);
        }

        public bool TryRemove(TKey key)
        {
            return this.values.TryRemove(key, out _);
        }

        /// <summary>
        /// Refreshes the async non blocking cache on-demand for the given <paramref name="key"/>
        /// and caches the result for later usage. Note that this method doesn't control the number
        /// of tasks created in parallel, and the concurrency needed to be controlled at the caller.
        /// </summary>
        /// <param name="key">The requested key to be refreshed.</param>
        /// <param name="singleValueInitFunc">A func delegate to be invoked at a later point of time.</param>
        public void Refresh(
           TKey key,
           Func<TValue, Task<TValue>> singleValueInitFunc)
        {
            if (this.values.TryGetValue(key, out AsyncLazyWithRefreshTask<TValue> initialLazyValue))
            {
                Task backgroundRefreshTask = this.GetAsync(
                        key: key,
                        singleValueInitFunc: singleValueInitFunc,
                        forceRefresh: (_) => true);

                Task continuationTask = backgroundRefreshTask
                    .ContinueWith(
<<<<<<< HEAD
                        task => DefaultTrace.TraceVerbose("Failed to refresh addresses in the background with exception: {0}", task.Exception),
=======
                        task => DefaultTrace.TraceVerbose("Failed to refresh addresses in the background with exception: {0}", task.Exception.Message),
>>>>>>> faaa3a73
                        TaskContinuationOptions.OnlyOnFaulted);
            }
        }

        /// <summary>
        /// Creates a background task to invoke the callback delegate and updates the cache with the value returned from the delegate.
        /// </summary>
        /// <param name="key">The requested key to be updated.</param>
        /// <param name="initialValue">An instance of <see cref="AsyncLazyWithRefreshTask{T}"/> containing the initial cached value.</param>
        /// <param name="callbackDelegate">A func callback delegate to be invoked at a later point of time.</param>
        /// <param name="operationName">A string indicating the operation on the cache.</param>
        /// <returns>A <see cref="Task{TValue}"/> containing the updated, refreshed value.</returns>
        private async Task<TValue> UpdateCacheAndGetValueFromBackgroundTaskAsync(
            TKey key,
            AsyncLazyWithRefreshTask<TValue> initialValue,
            Func<TValue, Task<TValue>> callbackDelegate,
            string operationName)
        {
            try
            {
                return await initialValue.CreateAndWaitForBackgroundRefreshTaskAsync(
                   createRefreshTask: callbackDelegate);
            }
            catch (Exception ex)
            {
                if (initialValue.ShouldRemoveFromCacheThreadSafe())
                {
                    bool removed = false;

                    // In some scenarios when a background failure occurs like a 404
                    // the initial cache value should be removed.
                    if (this.removeFromCacheOnBackgroundRefreshException(ex))
                    {
                        removed = this.TryRemove(key);
                    }

                    DefaultTrace.TraceError(
                        "AsyncCacheNonBlocking Failed. key: {0}, operation: {1}, tryRemoved: {2}, Exception: {3}",
                        key,
                        operationName,
                        removed,
<<<<<<< HEAD
                        ex);
=======
                        ex.Message);
>>>>>>> faaa3a73
                }

                throw;
            }
        }

        /// <summary>
        /// This is AsyncLazy that has an additional Task that can
        /// be used to update the value. This allows concurrent requests
        /// to use the stale value while the refresh is occurring. 
        /// </summary>
        private sealed class AsyncLazyWithRefreshTask<T>
        {
            private readonly CancellationToken cancellationToken;
<<<<<<< HEAD
            private readonly Func<T, Task<T>> createValueFunc;
=======
>>>>>>> faaa3a73
            private readonly object valueLock = new ();
            private readonly object removedFromCacheLock = new ();

            private bool removedFromCache = false;
            private Task<T> value;
            private Task<T> refreshInProgress;

            public AsyncLazyWithRefreshTask(
                T value,
                CancellationToken cancellationToken)
            {
                this.cancellationToken = cancellationToken;
                this.value = Task.FromResult(value);
                this.refreshInProgress = null;
            }

            public AsyncLazyWithRefreshTask(
                CancellationToken cancellationToken)
            {
                this.cancellationToken = cancellationToken;
                this.value = null;
                this.refreshInProgress = null;
            }

            public bool IsValueCreated => this.value != null;

            public Task<T> GetValueAsync(
                Func<T, Task<T>> createValueFunc)
            {
                // The task was already created so just return it.
                Task<T> valueSnapshot = this.value;
                if (valueSnapshot != null)
                {
                    return valueSnapshot;
                }

                // Avoid creating a task if the cancellationToken has been canceled. 
                this.cancellationToken.ThrowIfCancellationRequested();

                lock (this.valueLock)
                {
                    if (this.value != null)
                    {
                        return this.value;
                    }

                    this.cancellationToken.ThrowIfCancellationRequested();
                    this.value = createValueFunc(default);
                    return this.value;
                }
            }

            public async Task<T> CreateAndWaitForBackgroundRefreshTaskAsync(
                Func<T, Task<T>> createRefreshTask)
            {
                this.cancellationToken.ThrowIfCancellationRequested();

                // The original task is still being created. Just return the original task.
                Task<T> valueSnapshot = this.value;
                if (AsyncLazyWithRefreshTask<T>.IsTaskRunning(valueSnapshot))
                {
                    return await valueSnapshot;
                }

                // The above check handles the scenario where this value task is still processing.
                // It will only get here if the valueSnapshot is completed. This is needed for the
                // callback to compare the original value to the new value.
                T originalValue = default;
                if (valueSnapshot != null)
                {
                    originalValue = await valueSnapshot;
                }

                // Use a local reference to avoid it being updated between the check and the await
                Task<T> refresh = this.refreshInProgress;
                if (AsyncLazyWithRefreshTask<T>.IsTaskRunning(refresh))
                {
                    T result = await refresh;
                    return result;
                }

                bool createdTask = false;
                lock (this.valueLock)
                {
                    if (AsyncLazyWithRefreshTask<T>.IsTaskRunning(this.refreshInProgress))
                    {
                        refresh = this.refreshInProgress;
                    }
                    else
                    {
                        createdTask = true;
                        this.refreshInProgress = createRefreshTask(originalValue);
                        refresh = this.refreshInProgress;
                    }
                }

                // Await outside the lock to prevent lock contention
                if (!createdTask)
                {
                    T result = await refresh;
                    return result;
                }

                // It's possible multiple callers entered the method at the same time. The lock above ensures
                // only a single one will create the refresh task. If this caller created the task await for the
                // result and update the value.
                T itemResult = await refresh;
                lock (this)
                {
                    this.value = Task.FromResult(itemResult);
                }

                return itemResult;
            }

            public bool ShouldRemoveFromCacheThreadSafe()
            {
                if (this.removedFromCache)
                {
                    return false;
                }

                lock (this.removedFromCacheLock)
                {
                    if (this.removedFromCache)
                    {
                        return false;
                    }

                    this.removedFromCache = true;
                    return true;
                }
            }

            private static bool IsTaskRunning(Task t)
            {
                if (t == null)
                {
                    return false;
                }

                return !t.IsCompleted;
            }
        }

        private void Dispose(bool disposing)
        {
            if (this.isDisposed)
            {
                return;
            }

            if (disposing)
            {
                try
                {
                    this.cancellationTokenSource.Cancel();
                    this.cancellationTokenSource.Dispose();
                }
                catch (ObjectDisposedException exception)
                {
                    // Need to access the exception to avoid unobserved exception
                    DefaultTrace.TraceInformation($"AsyncCacheNonBlocking was already disposed: {0}", exception.Message);
                }

                this.isDisposed = true;
            }
        }

        public void Dispose()
        {
            // Do not change this code. Put cleanup code in 'Dispose(bool disposing)' method
            this.Dispose(disposing: true);
        }
    }
}<|MERGE_RESOLUTION|>--- conflicted
+++ resolved
@@ -220,11 +220,7 @@
 
                 Task continuationTask = backgroundRefreshTask
                     .ContinueWith(
-<<<<<<< HEAD
-                        task => DefaultTrace.TraceVerbose("Failed to refresh addresses in the background with exception: {0}", task.Exception),
-=======
                         task => DefaultTrace.TraceVerbose("Failed to refresh addresses in the background with exception: {0}", task.Exception.Message),
->>>>>>> faaa3a73
                         TaskContinuationOptions.OnlyOnFaulted);
             }
         }
@@ -266,11 +262,7 @@
                         key,
                         operationName,
                         removed,
-<<<<<<< HEAD
-                        ex);
-=======
                         ex.Message);
->>>>>>> faaa3a73
                 }
 
                 throw;
@@ -285,10 +277,6 @@
         private sealed class AsyncLazyWithRefreshTask<T>
         {
             private readonly CancellationToken cancellationToken;
-<<<<<<< HEAD
-            private readonly Func<T, Task<T>> createValueFunc;
-=======
->>>>>>> faaa3a73
             private readonly object valueLock = new ();
             private readonly object removedFromCacheLock = new ();
 
