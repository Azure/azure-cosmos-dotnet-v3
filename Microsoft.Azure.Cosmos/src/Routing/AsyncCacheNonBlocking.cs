//------------------------------------------------------------
// Copyright (c) Microsoft Corporation.  All rights reserved.
//------------------------------------------------------------
namespace Microsoft.Azure.Cosmos
{
    using System;
    using System.Collections.Concurrent;
    using System.Collections.Generic;
    using System.Threading;
    using System.Threading.Tasks;
    using Microsoft.Azure.Cosmos.Core.Trace;
    using Microsoft.Azure.Cosmos.Tracing.TraceData;

    /// <summary>
    /// This is a thread safe AsyncCache that allows refreshing values in the background.
    /// The benefits of AsyncCacheNonBlocking over AsyncCache is it keeps stale values until the refresh is completed. 
    /// AsyncCache removes values causing it to block all requests until the refresh is complete.
    /// 1. For example 1 replica moved out of the 4 replicas available. 3 replicas could still be processing requests.
    ///    The request going to the 1 stale replica would be retried.
    /// 2. AsyncCacheNonBlocking updates the value in the cache rather than recreating it on each refresh. This will help reduce object creation.
    /// </summary>
    internal sealed class AsyncCacheNonBlocking<TKey, TValue> : IDisposable
    {
        private readonly CancellationTokenSource cancellationTokenSource;
        private readonly ConcurrentDictionary<TKey, AsyncLazyWithRefreshTask<TValue>> values;
        private readonly Func<Exception, bool> removeFromCacheOnBackgroundRefreshException;

        private readonly IEqualityComparer<TKey> keyEqualityComparer;
        private bool isDisposed;

        public AsyncCacheNonBlocking(
            Func<Exception, bool> removeFromCacheOnBackgroundRefreshException = null,
            IEqualityComparer<TKey> keyEqualityComparer = null,
            CancellationToken cancellationToken = default)
        {
            this.keyEqualityComparer = keyEqualityComparer ?? EqualityComparer<TKey>.Default;
            this.values = new ConcurrentDictionary<TKey, AsyncLazyWithRefreshTask<TValue>>(this.keyEqualityComparer);
            this.removeFromCacheOnBackgroundRefreshException = removeFromCacheOnBackgroundRefreshException ?? AsyncCacheNonBlocking<TKey, TValue>.RemoveNotFoundFromCacheOnException;
            this.cancellationTokenSource = cancellationToken == default
                ? new CancellationTokenSource()
                : CancellationTokenSource.CreateLinkedTokenSource(cancellationToken);
        }

        public AsyncCacheNonBlocking()
            : this(removeFromCacheOnBackgroundRefreshException: null, keyEqualityComparer: null)
        {
        }

        private static bool RemoveNotFoundFromCacheOnException(Exception e)
        {
            if (e is Documents.DocumentClientException dce
                && dce.StatusCode == System.Net.HttpStatusCode.NotFound)
            {
                return true;
            }

            if (e is CosmosException cosmosException
                && cosmosException.StatusCode == System.Net.HttpStatusCode.NotFound)
            {
                return true;
            }

            return false;
        }

        /// <summary>
        /// <para>
        /// Gets value corresponding to <paramref name="key"/>.
        /// </para>
        /// <para>
        /// If another initialization function is already running, new initialization function will not be started.
        /// The result will be result of currently running initialization function.
        /// </para>
        /// <para>
        /// If previous initialization function is successfully completed it will return the value. It is possible this
        /// value is stale and will only be updated after the force refresh task is complete.
        /// </para>
        /// <para>
        /// Force refresh is true:
        /// If the key does not exist: It will create and await the new task
        /// If the key exists and the current task is still running: It will return the existing task
        /// If the key exists and the current task is already done: It will start a new task to get the updated values. 
        ///     Once the refresh task is complete it will be returned to caller. 
        ///     If it is a success the value in the cache will be updated. If the refresh task throws an exception the key will be removed from the cache. 
        /// </para>
        /// <para>
        /// If previous initialization function failed - new one will be launched.
        /// </para>
        /// </summary>
        public async Task<TValue> GetAsync(
           TKey key,
<<<<<<< HEAD
           Func<Task<TValue>> singleValueInitFunc,
           bool forceRefresh,
           Action<TValue, TValue> callBackOnForceRefresh)
=======
           Func<TValue, Task<TValue>> singleValueInitFunc,
           Func<TValue, bool> forceRefresh)
>>>>>>> 63a846de
        {
            if (this.values.TryGetValue(key, out AsyncLazyWithRefreshTask<TValue> initialLazyValue))
            {
                try
                {
                    TValue cachedResult = await initialLazyValue.GetValueAsync();
                    if (forceRefresh == null || !forceRefresh(cachedResult))
                    {
                        return cachedResult;
                    }
                }
                catch (Exception e)
                {
                    // This is needed for scenarios where the initial GetAsync was
                    // called but never awaited.
                    if (initialLazyValue.ShouldRemoveFromCacheThreadSafe())
                    {
                        bool removed = this.TryRemove(key);

                        DefaultTrace.TraceError(
                            "AsyncCacheNonBlocking Failed GetAsync. key: {0}, tryRemoved: {1}, Exception: {2}",
                            key,
                            removed,
                            e);
                    }

                    throw;
                }

<<<<<<< HEAD
                return await initialLazyValue.CreateAndWaitForBackgroundRefreshTaskAsync(
                    singleValueInitFunc,
                    () => this.TryRemove(key),
                    callBackOnForceRefresh);
=======
                try
                {
                    return await initialLazyValue.CreateAndWaitForBackgroundRefreshTaskAsync(
                       createRefreshTask: singleValueInitFunc);
                }
                catch (Exception e)
                {
                    if (initialLazyValue.ShouldRemoveFromCacheThreadSafe())
                    {
                        DefaultTrace.TraceError(
                            "AsyncCacheNonBlocking.GetAsync with ForceRefresh Failed. key: {0}, Exception: {1}",
                            key,
                            e);

                        // In some scenarios when a background failure occurs like a 404
                        // the initial cache value should be removed.
                        if (this.removeFromCacheOnBackgroundRefreshException(e))
                        {
                            this.TryRemove(key);
                        }
                    }

                    throw;
                }
>>>>>>> 63a846de
            }

            // The AsyncLazyWithRefreshTask is lazy and won't create the task until GetValue is called.
            // It's possible multiple threads will call the GetOrAdd for the same key. The current asyncLazy may
            // not be used if another thread adds it first.
            AsyncLazyWithRefreshTask<TValue> asyncLazy = new AsyncLazyWithRefreshTask<TValue>(singleValueInitFunc, this.cancellationTokenSource.Token);
            AsyncLazyWithRefreshTask<TValue> result = this.values.GetOrAdd(
                key,
                asyncLazy);

            // Another thread async lazy was inserted. Just await on the inserted lazy object.
            if (!object.ReferenceEquals(asyncLazy, result))
            {
                return await result.GetValueAsync();
            }

            // This means the current caller async lazy was inserted into the concurrent dictionary.
            // The task is now awaited on so if an exception occurs it can be removed from
            // the concurrent dictionary.
            try
            {
                return await result.GetValueAsync();
            }
            catch (Exception e)
            {
                DefaultTrace.TraceError(
                            "AsyncCacheNonBlocking Failed GetAsync with key: {0}, Exception: {1}",
                            key.ToString(),
                            e.ToString());

                // Remove the failed task from the dictionary so future requests can send other calls..
                this.values.TryRemove(key, out _);
                throw;
            }
        }

        public void Set(
           TKey key,
           TValue value)
        {
            AsyncLazyWithRefreshTask<TValue> updateValue = new AsyncLazyWithRefreshTask<TValue>(value, this.cancellationTokenSource.Token);
            this.values.AddOrUpdate(
                key,
                updateValue,
                (key, originalValue) => updateValue);
        }

        public bool TryRemove(TKey key)
        {
            return this.values.TryRemove(key, out _);
        }

        /// <summary>
        /// This is AsyncLazy that has an additional Task that can
        /// be used to update the value. This allows concurrent requests
        /// to use the stale value while the refresh is occurring. 
        /// </summary>
        private sealed class AsyncLazyWithRefreshTask<T>
        {
            private readonly CancellationToken cancellationToken;
            private readonly Func<T, Task<T>> createValueFunc;
            private readonly object valueLock = new object();
            private readonly object removedFromCacheLock = new object();

            private bool removedFromCache = false;
            private Task<T> value;
            private Task<T> refreshInProgress;

            public AsyncLazyWithRefreshTask(
                T value,
                CancellationToken cancellationToken)
            {
                this.cancellationToken = cancellationToken;
                this.createValueFunc = null;
                this.value = Task.FromResult(value);
                this.refreshInProgress = null;
            }

            public AsyncLazyWithRefreshTask(
                Func<T, Task<T>> taskFactory,
                CancellationToken cancellationToken)
            {
                this.cancellationToken = cancellationToken;
                this.createValueFunc = taskFactory;
                this.value = null;
                this.refreshInProgress = null;
            }

            public bool IsValueCreated => this.value != null;

            public Task<T> GetValueAsync()
            {
                // The task was already created so just return it.
                Task<T> valueSnapshot = this.value;
                if (valueSnapshot != null)
                {
                    return valueSnapshot;
                }

                // Avoid creating a task if the cancellationToken has been canceled. 
                this.cancellationToken.ThrowIfCancellationRequested();

                lock (this.valueLock)
                {
                    if (this.value != null)
                    {
                        return this.value;
                    }

                    this.cancellationToken.ThrowIfCancellationRequested();
                    this.value = this.createValueFunc(default);
                    return this.value;
                }
            }

            public async Task<T> CreateAndWaitForBackgroundRefreshTaskAsync(
<<<<<<< HEAD
                Func<Task<T>> createRefreshTask,
                Action callbackOnRefreshFailure,
                Action<T, T> callBackOnForceRefresh)
=======
                Func<T, Task<T>> createRefreshTask)
>>>>>>> 63a846de
            {
                this.cancellationToken.ThrowIfCancellationRequested();
                
                // The original task is still being created. Just return the original task.
                Task<T> valueSnapshot = this.value;
                if (AsyncLazyWithRefreshTask<T>.IsTaskRunning(valueSnapshot))
                {
                    return await valueSnapshot;
                }

                // The above check handles the scenario where this value task is still processing.
                // It will only get here if the valueSnapshot is completed. This is needed for the
                // callback to compare the original value to the new value.
                T originalValue = default;
                if (valueSnapshot != null)
                {
                    originalValue = await valueSnapshot;
                }

                // Use a local reference to avoid it being updated between the check and the await
                Task<T> refresh = this.refreshInProgress;
                if (AsyncLazyWithRefreshTask<T>.IsTaskRunning(refresh))
                {
                    T result = await refresh;
<<<<<<< HEAD
                    callBackOnForceRefresh?.Invoke(originalValue, result);
=======
>>>>>>> 63a846de
                    return result;
                }

                bool createdTask = false;
                lock (this.valueLock)
                {
                    if (AsyncLazyWithRefreshTask<T>.IsTaskRunning(this.refreshInProgress))
                    {
                        refresh = this.refreshInProgress;
                    }
                    else
                    {
                        createdTask = true;
                        this.refreshInProgress = createRefreshTask(originalValue);
                        refresh = this.refreshInProgress;
                    }
                }

                // Await outside the lock to prevent lock contention
                if (!createdTask)
                {
                    T result = await refresh;
<<<<<<< HEAD
                    callBackOnForceRefresh?.Invoke(originalValue, result);
=======
>>>>>>> 63a846de
                    return result;
                }

                // It's possible multiple callers entered the method at the same time. The lock above ensures
                // only a single one will create the refresh task. If this caller created the task await for the
                // result and update the value.
                T itemResult = await refresh;
                lock (this)
                {
                    this.value = Task.FromResult(itemResult);
                }

                return itemResult;
            }

<<<<<<< HEAD
                    callBackOnForceRefresh?.Invoke(originalValue, itemResult);
                    return itemResult;
=======
            public bool ShouldRemoveFromCacheThreadSafe()
            {
                if (this.removedFromCache)
                {
                    return false;
>>>>>>> 63a846de
                }

                lock (this.removedFromCacheLock)
                {
                    if (this.removedFromCache)
                    {
                        return false;
                    }

                    this.removedFromCache = true;
                    return true;
                }
            }

            private static bool IsTaskRunning(Task t)
            {
                if (t == null)
                {
                    return false;
                }

                return !t.IsCompleted;
            }
        }

        private void Dispose(bool disposing)
        {
            if (this.isDisposed)
            {
                return;
            }

            if (disposing)
            {
                try
                {
                    this.cancellationTokenSource.Cancel();
                    this.cancellationTokenSource.Dispose();
                }
                catch (ObjectDisposedException exception)
                {
                    // Need to access the exception to avoid unobserved exception
                    DefaultTrace.TraceInformation($"AsyncCacheNonBlocking was already disposed: {0}", exception);
                }

                this.isDisposed = true;
            }
        }

        public void Dispose()
        {
            // Do not change this code. Put cleanup code in 'Dispose(bool disposing)' method
            this.Dispose(disposing: true);
        }
    }
}<|MERGE_RESOLUTION|>--- conflicted
+++ resolved
@@ -89,14 +89,8 @@
         /// </summary>
         public async Task<TValue> GetAsync(
            TKey key,
-<<<<<<< HEAD
-           Func<Task<TValue>> singleValueInitFunc,
-           bool forceRefresh,
-           Action<TValue, TValue> callBackOnForceRefresh)
-=======
            Func<TValue, Task<TValue>> singleValueInitFunc,
            Func<TValue, bool> forceRefresh)
->>>>>>> 63a846de
         {
             if (this.values.TryGetValue(key, out AsyncLazyWithRefreshTask<TValue> initialLazyValue))
             {
@@ -126,12 +120,6 @@
                     throw;
                 }
 
-<<<<<<< HEAD
-                return await initialLazyValue.CreateAndWaitForBackgroundRefreshTaskAsync(
-                    singleValueInitFunc,
-                    () => this.TryRemove(key),
-                    callBackOnForceRefresh);
-=======
                 try
                 {
                     return await initialLazyValue.CreateAndWaitForBackgroundRefreshTaskAsync(
@@ -156,7 +144,6 @@
 
                     throw;
                 }
->>>>>>> 63a846de
             }
 
             // The AsyncLazyWithRefreshTask is lazy and won't create the task until GetValue is called.
@@ -273,13 +260,7 @@
             }
 
             public async Task<T> CreateAndWaitForBackgroundRefreshTaskAsync(
-<<<<<<< HEAD
-                Func<Task<T>> createRefreshTask,
-                Action callbackOnRefreshFailure,
-                Action<T, T> callBackOnForceRefresh)
-=======
                 Func<T, Task<T>> createRefreshTask)
->>>>>>> 63a846de
             {
                 this.cancellationToken.ThrowIfCancellationRequested();
                 
@@ -304,10 +285,6 @@
                 if (AsyncLazyWithRefreshTask<T>.IsTaskRunning(refresh))
                 {
                     T result = await refresh;
-<<<<<<< HEAD
-                    callBackOnForceRefresh?.Invoke(originalValue, result);
-=======
->>>>>>> 63a846de
                     return result;
                 }
 
@@ -330,10 +307,6 @@
                 if (!createdTask)
                 {
                     T result = await refresh;
-<<<<<<< HEAD
-                    callBackOnForceRefresh?.Invoke(originalValue, result);
-=======
->>>>>>> 63a846de
                     return result;
                 }
 
@@ -349,16 +322,11 @@
                 return itemResult;
             }
 
-<<<<<<< HEAD
-                    callBackOnForceRefresh?.Invoke(originalValue, itemResult);
-                    return itemResult;
-=======
             public bool ShouldRemoveFromCacheThreadSafe()
             {
                 if (this.removedFromCache)
                 {
                     return false;
->>>>>>> 63a846de
                 }
 
                 lock (this.removedFromCacheLock)
