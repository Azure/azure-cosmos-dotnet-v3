--- conflicted
+++ resolved
@@ -124,11 +124,7 @@
                     key: key,
                     initialValue: initialLazyValue,
                     callbackDelegate: singleValueInitFunc,
-<<<<<<< HEAD
-                    operationName: "GetAsync");
-=======
                     operationName: nameof(GetAsync));
->>>>>>> 4ab62933
             }
 
             // The AsyncLazyWithRefreshTask is lazy and won't create the task until GetValue is called.
@@ -197,11 +193,7 @@
                     key: key,
                     initialValue: initialLazyValue,
                     callbackDelegate: singleValueInitFunc,
-<<<<<<< HEAD
-                    operationName: "RefreshAsync");
-=======
                     operationName: nameof(RefreshAsync));
->>>>>>> 4ab62933
             }
         }
 
@@ -316,7 +308,7 @@
                 Func<T, Task<T>> createRefreshTask)
             {
                 this.cancellationToken.ThrowIfCancellationRequested();
-                
+
                 // The original task is still being created. Just return the original task.
                 Task<T> valueSnapshot = this.value;
                 if (AsyncLazyWithRefreshTask<T>.IsTaskRunning(valueSnapshot))
