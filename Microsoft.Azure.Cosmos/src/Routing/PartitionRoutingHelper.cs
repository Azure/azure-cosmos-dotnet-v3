//------------------------------------------------------------
// Copyright (c) Microsoft Corporation.  All rights reserved.
//------------------------------------------------------------

namespace Microsoft.Azure.Cosmos.Routing
{
    using System;
    using System.Collections.Generic;
    using System.Collections.ObjectModel;
    using System.Diagnostics;
    using System.Globalization;
    using System.Linq;
    using System.Net;
    using System.Threading.Tasks;
    using Microsoft.Azure.Cosmos.Core.Trace;
    using Microsoft.Azure.Cosmos.Query.Core;
    using Microsoft.Azure.Cosmos.Query.Core.Monads;
    using Microsoft.Azure.Cosmos.Query.Core.QueryPlan;
    using Microsoft.Azure.Cosmos.Tracing;
    using Microsoft.Azure.Documents;
    using Microsoft.Azure.Documents.Collections;
    using Microsoft.Azure.Documents.Routing;
    using Newtonsoft.Json;
    using static Microsoft.Azure.Documents.RntbdConstants;

    internal class PartitionRoutingHelper
    {
        public static IReadOnlyList<Range<string>> GetProvidedPartitionKeyRanges(
            string querySpecJsonString,
            bool enableCrossPartitionQuery,
            bool parallelizeCrossPartitionQuery,
            bool isContinuationExpected,
            bool hasLogicalPartitionKey,
            bool allowDCount,
            bool allowNonValueAggregates,
            bool useSystemPrefix,
            PartitionKeyDefinition partitionKeyDefinition,
            Cosmos.VectorEmbeddingPolicy vectorEmbeddingPolicy,
            QueryPartitionProvider queryPartitionProvider,
            string clientApiVersion,
            Cosmos.GeospatialType geospatialType,
            out QueryInfo queryInfo)
        {
            if (querySpecJsonString == null)
            {
                throw new ArgumentNullException(nameof(querySpecJsonString));
            }

            if (partitionKeyDefinition == null)
            {
                throw new ArgumentNullException(nameof(partitionKeyDefinition));
            }

            if (queryPartitionProvider == null)
            {
                throw new ArgumentNullException(nameof(queryPartitionProvider));
            }

            TryCatch<PartitionedQueryExecutionInfo> tryGetPartitionQueryExecutionInfo = queryPartitionProvider.TryGetPartitionedQueryExecutionInfo(
                querySpecJsonString: querySpecJsonString,
                partitionKeyDefinition: partitionKeyDefinition,
                vectorEmbeddingPolicy: vectorEmbeddingPolicy,
                requireFormattableOrderByQuery: VersionUtility.IsLaterThan(clientApiVersion, HttpConstants.VersionDates.v2016_11_14),
                isContinuationExpected: isContinuationExpected,
                allowNonValueAggregateQuery: allowNonValueAggregates,
                hasLogicalPartitionKey: hasLogicalPartitionKey,
<<<<<<< HEAD
                allowDCount: allowDCount,
=======
                allowDCount: allowDCount,
                hybridSearchSkipOrderByRewrite: false,
>>>>>>> cdd1b1d2
                useSystemPrefix: useSystemPrefix,
                geospatialType: geospatialType);
            if (!tryGetPartitionQueryExecutionInfo.Succeeded)
            {
                throw new BadRequestException(tryGetPartitionQueryExecutionInfo.Exception);
            }

            PartitionedQueryExecutionInfo queryExecutionInfo = tryGetPartitionQueryExecutionInfo.Result;
            if (queryExecutionInfo?.QueryRanges == null ||
                queryExecutionInfo.QueryInfo == null ||
                queryExecutionInfo.QueryRanges.Any(range => range.Min == null || range.Max == null))
            {
                DefaultTrace.TraceInformation("QueryPartitionProvider returned bad query info");
            }

            bool isSinglePartitionQuery = queryExecutionInfo.QueryRanges.Count == 1 && queryExecutionInfo.QueryRanges[0].IsSingleValue;

            bool queryFansOutToMultiplePartitions = partitionKeyDefinition.Paths.Count > 0 && !isSinglePartitionQuery;
            if (queryFansOutToMultiplePartitions)
            {
                if (!enableCrossPartitionQuery)
                {
                    BadRequestException exception = new BadRequestException(RMResources.CrossPartitionQueryDisabled);
                    exception.Error.AdditionalErrorInfo = JsonConvert.SerializeObject(queryExecutionInfo);
                    throw exception;
                }
                else
                {
                    bool queryNotServiceableByGateway = parallelizeCrossPartitionQuery ||
                        queryExecutionInfo.QueryInfo.HasTop ||
                        queryExecutionInfo.QueryInfo.HasOrderBy ||
                        queryExecutionInfo.QueryInfo.HasAggregates ||
                        queryExecutionInfo.QueryInfo.HasDistinct ||
                        queryExecutionInfo.QueryInfo.HasOffset ||
                        queryExecutionInfo.QueryInfo.HasLimit ||
                        queryExecutionInfo.QueryInfo.HasGroupBy;

                    if (queryNotServiceableByGateway)
                    {
                        if (!IsSupportedPartitionedQueryExecutionInfo(queryExecutionInfo, clientApiVersion))
                        {
                            BadRequestException exception = new BadRequestException(RMResources.UnsupportedCrossPartitionQuery);
                            exception.Error.AdditionalErrorInfo = JsonConvert.SerializeObject(queryExecutionInfo);
                            throw exception;
                        }
                        else if (queryExecutionInfo.QueryInfo.HasAggregates && !IsAggregateSupportedApiVersion(clientApiVersion))
                        {
                            BadRequestException exception = new BadRequestException(RMResources.UnsupportedCrossPartitionQueryWithAggregate);
                            exception.Error.AdditionalErrorInfo = JsonConvert.SerializeObject(queryExecutionInfo);
                            throw exception;
                        }
                        else
                        {
                            DocumentClientException exception = new DocumentClientException(
                                RMResources.UnsupportedCrossPartitionQuery,
                                HttpStatusCode.BadRequest,
                                SubStatusCodes.CrossPartitionQueryNotServable);

                            exception.Error.AdditionalErrorInfo = JsonConvert.SerializeObject(queryExecutionInfo);
                            throw exception;
                        }
                    }
                }
            }
            else
            {
                if (queryExecutionInfo.QueryInfo.HasAggregates && !isContinuationExpected)
                {
                    // For single partition query with aggregate functions and no continuation expected, 
                    // we would try to accumulate the results for them on the SDK, if supported.

                    if (IsAggregateSupportedApiVersion(clientApiVersion))
                    {
                        DocumentClientException exception = new DocumentClientException(
                            RMResources.UnsupportedQueryWithFullResultAggregate,
                            HttpStatusCode.BadRequest,
                            SubStatusCodes.CrossPartitionQueryNotServable);

                        exception.Error.AdditionalErrorInfo = JsonConvert.SerializeObject(queryExecutionInfo);
                        throw exception;
                    }
                    else
                    {
                        throw new BadRequestException(RMResources.UnsupportedQueryWithFullResultAggregate);
                    }
                }
                else if (queryExecutionInfo.QueryInfo.HasDistinct)
                {
                    // If the query has DISTINCT then we have to reject it since the backend only returns
                    // elements that are DISTINCT within a page and we need the client to do post distinct processing
                    DocumentClientException exception = new DocumentClientException(
                        RMResources.UnsupportedCrossPartitionQuery,
                        HttpStatusCode.BadRequest,
                        SubStatusCodes.CrossPartitionQueryNotServable);

                    exception.Error.AdditionalErrorInfo = JsonConvert.SerializeObject(queryExecutionInfo);
                    throw exception;
                }
                else if (queryExecutionInfo.QueryInfo.HasGroupBy)
                {
                    // If the query has GROUP BY then we have to reject it since the backend only returns
                    // elements that are grouped within a page and we need the client to merge the groupings
                    DocumentClientException exception = new DocumentClientException(
                        RMResources.UnsupportedCrossPartitionQuery,
                        HttpStatusCode.BadRequest,
                        SubStatusCodes.CrossPartitionQueryNotServable);

                    exception.Error.AdditionalErrorInfo = JsonConvert.SerializeObject(queryExecutionInfo);
                    throw exception;
                }
            }

            queryInfo = queryExecutionInfo.QueryInfo;
            return queryExecutionInfo.QueryRanges;
        }

        /// <summary>
        /// Gets <see cref="PartitionKeyRange"/> instance which corresponds to <paramref name="rangeFromContinuationToken"/>
        /// </summary>
        /// <param name="providedPartitionKeyRanges"></param>
        /// <param name="routingMapProvider"></param>
        /// <param name="collectionRid"></param>
        /// <param name="rangeFromContinuationToken"></param>
        /// <param name="suppliedTokens"></param>
        /// <param name="trace"></param>
        /// <param name="direction"></param>
        /// <returns>null if collection with specified <paramref name="collectionRid"/> doesn't exist, which potentially means
        /// that collection was resolved to outdated Rid by name. Also null can be returned if <paramref name="rangeFromContinuationToken"/>
        /// is not found - this means it was split.
        /// </returns>
        public virtual async Task<ResolvedRangeInfo> TryGetTargetRangeFromContinuationTokenRangeAsync(
            IReadOnlyList<Range<string>> providedPartitionKeyRanges,
            IRoutingMapProvider routingMapProvider,
            string collectionRid,
            Range<string> rangeFromContinuationToken,
            List<CompositeContinuationToken> suppliedTokens,
            ITrace trace,
            RntdbEnumerationDirection direction = RntdbEnumerationDirection.Forward)
        {
            // For queries such as "SELECT * FROM root WHERE false", 
            // we will have empty ranges and just forward the request to the first partition
            if (providedPartitionKeyRanges.Count == 0)
            {
                return new ResolvedRangeInfo(
                    await routingMapProvider.TryGetRangeByEffectivePartitionKeyAsync(
                        collectionRid,
                        PartitionKeyInternal.MinimumInclusiveEffectivePartitionKey,
                        trace),
                    suppliedTokens);
            }

            // Initially currentRange will be empty
            if (rangeFromContinuationToken.IsEmpty)
            {
                if (direction == RntdbEnumerationDirection.Reverse)
                {
                    IReadOnlyList<PartitionKeyRange> partitionKeyRanges = await routingMapProvider.TryGetOverlappingRangesAsync(
                        collectionRid, 
                        providedPartitionKeyRanges.Single(),
                        trace);
                    PartitionKeyRange lastPartitionKeyRange = partitionKeyRanges[partitionKeyRanges.Count - 1];

                    return new ResolvedRangeInfo(lastPartitionKeyRange, suppliedTokens);
                }

                Range<string> minimumRange = PartitionRoutingHelper.Min(
                providedPartitionKeyRanges,
                Range<string>.MinComparer.Instance);

                return new ResolvedRangeInfo(
                    await routingMapProvider.TryGetRangeByEffectivePartitionKeyAsync(collectionRid, minimumRange.Min, trace),
                    suppliedTokens);
            }

            PartitionKeyRange targetPartitionKeyRange = await routingMapProvider.TryGetRangeByEffectivePartitionKeyAsync(collectionRid, rangeFromContinuationToken.Min, trace);

            if (targetPartitionKeyRange == null)
            {
                return new ResolvedRangeInfo(null, suppliedTokens);
            }

            if (!rangeFromContinuationToken.Equals(targetPartitionKeyRange.ToRange()))
            {
                // Cannot find target range. Either collection was resolved incorrectly or the range was split
                IReadOnlyList<PartitionKeyRange> replacedRanges = await routingMapProvider.TryGetOverlappingRangesAsync(
                        collectionResourceId: collectionRid,
                        range: rangeFromContinuationToken,
                        trace: trace,
                        forceRefresh: true);

                if (replacedRanges == null || replacedRanges.Count < 1)
                {
                    return new ResolvedRangeInfo(null, null);
                }
                else
                {
                    if (!(replacedRanges[0].MinInclusive.Equals(rangeFromContinuationToken.Min) && replacedRanges[replacedRanges.Count - 1].MaxExclusive.Equals(rangeFromContinuationToken.Max)))
                    {
                        return new ResolvedRangeInfo(null, null);
                    }
                }

                if (direction == RntdbEnumerationDirection.Reverse)
                {
                    replacedRanges = new ReadOnlyCollection<PartitionKeyRange>(replacedRanges.Reverse().ToList());
                }

                List<CompositeContinuationToken> continuationTokensToBePersisted = null;

                if (suppliedTokens != null && suppliedTokens.Count > 0)
                {
                    continuationTokensToBePersisted = new List<CompositeContinuationToken>(replacedRanges.Count + suppliedTokens.Count - 1);

                    foreach (PartitionKeyRange partitionKeyRange in replacedRanges)
                    {
                        CompositeContinuationToken token = (CompositeContinuationToken)suppliedTokens[0].ShallowCopy();
                        token.Range = partitionKeyRange.ToRange();
                        continuationTokensToBePersisted.Add(token);
                    }

                    continuationTokensToBePersisted.AddRange(suppliedTokens.Skip(1));
                }

                return new ResolvedRangeInfo(replacedRanges[0], continuationTokensToBePersisted);
            }

            return new ResolvedRangeInfo(targetPartitionKeyRange, suppliedTokens);
        }

        public static async Task<List<PartitionKeyRange>> GetReplacementRangesAsync(PartitionKeyRange targetRange, 
                                                            IRoutingMapProvider routingMapProvider, 
                                                            string collectionRid,
                                                            ITrace trace)
        {
            return (await routingMapProvider.TryGetOverlappingRangesAsync(
                collectionRid, 
                targetRange.ToRange(), 
                trace, 
                forceRefresh: true)).ToList();
        }

        /// <summary>
        /// TryAddPartitionKeyRangeToContinuationTokenAsync
        /// </summary>
        /// <returns><c>false</c> if collectionRid is likely wrong because range was not found. Cache needs to be refreshed probably.</returns>
        public virtual async Task<bool> TryAddPartitionKeyRangeToContinuationTokenAsync(
            INameValueCollection backendResponseHeaders,
            IReadOnlyList<Range<string>> providedPartitionKeyRanges,
            IRoutingMapProvider routingMapProvider,
            string collectionRid,
            ResolvedRangeInfo resolvedRangeInfo,
            ITrace trace,
            RntdbEnumerationDirection direction = RntdbEnumerationDirection.Forward)
        {
            Debug.Assert(resolvedRangeInfo.ResolvedRange != null, "ResolvedRange can't be null");

            PartitionKeyRange currentRange = resolvedRangeInfo.ResolvedRange;

            // IF : Split happened, or already had multiple target ranges in the continuation
            if (resolvedRangeInfo.ContinuationTokens != null && resolvedRangeInfo.ContinuationTokens.Count > 1)
            {
                if (!string.IsNullOrEmpty(backendResponseHeaders[HttpConstants.HttpHeaders.Continuation]))
                {
                    resolvedRangeInfo.ContinuationTokens[0].Token = backendResponseHeaders[HttpConstants.HttpHeaders.Continuation];
                }
                else
                {
                    resolvedRangeInfo.ContinuationTokens.RemoveAt(0);
                }

                backendResponseHeaders[HttpConstants.HttpHeaders.Continuation] = JsonConvert.SerializeObject(resolvedRangeInfo.ContinuationTokens);
            }
            else
            {
                //// ELSE: Single target Range was provided, and no split happened

                PartitionKeyRange rangeToUse = currentRange;

                // We only need to get the next range if we have to
                if (string.IsNullOrEmpty(backendResponseHeaders[HttpConstants.HttpHeaders.Continuation]))
                {
                    if (direction == RntdbEnumerationDirection.Reverse)
                    {
                        rangeToUse = PartitionRoutingHelper.MinBefore(
                            (await routingMapProvider.TryGetOverlappingRangesAsync(
                                collectionRid, 
                                providedPartitionKeyRanges.Single(),
                                trace)).ToList(),
                            currentRange);
                    }
                    else
                    {
                        Range<string> nextProvidedRange = PartitionRoutingHelper.MinAfter(
                        providedPartitionKeyRanges,
                        currentRange.ToRange(),
                        Range<string>.MaxComparer.Instance);

                        if (nextProvidedRange == null)
                        {
                            return true;
                        }

                        string max = string.CompareOrdinal(nextProvidedRange.Min, currentRange.MaxExclusive) > 0
                             ? nextProvidedRange.Min
                             : currentRange.MaxExclusive;

                        if (string.CompareOrdinal(max, PartitionKeyInternal.MaximumExclusiveEffectivePartitionKey) == 0)
                        {
                            return true;
                        }

                        PartitionKeyRange nextRange = await routingMapProvider.TryGetRangeByEffectivePartitionKeyAsync(collectionRid, max, trace);
                        if (nextRange == null)
                        {
                            return false;
                        }

                        rangeToUse = nextRange;
                    }
                }

                if (rangeToUse != null)
                {
                    backendResponseHeaders[HttpConstants.HttpHeaders.Continuation] = PartitionRoutingHelper.AddPartitionKeyRangeToContinuationToken(
                        backendResponseHeaders[HttpConstants.HttpHeaders.Continuation],
                        rangeToUse);
                }
            }

            return true;
        }

        public virtual Range<string> ExtractPartitionKeyRangeFromContinuationToken(INameValueCollection headers, out List<CompositeContinuationToken> compositeContinuationTokens)
        {
            if (headers == null)
            {
                throw new ArgumentNullException("headers");
            }

            compositeContinuationTokens = null;

            Range<string> range = Range<string>.GetEmptyRange(PartitionKeyInternal.MinimumInclusiveEffectivePartitionKey);

            if (string.IsNullOrEmpty(headers[HttpConstants.HttpHeaders.Continuation]))
            {
                return range;
            }

            string providedContinuation = headers[HttpConstants.HttpHeaders.Continuation];
            CompositeContinuationToken initialContinuationToken = null;

            if (!string.IsNullOrEmpty(providedContinuation))
            {
                try
                {
                    if (providedContinuation.Trim().StartsWith("[", StringComparison.Ordinal))
                    {
                        compositeContinuationTokens = JsonConvert.DeserializeObject<List<CompositeContinuationToken>>(providedContinuation);

                        if (compositeContinuationTokens != null && compositeContinuationTokens.Count > 0)
                        {
                            headers[HttpConstants.HttpHeaders.Continuation] = compositeContinuationTokens[0].Token;
                            initialContinuationToken = compositeContinuationTokens[0];
                        }
                        else
                        {
                            headers.Remove(HttpConstants.HttpHeaders.Continuation);
                        }
                    }
                    else
                    {
                        // TODO: Remove the else logic after the gateway deployment is complete
                        initialContinuationToken = JsonConvert.DeserializeObject<CompositeContinuationToken>(providedContinuation);
                        if (initialContinuationToken != null)
                        {
                            compositeContinuationTokens = new List<CompositeContinuationToken> { initialContinuationToken };
                        }
                        else
                        {
                            throw new BadRequestException(RMResources.InvalidContinuationToken);
                        }
                    }

                    if (initialContinuationToken?.Range != null)
                    {
                        range = initialContinuationToken.Range;
                    }

                    if (initialContinuationToken != null && !string.IsNullOrEmpty(initialContinuationToken.Token))
                    {
                        headers[HttpConstants.HttpHeaders.Continuation] = initialContinuationToken.Token;
                    }
                    else
                    {
                        headers.Remove(HttpConstants.HttpHeaders.Continuation);
                    }
                }
                catch (JsonException ex)
                {
                    DefaultTrace.TraceWarning(
                        string.Format(
                        CultureInfo.InvariantCulture,
                        "{0} Invalid JSON in the continuation token {1}",
                        DateTime.UtcNow.ToString("o", CultureInfo.InvariantCulture),
                        providedContinuation));
                    throw new BadRequestException(RMResources.InvalidContinuationToken, ex);
                }
            }
            else
            {
                headers.Remove(HttpConstants.HttpHeaders.Continuation);
            }

            return range;
        }

        private static string AddPartitionKeyRangeToContinuationToken(string continuationToken, PartitionKeyRange partitionKeyRange)
        {
            return JsonConvert.SerializeObject(new CompositeContinuationToken
            {
                Token = continuationToken,
                Range = partitionKeyRange.ToRange(),
            });
        }

        private static bool IsSupportedPartitionedQueryExecutionInfo(
            PartitionedQueryExecutionInfo partitionedQueryExecutionInfoueryInfo,
            string clientApiVersion)
        {
            if (VersionUtility.IsLaterThan(clientApiVersion, HttpConstants.VersionDates.v2016_07_11))
            {
                return partitionedQueryExecutionInfoueryInfo.Version <= Constants.PartitionedQueryExecutionInfo.CurrentVersion;
            }

            return false;
        }

        private static bool IsAggregateSupportedApiVersion(string clientApiVersion)
        {
            return VersionUtility.IsLaterThan(clientApiVersion, HttpConstants.VersionDates.v2016_11_14);
        }

        private static T Min<T>(IReadOnlyList<T> values, IComparer<T> comparer)
        {
            if (values.Count == 0)
            {
                throw new ArgumentException(nameof(values));
            }

            T min = values[0];
            for (int i = 1; i < values.Count; i++)
            {
                if (comparer.Compare(values[i], min) < 0)
                {
                    min = values[i];
                }
            }

            return min;
        }

        private static T MinAfter<T>(IReadOnlyList<T> values, T minValue, IComparer<T> comparer)
            where T : class
        {
            if (values.Count == 0)
            {
                throw new ArgumentException(nameof(values));
            }

            T min = null;
            foreach (T value in values)
            {
                if (comparer.Compare(value, minValue) > 0 && (min == null || comparer.Compare(value, min) < 0))
                {
                    min = value;
                }
            }

            return min;
        }

        private static PartitionKeyRange MinBefore(IReadOnlyList<PartitionKeyRange> values, PartitionKeyRange minValue)
        {
            if (values.Count == 0)
            {
                throw new ArgumentException(nameof(values));
            }

            IComparer<Range<string>> comparer = Range<string>.MinComparer.Instance;
            PartitionKeyRange min = null;
            foreach (PartitionKeyRange value in values)
            {
                if (comparer.Compare(value.ToRange(), minValue.ToRange()) < 0 && (min == null || comparer.Compare(value.ToRange(), min.ToRange()) > 0))
                {
                    min = value;
                }
            }

            return min;
        }

        public readonly struct ResolvedRangeInfo
        {
            public readonly PartitionKeyRange ResolvedRange;
            public readonly List<CompositeContinuationToken> ContinuationTokens;

            public ResolvedRangeInfo(PartitionKeyRange range, List<CompositeContinuationToken> continuationTokens)
            {
                this.ResolvedRange = range;
                this.ContinuationTokens = continuationTokens;
            }
        }
    }
}<|MERGE_RESOLUTION|>--- conflicted
+++ resolved
@@ -33,7 +33,7 @@
             bool hasLogicalPartitionKey,
             bool allowDCount,
             bool allowNonValueAggregates,
-            bool useSystemPrefix,
+            bool useSystemPrefix,
             PartitionKeyDefinition partitionKeyDefinition,
             Cosmos.VectorEmbeddingPolicy vectorEmbeddingPolicy,
             QueryPartitionProvider queryPartitionProvider,
@@ -58,18 +58,14 @@
 
             TryCatch<PartitionedQueryExecutionInfo> tryGetPartitionQueryExecutionInfo = queryPartitionProvider.TryGetPartitionedQueryExecutionInfo(
                 querySpecJsonString: querySpecJsonString,
-                partitionKeyDefinition: partitionKeyDefinition,
+                partitionKeyDefinition: partitionKeyDefinition,
                 vectorEmbeddingPolicy: vectorEmbeddingPolicy,
                 requireFormattableOrderByQuery: VersionUtility.IsLaterThan(clientApiVersion, HttpConstants.VersionDates.v2016_11_14),
                 isContinuationExpected: isContinuationExpected,
                 allowNonValueAggregateQuery: allowNonValueAggregates,
                 hasLogicalPartitionKey: hasLogicalPartitionKey,
-<<<<<<< HEAD
-                allowDCount: allowDCount,
-=======
-                allowDCount: allowDCount,
+                allowDCount: allowDCount,
                 hybridSearchSkipOrderByRewrite: false,
->>>>>>> cdd1b1d2
                 useSystemPrefix: useSystemPrefix,
                 geospatialType: geospatialType);
             if (!tryGetPartitionQueryExecutionInfo.Succeeded)
