//------------------------------------------------------------
// Copyright (c) Microsoft Corporation.  All rights reserved.
//------------------------------------------------------------

namespace Microsoft.Azure.Cosmos.Routing
{
    using System;
    using System.Collections.Generic;
    using System.Collections.ObjectModel;
    using System.Diagnostics;
    using System.Globalization;
    using System.Linq;
    using System.Net;
    using System.Threading.Tasks;
    using Microsoft.Azure.Cosmos.Core.Trace;
    using Microsoft.Azure.Cosmos.Query.Core;
    using Microsoft.Azure.Cosmos.Query.Core.Monads;
    using Microsoft.Azure.Cosmos.Query.Core.QueryPlan;
    using Microsoft.Azure.Cosmos.Tracing;
    using Microsoft.Azure.Documents;
    using Microsoft.Azure.Documents.Collections;
    using Microsoft.Azure.Documents.Routing;
    using Newtonsoft.Json;
    using static Microsoft.Azure.Documents.RntbdConstants;

    internal class PartitionRoutingHelper
    {
        public static IReadOnlyList<Range<string>> GetProvidedPartitionKeyRanges(
            string querySpecJsonString,
            bool enableCrossPartitionQuery,
            bool parallelizeCrossPartitionQuery,
            bool isContinuationExpected,
            bool hasLogicalPartitionKey,
            bool allowDCount,
            bool allowNonValueAggregates,
            bool useSystemPrefix,
            PartitionKeyDefinition partitionKeyDefinition,
            Cosmos.VectorEmbeddingPolicy vectorEmbeddingPolicy,
            QueryPartitionProvider queryPartitionProvider,
            string clientApiVersion,
            Cosmos.GeospatialType geospatialType,
            out QueryInfo queryInfo)
        {
            if (querySpecJsonString == null)
            {
                throw new ArgumentNullException(nameof(querySpecJsonString));
            }

            if (partitionKeyDefinition == null)
            {
                throw new ArgumentNullException(nameof(partitionKeyDefinition));
            }

            if (queryPartitionProvider == null)
            {
                throw new ArgumentNullException(nameof(queryPartitionProvider));
            }

            TryCatch<PartitionedQueryExecutionInfo> tryGetPartitionQueryExecutionInfo = queryPartitionProvider.TryGetPartitionedQueryExecutionInfo(
                querySpecJsonString: querySpecJsonString,
                partitionKeyDefinition: partitionKeyDefinition,
                vectorEmbeddingPolicy: vectorEmbeddingPolicy,
                requireFormattableOrderByQuery: VersionUtility.IsLaterThan(clientApiVersion, HttpConstants.VersionDates.v2016_11_14),
                isContinuationExpected: isContinuationExpected,
                allowNonValueAggregateQuery: allowNonValueAggregates,
                hasLogicalPartitionKey: hasLogicalPartitionKey,
<<<<<<< HEAD
                allowDCount: allowDCount,
=======
                allowDCount: allowDCount,
                hybridSearchSkipOrderByRewrite: false,
>>>>>>> f20c685e
                useSystemPrefix: useSystemPrefix,
                geospatialType: geospatialType);
            if (!tryGetPartitionQueryExecutionInfo.Succeeded)
            {
                throw new BadRequestException(tryGetPartitionQueryExecutionInfo.Exception);
            }

            PartitionedQueryExecutionInfo queryExecutionInfo = tryGetPartitionQueryExecutionInfo.Result;
            if (queryExecutionInfo?.QueryRanges == null ||
                queryExecutionInfo.QueryInfo == null ||
                queryExecutionInfo.QueryRanges.Any(range => range.Min == null || range.Max == null))
            {
                DefaultTrace.TraceInformation("QueryPartitionProvider returned bad query info");
            }

            bool isSinglePartitionQuery = queryExecutionInfo.QueryRanges.Count == 1 && queryExecutionInfo.QueryRanges[0].IsSingleValue;

            bool queryFansOutToMultiplePartitions = partitionKeyDefinition.Paths.Count > 0 && !isSinglePartitionQuery;
            if (queryFansOutToMultiplePartitions)
            {
                if (!enableCrossPartitionQuery)
                {
                    BadRequestException exception = new BadRequestException(RMResources.CrossPartitionQueryDisabled);
                    exception.Error.AdditionalErrorInfo = JsonConvert.SerializeObject(queryExecutionInfo);
                    throw exception;
                }
                else
                {
                    bool queryNotServiceableByGateway = parallelizeCrossPartitionQuery ||
                        queryExecutionInfo.QueryInfo.HasTop ||
                        queryExecutionInfo.QueryInfo.HasOrderBy ||
                        queryExecutionInfo.QueryInfo.HasAggregates ||
                        queryExecutionInfo.QueryInfo.HasDistinct ||
                        queryExecutionInfo.QueryInfo.HasOffset ||
                        queryExecutionInfo.QueryInfo.HasLimit ||
                        queryExecutionInfo.QueryInfo.HasGroupBy;

                    if (queryNotServiceableByGateway)
                    {
                        if (!IsSupportedPartitionedQueryExecutionInfo(queryExecutionInfo, clientApiVersion))
                        {
                            BadRequestException exception = new BadRequestException(RMResources.UnsupportedCrossPartitionQuery);
                            exception.Error.AdditionalErrorInfo = JsonConvert.SerializeObject(queryExecutionInfo);
                            throw exception;
                        }
                        else if (queryExecutionInfo.QueryInfo.HasAggregates && !IsAggregateSupportedApiVersion(clientApiVersion))
                        {
                            BadRequestException exception = new BadRequestException(RMResources.UnsupportedCrossPartitionQueryWithAggregate);
                            exception.Error.AdditionalErrorInfo = JsonConvert.SerializeObject(queryExecutionInfo);
                            throw exception;
                        }
                        else
                        {
                            DocumentClientException exception = new DocumentClientException(
                                RMResources.UnsupportedCrossPartitionQuery,
                                HttpStatusCode.BadRequest,
                                SubStatusCodes.CrossPartitionQueryNotServable);

                            exception.Error.AdditionalErrorInfo = JsonConvert.SerializeObject(queryExecutionInfo);
                            throw exception;
                        }
                    }
                }
            }
            else
            {
                if (queryExecutionInfo.QueryInfo.HasAggregates && !isContinuationExpected)
                {
                    // For single partition query with aggregate functions and no continuation expected, 
                    // we would try to accumulate the results for them on the SDK, if supported.

                    if (IsAggregateSupportedApiVersion(clientApiVersion))
                    {
                        DocumentClientException exception = new DocumentClientException(
                            RMResources.UnsupportedQueryWithFullResultAggregate,
                            HttpStatusCode.BadRequest,
                            SubStatusCodes.CrossPartitionQueryNotServable);

                        exception.Error.AdditionalErrorInfo = JsonConvert.SerializeObject(queryExecutionInfo);
                        throw exception;
                    }
                    else
                    {
                        throw new BadRequestException(RMResources.UnsupportedQueryWithFullResultAggregate);
                    }
                }
                else if (queryExecutionInfo.QueryInfo.HasDistinct)
                {
                    // If the query has DISTINCT then we have to reject it since the backend only returns
                    // elements that are DISTINCT within a page and we need the client to do post distinct processing
                    DocumentClientException exception = new DocumentClientException(
                        RMResources.UnsupportedCrossPartitionQuery,
                        HttpStatusCode.BadRequest,
                        SubStatusCodes.CrossPartitionQueryNotServable);

                    exception.Error.AdditionalErrorInfo = JsonConvert.SerializeObject(queryExecutionInfo);
                    throw exception;
                }
                else if (queryExecutionInfo.QueryInfo.HasGroupBy)
                {
                    // If the query has GROUP BY then we have to reject it since the backend only returns
                    // elements that are grouped within a page and we need the client to merge the groupings
                    DocumentClientException exception = new DocumentClientException(
                        RMResources.UnsupportedCrossPartitionQuery,
                        HttpStatusCode.BadRequest,
                        SubStatusCodes.CrossPartitionQueryNotServable);

                    exception.Error.AdditionalErrorInfo = JsonConvert.SerializeObject(queryExecutionInfo);
                    throw exception;
                }
            }

            queryInfo = queryExecutionInfo.QueryInfo;
            return queryExecutionInfo.QueryRanges;
        }

        /// <summary>
        /// Gets <see cref="PartitionKeyRange"/> instance which corresponds to <paramref name="rangeFromContinuationToken"/>
        /// </summary>
        /// <param name="providedPartitionKeyRanges"></param>
        /// <param name="routingMapProvider"></param>
        /// <param name="collectionRid"></param>
        /// <param name="rangeFromContinuationToken"></param>
        /// <param name="suppliedTokens"></param>
        /// <param name="trace"></param>
        /// <param name="direction"></param>
        /// <returns>null if collection with specified <paramref name="collectionRid"/> doesn't exist, which potentially means
        /// that collection was resolved to outdated Rid by name. Also null can be returned if <paramref name="rangeFromContinuationToken"/>
        /// is not found - this means it was split.
        /// </returns>
        public virtual async Task<ResolvedRangeInfo> TryGetTargetRangeFromContinuationTokenRangeAsync(
            IReadOnlyList<Range<string>> providedPartitionKeyRanges,
            IRoutingMapProvider routingMapProvider,
            string collectionRid,
            Range<string> rangeFromContinuationToken,
            List<CompositeContinuationToken> suppliedTokens,
            ITrace trace,
            RntdbEnumerationDirection direction = RntdbEnumerationDirection.Forward)
        {
            // For queries such as "SELECT * FROM root WHERE false", 
            // we will have empty ranges and just forward the request to the first partition
            if (providedPartitionKeyRanges.Count == 0)
            {
                return new ResolvedRangeInfo(
                    await routingMapProvider.TryGetRangeByEffectivePartitionKeyAsync(
                        collectionRid,
                        PartitionKeyInternal.MinimumInclusiveEffectivePartitionKey,
                        trace),
                    suppliedTokens);
            }

            // Initially currentRange will be empty
            if (rangeFromContinuationToken.IsEmpty)
            {
                if (direction == RntdbEnumerationDirection.Reverse)
                {
                    IReadOnlyList<PartitionKeyRange> partitionKeyRanges = await routingMapProvider.TryGetOverlappingRangesAsync(
                        collectionRid, 
                        providedPartitionKeyRanges.Single(),
                        trace);
                    PartitionKeyRange lastPartitionKeyRange = partitionKeyRanges[partitionKeyRanges.Count - 1];

                    return new ResolvedRangeInfo(lastPartitionKeyRange, suppliedTokens);
                }

                Range<string> minimumRange = PartitionRoutingHelper.Min(
                providedPartitionKeyRanges,
                Range<string>.MinComparer.Instance);

                return new ResolvedRangeInfo(
                    await routingMapProvider.TryGetRangeByEffectivePartitionKeyAsync(collectionRid, minimumRange.Min, trace),
                    suppliedTokens);
            }

            PartitionKeyRange targetPartitionKeyRange = await routingMapProvider.TryGetRangeByEffectivePartitionKeyAsync(collectionRid, rangeFromContinuationToken.Min, trace);

            if (targetPartitionKeyRange == null)
            {
                return new ResolvedRangeInfo(null, suppliedTokens);
            }

            if (!rangeFromContinuationToken.Equals(targetPartitionKeyRange.ToRange()))
            {
                // Cannot find target range. Either collection was resolved incorrectly or the range was split
                IReadOnlyList<PartitionKeyRange> replacedRanges = await routingMapProvider.TryGetOverlappingRangesAsync(
                        collectionResourceId: collectionRid,
                        range: rangeFromContinuationToken,
                        trace: trace,
                        forceRefresh: true);

                if (replacedRanges == null || replacedRanges.Count < 1)
                {
                    return new ResolvedRangeInfo(null, null);
                }
                else
                {
                    if (!(replacedRanges[0].MinInclusive.Equals(rangeFromContinuationToken.Min) && replacedRanges[replacedRanges.Count - 1].MaxExclusive.Equals(rangeFromContinuationToken.Max)))
                    {
                        return new ResolvedRangeInfo(null, null);
                    }
                }

                if (direction == RntdbEnumerationDirection.Reverse)
                {
                    replacedRanges = new ReadOnlyCollection<PartitionKeyRange>(replacedRanges.Reverse().ToList());
                }

                List<CompositeContinuationToken> continuationTokensToBePersisted = null;

                if (suppliedTokens != null && suppliedTokens.Count > 0)
                {
                    continuationTokensToBePersisted = new List<CompositeContinuationToken>(replacedRanges.Count + suppliedTokens.Count - 1);

                    foreach (PartitionKeyRange partitionKeyRange in replacedRanges)
                    {
                        CompositeContinuationToken token = (CompositeContinuationToken)suppliedTokens[0].ShallowCopy();
                        token.Range = partitionKeyRange.ToRange();
                        continuationTokensToBePersisted.Add(token);
                    }

                    continuationTokensToBePersisted.AddRange(suppliedTokens.Skip(1));
                }

                return new ResolvedRangeInfo(replacedRanges[0], continuationTokensToBePersisted);
            }

            return new ResolvedRangeInfo(targetPartitionKeyRange, suppliedTokens);
        }

        public static async Task<List<PartitionKeyRange>> GetReplacementRangesAsync(PartitionKeyRange targetRange, 
                                                            IRoutingMapProvider routingMapProvider, 
                                                            string collectionRid,
                                                            ITrace trace)
        {
            return (await routingMapProvider.TryGetOverlappingRangesAsync(
                collectionRid, 
                targetRange.ToRange(), 
                trace, 
                forceRefresh: true)).ToList();
        }

        /// <summary>
        /// TryAddPartitionKeyRangeToContinuationTokenAsync
        /// </summary>
        /// <returns><c>false</c> if collectionRid is likely wrong because range was not found. Cache needs to be refreshed probably.</returns>
        public virtual async Task<bool> TryAddPartitionKeyRangeToContinuationTokenAsync(
            INameValueCollection backendResponseHeaders,
            IReadOnlyList<Range<string>> providedPartitionKeyRanges,
            IRoutingMapProvider routingMapProvider,
            string collectionRid,
            ResolvedRangeInfo resolvedRangeInfo,
            ITrace trace,
            RntdbEnumerationDirection direction = RntdbEnumerationDirection.Forward)
        {
            Debug.Assert(resolvedRangeInfo.ResolvedRange != null, "ResolvedRange can't be null");

            PartitionKeyRange currentRange = resolvedRangeInfo.ResolvedRange;

            // IF : Split happened, or already had multiple target ranges in the continuation
            if (resolvedRangeInfo.ContinuationTokens != null && resolvedRangeInfo.ContinuationTokens.Count > 1)
            {
                if (!string.IsNullOrEmpty(backendResponseHeaders[HttpConstants.HttpHeaders.Continuation]))
                {
                    resolvedRangeInfo.ContinuationTokens[0].Token = backendResponseHeaders[HttpConstants.HttpHeaders.Continuation];
                }
                else
                {
                    resolvedRangeInfo.ContinuationTokens.RemoveAt(0);
                }

                backendResponseHeaders[HttpConstants.HttpHeaders.Continuation] = JsonConvert.SerializeObject(resolvedRangeInfo.ContinuationTokens);
            }
            else
            {
                //// ELSE: Single target Range was provided, and no split happened

                PartitionKeyRange rangeToUse = currentRange;

                // We only need to get the next range if we have to
                if (string.IsNullOrEmpty(backendResponseHeaders[HttpConstants.HttpHeaders.Continuation]))
                {
                    if (direction == RntdbEnumerationDirection.Reverse)
                    {
                        rangeToUse = PartitionRoutingHelper.MinBefore(
                            (await routingMapProvider.TryGetOverlappingRangesAsync(
                                collectionRid, 
                                providedPartitionKeyRanges.Single(),
                                trace)).ToList(),
                            currentRange);
                    }
                    else
                    {
                        Range<string> nextProvidedRange = PartitionRoutingHelper.MinAfter(
                        providedPartitionKeyRanges,
                        currentRange.ToRange(),
                        Range<string>.MaxComparer.Instance);

                        if (nextProvidedRange == null)
                        {
                            return true;
                        }

                        string max = string.CompareOrdinal(nextProvidedRange.Min, currentRange.MaxExclusive) > 0
                             ? nextProvidedRange.Min
                             : currentRange.MaxExclusive;

                        if (string.CompareOrdinal(max, PartitionKeyInternal.MaximumExclusiveEffectivePartitionKey) == 0)
                        {
                            return true;
                        }

                        PartitionKeyRange nextRange = await routingMapProvider.TryGetRangeByEffectivePartitionKeyAsync(collectionRid, max, trace);
                        if (nextRange == null)
                        {
                            return false;
                        }

                        rangeToUse = nextRange;
                    }
                }

                if (rangeToUse != null)
                {
                    backendResponseHeaders[HttpConstants.HttpHeaders.Continuation] = PartitionRoutingHelper.AddPartitionKeyRangeToContinuationToken(
                        backendResponseHeaders[HttpConstants.HttpHeaders.Continuation],
                        rangeToUse);
                }
            }

            return true;
        }

        public virtual Range<string> ExtractPartitionKeyRangeFromContinuationToken(INameValueCollection headers, out List<CompositeContinuationToken> compositeContinuationTokens)
        {
            if (headers == null)
            {
                throw new ArgumentNullException("headers");
            }

            compositeContinuationTokens = null;

            Range<string> range = Range<string>.GetEmptyRange(PartitionKeyInternal.MinimumInclusiveEffectivePartitionKey);

            if (string.IsNullOrEmpty(headers[HttpConstants.HttpHeaders.Continuation]))
            {
                return range;
            }

            string providedContinuation = headers[HttpConstants.HttpHeaders.Continuation];
            CompositeContinuationToken initialContinuationToken = null;

            if (!string.IsNullOrEmpty(providedContinuation))
            {
                try
                {
                    if (providedContinuation.Trim().StartsWith("[", StringComparison.Ordinal))
                    {
                        compositeContinuationTokens = JsonConvert.DeserializeObject<List<CompositeContinuationToken>>(providedContinuation);

                        if (compositeContinuationTokens != null && compositeContinuationTokens.Count > 0)
                        {
                            headers[HttpConstants.HttpHeaders.Continuation] = compositeContinuationTokens[0].Token;
                            initialContinuationToken = compositeContinuationTokens[0];
                        }
                        else
                        {
                            headers.Remove(HttpConstants.HttpHeaders.Continuation);
                        }
                    }
                    else
                    {
                        // TODO: Remove the else logic after the gateway deployment is complete
                        initialContinuationToken = JsonConvert.DeserializeObject<CompositeContinuationToken>(providedContinuation);
                        if (initialContinuationToken != null)
                        {
                            compositeContinuationTokens = new List<CompositeContinuationToken> { initialContinuationToken };
                        }
                        else
                        {
                            throw new BadRequestException(RMResources.InvalidContinuationToken);
                        }
                    }

                    if (initialContinuationToken?.Range != null)
                    {
                        range = initialContinuationToken.Range;
                    }

                    if (initialContinuationToken != null && !string.IsNullOrEmpty(initialContinuationToken.Token))
                    {
                        headers[HttpConstants.HttpHeaders.Continuation] = initialContinuationToken.Token;
                    }
                    else
                    {
                        headers.Remove(HttpConstants.HttpHeaders.Continuation);
                    }
                }
                catch (JsonException ex)
                {
                    DefaultTrace.TraceWarning(
                        string.Format(
                        CultureInfo.InvariantCulture,
                        "{0} Invalid JSON in the continuation token {1}",
                        DateTime.UtcNow.ToString("o", CultureInfo.InvariantCulture),
                        providedContinuation));
                    throw new BadRequestException(RMResources.InvalidContinuationToken, ex);
                }
            }
            else
            {
                headers.Remove(HttpConstants.HttpHeaders.Continuation);
            }

            return range;
        }

        private static string AddPartitionKeyRangeToContinuationToken(string continuationToken, PartitionKeyRange partitionKeyRange)
        {
            return JsonConvert.SerializeObject(new CompositeContinuationToken
            {
                Token = continuationToken,
                Range = partitionKeyRange.ToRange(),
            });
        }

        private static bool IsSupportedPartitionedQueryExecutionInfo(
            PartitionedQueryExecutionInfo partitionedQueryExecutionInfoueryInfo,
            string clientApiVersion)
        {
            if (VersionUtility.IsLaterThan(clientApiVersion, HttpConstants.VersionDates.v2016_07_11))
            {
                return partitionedQueryExecutionInfoueryInfo.Version <= Constants.PartitionedQueryExecutionInfo.CurrentVersion;
            }

            return false;
        }

        private static bool IsAggregateSupportedApiVersion(string clientApiVersion)
        {
            return VersionUtility.IsLaterThan(clientApiVersion, HttpConstants.VersionDates.v2016_11_14);
        }

        private static T Min<T>(IReadOnlyList<T> values, IComparer<T> comparer)
        {
            if (values.Count == 0)
            {
                throw new ArgumentException(nameof(values));
            }

            T min = values[0];
            for (int i = 1; i < values.Count; i++)
            {
                if (comparer.Compare(values[i], min) < 0)
                {
                    min = values[i];
                }
            }

            return min;
        }

        private static T MinAfter<T>(IReadOnlyList<T> values, T minValue, IComparer<T> comparer)
            where T : class
        {
            if (values.Count == 0)
            {
                throw new ArgumentException(nameof(values));
            }

            T min = null;
            foreach (T value in values)
            {
                if (comparer.Compare(value, minValue) > 0 && (min == null || comparer.Compare(value, min) < 0))
                {
                    min = value;
                }
            }

            return min;
        }

        private static PartitionKeyRange MinBefore(IReadOnlyList<PartitionKeyRange> values, PartitionKeyRange minValue)
        {
            if (values.Count == 0)
            {
                throw new ArgumentException(nameof(values));
            }

            IComparer<Range<string>> comparer = Range<string>.MinComparer.Instance;
            PartitionKeyRange min = null;
            foreach (PartitionKeyRange value in values)
            {
                if (comparer.Compare(value.ToRange(), minValue.ToRange()) < 0 && (min == null || comparer.Compare(value.ToRange(), min.ToRange()) > 0))
                {
                    min = value;
                }
            }

            return min;
        }

        public readonly struct ResolvedRangeInfo
        {
            public readonly PartitionKeyRange ResolvedRange;
            public readonly List<CompositeContinuationToken> ContinuationTokens;

            public ResolvedRangeInfo(PartitionKeyRange range, List<CompositeContinuationToken> continuationTokens)
            {
                this.ResolvedRange = range;
                this.ContinuationTokens = continuationTokens;
            }
        }
    }
}<|MERGE_RESOLUTION|>--- conflicted
+++ resolved
@@ -64,12 +64,8 @@
                 isContinuationExpected: isContinuationExpected,
                 allowNonValueAggregateQuery: allowNonValueAggregates,
                 hasLogicalPartitionKey: hasLogicalPartitionKey,
-<<<<<<< HEAD
-                allowDCount: allowDCount,
-=======
                 allowDCount: allowDCount,
                 hybridSearchSkipOrderByRewrite: false,
->>>>>>> f20c685e
                 useSystemPrefix: useSystemPrefix,
                 geospatialType: geospatialType);
             if (!tryGetPartitionQueryExecutionInfo.Succeeded)
