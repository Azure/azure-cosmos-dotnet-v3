--- conflicted
+++ resolved
@@ -296,7 +296,6 @@
             return locationEndpointToRoute;
         }
 
-<<<<<<< HEAD
         public Uri ResolveFaultInjectionEndpoint(string region, bool writeOnly)
         {
             RegionNameMapper regionNameMapper = new RegionNameMapper();
@@ -316,7 +315,8 @@
             }
 
             throw new ArgumentException($"Cannot find service endpoint for region: {region}");
-=======
+        }
+      
         public ReadOnlyCollection<Uri> GetApplicableEndpoints(DocumentServiceRequest request, bool isReadRequest)
         {
             ReadOnlyCollection<Uri> endpoints = isReadRequest ? this.ReadEndpoints : this.WriteEndpoints;
@@ -373,7 +373,6 @@
             }
 
             return new ReadOnlyCollection<Uri>(applicableEndpoints);
->>>>>>> 4fee5469
         }
 
         public bool ShouldRefreshEndpoints(out bool canRefreshInBackground)
