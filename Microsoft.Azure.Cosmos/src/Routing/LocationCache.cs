﻿//------------------------------------------------------------
// Copyright (c) Microsoft Corporation.  All rights reserved.
//------------------------------------------------------------

namespace Microsoft.Azure.Cosmos.Routing
{
    using System;
    using System.Collections.Concurrent;
    using System.Collections.Generic;
    using System.Collections.ObjectModel;
    using System.Linq;
    using Microsoft.Azure.Cosmos.Core.Trace;
    using Microsoft.Azure.Documents;

    /// <summary>
    /// Implements the abstraction to resolve target location for geo-replicated DatabaseAccount
    /// with multiple writable and readable locations.
    /// </summary>
    internal sealed class LocationCache
    {
        private const string UnavailableLocationsExpirationTimeInSeconds = "UnavailableLocationsExpirationTimeInSeconds";
        private static int DefaultUnavailableLocationsExpirationTimeInSeconds = 5 * 60;

        private readonly bool enableEndpointDiscovery;
        private readonly Uri defaultEndpoint;
        private readonly bool useMultipleWriteLocations;
        private readonly object lockObject;
        private readonly TimeSpan unavailableLocationsExpirationTime;
        private readonly int connectionLimit;
        private readonly ConcurrentDictionary<Uri, LocationUnavailabilityInfo> locationUnavailablityInfoByEndpoint;
        private readonly RegionNameMapper regionNameMapper;

        private DatabaseAccountLocationsInfo locationInfo;
        private DateTime lastCacheUpdateTimestamp;
        private bool enableMultipleWriteLocations;

        public LocationCache(
            ReadOnlyCollection<string> preferredLocations,
            Uri defaultEndpoint,
            bool enableEndpointDiscovery,
            int connectionLimit,
            bool useMultipleWriteLocations)
        {
            this.locationInfo = new DatabaseAccountLocationsInfo(preferredLocations, defaultEndpoint);
            this.defaultEndpoint = defaultEndpoint;
            this.enableEndpointDiscovery = enableEndpointDiscovery;
            this.useMultipleWriteLocations = useMultipleWriteLocations;
            this.connectionLimit = connectionLimit;

            this.lockObject = new object();
            this.locationUnavailablityInfoByEndpoint = new ConcurrentDictionary<Uri, LocationUnavailabilityInfo>();
            this.lastCacheUpdateTimestamp = DateTime.MinValue;
            this.enableMultipleWriteLocations = false;
            this.unavailableLocationsExpirationTime = TimeSpan.FromSeconds(LocationCache.DefaultUnavailableLocationsExpirationTimeInSeconds);
            this.regionNameMapper = new RegionNameMapper();

#if !(NETSTANDARD15 || NETSTANDARD16)
#if NETSTANDARD20
            // GetEntryAssembly returns null when loaded from native netstandard2.0
            if (System.Reflection.Assembly.GetEntryAssembly() != null)
            {
#endif
                string unavailableLocationsExpirationTimeInSecondsConfig = System.Configuration.ConfigurationManager.AppSettings[LocationCache.UnavailableLocationsExpirationTimeInSeconds];
                if (!string.IsNullOrEmpty(unavailableLocationsExpirationTimeInSecondsConfig))
                {
                    int unavailableLocationsExpirationTimeinSecondsConfigValue;

                    if (!int.TryParse(unavailableLocationsExpirationTimeInSecondsConfig, out unavailableLocationsExpirationTimeinSecondsConfigValue))
                    {
                        this.unavailableLocationsExpirationTime = TimeSpan.FromSeconds(LocationCache.DefaultUnavailableLocationsExpirationTimeInSeconds);
                    }
                    else
                    {
                        this.unavailableLocationsExpirationTime = TimeSpan.FromSeconds(unavailableLocationsExpirationTimeinSecondsConfigValue);
                    }
                }
#if NETSTANDARD20
            }
#endif  
#endif
        }

        /// <summary>
        /// Gets list of read endpoints ordered by
        /// 1. Preferred location
        /// 2. Endpoint availablity
        /// </summary>
        public ReadOnlyCollection<Uri> ReadEndpoints
        {
            get
            {
                // Hot-path: avoid ConcurrentDictionary methods which acquire locks
                if (DateTime.UtcNow - this.lastCacheUpdateTimestamp > this.unavailableLocationsExpirationTime
                    && this.locationUnavailablityInfoByEndpoint.Any())
                {
                    this.UpdateLocationCache();
                }

                return this.locationInfo.ReadEndpoints;
            }
        }

        /// <summary>
        /// Gets list of account level read endpoints.
        /// </summary>
        public ReadOnlyCollection<Uri> AccountReadEndpoints => this.locationInfo.AccountReadEndpoints;

        /// <summary>
        /// Gets list of write endpoints ordered by
        /// 1. Preferred location
        /// 2. Endpoint availablity
        /// </summary>
        public ReadOnlyCollection<Uri> WriteEndpoints
        {
            get
            {
                // Hot-path: avoid ConcurrentDictionary methods which acquire locks
                if (DateTime.UtcNow - this.lastCacheUpdateTimestamp > this.unavailableLocationsExpirationTime
                    && this.locationUnavailablityInfoByEndpoint.Any())
                {
                    this.UpdateLocationCache();
                }

                return this.locationInfo.WriteEndpoints;
            }
        }

        public ReadOnlyCollection<string> EffectivePreferredLocations => this.locationInfo.EffectivePreferredLocations;

        /// <summary>
        /// Returns the location corresponding to the endpoint if location specific endpoint is provided.
        /// For the defaultEndPoint, we will return the first available write location.
        /// Returns null, in other cases.
        /// </summary>
        /// <remarks>
        /// Today we return null for defaultEndPoint if multiple write locations can be used.
        /// This needs to be modifed to figure out proper location in such case.
        /// </remarks>
        public string GetLocation(Uri endpoint)
        {
            string location = this.locationInfo.AvailableWriteEndpointByLocation.FirstOrDefault(uri => uri.Value == endpoint).Key ?? this.locationInfo.AvailableReadEndpointByLocation.FirstOrDefault(uri => uri.Value == endpoint).Key;

            if (location == null && endpoint == this.defaultEndpoint && !this.CanUseMultipleWriteLocations())
            {
                if (this.locationInfo.AvailableWriteEndpointByLocation.Any())
                {
                    return this.locationInfo.AvailableWriteEndpointByLocation.First().Key;
                }
            }

            return location;
        }

        /// <summary>
        /// Set region name for a location if present in the locationcache otherwise set region name as null.
        /// If endpoint's hostname is same as default endpoint hostname, set regionName as null.
        /// </summary>
        /// <param name="endpoint"></param>
        /// <param name="regionName"></param>
        /// <returns>true if region found else false</returns>
        public bool TryGetLocationForGatewayDiagnostics(Uri endpoint, out string regionName)
        {
            if (Uri.Compare(
                    endpoint, 
                    this.defaultEndpoint, 
                    UriComponents.Host, 
                    UriFormat.SafeUnescaped, 
                    StringComparison.OrdinalIgnoreCase) == 0)
            {
                regionName = null;
                return false;
            }

            regionName = this.GetLocation(endpoint);
            return true;
        }

        /// <summary>
        /// Marks the current location unavailable for read
        /// </summary>
        public void MarkEndpointUnavailableForRead(Uri endpoint)
        {
            this.MarkEndpointUnavailable(endpoint, OperationType.Read);
        }

        /// <summary>
        /// Marks the current location unavailable for write
        /// </summary>
        public void MarkEndpointUnavailableForWrite(Uri endpoint)
        {
            this.MarkEndpointUnavailable(endpoint, OperationType.Write);
        }

        /// <summary>
        /// Invoked when <see cref="AccountProperties"/> is read
        /// </summary>
        /// <param name="databaseAccount">Read DatabaseAccoaunt </param>
        public void OnDatabaseAccountRead(AccountProperties databaseAccount)
        {
            this.UpdateLocationCache(
                databaseAccount.WritableRegions,
                databaseAccount.ReadableRegions,
                thinClientWriteLocations: databaseAccount.ThinClientWritableLocationsInternal,
                thinClientReadLocations: databaseAccount.ThinClientReadableLocationsInternal,
                preferenceList: null,
                enableMultipleWriteLocations: databaseAccount.EnableMultipleWriteLocations);
        }

        /// <summary>
        /// Invoked when <see cref="ConnectionPolicy.PreferredLocations"/> changes
        /// </summary>
        /// <param name="preferredLocations"></param>
        public void OnLocationPreferenceChanged(ReadOnlyCollection<string> preferredLocations)
        {
            this.UpdateLocationCache(
                preferenceList: preferredLocations);
        }

        public bool IsMetaData(DocumentServiceRequest request)
        {
            return (request.OperationType != Documents.OperationType.ExecuteJavaScript && request.ResourceType == ResourceType.StoredProcedure) ||
                request.ResourceType != ResourceType.Document;
   
        }
        public bool IsMultimasterMetadataWriteRequest(DocumentServiceRequest request)
        {
            return !request.IsReadOnlyRequest && this.locationInfo.AvailableWriteLocations.Count > 1
                && this.IsMetaData(request) 
                && this.CanUseMultipleWriteLocations();

        }

        /// <summary>
        /// Gets the default endpoint of the account
        /// </summary>
        /// <returns>the default endpoint.</returns>
        public Uri GetDefaultEndpoint()
        {
            return this.defaultEndpoint;
        }

        /// <summary>
        /// Gets the mapping of available write region names to the respective endpoints
        /// </summary>
        public ReadOnlyDictionary<string, Uri> GetAvailableWriteEndpointsByLocation()
        {
            return this.locationInfo.AvailableWriteEndpointByLocation;
        }

        /// <summary>
        /// Gets the mapping of available read region names to the respective endpoints
        /// </summary>
        public ReadOnlyDictionary<string, Uri> GetAvailableReadEndpointsByLocation()
        {
            return this.locationInfo.AvailableReadEndpointByLocation;
        }

        public Uri GetHubUri()
        {
            DatabaseAccountLocationsInfo currentLocationInfo = this.locationInfo;
            string writeLocation = currentLocationInfo.AvailableWriteLocations[0];
            Uri locationEndpointToRoute = currentLocationInfo.AvailableWriteEndpointByLocation[writeLocation];
            return locationEndpointToRoute;
        }

        public ReadOnlyCollection<string> GetAvailableReadLocations()
        {
            return this.locationInfo.AvailableReadLocations;
        }

        public ReadOnlyCollection<string> GetAvailableWriteLocations()
        {
            return this.locationInfo.AvailableWriteLocations;
        }

        /// <summary>
        /// Gets available (account-level) read locations.
        /// </summary>
        public ReadOnlyCollection<string> GetAvailableAccountLevelReadLocations()
        {
            return this.locationInfo.AvailableReadLocations;
        }
        
        /// <summary>
        /// Gets available (account-level) write locations.
        /// </summary>
        public ReadOnlyCollection<string> GetAvailableAccountLevelWriteLocations()
        {
            return this.locationInfo.AvailableWriteLocations;
        }

        /// <summary>
        /// Gets available (account-level) read locations.
        /// </summary>
        public ReadOnlyCollection<string> GetAvailableAccountLevelReadLocations()
        {
            return this.locationInfo.AvailableReadLocations;
        }
        
        /// <summary>
        /// Gets available (account-level) write locations.
        /// </summary>
        public ReadOnlyCollection<string> GetAvailableAccountLevelWriteLocations()
        {
            return this.locationInfo.AvailableWriteLocations;
        }

        /// <summary>
        /// Resolves request to service endpoint. 
        /// 1. If this is a write request
        ///    (a) If UseMultipleWriteLocations = true
        ///        (i) For document writes, resolve to most preferred and available write endpoint.
        ///            Once the endpoint is marked unavailable, it is moved to the end of available write endpoint. Current request will
        ///            be retried on next preferred available write endpoint.
        ///        (ii) For all other resources, always resolve to first/second (regardless of preferred locations)
        ///             write endpoint in <see cref="AccountProperties.WritableRegions"/>.
        ///             Endpoint of first write location in <see cref="AccountProperties.WritableRegions"/> is the only endpoint that supports
        ///             write operation on all resource types (except during that region's failover). 
        ///             Only during manual failover, client would retry write on second write location in <see cref="AccountProperties.WritableRegions"/>.
        ///    (b) Else resolve the request to first write endpoint in <see cref="AccountProperties.writeRegions"/> OR 
        ///        second write endpoint in <see cref="AccountProperties.WritableRegions"/> in case of manual failover of that location.
        /// 2. Else resolve the request to most preferred available read endpoint (automatic failover for read requests)
        /// </summary>
        /// <param name="request">Request for which endpoint is to be resolved</param>
        /// <returns>Resolved endpoint</returns>
        public Uri ResolveServiceEndpoint(DocumentServiceRequest request)
        {
            if (request.RequestContext != null && request.RequestContext.LocationEndpointToRoute != null)
            {
                return request.RequestContext.LocationEndpointToRoute;
            }

            int locationIndex = request.RequestContext.LocationIndexToRoute.GetValueOrDefault(0);

            Uri locationEndpointToRoute = this.defaultEndpoint;

            if (!request.RequestContext.UsePreferredLocations.GetValueOrDefault(true) // Should not use preferred location ?
                || (request.OperationType.IsWriteOperation() && !this.CanUseMultipleWriteLocations(request)))
            {
                // For non-document resource types in case of client can use multiple write locations
                // or when client cannot use multiple write locations, flip-flop between the 
                // first and the second writable region in DatabaseAccount (for manual failover)
                DatabaseAccountLocationsInfo currentLocationInfo = this.locationInfo;

                if (this.enableEndpointDiscovery && currentLocationInfo.AvailableWriteLocations.Count > 0)
                {
                    locationIndex = Math.Min(locationIndex % 2, currentLocationInfo.AvailableWriteLocations.Count - 1);
                    string writeLocation = currentLocationInfo.AvailableWriteLocations[locationIndex];
                    locationEndpointToRoute = currentLocationInfo.AvailableWriteEndpointByLocation[writeLocation];
                }
            }
            else
            {
                ReadOnlyCollection<Uri> endpoints = this.GetApplicableEndpoints(request, !request.OperationType.IsWriteOperation());
                locationEndpointToRoute = endpoints[locationIndex % endpoints.Count];
            }

            request.RequestContext.RouteToLocation(locationEndpointToRoute);
            return locationEndpointToRoute;
        }

        public ReadOnlyCollection<Uri> GetApplicableEndpoints(DocumentServiceRequest request, bool isReadRequest)
        {
            if (request.RequestContext.ExcludeRegions == null || request.RequestContext.ExcludeRegions.Count == 0)
            {
                return isReadRequest ? this.ReadEndpoints : this.WriteEndpoints;
            }

            DatabaseAccountLocationsInfo databaseAccountLocationsInfoSnapshot = this.locationInfo;

            ReadOnlyCollection<string> effectivePreferredLocations = databaseAccountLocationsInfoSnapshot.EffectivePreferredLocations;

            return GetApplicableEndpoints(
                isReadRequest ? this.locationInfo.AvailableReadEndpointByLocation : this.locationInfo.AvailableWriteEndpointByLocation,
                effectivePreferredLocations,
                this.defaultEndpoint,
                request.RequestContext.ExcludeRegions);
        }

        public ReadOnlyCollection<string> GetApplicableRegions(IEnumerable<string> excludeRegions, bool isReadRequest)
        {
            DatabaseAccountLocationsInfo databaseAccountLocationsInfoSnapshot = this.locationInfo;

            ReadOnlyCollection<string> effectivePreferredLocations = this.locationInfo.EffectivePreferredLocations;

            if (effectivePreferredLocations == null || effectivePreferredLocations.Count == 0)
            {
                throw new ArgumentException("effectivePreferredLocations cannot be null or empty!");
            }

            return GetApplicableRegions(
                isReadRequest ? databaseAccountLocationsInfoSnapshot.AvailableReadLocations : databaseAccountLocationsInfoSnapshot.AvailableWriteLocations,
                effectivePreferredLocations,
                effectivePreferredLocations[0],
                excludeRegions);
        }

        /// <summary>
        /// Gets applicable endpoints for a request, if there are no applicable endpoints, returns the fallback endpoint
        /// </summary>
        /// <param name="regionNameByEndpoint"></param>
        /// <param name="effectivePreferredLocations"></param>
        /// <param name="fallbackEndpoint"></param>
        /// <param name="excludeRegions"></param>
        /// <returns>a list of applicable endpoints for a request</returns>
        private static ReadOnlyCollection<Uri> GetApplicableEndpoints(
            ReadOnlyDictionary<string, Uri> regionNameByEndpoint,
            ReadOnlyCollection<string> effectivePreferredLocations,
            Uri fallbackEndpoint,
            IEnumerable<string> excludeRegions)
        {
            List<Uri> applicableEndpoints = new List<Uri>(regionNameByEndpoint.Count);
            HashSet<string> excludeRegionsHash = excludeRegions == null ? new HashSet<string>() : new HashSet<string>(excludeRegions);

            foreach (string region in effectivePreferredLocations)
            {
                if (excludeRegionsHash.Count > 0)
                {
                    if (!excludeRegionsHash.Contains(region) && regionNameByEndpoint.TryGetValue(region, out Uri endpoint))
                    {
                        applicableEndpoints.Add(endpoint);
                    }
                }
                else
                {
                    if (regionNameByEndpoint.TryGetValue(region, out Uri endpoint))
                    {
                        applicableEndpoints.Add(endpoint);
                    }
                }
            }

            if (applicableEndpoints.Count == 0)
            {
                applicableEndpoints.Add(fallbackEndpoint);
            }

            return new ReadOnlyCollection<Uri>(applicableEndpoints);
        }

        /// <summary>
        /// Gets applicable endpoints for a request, if there are no applicable endpoints, returns the fallback endpoint
        /// </summary>
        /// <param name="availableLocations"></param>
        /// <param name="effectivePreferredLocations"></param>
        /// <param name="fallbackRegion"></param>
        /// <param name="excludeRegions"></param>
        /// <returns>a list of applicable endpoints for a request</returns>
        private static ReadOnlyCollection<string> GetApplicableRegions(
            ReadOnlyCollection<string> availableLocations,
            ReadOnlyCollection<string> effectivePreferredLocations,
            string fallbackRegion,
            IEnumerable<string> excludeRegions)
        {
            List<string> applicableRegions = new List<string>(availableLocations.Count);
            HashSet<string> excludeRegionsHash = excludeRegions == null ? null : new HashSet<string>(excludeRegions);
            
            if (excludeRegions != null)
            {
                foreach (string region in effectivePreferredLocations)
                {
                    if (availableLocations.Contains(region)
                        && !excludeRegionsHash.Contains(region))
                    {
                        applicableRegions.Add(region);
                    }
                }
            }
            else
            {
                foreach (string region in effectivePreferredLocations)
                {
                    if (availableLocations.Contains(region))
                    {
                        applicableRegions.Add(region);
                    }
                }
            }

            if (applicableRegions.Count == 0)
            {
                applicableRegions.Add(fallbackRegion);
            }

            return new ReadOnlyCollection<string>(applicableRegions);
        }

        public bool ShouldRefreshEndpoints(out bool canRefreshInBackground)
        {
            canRefreshInBackground = true;
            DatabaseAccountLocationsInfo currentLocationInfo = this.locationInfo;

            string mostPreferredLocation = currentLocationInfo.EffectivePreferredLocations.FirstOrDefault();

            // we should schedule refresh in background if we are unable to target the user's most preferredLocation.
            if (this.enableEndpointDiscovery)
            {
                // Refresh if client opts-in to useMultipleWriteLocations but server-side setting is disabled
                bool shouldRefresh = this.useMultipleWriteLocations && !this.enableMultipleWriteLocations;

                ReadOnlyCollection<Uri> readLocationEndpoints = currentLocationInfo.ReadEndpoints;

                if (this.IsEndpointUnavailable(readLocationEndpoints[0], OperationType.Read))
                {
                    canRefreshInBackground = readLocationEndpoints.Count > 1;
                    DefaultTrace.TraceInformation("ShouldRefreshEndpoints = true since the first read endpoint {0} is not available for read. canRefreshInBackground = {1}",
                        readLocationEndpoints[0],
                        canRefreshInBackground);

                    return true;
                }

                if (!string.IsNullOrEmpty(mostPreferredLocation))
                {
                    Uri mostPreferredReadEndpoint;

                    if (currentLocationInfo.AvailableReadEndpointByLocation.TryGetValue(mostPreferredLocation, out mostPreferredReadEndpoint))
                    {
                        if (mostPreferredReadEndpoint != readLocationEndpoints[0])
                        {
                            // For reads, we can always refresh in background as we can alternate to
                            // other available read endpoints
                            DefaultTrace.TraceInformation("ShouldRefreshEndpoints = true since most preferred location {0} is not available for read.", mostPreferredLocation);
                            return true;
                        }
                    }
                    else
                    {
                        DefaultTrace.TraceInformation("ShouldRefreshEndpoints = true since most preferred location {0} is not in available read locations.", mostPreferredLocation);
                        return true;
                    }
                }

                Uri mostPreferredWriteEndpoint;
                ReadOnlyCollection<Uri> writeLocationEndpoints = currentLocationInfo.WriteEndpoints;

                if (!this.CanUseMultipleWriteLocations())
                {
                    if (this.IsEndpointUnavailable(writeLocationEndpoints[0], OperationType.Write))
                    {
                        // Since most preferred write endpoint is unavailable, we can only refresh in background if 
                        // we have an alternate write endpoint
                        canRefreshInBackground = writeLocationEndpoints.Count > 1;
                        DefaultTrace.TraceInformation("ShouldRefreshEndpoints = true since most preferred location {0} endpoint {1} is not available for write. canRefreshInBackground = {2}",
                            mostPreferredLocation,
                            writeLocationEndpoints[0],
                            canRefreshInBackground);

                        return true;
                    }
                    else
                    {
                        return shouldRefresh;
                    }
                }
                else if (!string.IsNullOrEmpty(mostPreferredLocation))
                {
                    if (currentLocationInfo.AvailableWriteEndpointByLocation.TryGetValue(mostPreferredLocation, out mostPreferredWriteEndpoint))
                    {
                        shouldRefresh |= mostPreferredWriteEndpoint != writeLocationEndpoints[0];
                        DefaultTrace.TraceInformation("ShouldRefreshEndpoints = {0} since most preferred location {1} is not available for write.", shouldRefresh, mostPreferredLocation);
                        return shouldRefresh;
                    }
                    else
                    {
                        DefaultTrace.TraceInformation("ShouldRefreshEndpoints = true since most preferred location {0} is not in available write locations", mostPreferredLocation);
                        return true;
                    }
                }
                else
                {
                    return shouldRefresh;
                }
            }
            else
            {
                return false;
            }
        }

        public bool CanUseMultipleWriteLocations(DocumentServiceRequest request)
        {
            return this.CanUseMultipleWriteLocations() &&
                (request.ResourceType == ResourceType.Document ||
                (request.ResourceType == ResourceType.StoredProcedure && request.OperationType == Documents.OperationType.ExecuteJavaScript));
        }

        private void ClearStaleEndpointUnavailabilityInfo()
        {
            if (this.locationUnavailablityInfoByEndpoint.Any())
            {
                List<Uri> unavailableEndpoints = this.locationUnavailablityInfoByEndpoint.Keys.ToList();

                foreach (Uri unavailableEndpoint in unavailableEndpoints)
                {
                    LocationUnavailabilityInfo unavailabilityInfo;
                    LocationUnavailabilityInfo removed;

                    if (this.locationUnavailablityInfoByEndpoint.TryGetValue(unavailableEndpoint, out unavailabilityInfo)
                        && DateTime.UtcNow - unavailabilityInfo.LastUnavailabilityCheckTimeStamp > this.unavailableLocationsExpirationTime
                        && this.locationUnavailablityInfoByEndpoint.TryRemove(unavailableEndpoint, out removed))
                    {
                        DefaultTrace.TraceInformation(
                            "Removed endpoint {0} unavailable for operations {1} from unavailableEndpoints",
                            unavailableEndpoint,
                            unavailabilityInfo.UnavailableOperations);
                    }
                }
            }
        }

        private bool IsEndpointUnavailable(Uri endpoint, OperationType expectedAvailableOperations)
        {
            LocationUnavailabilityInfo unavailabilityInfo;

            if (expectedAvailableOperations == OperationType.None
                || !this.locationUnavailablityInfoByEndpoint.TryGetValue(endpoint, out unavailabilityInfo)
                || !unavailabilityInfo.UnavailableOperations.HasFlag(expectedAvailableOperations))
            {
                return false;
            }
            else
            {
                if (DateTime.UtcNow - unavailabilityInfo.LastUnavailabilityCheckTimeStamp > this.unavailableLocationsExpirationTime)
                {
                    return false;
                }
                else
                {
                    DefaultTrace.TraceInformation(
                        "Endpoint {0} unavailable for operations {1} present in unavailableEndpoints",
                        endpoint,
                        unavailabilityInfo.UnavailableOperations);
                    // Unexpired entry present. Endpoint is unavailable
                    return true;
                }
            }
        }

        private void MarkEndpointUnavailable(
            Uri unavailableEndpoint,
            OperationType unavailableOperationType)
        {
            DateTime currentTime = DateTime.UtcNow;
            LocationUnavailabilityInfo updatedInfo = this.locationUnavailablityInfoByEndpoint.AddOrUpdate(
                unavailableEndpoint,
                (Uri endpoint) =>
                {
                    return new LocationUnavailabilityInfo()
                    {
                        LastUnavailabilityCheckTimeStamp = currentTime,
                        UnavailableOperations = unavailableOperationType,
                    };
                },
                (Uri endpoint, LocationUnavailabilityInfo info) =>
                {
                    info.LastUnavailabilityCheckTimeStamp = currentTime;
                    info.UnavailableOperations |= unavailableOperationType;
                    return info;
                });

            this.UpdateLocationCache();

            DefaultTrace.TraceInformation(
                "Endpoint {0} unavailable for {1} added/updated to unavailableEndpoints with timestamp {2}",
                unavailableEndpoint,
                unavailableOperationType,
                updatedInfo.LastUnavailabilityCheckTimeStamp);
        }

        private void UpdateLocationCache(
            IEnumerable<AccountRegion> writeLocations = null,
            IEnumerable<AccountRegion> readLocations = null,
            IEnumerable<AccountRegion> thinClientWriteLocations = null,
            IEnumerable<AccountRegion> thinClientReadLocations = null,
            ReadOnlyCollection<string> preferenceList = null,
            bool? enableMultipleWriteLocations = null)
        {
            lock (this.lockObject)
            {
                DatabaseAccountLocationsInfo nextLocationInfo = new DatabaseAccountLocationsInfo(this.locationInfo);

                if (preferenceList != null)
                {
                    nextLocationInfo.PreferredLocations = preferenceList;
                }

                if (enableMultipleWriteLocations.HasValue)
                {
                    this.enableMultipleWriteLocations = enableMultipleWriteLocations.Value;
                }

                this.ClearStaleEndpointUnavailabilityInfo();

                if (readLocations != null)
                {
                    nextLocationInfo.AvailableReadEndpointByLocation = this.GetEndpointByLocation(
                        readLocations,
                        out ReadOnlyCollection<string> availableReadLocations,
                        out ReadOnlyDictionary<Uri, string> availableReadLocationsByEndpoint);

                    nextLocationInfo.AvailableReadLocations = availableReadLocations;
                    nextLocationInfo.AccountReadEndpoints = nextLocationInfo.AvailableReadEndpointByLocation.Select(x => x.Value).ToList().AsReadOnly();
                    nextLocationInfo.AvailableReadLocationByEndpoint = availableReadLocationsByEndpoint;
                }

                if (writeLocations != null)
                {
                    nextLocationInfo.AvailableWriteEndpointByLocation = this.GetEndpointByLocation(
                        writeLocations,
                        out ReadOnlyCollection<string> availableWriteLocations,
                        out ReadOnlyDictionary<Uri, string> availableWriteLocationsByEndpoint);

                    nextLocationInfo.AvailableWriteLocations = availableWriteLocations;
                    nextLocationInfo.AvailableWriteLocationByEndpoint = availableWriteLocationsByEndpoint;
<<<<<<< HEAD
=======
                }

                if (thinClientReadLocations != null && thinClientReadLocations.Count() > 0)
                {
                    nextLocationInfo.ThinClientReadEndpointByLocation = this.GetEndpointByLocation(
                        thinClientReadLocations,
                        out ReadOnlyCollection<string> thinClientAvailableReadLocations,
                        out ReadOnlyDictionary<Uri, string> thinClientAvailableReadLocationsByEndpoint);

                    nextLocationInfo.ThinClientReadLocations = thinClientAvailableReadLocations;
                    nextLocationInfo.ThinClientReadLocationByEndpoint = thinClientAvailableReadLocationsByEndpoint;
                }

                if (thinClientWriteLocations != null && thinClientWriteLocations.Count() > 0)
                {
                    nextLocationInfo.ThinClientWriteEndpointByLocation = this.GetEndpointByLocation(
                        thinClientWriteLocations,
                        out ReadOnlyCollection<string> thinClientAvailableWriteLocations,
                        out ReadOnlyDictionary<Uri, string> thinClientAvailableWriteLocationsByEndpoint);

                    nextLocationInfo.ThinClientWriteLocations = thinClientAvailableWriteLocations;
                    nextLocationInfo.ThinClientWriteLocationByEndpoint = thinClientAvailableWriteLocationsByEndpoint;
>>>>>>> f20c685e
                }

                nextLocationInfo.WriteEndpoints = this.GetPreferredAvailableEndpoints(
                    endpointsByLocation: nextLocationInfo.AvailableWriteEndpointByLocation,
                    orderedLocations: nextLocationInfo.AvailableWriteLocations,
                    expectedAvailableOperation: OperationType.Write,
                    fallbackEndpoint: this.defaultEndpoint);

                nextLocationInfo.ReadEndpoints = this.GetPreferredAvailableEndpoints(
                    endpointsByLocation: nextLocationInfo.AvailableReadEndpointByLocation,
                    orderedLocations: nextLocationInfo.AvailableReadLocations,
                    expectedAvailableOperation: OperationType.Read,
                    fallbackEndpoint: nextLocationInfo.WriteEndpoints[0]);

<<<<<<< HEAD
                nextLocationInfo.EffectivePreferredLocations = nextLocationInfo.PreferredLocations;

=======
                nextLocationInfo.EffectivePreferredLocations = nextLocationInfo.PreferredLocations;

                nextLocationInfo.ThinClientWriteEndpoints = this.GetPreferredAvailableEndpoints(
                    endpointsByLocation: nextLocationInfo.ThinClientWriteEndpointByLocation,
                    orderedLocations: nextLocationInfo.ThinClientWriteLocations,
                    expectedAvailableOperation: OperationType.Write,
                    fallbackEndpoint: this.defaultEndpoint);

                nextLocationInfo.ThinClientReadEndpoints = this.GetPreferredAvailableEndpoints(
                    endpointsByLocation: nextLocationInfo.ThinClientReadEndpointByLocation,
                    orderedLocations: nextLocationInfo.ThinClientReadLocations,
                    expectedAvailableOperation: OperationType.Read,
                    fallbackEndpoint: nextLocationInfo.ThinClientWriteEndpoints[0]);

>>>>>>> f20c685e
                if (nextLocationInfo.PreferredLocations == null || nextLocationInfo.PreferredLocations.Count == 0)
                {
                    if (!nextLocationInfo.AvailableReadLocationByEndpoint.TryGetValue(this.defaultEndpoint, out string regionForDefaultEndpoint))
                    {
                        nextLocationInfo.EffectivePreferredLocations = nextLocationInfo.AvailableReadLocations;
                    }
                    else
                    {
                        // if defaultEndpoint equals a regional endpoint - do not use account-level regions,
                        // stick to defaultEndpoint configured for the CosmosClient instance
                        List<string> locations = new ()
                        {
                            regionForDefaultEndpoint
                        };

                        nextLocationInfo.EffectivePreferredLocations = new ReadOnlyCollection<string>(locations);
                    }
                }

                this.lastCacheUpdateTimestamp = DateTime.UtcNow;

                DefaultTrace.TraceInformation("Current WriteEndpoints = ({0}) ReadEndpoints = ({1})",
                    string.Join(", ", nextLocationInfo.WriteEndpoints.Select(endpoint => endpoint.ToString())),
                    string.Join(", ", nextLocationInfo.ReadEndpoints.Select(endpoint => endpoint.ToString())));

                this.locationInfo = nextLocationInfo;
            }
        }

        private ReadOnlyCollection<Uri> GetPreferredAvailableEndpoints(ReadOnlyDictionary<string, Uri> endpointsByLocation, ReadOnlyCollection<string> orderedLocations, OperationType expectedAvailableOperation, Uri fallbackEndpoint)
        {
            List<Uri> endpoints = new List<Uri>();
            DatabaseAccountLocationsInfo currentLocationInfo = this.locationInfo;

            // if enableEndpointDiscovery is false, we always use the defaultEndpoint that user passed in during documentClient init
            if (this.enableEndpointDiscovery)
            {
                if (this.CanUseMultipleWriteLocations() || expectedAvailableOperation.HasFlag(OperationType.Read))
                {
                    List<Uri> unavailableEndpoints = new List<Uri>();

                    // When client can not use multiple write locations, preferred locations list should only be used
                    // determining read endpoints order. 
                    // If client can use multiple write locations, preferred locations list should be used for determining
                    // both read and write endpoints order.

                    if (currentLocationInfo.PreferredLocations != null && currentLocationInfo.PreferredLocations.Count >= 1)
                    {
                        foreach (string location in currentLocationInfo.PreferredLocations)
                        {
                            if (endpointsByLocation.TryGetValue(location, out Uri endpoint))
                            {
                                if (this.IsEndpointUnavailable(endpoint, expectedAvailableOperation))
                                {
                                    unavailableEndpoints.Add(endpoint);
                                }
                                else
                                {
                                    endpoints.Add(endpoint);
                                }
                            }
                        }
                    }
                    else
                    {
                        foreach (string location in orderedLocations)
                        {
                            if (endpointsByLocation.TryGetValue(location, out Uri endpoint))
                            {
                                // if defaultEndpoint equals a regional endpoint - do not use account-level regions,
                                // stick to defaultEndpoint configured for the CosmosClient instance
                                if (this.defaultEndpoint.Equals(endpoint))
                                {
                                    endpoints = new List<Uri>();
                                    break;
                                }

                                if (this.IsEndpointUnavailable(endpoint, expectedAvailableOperation))
                                {
                                    unavailableEndpoints.Add(endpoint);
                                }
                                else
                                {
                                    endpoints.Add(endpoint);
                                }
                            }
                        }
                    }

                    if (endpoints.Count == 0)
                    {
                        endpoints.Add(fallbackEndpoint);
                        unavailableEndpoints.Remove(fallbackEndpoint);
                    }

                    endpoints.AddRange(unavailableEndpoints);
                }
                else
                {
                    foreach (string location in orderedLocations)
                    {
                        if (!string.IsNullOrEmpty(location) && // location is empty during manual failover
                            endpointsByLocation.TryGetValue(location, out Uri endpoint))
                        {
                            endpoints.Add(endpoint);
                        }
                    }
                }
            }

            if (endpoints.Count == 0)
            {
                endpoints.Add(fallbackEndpoint);
            }

            return endpoints.AsReadOnly();
        }

        private ReadOnlyDictionary<string, Uri> GetEndpointByLocation(IEnumerable<AccountRegion> locations, out ReadOnlyCollection<string> orderedLocations, out ReadOnlyDictionary<Uri, string> availableLocationsByEndpoint)
        {
            Dictionary<string, Uri> endpointsByLocation = new Dictionary<string, Uri>(StringComparer.OrdinalIgnoreCase);
            Dictionary<Uri, string> mutableAvailableLocationsByEndpoint = new Dictionary<Uri, string>();
            
            List<string> parsedLocations = new List<string>();

            foreach (AccountRegion location in locations)
            {
                Uri endpoint;
                if (!string.IsNullOrEmpty(location.Name)
                    && Uri.TryCreate(location.Endpoint, UriKind.Absolute, out endpoint))
                {
                    endpointsByLocation[location.Name] = endpoint;
                    parsedLocations.Add(location.Name);

                    mutableAvailableLocationsByEndpoint[endpoint] = location.Name;

                    this.SetServicePointConnectionLimit(endpoint);
                }
                else
                {
                    DefaultTrace.TraceInformation("GetAvailableEndpointsByLocation() - skipping add for location = {0} as it is location name is either empty or endpoint is malformed {1}",
                        location.Name,
                        location.Endpoint);
                }
            }

            orderedLocations = parsedLocations.AsReadOnly();
            availableLocationsByEndpoint = new ReadOnlyDictionary<Uri, string>(mutableAvailableLocationsByEndpoint);

            return new ReadOnlyDictionary<string, Uri>(endpointsByLocation);
        }

        internal bool CanUseMultipleWriteLocations()
        {
            return this.useMultipleWriteLocations && this.enableMultipleWriteLocations;
        }

        internal Uri ResolveThinClientEndpoint(DocumentServiceRequest request, bool isReadRequest)
        {
            DatabaseAccountLocationsInfo snapshot = this.locationInfo;
            ReadOnlyCollection<Uri> endpoints = isReadRequest
                ? snapshot.ThinClientReadEndpoints
                : snapshot.ThinClientWriteEndpoints;

            int locationIndex = request.RequestContext.LocationIndexToRoute.GetValueOrDefault(0);
            Uri chosenEndpoint = endpoints[locationIndex % endpoints.Count];

            request.RequestContext.RouteToLocation(chosenEndpoint);
            return chosenEndpoint;
        }

        private void SetServicePointConnectionLimit(Uri endpoint)
        {
#if !NETSTANDARD16
            if (ServicePointAccessor.IsSupported)
            {
                ServicePointAccessor servicePoint = ServicePointAccessor.FindServicePoint(endpoint);
                servicePoint.ConnectionLimit = this.connectionLimit;
            }
#endif
        }

        private sealed class LocationUnavailabilityInfo
        {
            public DateTime LastUnavailabilityCheckTimeStamp { get; set; }
            public OperationType UnavailableOperations { get; set; }
        }

        private sealed class DatabaseAccountLocationsInfo
        {
            public DatabaseAccountLocationsInfo(ReadOnlyCollection<string> preferredLocations, Uri defaultEndpoint)
            {
                this.PreferredLocations = preferredLocations;
                this.AvailableWriteLocations = new List<string>().AsReadOnly();
                this.AvailableReadLocations = new List<string>().AsReadOnly();
                this.AvailableWriteEndpointByLocation = new ReadOnlyDictionary<string, Uri>(new Dictionary<string, Uri>(StringComparer.OrdinalIgnoreCase));
                this.AvailableReadEndpointByLocation = new ReadOnlyDictionary<string, Uri>(new Dictionary<string, Uri>(StringComparer.OrdinalIgnoreCase));
                this.AvailableWriteLocationByEndpoint = new ReadOnlyDictionary<Uri, string>(new Dictionary<Uri, string>());
                this.AvailableReadLocationByEndpoint = new ReadOnlyDictionary<Uri, string>(new Dictionary<Uri, string>());
                this.WriteEndpoints = new List<Uri>() { defaultEndpoint }.AsReadOnly();
                this.AccountReadEndpoints = new List<Uri>() { defaultEndpoint }.AsReadOnly();
                this.ReadEndpoints = new List<Uri>() { defaultEndpoint }.AsReadOnly();
<<<<<<< HEAD
                this.EffectivePreferredLocations = new List<string>().AsReadOnly();
=======
                this.EffectivePreferredLocations = new List<string>().AsReadOnly();
                
                this.ThinClientWriteLocations = new List<string>().AsReadOnly();
                this.ThinClientReadLocations = new List<string>().AsReadOnly();
                this.ThinClientWriteEndpointByLocation =
                    new ReadOnlyDictionary<string, Uri>(new Dictionary<string, Uri>());
                this.ThinClientReadEndpointByLocation =
                    new ReadOnlyDictionary<string, Uri>(new Dictionary<string, Uri>());
                this.ThinClientWriteLocationByEndpoint =
                    new ReadOnlyDictionary<Uri, string>(new Dictionary<Uri, string>());
                this.ThinClientReadLocationByEndpoint =
                    new ReadOnlyDictionary<Uri, string>(new Dictionary<Uri, string>());
                this.ThinClientWriteEndpoints = new List<Uri>() { defaultEndpoint }.AsReadOnly();
                this.ThinClientReadEndpoints = new List<Uri>() { defaultEndpoint }.AsReadOnly();

>>>>>>> f20c685e
            }

            public DatabaseAccountLocationsInfo(DatabaseAccountLocationsInfo other)
            {
                this.PreferredLocations = other.PreferredLocations;
                this.AvailableWriteLocations = other.AvailableWriteLocations;
                this.AvailableReadLocations = other.AvailableReadLocations;
                this.AvailableWriteEndpointByLocation = other.AvailableWriteEndpointByLocation;
                this.AvailableReadEndpointByLocation = other.AvailableReadEndpointByLocation;
                this.AvailableReadLocationByEndpoint = other.AvailableReadLocationByEndpoint;
                this.AvailableWriteLocationByEndpoint = other.AvailableWriteLocationByEndpoint;
                this.WriteEndpoints = other.WriteEndpoints;
                this.AccountReadEndpoints = other.AccountReadEndpoints;
                this.ReadEndpoints = other.ReadEndpoints;
<<<<<<< HEAD
                this.EffectivePreferredLocations = other.EffectivePreferredLocations;
=======
                this.EffectivePreferredLocations = other.EffectivePreferredLocations;
                
                this.ThinClientWriteLocations = other.ThinClientWriteLocations;
                this.ThinClientReadLocations = other.ThinClientReadLocations;
                this.ThinClientWriteEndpointByLocation = other.ThinClientWriteEndpointByLocation;
                this.ThinClientReadEndpointByLocation = other.ThinClientReadEndpointByLocation;
                this.ThinClientWriteLocationByEndpoint = other.ThinClientWriteLocationByEndpoint;
                this.ThinClientReadLocationByEndpoint = other.ThinClientReadLocationByEndpoint;
                this.ThinClientWriteEndpoints = other.ThinClientWriteEndpoints;
                this.ThinClientReadEndpoints = other.ThinClientReadEndpoints;
>>>>>>> f20c685e
            }

            public ReadOnlyCollection<string> PreferredLocations { get; set; }
            public ReadOnlyCollection<string> AvailableWriteLocations { get; set; }
            public ReadOnlyCollection<string> AvailableReadLocations { get; set; }
            public ReadOnlyDictionary<string, Uri> AvailableWriteEndpointByLocation { get; set; }
            public ReadOnlyDictionary<string, Uri> AvailableReadEndpointByLocation { get; set; }
            public ReadOnlyDictionary<Uri, string> AvailableWriteLocationByEndpoint { get; set; }
            public ReadOnlyDictionary<Uri, string> AvailableReadLocationByEndpoint { get; set; }

            public ReadOnlyCollection<Uri> WriteEndpoints { get; set; }
            public ReadOnlyCollection<Uri> ReadEndpoints { get; set; }
            public ReadOnlyCollection<Uri> AccountReadEndpoints { get; set; }
<<<<<<< HEAD
            public ReadOnlyCollection<string> EffectivePreferredLocations { get; set; }
=======
            public ReadOnlyCollection<string> EffectivePreferredLocations { get; set; }
            public ReadOnlyCollection<string> ThinClientWriteLocations { get; set; }
            public ReadOnlyDictionary<string, Uri> ThinClientWriteEndpointByLocation { get; set; }
            public ReadOnlyDictionary<Uri, string> ThinClientWriteLocationByEndpoint { get; set; }
            public ReadOnlyCollection<Uri> ThinClientWriteEndpoints { get; set; }

            public ReadOnlyCollection<string> ThinClientReadLocations { get; set; }
            public ReadOnlyDictionary<string, Uri> ThinClientReadEndpointByLocation { get; set; }
            public ReadOnlyDictionary<Uri, string> ThinClientReadLocationByEndpoint { get; set; }
            public ReadOnlyCollection<Uri> ThinClientReadEndpoints { get; set; }

>>>>>>> f20c685e
        }

        [Flags]
        private enum OperationType
        {
            None = 0x0,
            Read = 0x1,
            Write = 0x2
        }
    }
}<|MERGE_RESOLUTION|>--- conflicted
+++ resolved
@@ -713,8 +713,6 @@
 
                     nextLocationInfo.AvailableWriteLocations = availableWriteLocations;
                     nextLocationInfo.AvailableWriteLocationByEndpoint = availableWriteLocationsByEndpoint;
-<<<<<<< HEAD
-=======
                 }
 
                 if (thinClientReadLocations != null && thinClientReadLocations.Count() > 0)
@@ -737,7 +735,6 @@
 
                     nextLocationInfo.ThinClientWriteLocations = thinClientAvailableWriteLocations;
                     nextLocationInfo.ThinClientWriteLocationByEndpoint = thinClientAvailableWriteLocationsByEndpoint;
->>>>>>> f20c685e
                 }
 
                 nextLocationInfo.WriteEndpoints = this.GetPreferredAvailableEndpoints(
@@ -752,10 +749,6 @@
                     expectedAvailableOperation: OperationType.Read,
                     fallbackEndpoint: nextLocationInfo.WriteEndpoints[0]);
 
-<<<<<<< HEAD
-                nextLocationInfo.EffectivePreferredLocations = nextLocationInfo.PreferredLocations;
-
-=======
                 nextLocationInfo.EffectivePreferredLocations = nextLocationInfo.PreferredLocations;
 
                 nextLocationInfo.ThinClientWriteEndpoints = this.GetPreferredAvailableEndpoints(
@@ -770,7 +763,6 @@
                     expectedAvailableOperation: OperationType.Read,
                     fallbackEndpoint: nextLocationInfo.ThinClientWriteEndpoints[0]);
 
->>>>>>> f20c685e
                 if (nextLocationInfo.PreferredLocations == null || nextLocationInfo.PreferredLocations.Count == 0)
                 {
                     if (!nextLocationInfo.AvailableReadLocationByEndpoint.TryGetValue(this.defaultEndpoint, out string regionForDefaultEndpoint))
@@ -973,9 +965,6 @@
                 this.WriteEndpoints = new List<Uri>() { defaultEndpoint }.AsReadOnly();
                 this.AccountReadEndpoints = new List<Uri>() { defaultEndpoint }.AsReadOnly();
                 this.ReadEndpoints = new List<Uri>() { defaultEndpoint }.AsReadOnly();
-<<<<<<< HEAD
-                this.EffectivePreferredLocations = new List<string>().AsReadOnly();
-=======
                 this.EffectivePreferredLocations = new List<string>().AsReadOnly();
                 
                 this.ThinClientWriteLocations = new List<string>().AsReadOnly();
@@ -991,7 +980,6 @@
                 this.ThinClientWriteEndpoints = new List<Uri>() { defaultEndpoint }.AsReadOnly();
                 this.ThinClientReadEndpoints = new List<Uri>() { defaultEndpoint }.AsReadOnly();
 
->>>>>>> f20c685e
             }
 
             public DatabaseAccountLocationsInfo(DatabaseAccountLocationsInfo other)
@@ -1006,9 +994,6 @@
                 this.WriteEndpoints = other.WriteEndpoints;
                 this.AccountReadEndpoints = other.AccountReadEndpoints;
                 this.ReadEndpoints = other.ReadEndpoints;
-<<<<<<< HEAD
-                this.EffectivePreferredLocations = other.EffectivePreferredLocations;
-=======
                 this.EffectivePreferredLocations = other.EffectivePreferredLocations;
                 
                 this.ThinClientWriteLocations = other.ThinClientWriteLocations;
@@ -1019,7 +1004,6 @@
                 this.ThinClientReadLocationByEndpoint = other.ThinClientReadLocationByEndpoint;
                 this.ThinClientWriteEndpoints = other.ThinClientWriteEndpoints;
                 this.ThinClientReadEndpoints = other.ThinClientReadEndpoints;
->>>>>>> f20c685e
             }
 
             public ReadOnlyCollection<string> PreferredLocations { get; set; }
@@ -1033,9 +1017,6 @@
             public ReadOnlyCollection<Uri> WriteEndpoints { get; set; }
             public ReadOnlyCollection<Uri> ReadEndpoints { get; set; }
             public ReadOnlyCollection<Uri> AccountReadEndpoints { get; set; }
-<<<<<<< HEAD
-            public ReadOnlyCollection<string> EffectivePreferredLocations { get; set; }
-=======
             public ReadOnlyCollection<string> EffectivePreferredLocations { get; set; }
             public ReadOnlyCollection<string> ThinClientWriteLocations { get; set; }
             public ReadOnlyDictionary<string, Uri> ThinClientWriteEndpointByLocation { get; set; }
@@ -1047,7 +1028,6 @@
             public ReadOnlyDictionary<Uri, string> ThinClientReadLocationByEndpoint { get; set; }
             public ReadOnlyCollection<Uri> ThinClientReadEndpoints { get; set; }
 
->>>>>>> f20c685e
         }
 
         [Flags]
