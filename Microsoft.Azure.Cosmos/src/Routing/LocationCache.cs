--- conflicted
+++ resolved
@@ -124,18 +124,10 @@
                 return this.locationInfo.WriteEndpoints;
             }
         }
-
+
         /// <summary>
         /// Gets the list of thin client read endpoints.
         /// </summary>
-<<<<<<< HEAD
-        public ReadOnlyCollection<Uri> ThinClientReadEndpoints => this.locationInfo.ThinClientReadEndpoints;
-
-        /// <summary>
-        /// Gets the list of thin client write endpoints.
-        /// </summary>
-        public ReadOnlyCollection<Uri> ThinClientWriteEndpoints => this.locationInfo.ThinClientWriteEndpoints;
-=======
         public ReadOnlyCollection<Uri> ThinClientReadEndpoints
         {
             get
@@ -149,7 +141,7 @@
 
                 return this.locationInfo.ThinClientReadEndpoints;
             }
-        }
+        }
 
         /// <summary>
         /// Gets the list of thin client write endpoints.
@@ -167,8 +159,7 @@
 
                 return this.locationInfo.ThinClientWriteEndpoints;
             }
-        }
->>>>>>> 7acc58a2
+        }
 
         public ReadOnlyCollection<string> EffectivePreferredLocations => this.locationInfo.EffectivePreferredLocations;
 
@@ -244,9 +235,9 @@
         {
             this.UpdateLocationCache(
                 databaseAccount.WritableRegions,
-                databaseAccount.ReadableRegions,
-                thinClientWriteLocations: databaseAccount.ThinClientWritableLocationsInternal,
-                thinClientReadLocations: databaseAccount.ThinClientReadableLocationsInternal,
+                databaseAccount.ReadableRegions,
+                thinClientWriteLocations: databaseAccount.ThinClientWritableLocationsInternal,
+                thinClientReadLocations: databaseAccount.ThinClientReadableLocationsInternal,
                 preferenceList: null,
                 enableMultipleWriteLocations: databaseAccount.EnableMultipleWriteLocations);
         }
@@ -267,7 +258,6 @@
                 request.ResourceType != ResourceType.Document;
    
         }
-
         public bool IsMultimasterMetadataWriteRequest(DocumentServiceRequest request)
         {
             return !request.IsReadOnlyRequest && this.locationInfo.AvailableWriteLocations.Count > 1
@@ -323,7 +313,7 @@
         public ReadOnlyCollection<string> GetAvailableAccountLevelWriteLocations()
         {
             return this.locationInfo.AvailableWriteLocations;
-        }
+        }
 
         /// <summary>
         /// Resolves request to service endpoint. 
@@ -401,17 +391,17 @@
         {
             DatabaseAccountLocationsInfo databaseAccountLocationsInfoSnapshot = this.locationInfo;
 
-            ReadOnlyCollection<string> effectivePreferredLocations = this.locationInfo.EffectivePreferredLocations;
-
-            if (effectivePreferredLocations == null || effectivePreferredLocations.Count == 0)
-            {
-                throw new ArgumentException("effectivePreferredLocations cannot be null or empty!");
-            }
-
-            return GetApplicableRegions(
-                isReadRequest ? databaseAccountLocationsInfoSnapshot.AvailableReadLocations : databaseAccountLocationsInfoSnapshot.AvailableWriteLocations,
-                effectivePreferredLocations,
-                effectivePreferredLocations[0],
+            ReadOnlyCollection<string> effectivePreferredLocations = this.locationInfo.EffectivePreferredLocations;
+
+            if (effectivePreferredLocations == null || effectivePreferredLocations.Count == 0)
+            {
+                throw new ArgumentException("effectivePreferredLocations cannot be null or empty!");
+            }
+
+            return GetApplicableRegions(
+                isReadRequest ? databaseAccountLocationsInfoSnapshot.AvailableReadLocations : databaseAccountLocationsInfoSnapshot.AvailableWriteLocations,
+                effectivePreferredLocations,
+                effectivePreferredLocations[0],
                 excludeRegions);
         }
 
@@ -430,19 +420,19 @@
             IEnumerable<string> excludeRegions)
         {
             List<Uri> applicableEndpoints = new List<Uri>(regionNameByEndpoint.Count);
-            HashSet<string> excludeRegionsHash = excludeRegions == null ? new HashSet<string>() : new HashSet<string>(excludeRegions);
-
-            foreach (string region in effectivePreferredLocations)
-            {
-                if (excludeRegionsHash.Count > 0)
-                {
-                    if (!excludeRegionsHash.Contains(region) && regionNameByEndpoint.TryGetValue(region, out Uri endpoint))
-                    {
-                        applicableEndpoints.Add(endpoint);
-                    }
-                }
+            HashSet<string> excludeRegionsHash = excludeRegions == null ? new HashSet<string>() : new HashSet<string>(excludeRegions);
+
+            foreach (string region in effectivePreferredLocations)
+            {
+                if (excludeRegionsHash.Count > 0)
+                {
+                    if (!excludeRegionsHash.Contains(region) && regionNameByEndpoint.TryGetValue(region, out Uri endpoint))
+                    {
+                        applicableEndpoints.Add(endpoint);
+                    }
+                }
                 else
-                {
+                {
                     if (regionNameByEndpoint.TryGetValue(region, out Uri endpoint))
                     {
                         applicableEndpoints.Add(endpoint);
@@ -603,8 +593,8 @@
             return this.CanUseMultipleWriteLocations() &&
                 (request.ResourceType == ResourceType.Document ||
                 (request.ResourceType == ResourceType.StoredProcedure && request.OperationType == Documents.OperationType.ExecuteJavaScript));
-        }
-
+        }
+
         private void ClearStaleEndpointUnavailabilityInfo()
         {
             if (this.locationUnavailablityInfoByEndpoint.Any())
@@ -686,14 +676,14 @@
                 unavailableEndpoint,
                 unavailableOperationType,
                 updatedInfo.LastUnavailabilityCheckTimeStamp);
-        }
-
-        private void UpdateLocationCache(
-            IEnumerable<AccountRegion> writeLocations = null,
-            IEnumerable<AccountRegion> readLocations = null,
-            IEnumerable<AccountRegion> thinClientWriteLocations = null,
-            IEnumerable<AccountRegion> thinClientReadLocations = null,
-            ReadOnlyCollection<string> preferenceList = null,
+        }
+
+        private void UpdateLocationCache(
+            IEnumerable<AccountRegion> writeLocations = null,
+            IEnumerable<AccountRegion> readLocations = null,
+            IEnumerable<AccountRegion> thinClientWriteLocations = null,
+            IEnumerable<AccountRegion> thinClientReadLocations = null,
+            ReadOnlyCollection<string> preferenceList = null,
             bool? enableMultipleWriteLocations = null)
         {
             lock (this.lockObject)
@@ -733,28 +723,28 @@
 
                     nextLocationInfo.AvailableWriteLocations = availableWriteLocations;
                     nextLocationInfo.AvailableWriteLocationByEndpoint = availableWriteLocationsByEndpoint;
-                }
-
-                if (thinClientReadLocations != null && thinClientReadLocations.Count() > 0)
-                {
-                    nextLocationInfo.ThinClientReadEndpointByLocation = this.GetEndpointByLocation(
-                        thinClientReadLocations,
-                        out ReadOnlyCollection<string> thinClientAvailableReadLocations,
-                        out ReadOnlyDictionary<Uri, string> thinClientAvailableReadLocationsByEndpoint);
-
-                    nextLocationInfo.ThinClientReadLocations = thinClientAvailableReadLocations;
-                    nextLocationInfo.ThinClientReadLocationByEndpoint = thinClientAvailableReadLocationsByEndpoint;
-                }
-
-                if (thinClientWriteLocations != null && thinClientWriteLocations.Count() > 0)
-                {
-                    nextLocationInfo.ThinClientWriteEndpointByLocation = this.GetEndpointByLocation(
-                        thinClientWriteLocations,
-                        out ReadOnlyCollection<string> thinClientAvailableWriteLocations,
-                        out ReadOnlyDictionary<Uri, string> thinClientAvailableWriteLocationsByEndpoint);
-
-                    nextLocationInfo.ThinClientWriteLocations = thinClientAvailableWriteLocations;
-                    nextLocationInfo.ThinClientWriteLocationByEndpoint = thinClientAvailableWriteLocationsByEndpoint;
+                }
+
+                if (thinClientReadLocations != null && thinClientReadLocations.Count() > 0)
+                {
+                    nextLocationInfo.ThinClientReadEndpointByLocation = this.GetEndpointByLocation(
+                        thinClientReadLocations,
+                        out ReadOnlyCollection<string> thinClientAvailableReadLocations,
+                        out ReadOnlyDictionary<Uri, string> thinClientAvailableReadLocationsByEndpoint);
+
+                    nextLocationInfo.ThinClientReadLocations = thinClientAvailableReadLocations;
+                    nextLocationInfo.ThinClientReadLocationByEndpoint = thinClientAvailableReadLocationsByEndpoint;
+                }
+
+                if (thinClientWriteLocations != null && thinClientWriteLocations.Count() > 0)
+                {
+                    nextLocationInfo.ThinClientWriteEndpointByLocation = this.GetEndpointByLocation(
+                        thinClientWriteLocations,
+                        out ReadOnlyCollection<string> thinClientAvailableWriteLocations,
+                        out ReadOnlyDictionary<Uri, string> thinClientAvailableWriteLocationsByEndpoint);
+
+                    nextLocationInfo.ThinClientWriteLocations = thinClientAvailableWriteLocations;
+                    nextLocationInfo.ThinClientWriteLocationByEndpoint = thinClientAvailableWriteLocationsByEndpoint;
                 }
 
                 nextLocationInfo.WriteEndpoints = this.GetPreferredAvailableEndpoints(
@@ -767,22 +757,22 @@
                     endpointsByLocation: nextLocationInfo.AvailableReadEndpointByLocation,
                     orderedLocations: nextLocationInfo.AvailableReadLocations,
                     expectedAvailableOperation: OperationType.Read,
-                    fallbackEndpoint: nextLocationInfo.WriteEndpoints[0]);
-
-                nextLocationInfo.EffectivePreferredLocations = nextLocationInfo.PreferredLocations;
-
-                nextLocationInfo.ThinClientWriteEndpoints = this.GetPreferredAvailableEndpoints(
-                    endpointsByLocation: nextLocationInfo.ThinClientWriteEndpointByLocation,
-                    orderedLocations: nextLocationInfo.ThinClientWriteLocations,
-                    expectedAvailableOperation: OperationType.Write,
-                    fallbackEndpoint: this.defaultEndpoint);
-
-                nextLocationInfo.ThinClientReadEndpoints = this.GetPreferredAvailableEndpoints(
-                    endpointsByLocation: nextLocationInfo.ThinClientReadEndpointByLocation,
-                    orderedLocations: nextLocationInfo.ThinClientReadLocations,
-                    expectedAvailableOperation: OperationType.Read,
-                    fallbackEndpoint: nextLocationInfo.ThinClientWriteEndpoints[0]);
-
+                    fallbackEndpoint: nextLocationInfo.WriteEndpoints[0]);
+
+                nextLocationInfo.EffectivePreferredLocations = nextLocationInfo.PreferredLocations;
+
+                nextLocationInfo.ThinClientWriteEndpoints = this.GetPreferredAvailableEndpoints(
+                    endpointsByLocation: nextLocationInfo.ThinClientWriteEndpointByLocation,
+                    orderedLocations: nextLocationInfo.ThinClientWriteLocations,
+                    expectedAvailableOperation: OperationType.Write,
+                    fallbackEndpoint: this.defaultEndpoint);
+
+                nextLocationInfo.ThinClientReadEndpoints = this.GetPreferredAvailableEndpoints(
+                    endpointsByLocation: nextLocationInfo.ThinClientReadEndpointByLocation,
+                    orderedLocations: nextLocationInfo.ThinClientReadLocations,
+                    expectedAvailableOperation: OperationType.Read,
+                    fallbackEndpoint: nextLocationInfo.ThinClientWriteEndpoints[0]);
+
                 if (nextLocationInfo.PreferredLocations == null || nextLocationInfo.PreferredLocations.Count == 0)
                 {
                     if (!nextLocationInfo.AvailableReadLocationByEndpoint.TryGetValue(this.defaultEndpoint, out string regionForDefaultEndpoint))
@@ -790,9 +780,9 @@
                         nextLocationInfo.EffectivePreferredLocations = nextLocationInfo.AvailableReadLocations;
                     }
                     else
-                    {
-                        // if defaultEndpoint equals a regional endpoint - do not use account-level regions,
-                        // stick to defaultEndpoint configured for the CosmosClient instance
+                    {
+                        // if defaultEndpoint equals a regional endpoint - do not use account-level regions,
+                        // stick to defaultEndpoint configured for the CosmosClient instance
                         List<string> locations = new ()
                         {
                             regionForDefaultEndpoint
@@ -851,8 +841,8 @@
                         foreach (string location in orderedLocations)
                         {
                             if (endpointsByLocation.TryGetValue(location, out Uri endpoint))
-                            {
-                                // if defaultEndpoint equals a regional endpoint - do not use account-level regions,
+                            {
+                                // if defaultEndpoint equals a regional endpoint - do not use account-level regions,
                                 // stick to defaultEndpoint configured for the CosmosClient instance
                                 if (this.defaultEndpoint.Equals(endpoint))
                                 {
@@ -939,25 +929,25 @@
         {
             return this.useMultipleWriteLocations && this.enableMultipleWriteLocations;
         }
-
-        internal Uri ResolveThinClientEndpoint(DocumentServiceRequest request, bool isReadRequest)
-        {
+
+        internal Uri ResolveThinClientEndpoint(DocumentServiceRequest request, bool isReadRequest)
+        {
             if (request.RequestContext != null && request.RequestContext.LocationEndpointToRoute != null)
             {
                 return request.RequestContext.LocationEndpointToRoute;
-            }
-
-            DatabaseAccountLocationsInfo snapshot = this.locationInfo;
-            ReadOnlyCollection<Uri> endpoints = isReadRequest
-                ? snapshot.ThinClientReadEndpoints
-                : snapshot.ThinClientWriteEndpoints;
-
-            int locationIndex = request.RequestContext.LocationIndexToRoute.GetValueOrDefault(0);
-            Uri chosenEndpoint = endpoints[locationIndex % endpoints.Count];
-
-            request.RequestContext.RouteToLocation(chosenEndpoint);
-            return chosenEndpoint;
-        }
+            }
+
+            DatabaseAccountLocationsInfo snapshot = this.locationInfo;
+            ReadOnlyCollection<Uri> endpoints = isReadRequest
+                ? snapshot.ThinClientReadEndpoints
+                : snapshot.ThinClientWriteEndpoints;
+
+            int locationIndex = request.RequestContext.LocationIndexToRoute.GetValueOrDefault(0);
+            Uri chosenEndpoint = endpoints[locationIndex % endpoints.Count];
+
+            request.RequestContext.RouteToLocation(chosenEndpoint);
+            return chosenEndpoint;
+        }
 
         private void SetServicePointConnectionLimit(Uri endpoint)
         {
@@ -990,20 +980,20 @@
                 this.WriteEndpoints = new List<Uri>() { defaultEndpoint }.AsReadOnly();
                 this.AccountReadEndpoints = new List<Uri>() { defaultEndpoint }.AsReadOnly();
                 this.ReadEndpoints = new List<Uri>() { defaultEndpoint }.AsReadOnly();
-                this.EffectivePreferredLocations = new List<string>().AsReadOnly();
-                
-                this.ThinClientWriteLocations = new List<string>().AsReadOnly();
-                this.ThinClientReadLocations = new List<string>().AsReadOnly();
-                this.ThinClientWriteEndpointByLocation =
-                    new ReadOnlyDictionary<string, Uri>(new Dictionary<string, Uri>());
-                this.ThinClientReadEndpointByLocation =
-                    new ReadOnlyDictionary<string, Uri>(new Dictionary<string, Uri>());
-                this.ThinClientWriteLocationByEndpoint =
-                    new ReadOnlyDictionary<Uri, string>(new Dictionary<Uri, string>());
-                this.ThinClientReadLocationByEndpoint =
-                    new ReadOnlyDictionary<Uri, string>(new Dictionary<Uri, string>());
-                this.ThinClientWriteEndpoints = new List<Uri>() { defaultEndpoint }.AsReadOnly();
-                this.ThinClientReadEndpoints = new List<Uri>() { defaultEndpoint }.AsReadOnly();
+                this.EffectivePreferredLocations = new List<string>().AsReadOnly();
+                
+                this.ThinClientWriteLocations = new List<string>().AsReadOnly();
+                this.ThinClientReadLocations = new List<string>().AsReadOnly();
+                this.ThinClientWriteEndpointByLocation =
+                    new ReadOnlyDictionary<string, Uri>(new Dictionary<string, Uri>());
+                this.ThinClientReadEndpointByLocation =
+                    new ReadOnlyDictionary<string, Uri>(new Dictionary<string, Uri>());
+                this.ThinClientWriteLocationByEndpoint =
+                    new ReadOnlyDictionary<Uri, string>(new Dictionary<Uri, string>());
+                this.ThinClientReadLocationByEndpoint =
+                    new ReadOnlyDictionary<Uri, string>(new Dictionary<Uri, string>());
+                this.ThinClientWriteEndpoints = new List<Uri>() { defaultEndpoint }.AsReadOnly();
+                this.ThinClientReadEndpoints = new List<Uri>() { defaultEndpoint }.AsReadOnly();
 
             }
 
@@ -1019,15 +1009,15 @@
                 this.WriteEndpoints = other.WriteEndpoints;
                 this.AccountReadEndpoints = other.AccountReadEndpoints;
                 this.ReadEndpoints = other.ReadEndpoints;
-                this.EffectivePreferredLocations = other.EffectivePreferredLocations;
-                
-                this.ThinClientWriteLocations = other.ThinClientWriteLocations;
-                this.ThinClientReadLocations = other.ThinClientReadLocations;
-                this.ThinClientWriteEndpointByLocation = other.ThinClientWriteEndpointByLocation;
-                this.ThinClientReadEndpointByLocation = other.ThinClientReadEndpointByLocation;
-                this.ThinClientWriteLocationByEndpoint = other.ThinClientWriteLocationByEndpoint;
-                this.ThinClientReadLocationByEndpoint = other.ThinClientReadLocationByEndpoint;
-                this.ThinClientWriteEndpoints = other.ThinClientWriteEndpoints;
+                this.EffectivePreferredLocations = other.EffectivePreferredLocations;
+                
+                this.ThinClientWriteLocations = other.ThinClientWriteLocations;
+                this.ThinClientReadLocations = other.ThinClientReadLocations;
+                this.ThinClientWriteEndpointByLocation = other.ThinClientWriteEndpointByLocation;
+                this.ThinClientReadEndpointByLocation = other.ThinClientReadEndpointByLocation;
+                this.ThinClientWriteLocationByEndpoint = other.ThinClientWriteLocationByEndpoint;
+                this.ThinClientReadLocationByEndpoint = other.ThinClientReadLocationByEndpoint;
+                this.ThinClientWriteEndpoints = other.ThinClientWriteEndpoints;
                 this.ThinClientReadEndpoints = other.ThinClientReadEndpoints;
             }
 
@@ -1042,16 +1032,16 @@
             public ReadOnlyCollection<Uri> WriteEndpoints { get; set; }
             public ReadOnlyCollection<Uri> ReadEndpoints { get; set; }
             public ReadOnlyCollection<Uri> AccountReadEndpoints { get; set; }
-            public ReadOnlyCollection<string> EffectivePreferredLocations { get; set; }
-            public ReadOnlyCollection<string> ThinClientWriteLocations { get; set; }
-            public ReadOnlyDictionary<string, Uri> ThinClientWriteEndpointByLocation { get; set; }
-            public ReadOnlyDictionary<Uri, string> ThinClientWriteLocationByEndpoint { get; set; }
-            public ReadOnlyCollection<Uri> ThinClientWriteEndpoints { get; set; }
-
-            public ReadOnlyCollection<string> ThinClientReadLocations { get; set; }
-            public ReadOnlyDictionary<string, Uri> ThinClientReadEndpointByLocation { get; set; }
-            public ReadOnlyDictionary<Uri, string> ThinClientReadLocationByEndpoint { get; set; }
-            public ReadOnlyCollection<Uri> ThinClientReadEndpoints { get; set; }
+            public ReadOnlyCollection<string> EffectivePreferredLocations { get; set; }
+            public ReadOnlyCollection<string> ThinClientWriteLocations { get; set; }
+            public ReadOnlyDictionary<string, Uri> ThinClientWriteEndpointByLocation { get; set; }
+            public ReadOnlyDictionary<Uri, string> ThinClientWriteLocationByEndpoint { get; set; }
+            public ReadOnlyCollection<Uri> ThinClientWriteEndpoints { get; set; }
+
+            public ReadOnlyCollection<string> ThinClientReadLocations { get; set; }
+            public ReadOnlyDictionary<string, Uri> ThinClientReadEndpointByLocation { get; set; }
+            public ReadOnlyDictionary<Uri, string> ThinClientReadLocationByEndpoint { get; set; }
+            public ReadOnlyCollection<Uri> ThinClientReadEndpoints { get; set; }
 
         }
 
