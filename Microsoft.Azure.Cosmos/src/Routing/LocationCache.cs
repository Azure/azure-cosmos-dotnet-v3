﻿//------------------------------------------------------------
// Copyright (c) Microsoft Corporation.  All rights reserved.
//------------------------------------------------------------

namespace Microsoft.Azure.Cosmos.Routing
{
    using System;
    using System.Collections.Concurrent;
    using System.Collections.Generic;
    using System.Collections.ObjectModel;
    using System.Linq;
    using Microsoft.Azure.Cosmos.Core.Trace;
    using Microsoft.Azure.Documents;

    /// <summary>
    /// Implements the abstraction to resolve target location for geo-replicated DatabaseAccount
    /// with multiple writable and readable locations.
    /// </summary>
    internal sealed class LocationCache
    {
        private const string UnavailableLocationsExpirationTimeInSeconds = "UnavailableLocationsExpirationTimeInSeconds";
        private static int DefaultUnavailableLocationsExpirationTimeInSeconds = 5 * 60;

        private readonly bool enableEndpointDiscovery;
        private readonly Uri defaultEndpoint;
        private readonly bool useMultipleWriteLocations;
        private readonly object lockObject;
        private readonly TimeSpan unavailableLocationsExpirationTime;
        private readonly int connectionLimit;
        private readonly ConcurrentDictionary<Uri, LocationUnavailabilityInfo> locationUnavailablityInfoByEndpoint;
        private readonly RegionNameMapper regionNameMapper;

        private DatabaseAccountLocationsInfo locationInfo;
        private DateTime lastCacheUpdateTimestamp;
        private bool enableMultipleWriteLocations;

        public LocationCache(
            ReadOnlyCollection<string> preferredLocations,
            Uri defaultEndpoint,
            bool enableEndpointDiscovery,
            int connectionLimit,
            bool useMultipleWriteLocations)
        {
            this.locationInfo = new DatabaseAccountLocationsInfo(preferredLocations, defaultEndpoint);
            this.defaultEndpoint = defaultEndpoint;
            this.enableEndpointDiscovery = enableEndpointDiscovery;
            this.useMultipleWriteLocations = useMultipleWriteLocations;
            this.connectionLimit = connectionLimit;

            this.lockObject = new object();
            this.locationUnavailablityInfoByEndpoint = new ConcurrentDictionary<Uri, LocationUnavailabilityInfo>();
            this.lastCacheUpdateTimestamp = DateTime.MinValue;
            this.enableMultipleWriteLocations = false;
            this.unavailableLocationsExpirationTime = TimeSpan.FromSeconds(LocationCache.DefaultUnavailableLocationsExpirationTimeInSeconds);
            this.regionNameMapper = new RegionNameMapper();

#if !(NETSTANDARD15 || NETSTANDARD16)
#if NETSTANDARD20
            // GetEntryAssembly returns null when loaded from native netstandard2.0
            if (System.Reflection.Assembly.GetEntryAssembly() != null)
            {
#endif
                string unavailableLocationsExpirationTimeInSecondsConfig = System.Configuration.ConfigurationManager.AppSettings[LocationCache.UnavailableLocationsExpirationTimeInSeconds];
                if (!string.IsNullOrEmpty(unavailableLocationsExpirationTimeInSecondsConfig))
                {
                    int unavailableLocationsExpirationTimeinSecondsConfigValue;

                    if (!int.TryParse(unavailableLocationsExpirationTimeInSecondsConfig, out unavailableLocationsExpirationTimeinSecondsConfigValue))
                    {
                        this.unavailableLocationsExpirationTime = TimeSpan.FromSeconds(LocationCache.DefaultUnavailableLocationsExpirationTimeInSeconds);
                    }
                    else
                    {
                        this.unavailableLocationsExpirationTime = TimeSpan.FromSeconds(unavailableLocationsExpirationTimeinSecondsConfigValue);
                    }
                }
#if NETSTANDARD20
            }
#endif  
#endif
        }

        /// <summary>
        /// Gets list of read endpoints ordered by
        /// 1. Preferred location
        /// 2. Endpoint availablity
        /// </summary>
        public ReadOnlyCollection<Uri> ReadEndpoints
        {
            get
            {
                // Hot-path: avoid ConcurrentDictionary methods which acquire locks
                if (DateTime.UtcNow - this.lastCacheUpdateTimestamp > this.unavailableLocationsExpirationTime
                    && this.locationUnavailablityInfoByEndpoint.Any())
                {
                    this.UpdateLocationCache();
                }

                return this.locationInfo.ReadEndpoints;
            }
        }

        /// <summary>
        /// Gets list of account level read endpoints.
        /// </summary>
        public ReadOnlyCollection<Uri> AccountReadEndpoints => this.locationInfo.AccountReadEndpoints;

        /// <summary>
        /// Gets list of write endpoints ordered by
        /// 1. Preferred location
        /// 2. Endpoint availablity
        /// </summary>
        public ReadOnlyCollection<Uri> WriteEndpoints
        {
            get
            {
                // Hot-path: avoid ConcurrentDictionary methods which acquire locks
                if (DateTime.UtcNow - this.lastCacheUpdateTimestamp > this.unavailableLocationsExpirationTime
                    && this.locationUnavailablityInfoByEndpoint.Any())
                {
                    this.UpdateLocationCache();
                }

                return this.locationInfo.WriteEndpoints;
            }
        }

        /// <summary>
        /// Returns the location corresponding to the endpoint if location specific endpoint is provided.
        /// For the defaultEndPoint, we will return the first available write location.
        /// Returns null, in other cases.
        /// </summary>
        /// <remarks>
        /// Today we return null for defaultEndPoint if multiple write locations can be used.
        /// This needs to be modifed to figure out proper location in such case.
        /// </remarks>
        public string GetLocation(Uri endpoint)
        {
            string location = this.locationInfo.AvailableWriteEndpointByLocation.FirstOrDefault(uri => uri.Value == endpoint).Key ?? this.locationInfo.AvailableReadEndpointByLocation.FirstOrDefault(uri => uri.Value == endpoint).Key;

            if (location == null && endpoint == this.defaultEndpoint && !this.CanUseMultipleWriteLocations())
            {
                if (this.locationInfo.AvailableWriteEndpointByLocation.Any())
                {
                    return this.locationInfo.AvailableWriteEndpointByLocation.First().Key;
                }
            }

            return location;
        }

        /// <summary>
        /// Set region name for a location if present in the locationcache otherwise set region name as null.
        /// If endpoint's hostname is same as default endpoint hostname, set regionName as null.
        /// </summary>
        /// <param name="endpoint"></param>
        /// <param name="regionName"></param>
        /// <returns>true if region found else false</returns>
        public bool TryGetLocationForGatewayDiagnostics(Uri endpoint, out string regionName)
        {
            if (Uri.Compare(
                    endpoint, 
                    this.defaultEndpoint, 
                    UriComponents.Host, 
                    UriFormat.SafeUnescaped, 
                    StringComparison.OrdinalIgnoreCase) == 0)
            {
                regionName = null;
                return false;
            }

            regionName = this.GetLocation(endpoint);
            return true;
        }

        /// <summary>
        /// Marks the current location unavailable for read
        /// </summary>
        public void MarkEndpointUnavailableForRead(Uri endpoint)
        {
            this.MarkEndpointUnavailable(endpoint, OperationType.Read);
        }

        /// <summary>
        /// Marks the current location unavailable for write
        /// </summary>
        public void MarkEndpointUnavailableForWrite(Uri endpoint)
        {
            this.MarkEndpointUnavailable(endpoint, OperationType.Write);
        }

        /// <summary>
        /// Invoked when <see cref="AccountProperties"/> is read
        /// </summary>
        /// <param name="databaseAccount">Read DatabaseAccoaunt </param>
        public void OnDatabaseAccountRead(AccountProperties databaseAccount)
        {
            this.UpdateLocationCache(
                databaseAccount.WritableRegions,
                databaseAccount.ReadableRegions,
                preferenceList: null,
                enableMultipleWriteLocations: databaseAccount.EnableMultipleWriteLocations);
        }

        /// <summary>
        /// Invoked when <see cref="ConnectionPolicy.PreferredLocations"/> changes
        /// </summary>
        /// <param name="preferredLocations"></param>
        public void OnLocationPreferenceChanged(ReadOnlyCollection<string> preferredLocations)
        {
            this.UpdateLocationCache(
                preferenceList: preferredLocations);
        }

        public bool IsMetaData(DocumentServiceRequest request)
        {
            return (request.OperationType != Documents.OperationType.ExecuteJavaScript && request.ResourceType == ResourceType.StoredProcedure) ||
                request.ResourceType != ResourceType.Document;
   
        }
        public bool IsMultimasterMetadataWriteRequest(DocumentServiceRequest request)
        {
            return !request.IsReadOnlyRequest && this.locationInfo.AvailableWriteLocations.Count > 1
                && this.IsMetaData(request) 
                && this.CanUseMultipleWriteLocations();

        }

        /// <summary>
        /// Gets the default endpoint of the account
        /// </summary>
        /// <returns>the default endpoint.</returns>
        public Uri GetDefaultEndpoint()
        {
            return this.defaultEndpoint;
        }

        /// <summary>
        /// Gets the mapping of available write region names to the respective endpoints
        /// </summary>
        public ReadOnlyDictionary<string, Uri> GetAvailableWriteEndpointsByLocation()
        {
            return this.locationInfo.AvailableWriteEndpointByLocation;
        }

        /// <summary>
        /// Gets the mapping of available read region names to the respective endpoints
        /// </summary>
        public ReadOnlyDictionary<string, Uri> GetAvailableReadEndpointsByLocation()
        {
            return this.locationInfo.AvailableReadEndpointByLocation;
        }

        public Uri GetHubUri()
        {
            DatabaseAccountLocationsInfo currentLocationInfo = this.locationInfo;
            string writeLocation = currentLocationInfo.AvailableWriteLocations[0];
            Uri locationEndpointToRoute = currentLocationInfo.AvailableWriteEndpointByLocation[writeLocation];
            return locationEndpointToRoute;
        }

        public ReadOnlyCollection<string> GetAvailableReadLocations()
        {
            return this.locationInfo.AvailableReadLocations;
        }

        public ReadOnlyCollection<string> GetAvailableWriteLocations()
        {
            return this.locationInfo.AvailableWriteLocations;
        }

        /// <summary>
        /// Resolves request to service endpoint. 
        /// 1. If this is a write request
        ///    (a) If UseMultipleWriteLocations = true
        ///        (i) For document writes, resolve to most preferred and available write endpoint.
        ///            Once the endpoint is marked unavailable, it is moved to the end of available write endpoint. Current request will
        ///            be retried on next preferred available write endpoint.
        ///        (ii) For all other resources, always resolve to first/second (regardless of preferred locations)
        ///             write endpoint in <see cref="AccountProperties.WritableRegions"/>.
        ///             Endpoint of first write location in <see cref="AccountProperties.WritableRegions"/> is the only endpoint that supports
        ///             write operation on all resource types (except during that region's failover). 
        ///             Only during manual failover, client would retry write on second write location in <see cref="AccountProperties.WritableRegions"/>.
        ///    (b) Else resolve the request to first write endpoint in <see cref="AccountProperties.writeRegions"/> OR 
        ///        second write endpoint in <see cref="AccountProperties.WritableRegions"/> in case of manual failover of that location.
        /// 2. Else resolve the request to most preferred available read endpoint (automatic failover for read requests)
        /// </summary>
        /// <param name="request">Request for which endpoint is to be resolved</param>
        /// <returns>Resolved endpoint</returns>
        public Uri ResolveServiceEndpoint(DocumentServiceRequest request)
        {
            if (request.RequestContext != null && request.RequestContext.LocationEndpointToRoute != null)
            {
                return request.RequestContext.LocationEndpointToRoute;
            }

            int locationIndex = request.RequestContext.LocationIndexToRoute.GetValueOrDefault(0);

            Uri locationEndpointToRoute = this.defaultEndpoint;

            if (!request.RequestContext.UsePreferredLocations.GetValueOrDefault(true) // Should not use preferred location ?
                || (request.OperationType.IsWriteOperation() && !this.CanUseMultipleWriteLocations(request)))
            {
                // For non-document resource types in case of client can use multiple write locations
                // or when client cannot use multiple write locations, flip-flop between the 
                // first and the second writable region in DatabaseAccount (for manual failover)
                DatabaseAccountLocationsInfo currentLocationInfo = this.locationInfo;

                if (this.enableEndpointDiscovery && currentLocationInfo.AvailableWriteLocations.Count > 0)
                {
                    locationIndex = Math.Min(locationIndex % 2, currentLocationInfo.AvailableWriteLocations.Count - 1);
                    string writeLocation = currentLocationInfo.AvailableWriteLocations[locationIndex];
                    locationEndpointToRoute = currentLocationInfo.AvailableWriteEndpointByLocation[writeLocation];
                }
            }
            else
            {
                ReadOnlyCollection<Uri> endpoints = this.GetApplicableEndpoints(request, !request.OperationType.IsWriteOperation());
                locationEndpointToRoute = endpoints[locationIndex % endpoints.Count];
            }

            request.RequestContext.RouteToLocation(locationEndpointToRoute);
            return locationEndpointToRoute;
        }

        public ReadOnlyCollection<Uri> GetApplicableEndpoints(DocumentServiceRequest request, bool isReadRequest)
        {
<<<<<<< HEAD
            ReadOnlyCollection<Uri> endpoints = isReadRequest ? this.ReadEndpoints : this.WriteEndpoints;
=======
            ReadOnlyCollection<Uri> endpoints = 
                isReadRequest 
                ? this.ReadEndpoints 
                : this.WriteEndpoints;
>>>>>>> 43c14a31

            if (request.RequestContext.ExcludeRegions == null || request.RequestContext.ExcludeRegions.Count == 0)
            {
                return endpoints;
            }

            return this.GetApplicableEndpoints(
<<<<<<< HEAD
                endpoints,
                isReadRequest ? this.locationInfo.AvailableReadEndpointByLocation : this.locationInfo.AvailableWriteEndpointByLocation,
                this.defaultEndpoint,
                request.RequestContext.ExcludeRegions);
=======
                isReadRequest ? this.locationInfo.AvailableReadEndpointByLocation : this.locationInfo.AvailableWriteEndpointByLocation,
                this.defaultEndpoint,
                request.RequestContext.ExcludeRegions);
        }

        public ReadOnlyCollection<string> GetApplicableRegions(IEnumerable<string> excludeRegions, bool isReadRequest)
        {
            return this.GetApplicableRegions(
                isReadRequest ? this.locationInfo.AvailableReadLocations : this.locationInfo.AvailableWriteLocations,
                this.locationInfo.PreferredLocations[0],
                excludeRegions);
>>>>>>> 43c14a31
        }

        /// <summary>
        /// Gets applicable endpoints for a request, if there are no applicable endpoints, returns the fallback endpoint
        /// </summary>
<<<<<<< HEAD
        /// <param name="endpoints"></param>
=======
>>>>>>> 43c14a31
        /// <param name="regionNameByEndpoint"></param>
        /// <param name="fallbackEndpoint"></param>
        /// <param name="excludeRegions"></param>
        /// <returns>a list of applicable endpoints for a request</returns>
        private ReadOnlyCollection<Uri> GetApplicableEndpoints(
<<<<<<< HEAD
            IReadOnlyList<Uri> endpoints,
            ReadOnlyDictionary<string, Uri> regionNameByEndpoint,
            Uri fallbackEndpoint,
            IReadOnlyList<string> excludeRegions)
        {
            List<Uri> applicableEndpoints = new List<Uri>(endpoints.Count);
            HashSet<Uri> excludeUris = new HashSet<Uri>();

            foreach (string region in excludeRegions)
            {
                string normalizedRegionName = this.regionNameMapper.GetCosmosDBRegionName(region);
                if (regionNameByEndpoint.ContainsKey(normalizedRegionName))
                {
                    excludeUris.Add(regionNameByEndpoint[normalizedRegionName]);
                }
            }
            
            foreach (Uri endpoint in endpoints)
            {
                if (!excludeUris.Contains(endpoint))
                {
                    applicableEndpoints.Add(endpoint);
                }
            }

            if (applicableEndpoints.Count == 0)
            {
                applicableEndpoints.Add(fallbackEndpoint);
            }

            return new ReadOnlyCollection<Uri>(applicableEndpoints);
=======
            ReadOnlyDictionary<string, Uri> regionNameByEndpoint,
            Uri fallbackEndpoint,
            IEnumerable<string> excludeRegions)
        {
            List<Uri> applicableEndpoints = new List<Uri>(regionNameByEndpoint.Count);
            HashSet<string> excludeRegionsHash = excludeRegions == null ? null : new HashSet<string>(excludeRegions);

            if (excludeRegions != null)
            {
                foreach (string region in this.locationInfo.PreferredLocations)
                {
                    if (!excludeRegionsHash.Contains(region)
                        && regionNameByEndpoint.TryGetValue(region, out Uri endpoint))
                    {
                        applicableEndpoints.Add(endpoint);
                    }
                }
            }
            else
            {
                foreach (string region in this.locationInfo.PreferredLocations)
                {
                    if (regionNameByEndpoint.TryGetValue(region, out Uri endpoint))
                    {
                        applicableEndpoints.Add(endpoint);
                    }
                }
            }

            if (applicableEndpoints.Count == 0)
            {
                applicableEndpoints.Add(fallbackEndpoint);
            }

            return new ReadOnlyCollection<Uri>(applicableEndpoints);
        }

        /// <summary>
        /// Gets applicable endpoints for a request, if there are no applicable endpoints, returns the fallback endpoint
        /// </summary>
        /// <param name="regionNameByEndpoint"></param>
        /// <param name="fallbackRegion"></param>
        /// <param name="excludeRegions"></param>
        /// <returns>a list of applicable endpoints for a request</returns>
        private ReadOnlyCollection<string> GetApplicableRegions(
            ReadOnlyCollection<string> regionNameByEndpoint,
            string fallbackRegion,
            IEnumerable<string> excludeRegions)
        {
            List<string> applicableRegions = new List<string>(regionNameByEndpoint.Count);
            HashSet<string> excludeRegionsHash = excludeRegions == null ? null : new HashSet<string>(excludeRegions);

            if (excludeRegions != null)
            {
                foreach (string region in this.locationInfo.PreferredLocations)
                {
                    if (regionNameByEndpoint.Contains(region)
                        && !excludeRegionsHash.Contains(region))
                    {
                        applicableRegions.Add(region);
                    }
                }
            }
            else
            {
                foreach (string region in this.locationInfo.PreferredLocations)
                {
                    if (regionNameByEndpoint.Contains(region))
                    {
                        applicableRegions.Add(region);
                    }
                }
            }

            if (applicableRegions.Count == 0)
            {
                applicableRegions.Add(fallbackRegion);
            }

            return new ReadOnlyCollection<string>(applicableRegions);
>>>>>>> 43c14a31
        }

        public bool ShouldRefreshEndpoints(out bool canRefreshInBackground)
        {
            canRefreshInBackground = true;
            DatabaseAccountLocationsInfo currentLocationInfo = this.locationInfo;

            string mostPreferredLocation = currentLocationInfo.PreferredLocations.FirstOrDefault();

            // we should schedule refresh in background if we are unable to target the user's most preferredLocation.
            if (this.enableEndpointDiscovery)
            {
                // Refresh if client opts-in to useMultipleWriteLocations but server-side setting is disabled
                bool shouldRefresh = this.useMultipleWriteLocations && !this.enableMultipleWriteLocations;

                ReadOnlyCollection<Uri> readLocationEndpoints = currentLocationInfo.ReadEndpoints;

                if (this.IsEndpointUnavailable(readLocationEndpoints[0], OperationType.Read))
                {
                    canRefreshInBackground = readLocationEndpoints.Count > 1;
                    DefaultTrace.TraceInformation("ShouldRefreshEndpoints = true since the first read endpoint {0} is not available for read. canRefreshInBackground = {1}",
                        readLocationEndpoints[0],
                        canRefreshInBackground);

                    return true;
                }

                if (!string.IsNullOrEmpty(mostPreferredLocation))
                {
                    Uri mostPreferredReadEndpoint;

                    if (currentLocationInfo.AvailableReadEndpointByLocation.TryGetValue(mostPreferredLocation, out mostPreferredReadEndpoint))
                    {
                        if (mostPreferredReadEndpoint != readLocationEndpoints[0])
                        {
                            // For reads, we can always refresh in background as we can alternate to
                            // other available read endpoints
                            DefaultTrace.TraceInformation("ShouldRefreshEndpoints = true since most preferred location {0} is not available for read.", mostPreferredLocation);
                            return true;
                        }
                    }
                    else
                    {
                        DefaultTrace.TraceInformation("ShouldRefreshEndpoints = true since most preferred location {0} is not in available read locations.", mostPreferredLocation);
                        return true;
                    }
                }

                Uri mostPreferredWriteEndpoint;
                ReadOnlyCollection<Uri> writeLocationEndpoints = currentLocationInfo.WriteEndpoints;

                if (!this.CanUseMultipleWriteLocations())
                {
                    if (this.IsEndpointUnavailable(writeLocationEndpoints[0], OperationType.Write))
                    {
                        // Since most preferred write endpoint is unavailable, we can only refresh in background if 
                        // we have an alternate write endpoint
                        canRefreshInBackground = writeLocationEndpoints.Count > 1;
                        DefaultTrace.TraceInformation("ShouldRefreshEndpoints = true since most preferred location {0} endpoint {1} is not available for write. canRefreshInBackground = {2}",
                            mostPreferredLocation,
                            writeLocationEndpoints[0],
                            canRefreshInBackground);

                        return true;
                    }
                    else
                    {
                        return shouldRefresh;
                    }
                }
                else if (!string.IsNullOrEmpty(mostPreferredLocation))
                {
                    if (currentLocationInfo.AvailableWriteEndpointByLocation.TryGetValue(mostPreferredLocation, out mostPreferredWriteEndpoint))
                    {
                        shouldRefresh |= mostPreferredWriteEndpoint != writeLocationEndpoints[0];
                        DefaultTrace.TraceInformation("ShouldRefreshEndpoints = {0} since most preferred location {1} is not available for write.", shouldRefresh, mostPreferredLocation);
                        return shouldRefresh;
                    }
                    else
                    {
                        DefaultTrace.TraceInformation("ShouldRefreshEndpoints = true since most preferred location {0} is not in available write locations", mostPreferredLocation);
                        return true;
                    }
                }
                else
                {
                    return shouldRefresh;
                }
            }
            else
            {
                return false;
            }
        }

        public bool CanUseMultipleWriteLocations(DocumentServiceRequest request)
        {
            return this.CanUseMultipleWriteLocations() &&
                (request.ResourceType == ResourceType.Document ||
                (request.ResourceType == ResourceType.StoredProcedure && request.OperationType == Documents.OperationType.ExecuteJavaScript));
        }

        private void ClearStaleEndpointUnavailabilityInfo()
        {
            if (this.locationUnavailablityInfoByEndpoint.Any())
            {
                List<Uri> unavailableEndpoints = this.locationUnavailablityInfoByEndpoint.Keys.ToList();

                foreach (Uri unavailableEndpoint in unavailableEndpoints)
                {
                    LocationUnavailabilityInfo unavailabilityInfo;
                    LocationUnavailabilityInfo removed;

                    if (this.locationUnavailablityInfoByEndpoint.TryGetValue(unavailableEndpoint, out unavailabilityInfo)
                        && DateTime.UtcNow - unavailabilityInfo.LastUnavailabilityCheckTimeStamp > this.unavailableLocationsExpirationTime
                        && this.locationUnavailablityInfoByEndpoint.TryRemove(unavailableEndpoint, out removed))
                    {
                        DefaultTrace.TraceInformation(
                            "Removed endpoint {0} unavailable for operations {1} from unavailableEndpoints",
                            unavailableEndpoint,
                            unavailabilityInfo.UnavailableOperations);
                    }
                }
            }
        }

        private bool IsEndpointUnavailable(Uri endpoint, OperationType expectedAvailableOperations)
        {
            LocationUnavailabilityInfo unavailabilityInfo;

            if (expectedAvailableOperations == OperationType.None
                || !this.locationUnavailablityInfoByEndpoint.TryGetValue(endpoint, out unavailabilityInfo)
                || !unavailabilityInfo.UnavailableOperations.HasFlag(expectedAvailableOperations))
            {
                return false;
            }
            else
            {
                if (DateTime.UtcNow - unavailabilityInfo.LastUnavailabilityCheckTimeStamp > this.unavailableLocationsExpirationTime)
                {
                    return false;
                }
                else
                {
                    DefaultTrace.TraceInformation(
                        "Endpoint {0} unavailable for operations {1} present in unavailableEndpoints",
                        endpoint,
                        unavailabilityInfo.UnavailableOperations);
                    // Unexpired entry present. Endpoint is unavailable
                    return true;
                }
            }
        }

        private void MarkEndpointUnavailable(
            Uri unavailableEndpoint,
            OperationType unavailableOperationType)
        {
            DateTime currentTime = DateTime.UtcNow;
            LocationUnavailabilityInfo updatedInfo = this.locationUnavailablityInfoByEndpoint.AddOrUpdate(
                unavailableEndpoint,
                (Uri endpoint) =>
                {
                    return new LocationUnavailabilityInfo()
                    {
                        LastUnavailabilityCheckTimeStamp = currentTime,
                        UnavailableOperations = unavailableOperationType,
                    };
                },
                (Uri endpoint, LocationUnavailabilityInfo info) =>
                {
                    info.LastUnavailabilityCheckTimeStamp = currentTime;
                    info.UnavailableOperations |= unavailableOperationType;
                    return info;
                });

            this.UpdateLocationCache();

            DefaultTrace.TraceInformation(
                "Endpoint {0} unavailable for {1} added/updated to unavailableEndpoints with timestamp {2}",
                unavailableEndpoint,
                unavailableOperationType,
                updatedInfo.LastUnavailabilityCheckTimeStamp);
        }

        private void UpdateLocationCache(
            IEnumerable<AccountRegion> writeLocations = null,
            IEnumerable<AccountRegion> readLocations = null,
            ReadOnlyCollection<string> preferenceList = null,
            bool? enableMultipleWriteLocations = null)
        {
            lock (this.lockObject)
            {
                DatabaseAccountLocationsInfo nextLocationInfo = new DatabaseAccountLocationsInfo(this.locationInfo);

                if (preferenceList != null)
                {
                    nextLocationInfo.PreferredLocations = preferenceList;
                }

                if (enableMultipleWriteLocations.HasValue)
                {
                    this.enableMultipleWriteLocations = enableMultipleWriteLocations.Value;
                }

                this.ClearStaleEndpointUnavailabilityInfo();

                if (readLocations != null)
                {
                    nextLocationInfo.AvailableReadEndpointByLocation = this.GetEndpointByLocation(
                        readLocations,
                        out ReadOnlyCollection<string> availableReadLocations);

                    nextLocationInfo.AvailableReadLocations = availableReadLocations;
                    nextLocationInfo.AccountReadEndpoints = nextLocationInfo.AvailableReadEndpointByLocation.Select(x => x.Value).ToList().AsReadOnly();
                }

                if (writeLocations != null)
                {
                    nextLocationInfo.AvailableWriteEndpointByLocation = this.GetEndpointByLocation(
                        writeLocations,
                        out ReadOnlyCollection<string> availableWriteLocations);

                    nextLocationInfo.AvailableWriteLocations = availableWriteLocations;
                }

                nextLocationInfo.WriteEndpoints = this.GetPreferredAvailableEndpoints(
                    endpointsByLocation: nextLocationInfo.AvailableWriteEndpointByLocation,
                    orderedLocations: nextLocationInfo.AvailableWriteLocations,
                    expectedAvailableOperation: OperationType.Write,
                    fallbackEndpoint: this.defaultEndpoint);

                nextLocationInfo.ReadEndpoints = this.GetPreferredAvailableEndpoints(
                    endpointsByLocation: nextLocationInfo.AvailableReadEndpointByLocation,
                    orderedLocations: nextLocationInfo.AvailableReadLocations,
                    expectedAvailableOperation: OperationType.Read,
                    fallbackEndpoint: nextLocationInfo.WriteEndpoints[0]);

                this.lastCacheUpdateTimestamp = DateTime.UtcNow;

                DefaultTrace.TraceInformation("Current WriteEndpoints = ({0}) ReadEndpoints = ({1})",
                    string.Join(", ", nextLocationInfo.WriteEndpoints.Select(endpoint => endpoint.ToString())),
                    string.Join(", ", nextLocationInfo.ReadEndpoints.Select(endpoint => endpoint.ToString())));

                this.locationInfo = nextLocationInfo;
            }
        }

        private ReadOnlyCollection<Uri> GetPreferredAvailableEndpoints(ReadOnlyDictionary<string, Uri> endpointsByLocation, ReadOnlyCollection<string> orderedLocations, OperationType expectedAvailableOperation, Uri fallbackEndpoint)
        {
            List<Uri> endpoints = new List<Uri>();
            DatabaseAccountLocationsInfo currentLocationInfo = this.locationInfo;

            // if enableEndpointDiscovery is false, we always use the defaultEndpoint that user passed in during documentClient init
            if (this.enableEndpointDiscovery)
            {
                if (this.CanUseMultipleWriteLocations() || expectedAvailableOperation.HasFlag(OperationType.Read))
                {
                    List<Uri> unavailableEndpoints = new List<Uri>();

                    // When client can not use multiple write locations, preferred locations list should only be used
                    // determining read endpoints order. 
                    // If client can use multiple write locations, preferred locations list should be used for determining
                    // both read and write endpoints order.

                    foreach (string location in currentLocationInfo.PreferredLocations)
                    {
                        if (endpointsByLocation.TryGetValue(location, out Uri endpoint))
                        {
                            if (this.IsEndpointUnavailable(endpoint, expectedAvailableOperation))
                            {
                                unavailableEndpoints.Add(endpoint);
                            }
                            else
                            {
                                endpoints.Add(endpoint);
                            }
                        }
                    }

                    if (endpoints.Count == 0)
                    {
                        endpoints.Add(fallbackEndpoint);
                        unavailableEndpoints.Remove(fallbackEndpoint);
                    }

                    endpoints.AddRange(unavailableEndpoints);
                }
                else
                {
                    foreach (string location in orderedLocations)
                    {
                        if (!string.IsNullOrEmpty(location) && // location is empty during manual failover
                            endpointsByLocation.TryGetValue(location, out Uri endpoint))
                        {
                            endpoints.Add(endpoint);
                        }
                    }
                }
            }

            if (endpoints.Count == 0)
            {
                endpoints.Add(fallbackEndpoint);
            }

            return endpoints.AsReadOnly();
        }

        private ReadOnlyDictionary<string, Uri> GetEndpointByLocation(IEnumerable<AccountRegion> locations, out ReadOnlyCollection<string> orderedLocations)
        {
            Dictionary<string, Uri> endpointsByLocation = new Dictionary<string, Uri>(StringComparer.OrdinalIgnoreCase);
            List<string> parsedLocations = new List<string>();

            foreach (AccountRegion location in locations)
            {
                Uri endpoint;
                if (!string.IsNullOrEmpty(location.Name)
                    && Uri.TryCreate(location.Endpoint, UriKind.Absolute, out endpoint))
                {
                    endpointsByLocation[location.Name] = endpoint;
                    parsedLocations.Add(location.Name);
                    this.SetServicePointConnectionLimit(endpoint);
                }
                else
                {
                    DefaultTrace.TraceInformation("GetAvailableEndpointsByLocation() - skipping add for location = {0} as it is location name is either empty or endpoint is malformed {1}",
                        location.Name,
                        location.Endpoint);
                }
            }

            orderedLocations = parsedLocations.AsReadOnly();
            return new ReadOnlyDictionary<string, Uri>(endpointsByLocation);
        }

        internal bool CanUseMultipleWriteLocations()
        {
            return this.useMultipleWriteLocations && this.enableMultipleWriteLocations;
        }

        private void SetServicePointConnectionLimit(Uri endpoint)
        {
#if !NETSTANDARD16
            ServicePointAccessor servicePoint = ServicePointAccessor.FindServicePoint(endpoint);
            servicePoint.ConnectionLimit = this.connectionLimit;
#endif
        }

        private sealed class LocationUnavailabilityInfo
        {
            public DateTime LastUnavailabilityCheckTimeStamp { get; set; }
            public OperationType UnavailableOperations { get; set; }
        }

        private sealed class DatabaseAccountLocationsInfo
        {
            public DatabaseAccountLocationsInfo(ReadOnlyCollection<string> preferredLocations, Uri defaultEndpoint)
            {
                this.PreferredLocations = preferredLocations;
                this.AvailableWriteLocations = new List<string>().AsReadOnly();
                this.AvailableReadLocations = new List<string>().AsReadOnly();
                this.AvailableWriteEndpointByLocation = new ReadOnlyDictionary<string, Uri>(new Dictionary<string, Uri>(StringComparer.OrdinalIgnoreCase));
                this.AvailableReadEndpointByLocation = new ReadOnlyDictionary<string, Uri>(new Dictionary<string, Uri>(StringComparer.OrdinalIgnoreCase));
                this.WriteEndpoints = new List<Uri>() { defaultEndpoint }.AsReadOnly();
                this.AccountReadEndpoints = new List<Uri>() { defaultEndpoint }.AsReadOnly();
                this.ReadEndpoints = new List<Uri>() { defaultEndpoint }.AsReadOnly();
            }

            public DatabaseAccountLocationsInfo(DatabaseAccountLocationsInfo other)
            {
                this.PreferredLocations = other.PreferredLocations;
                this.AvailableWriteLocations = other.AvailableWriteLocations;
                this.AvailableReadLocations = other.AvailableReadLocations;
                this.AvailableWriteEndpointByLocation = other.AvailableWriteEndpointByLocation;
                this.AvailableReadEndpointByLocation = other.AvailableReadEndpointByLocation;
                this.WriteEndpoints = other.WriteEndpoints;
                this.AccountReadEndpoints = other.AccountReadEndpoints;
                this.ReadEndpoints = other.ReadEndpoints;
            }

            public ReadOnlyCollection<string> PreferredLocations { get; set; }
            public ReadOnlyCollection<string> AvailableWriteLocations { get; set; }
            public ReadOnlyCollection<string> AvailableReadLocations { get; set; }
            public ReadOnlyDictionary<string, Uri> AvailableWriteEndpointByLocation { get; set; }
            public ReadOnlyDictionary<string, Uri> AvailableReadEndpointByLocation { get; set; }
            public ReadOnlyCollection<Uri> WriteEndpoints { get; set; }
            public ReadOnlyCollection<Uri> ReadEndpoints { get; set; }
            public ReadOnlyCollection<Uri> AccountReadEndpoints { get; set; }
        }

        [Flags]
        private enum OperationType
        {
            None = 0x0,
            Read = 0x1,
            Write = 0x2
        }
    }
}<|MERGE_RESOLUTION|>--- conflicted
+++ resolved
@@ -257,17 +257,17 @@
             string writeLocation = currentLocationInfo.AvailableWriteLocations[0];
             Uri locationEndpointToRoute = currentLocationInfo.AvailableWriteEndpointByLocation[writeLocation];
             return locationEndpointToRoute;
-        }
-
-        public ReadOnlyCollection<string> GetAvailableReadLocations()
-        {
-            return this.locationInfo.AvailableReadLocations;
-        }
-
-        public ReadOnlyCollection<string> GetAvailableWriteLocations()
-        {
-            return this.locationInfo.AvailableWriteLocations;
-        }
+        }
+
+        public ReadOnlyCollection<string> GetAvailableReadLocations()
+        {
+            return this.locationInfo.AvailableReadLocations;
+        }
+
+        public ReadOnlyCollection<string> GetAvailableWriteLocations()
+        {
+            return this.locationInfo.AvailableWriteLocations;
+        }
 
         /// <summary>
         /// Resolves request to service endpoint. 
@@ -325,14 +325,10 @@
 
         public ReadOnlyCollection<Uri> GetApplicableEndpoints(DocumentServiceRequest request, bool isReadRequest)
         {
-<<<<<<< HEAD
-            ReadOnlyCollection<Uri> endpoints = isReadRequest ? this.ReadEndpoints : this.WriteEndpoints;
-=======
-            ReadOnlyCollection<Uri> endpoints = 
-                isReadRequest 
-                ? this.ReadEndpoints 
+            ReadOnlyCollection<Uri> endpoints = 
+                isReadRequest 
+                ? this.ReadEndpoints 
                 : this.WriteEndpoints;
->>>>>>> 43c14a31
 
             if (request.RequestContext.ExcludeRegions == null || request.RequestContext.ExcludeRegions.Count == 0)
             {
@@ -340,108 +336,64 @@
             }
 
             return this.GetApplicableEndpoints(
-<<<<<<< HEAD
-                endpoints,
                 isReadRequest ? this.locationInfo.AvailableReadEndpointByLocation : this.locationInfo.AvailableWriteEndpointByLocation,
                 this.defaultEndpoint,
                 request.RequestContext.ExcludeRegions);
-=======
-                isReadRequest ? this.locationInfo.AvailableReadEndpointByLocation : this.locationInfo.AvailableWriteEndpointByLocation,
-                this.defaultEndpoint,
-                request.RequestContext.ExcludeRegions);
-        }
-
+        }
+
         public ReadOnlyCollection<string> GetApplicableRegions(IEnumerable<string> excludeRegions, bool isReadRequest)
         {
             return this.GetApplicableRegions(
                 isReadRequest ? this.locationInfo.AvailableReadLocations : this.locationInfo.AvailableWriteLocations,
                 this.locationInfo.PreferredLocations[0],
                 excludeRegions);
->>>>>>> 43c14a31
         }
 
         /// <summary>
         /// Gets applicable endpoints for a request, if there are no applicable endpoints, returns the fallback endpoint
         /// </summary>
-<<<<<<< HEAD
-        /// <param name="endpoints"></param>
-=======
->>>>>>> 43c14a31
         /// <param name="regionNameByEndpoint"></param>
         /// <param name="fallbackEndpoint"></param>
         /// <param name="excludeRegions"></param>
         /// <returns>a list of applicable endpoints for a request</returns>
         private ReadOnlyCollection<Uri> GetApplicableEndpoints(
-<<<<<<< HEAD
-            IReadOnlyList<Uri> endpoints,
-            ReadOnlyDictionary<string, Uri> regionNameByEndpoint,
-            Uri fallbackEndpoint,
-            IReadOnlyList<string> excludeRegions)
-        {
-            List<Uri> applicableEndpoints = new List<Uri>(endpoints.Count);
-            HashSet<Uri> excludeUris = new HashSet<Uri>();
-
-            foreach (string region in excludeRegions)
-            {
-                string normalizedRegionName = this.regionNameMapper.GetCosmosDBRegionName(region);
-                if (regionNameByEndpoint.ContainsKey(normalizedRegionName))
-                {
-                    excludeUris.Add(regionNameByEndpoint[normalizedRegionName]);
-                }
-            }
-            
-            foreach (Uri endpoint in endpoints)
-            {
-                if (!excludeUris.Contains(endpoint))
-                {
-                    applicableEndpoints.Add(endpoint);
-                }
-            }
-
-            if (applicableEndpoints.Count == 0)
-            {
-                applicableEndpoints.Add(fallbackEndpoint);
-            }
-
-            return new ReadOnlyCollection<Uri>(applicableEndpoints);
-=======
             ReadOnlyDictionary<string, Uri> regionNameByEndpoint,
             Uri fallbackEndpoint,
             IEnumerable<string> excludeRegions)
-        {
-            List<Uri> applicableEndpoints = new List<Uri>(regionNameByEndpoint.Count);
-            HashSet<string> excludeRegionsHash = excludeRegions == null ? null : new HashSet<string>(excludeRegions);
-
-            if (excludeRegions != null)
-            {
-                foreach (string region in this.locationInfo.PreferredLocations)
-                {
-                    if (!excludeRegionsHash.Contains(region)
-                        && regionNameByEndpoint.TryGetValue(region, out Uri endpoint))
-                    {
-                        applicableEndpoints.Add(endpoint);
-                    }
-                }
-            }
-            else
-            {
-                foreach (string region in this.locationInfo.PreferredLocations)
-                {
-                    if (regionNameByEndpoint.TryGetValue(region, out Uri endpoint))
-                    {
-                        applicableEndpoints.Add(endpoint);
-                    }
-                }
-            }
-
-            if (applicableEndpoints.Count == 0)
-            {
-                applicableEndpoints.Add(fallbackEndpoint);
-            }
-
-            return new ReadOnlyCollection<Uri>(applicableEndpoints);
-        }
-
+        {
+            List<Uri> applicableEndpoints = new List<Uri>(regionNameByEndpoint.Count);
+            HashSet<string> excludeRegionsHash = excludeRegions == null ? null : new HashSet<string>(excludeRegions);
+
+            if (excludeRegions != null)
+            {
+                foreach (string region in this.locationInfo.PreferredLocations)
+                {
+                    if (!excludeRegionsHash.Contains(region)
+                        && regionNameByEndpoint.TryGetValue(region, out Uri endpoint))
+                    {
+                        applicableEndpoints.Add(endpoint);
+                    }
+                }
+            }
+            else
+            {
+                foreach (string region in this.locationInfo.PreferredLocations)
+                {
+                    if (regionNameByEndpoint.TryGetValue(region, out Uri endpoint))
+                    {
+                        applicableEndpoints.Add(endpoint);
+                    }
+                }
+            }
+
+            if (applicableEndpoints.Count == 0)
+            {
+                applicableEndpoints.Add(fallbackEndpoint);
+            }
+
+            return new ReadOnlyCollection<Uri>(applicableEndpoints);
+        }
+
         /// <summary>
         /// Gets applicable endpoints for a request, if there are no applicable endpoints, returns the fallback endpoint
         /// </summary>
@@ -454,29 +406,29 @@
             string fallbackRegion,
             IEnumerable<string> excludeRegions)
         {
-            List<string> applicableRegions = new List<string>(regionNameByEndpoint.Count);
-            HashSet<string> excludeRegionsHash = excludeRegions == null ? null : new HashSet<string>(excludeRegions);
-
-            if (excludeRegions != null)
-            {
-                foreach (string region in this.locationInfo.PreferredLocations)
-                {
-                    if (regionNameByEndpoint.Contains(region)
-                        && !excludeRegionsHash.Contains(region))
-                    {
-                        applicableRegions.Add(region);
-                    }
-                }
-            }
-            else
-            {
-                foreach (string region in this.locationInfo.PreferredLocations)
-                {
-                    if (regionNameByEndpoint.Contains(region))
-                    {
-                        applicableRegions.Add(region);
-                    }
-                }
+            List<string> applicableRegions = new List<string>(regionNameByEndpoint.Count);
+            HashSet<string> excludeRegionsHash = excludeRegions == null ? null : new HashSet<string>(excludeRegions);
+
+            if (excludeRegions != null)
+            {
+                foreach (string region in this.locationInfo.PreferredLocations)
+                {
+                    if (regionNameByEndpoint.Contains(region)
+                        && !excludeRegionsHash.Contains(region))
+                    {
+                        applicableRegions.Add(region);
+                    }
+                }
+            }
+            else
+            {
+                foreach (string region in this.locationInfo.PreferredLocations)
+                {
+                    if (regionNameByEndpoint.Contains(region))
+                    {
+                        applicableRegions.Add(region);
+                    }
+                }
             }
 
             if (applicableRegions.Count == 0)
@@ -485,7 +437,6 @@
             }
 
             return new ReadOnlyCollection<string>(applicableRegions);
->>>>>>> 43c14a31
         }
 
         public bool ShouldRefreshEndpoints(out bool canRefreshInBackground)
@@ -586,8 +537,8 @@
             return this.CanUseMultipleWriteLocations() &&
                 (request.ResourceType == ResourceType.Document ||
                 (request.ResourceType == ResourceType.StoredProcedure && request.OperationType == Documents.OperationType.ExecuteJavaScript));
-        }
-
+        }
+
         private void ClearStaleEndpointUnavailabilityInfo()
         {
             if (this.locationUnavailablityInfoByEndpoint.Any())
