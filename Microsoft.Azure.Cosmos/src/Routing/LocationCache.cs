--- conflicted
+++ resolved
@@ -261,31 +261,21 @@
             return locationEndpointToRoute;
         }
 
-        public ReadOnlyCollection<string> GetAvailableReadLocations()
+        /// <summary>
+        /// Gets available (account-level) read locations.
+        /// </summary>
+        public ReadOnlyCollection<string> GetAvailableAccountLevelReadLocations()
         {
             return this.locationInfo.AvailableReadLocations;
         }
-
-        public ReadOnlyCollection<string> GetAvailableWriteLocations()
+        
+        /// <summary>
+        /// Gets available (account-level) write locations.
+        /// </summary>
+        public ReadOnlyCollection<string> GetAvailableAccountLevelWriteLocations()
         {
             return this.locationInfo.AvailableWriteLocations;
-        }
-
-        /// <summary>
-        /// Gets available (account-level) read locations.
-        /// </summary>
-        public ReadOnlyCollection<string> GetAvailableAccountLevelReadLocations()
-        {
-            return this.locationInfo.AvailableReadLocations;
-        }
-        
-        /// <summary>
-        /// Gets available (account-level) write locations.
-        /// </summary>
-        public ReadOnlyCollection<string> GetAvailableAccountLevelWriteLocations()
-        {
-            return this.locationInfo.AvailableWriteLocations;
-        }
+        }
 
         /// <summary>
         /// Resolves request to service endpoint. 
@@ -343,29 +333,6 @@
 
         public ReadOnlyCollection<Uri> GetApplicableEndpoints(DocumentServiceRequest request, bool isReadRequest)
         {
-<<<<<<< HEAD
-            ReadOnlyCollection<Uri> endpoints = 
-                isReadRequest 
-                ? this.ReadEndpoints 
-                : this.WriteEndpoints;
-
-            if (request.RequestContext.ExcludeRegions == null || request.RequestContext.ExcludeRegions.Count == 0)
-            {
-                return endpoints;
-            }
-
-            return this.GetApplicableEndpoints(
-                isReadRequest ? this.locationInfo.AvailableReadEndpointByLocation : this.locationInfo.AvailableWriteEndpointByLocation,
-                this.defaultEndpoint,
-                request.RequestContext.ExcludeRegions);
-        }
-
-        public ReadOnlyCollection<string> GetApplicableRegions(IEnumerable<string> excludeRegions, bool isReadRequest)
-        {
-            return this.GetApplicableRegions(
-                isReadRequest ? this.locationInfo.AvailableReadLocations : this.locationInfo.AvailableWriteLocations,
-                this.locationInfo.PreferredLocations[0],
-=======
             if (request.RequestContext.ExcludeRegions == null || request.RequestContext.ExcludeRegions.Count == 0)
             {
                 return isReadRequest ? this.ReadEndpoints : this.WriteEndpoints;
@@ -386,18 +353,17 @@
         {
             DatabaseAccountLocationsInfo databaseAccountLocationsInfoSnapshot = this.locationInfo;
 
-            ReadOnlyCollection<string> effectivePreferredLocations = this.locationInfo.EffectivePreferredLocations;
-
-            if (effectivePreferredLocations == null || effectivePreferredLocations.Count == 0)
-            {
-                throw new ArgumentException("effectivePreferredLocations cannot be null or empty!");
-            }
-
-            return GetApplicableRegions(
-                isReadRequest ? databaseAccountLocationsInfoSnapshot.AvailableReadLocations : databaseAccountLocationsInfoSnapshot.AvailableWriteLocations,
-                effectivePreferredLocations,
-                effectivePreferredLocations[0],
->>>>>>> 11e2c347
+            ReadOnlyCollection<string> effectivePreferredLocations = this.locationInfo.EffectivePreferredLocations;
+
+            if (effectivePreferredLocations == null || effectivePreferredLocations.Count == 0)
+            {
+                throw new ArgumentException("effectivePreferredLocations cannot be null or empty!");
+            }
+
+            return GetApplicableRegions(
+                isReadRequest ? databaseAccountLocationsInfoSnapshot.AvailableReadLocations : databaseAccountLocationsInfoSnapshot.AvailableWriteLocations,
+                effectivePreferredLocations,
+                effectivePreferredLocations[0],
                 excludeRegions);
         }
 
@@ -405,25 +371,6 @@
         /// Gets applicable endpoints for a request, if there are no applicable endpoints, returns the fallback endpoint
         /// </summary>
         /// <param name="regionNameByEndpoint"></param>
-<<<<<<< HEAD
-        /// <param name="fallbackEndpoint"></param>
-        /// <param name="excludeRegions"></param>
-        /// <returns>a list of applicable endpoints for a request</returns>
-        private ReadOnlyCollection<Uri> GetApplicableEndpoints(
-            ReadOnlyDictionary<string, Uri> regionNameByEndpoint,
-            Uri fallbackEndpoint,
-            IEnumerable<string> excludeRegions)
-        {
-            List<Uri> applicableEndpoints = new List<Uri>(regionNameByEndpoint.Count);
-            HashSet<string> excludeRegionsHash = excludeRegions == null ? null : new HashSet<string>(excludeRegions);
-
-            if (excludeRegions != null)
-            {
-                foreach (string region in this.locationInfo.PreferredLocations)
-                {
-                    if (!excludeRegionsHash.Contains(region)
-                        && regionNameByEndpoint.TryGetValue(region, out Uri endpoint))
-=======
         /// <param name="effectivePreferredLocations"></param>
         /// <param name="fallbackEndpoint"></param>
         /// <param name="excludeRegions"></param>
@@ -435,77 +382,19 @@
             IEnumerable<string> excludeRegions)
         {
             List<Uri> applicableEndpoints = new List<Uri>(regionNameByEndpoint.Count);
-            HashSet<string> excludeRegionsHash = excludeRegions == null ? new HashSet<string>() : new HashSet<string>(excludeRegions);
-
-            foreach (string region in effectivePreferredLocations)
-            {
-                if (excludeRegionsHash.Count > 0)
-                {
-                    if (!excludeRegionsHash.Contains(region) && regionNameByEndpoint.TryGetValue(region, out Uri endpoint))
->>>>>>> 11e2c347
-                    {
-                        applicableEndpoints.Add(endpoint);
-                    }
-                }
-<<<<<<< HEAD
-            }
-            else
-            {
-                foreach (string region in this.locationInfo.PreferredLocations)
-                {
-                    if (regionNameByEndpoint.TryGetValue(region, out Uri endpoint))
-                    {
-                        applicableEndpoints.Add(endpoint);
-                    }
-                }
-            }
-
-            if (applicableEndpoints.Count == 0)
-            {
-                applicableEndpoints.Add(fallbackEndpoint);
-            }
-
-            return new ReadOnlyCollection<Uri>(applicableEndpoints);
-        }
-
-        /// <summary>
-        /// Gets applicable endpoints for a request, if there are no applicable endpoints, returns the fallback endpoint
-        /// </summary>
-        /// <param name="regionNameByEndpoint"></param>
-        /// <param name="fallbackRegion"></param>
-        /// <param name="excludeRegions"></param>
-        /// <returns>a list of applicable endpoints for a request</returns>
-        private ReadOnlyCollection<string> GetApplicableRegions(
-            ReadOnlyCollection<string> regionNameByEndpoint,
-            string fallbackRegion,
-            IEnumerable<string> excludeRegions)
-        {
-            List<string> applicableRegions = new List<string>(regionNameByEndpoint.Count);
-            HashSet<string> excludeRegionsHash = excludeRegions == null ? null : new HashSet<string>(excludeRegions);
-
-            if (excludeRegions != null)
-            {
-                foreach (string region in this.locationInfo.PreferredLocations)
-                {
-                    if (regionNameByEndpoint.Contains(region)
-                        && !excludeRegionsHash.Contains(region))
-                    {
-                        applicableRegions.Add(region);
-                    }
-                }
-            }
-            else
-            {
-                foreach (string region in this.locationInfo.PreferredLocations)
-                {
-                    if (regionNameByEndpoint.Contains(region))
-                    {
-                        applicableRegions.Add(region);
-                    }
-                }
-=======
+            HashSet<string> excludeRegionsHash = excludeRegions == null ? new HashSet<string>() : new HashSet<string>(excludeRegions);
+
+            foreach (string region in effectivePreferredLocations)
+            {
+                if (excludeRegionsHash.Count > 0)
+                {
+                    if (!excludeRegionsHash.Contains(region) && regionNameByEndpoint.TryGetValue(region, out Uri endpoint))
+                    {
+                        applicableEndpoints.Add(endpoint);
+                    }
+                }
                 else
-                {
+                {
                     if (regionNameByEndpoint.TryGetValue(region, out Uri endpoint))
                     {
                         applicableEndpoints.Add(endpoint);
@@ -558,7 +447,6 @@
                         applicableRegions.Add(region);
                     }
                 }
->>>>>>> 11e2c347
             }
 
             if (applicableRegions.Count == 0)
@@ -667,8 +555,8 @@
             return this.CanUseMultipleWriteLocations() &&
                 (request.ResourceType == ResourceType.Document ||
                 (request.ResourceType == ResourceType.StoredProcedure && request.OperationType == Documents.OperationType.ExecuteJavaScript));
-        }
-
+        }
+
         private void ClearStaleEndpointUnavailabilityInfo()
         {
             if (this.locationUnavailablityInfoByEndpoint.Any())
@@ -778,31 +666,20 @@
                 {
                     nextLocationInfo.AvailableReadEndpointByLocation = this.GetEndpointByLocation(
                         readLocations,
-<<<<<<< HEAD
-                        out ReadOnlyCollection<string> availableReadLocations);
-
-                    nextLocationInfo.AvailableReadLocations = availableReadLocations;
-                    nextLocationInfo.AccountReadEndpoints = nextLocationInfo.AvailableReadEndpointByLocation.Select(x => x.Value).ToList().AsReadOnly();
-=======
                         out ReadOnlyCollection<string> availableReadLocations,
                         out ReadOnlyDictionary<Uri, string> availableReadLocationsByEndpoint);
 
                     nextLocationInfo.AvailableReadLocations = availableReadLocations;
                     nextLocationInfo.AccountReadEndpoints = nextLocationInfo.AvailableReadEndpointByLocation.Select(x => x.Value).ToList().AsReadOnly();
                     nextLocationInfo.AvailableReadLocationByEndpoint = availableReadLocationsByEndpoint;
->>>>>>> 11e2c347
                 }
 
                 if (writeLocations != null)
                 {
                     nextLocationInfo.AvailableWriteEndpointByLocation = this.GetEndpointByLocation(
                         writeLocations,
-<<<<<<< HEAD
-                        out ReadOnlyCollection<string> availableWriteLocations);
-=======
                         out ReadOnlyCollection<string> availableWriteLocations,
                         out ReadOnlyDictionary<Uri, string> availableWriteLocationsByEndpoint);
->>>>>>> 11e2c347
 
                     nextLocationInfo.AvailableWriteLocations = availableWriteLocations;
                     nextLocationInfo.AvailableWriteLocationByEndpoint = availableWriteLocationsByEndpoint;
@@ -818,8 +695,8 @@
                     endpointsByLocation: nextLocationInfo.AvailableReadEndpointByLocation,
                     orderedLocations: nextLocationInfo.AvailableReadLocations,
                     expectedAvailableOperation: OperationType.Read,
-                    fallbackEndpoint: nextLocationInfo.WriteEndpoints[0]);
-
+                    fallbackEndpoint: nextLocationInfo.WriteEndpoints[0]);
+
                 nextLocationInfo.EffectivePreferredLocations = nextLocationInfo.PreferredLocations;
 
                 if (nextLocationInfo.PreferredLocations == null || nextLocationInfo.PreferredLocations.Count == 0)
@@ -829,9 +706,9 @@
                         nextLocationInfo.EffectivePreferredLocations = nextLocationInfo.AvailableReadLocations;
                     }
                     else
-                    {
-                        // if defaultEndpoint equals a regional endpoint - do not use account-level regions,
-                        // stick to defaultEndpoint configured for the CosmosClient instance
+                    {
+                        // if defaultEndpoint equals a regional endpoint - do not use account-level regions,
+                        // stick to defaultEndpoint configured for the CosmosClient instance
                         List<string> locations = new ()
                         {
                             regionForDefaultEndpoint
@@ -841,21 +718,6 @@
                     }
                 }
 
-<<<<<<< HEAD
-                nextLocationInfo.WriteEndpoints = this.GetPreferredAvailableEndpoints(
-                    endpointsByLocation: nextLocationInfo.AvailableWriteEndpointByLocation,
-                    orderedLocations: nextLocationInfo.AvailableWriteLocations,
-                    expectedAvailableOperation: OperationType.Write,
-                    fallbackEndpoint: this.defaultEndpoint);
-
-                nextLocationInfo.ReadEndpoints = this.GetPreferredAvailableEndpoints(
-                    endpointsByLocation: nextLocationInfo.AvailableReadEndpointByLocation,
-                    orderedLocations: nextLocationInfo.AvailableReadLocations,
-                    expectedAvailableOperation: OperationType.Read,
-                    fallbackEndpoint: nextLocationInfo.WriteEndpoints[0]);
-
-=======
->>>>>>> 11e2c347
                 this.lastCacheUpdateTimestamp = DateTime.UtcNow;
 
                 DefaultTrace.TraceInformation("Current WriteEndpoints = ({0}) ReadEndpoints = ({1})",
@@ -885,11 +747,7 @@
 
                     if (currentLocationInfo.PreferredLocations != null && currentLocationInfo.PreferredLocations.Count >= 1)
                     {
-<<<<<<< HEAD
-                        if (endpointsByLocation.TryGetValue(location, out Uri endpoint))
-=======
                         foreach (string location in currentLocationInfo.PreferredLocations)
->>>>>>> 11e2c347
                         {
                             if (endpointsByLocation.TryGetValue(location, out Uri endpoint))
                             {
@@ -909,8 +767,8 @@
                         foreach (string location in orderedLocations)
                         {
                             if (endpointsByLocation.TryGetValue(location, out Uri endpoint))
-                            {
-                                // if defaultEndpoint equals a regional endpoint - do not use account-level regions,
+                            {
+                                // if defaultEndpoint equals a regional endpoint - do not use account-level regions,
                                 // stick to defaultEndpoint configured for the CosmosClient instance
                                 if (this.defaultEndpoint.Equals(endpoint))
                                 {
@@ -1055,10 +913,7 @@
             public ReadOnlyCollection<Uri> WriteEndpoints { get; set; }
             public ReadOnlyCollection<Uri> ReadEndpoints { get; set; }
             public ReadOnlyCollection<Uri> AccountReadEndpoints { get; set; }
-<<<<<<< HEAD
-=======
             public ReadOnlyCollection<string> EffectivePreferredLocations { get; set; }
->>>>>>> 11e2c347
         }
 
         [Flags]
