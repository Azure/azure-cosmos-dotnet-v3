--- conflicted
+++ resolved
@@ -20,11 +20,7 @@
         public ReadFeedPartitionRangeEnumerator(
             IReadFeedDataSource readFeedDataSource,
             FeedRangeState<ReadFeedState> feedRangeState,
-<<<<<<< HEAD
-            ReadFeedPaginationOptions readFeedPaginationOptions)
-=======
             ReadFeedExecutionOptions readFeedPaginationOptions)
->>>>>>> 43c14a31
             : base(feedRangeState)
         {
             this.readFeedDataSource = readFeedDataSource ?? throw new ArgumentNullException(nameof(readFeedDataSource));
