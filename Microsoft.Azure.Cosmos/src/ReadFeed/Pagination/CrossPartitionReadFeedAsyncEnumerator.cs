--- conflicted
+++ resolved
@@ -59,11 +59,7 @@
         public static CrossPartitionReadFeedAsyncEnumerator Create(
             IDocumentContainer documentContainer,
             CrossFeedRangeState<ReadFeedState> crossFeedRangeState,
-<<<<<<< HEAD
-            ReadFeedPaginationOptions readFeedPaginationOptions)
-=======
             ReadFeedExecutionOptions readFeedPaginationOptions)
->>>>>>> 1e150b6f
         {
             if (documentContainer == null)
             {
@@ -107,11 +103,7 @@
 
         private static CreatePartitionRangePageAsyncEnumerator<ReadFeedPage, ReadFeedState> MakeCreateFunction(
             IReadFeedDataSource readFeedDataSource,
-<<<<<<< HEAD
-            ReadFeedPaginationOptions readFeedPaginationOptions)
-=======
             ReadFeedExecutionOptions readFeedPaginationOptions)
->>>>>>> 1e150b6f
         {
             return (FeedRangeState<ReadFeedState> feedRangeState) => new ReadFeedPartitionRangeEnumerator(
                 readFeedDataSource,
