﻿// ------------------------------------------------------------
// Copyright (c) Microsoft Corporation.  All rights reserved.
// ------------------------------------------------------------

namespace Microsoft.Azure.Cosmos.ReadFeed.Pagination
{
    using System;
    using System.Collections.Generic;
    using System.Threading;
    using System.Threading.Tasks;
    using Microsoft.Azure.Cosmos.Pagination;
    using Microsoft.Azure.Cosmos.Query.Core.Monads;
    using Microsoft.Azure.Cosmos.Tests.Pagination;
    using Microsoft.Azure.Cosmos.Tracing;
    using Microsoft.Azure.Documents;

    internal sealed class CrossPartitionReadFeedAsyncEnumerator : IAsyncEnumerator<TryCatch<CrossFeedRangePage<ReadFeedPage, ReadFeedState>>>
    {
        private readonly CrossPartitionRangePageAsyncEnumerator<ReadFeedPage, ReadFeedState> crossPartitionEnumerator;
        private CancellationToken cancellationToken;

        private CrossPartitionReadFeedAsyncEnumerator(
            CrossPartitionRangePageAsyncEnumerator<ReadFeedPage, ReadFeedState> crossPartitionEnumerator,
            CancellationToken cancellationToken)
        {
            this.crossPartitionEnumerator = crossPartitionEnumerator ?? throw new ArgumentNullException(nameof(crossPartitionEnumerator));
            this.cancellationToken = cancellationToken;
        }

        public TryCatch<CrossFeedRangePage<ReadFeedPage, ReadFeedState>> Current { get; set; }

        public ValueTask<bool> MoveNextAsync()
        {
            return this.MoveNextAsync(NoOpTrace.Singleton);
        }

        public async ValueTask<bool> MoveNextAsync(ITrace trace)
        {
            if (trace == null)
            {
                throw new ArgumentNullException(nameof(trace));
            }

<<<<<<< HEAD
            this.cancellationToken.ThrowIfCancellationRequested();

            using (ITrace moveNextAsyncTrace = trace.StartChild(name: nameof(MoveNextAsync), component: TraceComponent.ReadFeed, level: TraceLevel.Info))
            {
                if (!await this.crossPartitionEnumerator.MoveNextAsync(moveNextAsyncTrace))
                {
                    this.Current = default;
                    return false;
                }

                TryCatch<CrossFeedRangePage<ReadFeedPage, ReadFeedState>> monadicCrossPartitionPage = this.crossPartitionEnumerator.Current;
                if (monadicCrossPartitionPage.Failed)
                {
                    this.Current = TryCatch<ReadFeedPage>.FromException(monadicCrossPartitionPage.Exception);
                    return true;
                }

                CrossFeedRangePage<ReadFeedPage, ReadFeedState> crossPartitionPage = monadicCrossPartitionPage.Result;
                ReadFeedPage backendPage = crossPartitionPage.Page;
                CrossFeedRangeState<ReadFeedState> crossPartitionState = crossPartitionPage.State;
                ReadFeedState state;
                if (crossPartitionState != null)
                {
                    List<CosmosElement> changeFeedContinuationTokens = new List<CosmosElement>();
                    for (int i = 0; i < crossPartitionState.Value.Length; i++)
                    {
                        this.cancellationToken.ThrowIfCancellationRequested();
                        FeedRangeState<ReadFeedState> feedRangeState = crossPartitionState.Value.Span[i];
                        ReadFeedContinuationToken readFeedContinuationToken = new ReadFeedContinuationToken(
                            feedRangeState.FeedRange,
                            feedRangeState.State);

                        CosmosElement cosmosElementChangeFeedContinuationToken = ReadFeedContinuationToken.ToCosmosElement(readFeedContinuationToken);

                        changeFeedContinuationTokens.Add(cosmosElementChangeFeedContinuationToken);
                    }

                    CosmosArray cosmosElementTokens = CosmosArray.Create(changeFeedContinuationTokens);
                    state = new ReadFeedState(cosmosElementTokens);
                }
                else
                {
                    state = null;
                }

                ReadFeedPage compositePage = new ReadFeedPage(backendPage.Content, backendPage.RequestCharge, backendPage.ActivityId, backendPage.Diagnostics, state);

                this.Current = TryCatch<ReadFeedPage>.FromResult(compositePage);
                return true;
            }
=======
            TryCatch<CrossFeedRangePage<ReadFeedPage, ReadFeedState>> monadicCrossPartitionPage = this.crossPartitionEnumerator.Current;
            if (monadicCrossPartitionPage.Failed)
            {
                this.Current = TryCatch<CrossFeedRangePage<ReadFeedPage, ReadFeedState>>.FromException(monadicCrossPartitionPage.Exception);
                return true;
            }

            CrossFeedRangePage<ReadFeedPage, ReadFeedState> crossPartitionPage = monadicCrossPartitionPage.Result;
            this.Current = TryCatch<CrossFeedRangePage<ReadFeedPage, ReadFeedState>>.FromResult(crossPartitionPage);
            return true;
>>>>>>> fce70458
        }

        public ValueTask DisposeAsync() => this.crossPartitionEnumerator.DisposeAsync();

        public static CrossPartitionReadFeedAsyncEnumerator Create(
            IDocumentContainer documentContainer,
            QueryRequestOptions queryRequestOptions,
            CrossFeedRangeState<ReadFeedState> crossFeedRangeState,
            int pageSize,
            CancellationToken cancellationToken)
        {
            if (documentContainer == null)
            {
                throw new ArgumentNullException(nameof(documentContainer));
            }

            if (crossFeedRangeState == null)
            {
                throw new ArgumentNullException(nameof(crossFeedRangeState));
            }

            RntbdConstants.RntdbEnumerationDirection rntdbEnumerationDirection = RntbdConstants.RntdbEnumerationDirection.Forward;
            if ((queryRequestOptions?.Properties != null) && queryRequestOptions.Properties.TryGetValue(HttpConstants.HttpHeaders.EnumerationDirection, out object direction))
            {
                rntdbEnumerationDirection = (byte)direction == (byte)RntbdConstants.RntdbEnumerationDirection.Reverse ? RntbdConstants.RntdbEnumerationDirection.Reverse : RntbdConstants.RntdbEnumerationDirection.Forward;
            }

            IComparer<PartitionRangePageAsyncEnumerator<ReadFeedPage, ReadFeedState>> comparer;
            if (rntdbEnumerationDirection == RntbdConstants.RntdbEnumerationDirection.Forward)
            {
                comparer = PartitionRangePageAsyncEnumeratorComparerForward.Singleton;
            }
            else
            {
                comparer = PartitionRangePageAsyncEnumeratorComparerReverse.Singleton;
            }

            CrossPartitionRangePageAsyncEnumerator<ReadFeedPage, ReadFeedState> crossPartitionEnumerator = new CrossPartitionRangePageAsyncEnumerator<ReadFeedPage, ReadFeedState>(
                documentContainer,
                CrossPartitionReadFeedAsyncEnumerator.MakeCreateFunction(
                    documentContainer,
                    queryRequestOptions,
                    pageSize,
                    cancellationToken),
                comparer: comparer,
                maxConcurrency: default,
                cancellationToken,
                crossFeedRangeState);

            CrossPartitionReadFeedAsyncEnumerator enumerator = new CrossPartitionReadFeedAsyncEnumerator(
                crossPartitionEnumerator,
                cancellationToken);

            return enumerator;
        }

        private static CreatePartitionRangePageAsyncEnumerator<ReadFeedPage, ReadFeedState> MakeCreateFunction(
            IReadFeedDataSource readFeedDataSource,
            QueryRequestOptions queryRequestOptions,
            int pageSize,
            CancellationToken cancellationToken) => (FeedRangeInternal range, ReadFeedState state) => new ReadFeedPartitionRangeEnumerator(
                readFeedDataSource,
                range,
                queryRequestOptions,
                pageSize,
                cancellationToken,
                state);

        private sealed class PartitionRangePageAsyncEnumeratorComparerForward : IComparer<PartitionRangePageAsyncEnumerator<ReadFeedPage, ReadFeedState>>
        {
            public static readonly PartitionRangePageAsyncEnumeratorComparerForward Singleton = new PartitionRangePageAsyncEnumeratorComparerForward();

            public int Compare(
                PartitionRangePageAsyncEnumerator<ReadFeedPage, ReadFeedState> partitionRangePageEnumerator1,
                PartitionRangePageAsyncEnumerator<ReadFeedPage, ReadFeedState> partitionRangePageEnumerator2)
            {
                if (object.ReferenceEquals(partitionRangePageEnumerator1, partitionRangePageEnumerator2))
                {
                    return 0;
                }

                // Order does not matter for logical partition keys, since they are vacously split proof.
                if (partitionRangePageEnumerator1.Range is FeedRangePartitionKey)
                {
                    return -1;
                }

                // Order does not matter for logical partition keys, since they are vacously split proof.
                if (partitionRangePageEnumerator2.Range is FeedRangePartitionKey)
                {
                    return -1;
                }

                // Either both don't have results or both do.
                return string.CompareOrdinal(
                    ((FeedRangeEpk)partitionRangePageEnumerator1.Range).Range.Min,
                    ((FeedRangeEpk)partitionRangePageEnumerator2.Range).Range.Min);
            }
        }

        private sealed class PartitionRangePageAsyncEnumeratorComparerReverse : IComparer<PartitionRangePageAsyncEnumerator<ReadFeedPage, ReadFeedState>>
        {
            public static readonly PartitionRangePageAsyncEnumeratorComparerReverse Singleton = new PartitionRangePageAsyncEnumeratorComparerReverse();

            public int Compare(
                PartitionRangePageAsyncEnumerator<ReadFeedPage, ReadFeedState> partitionRangePageEnumerator1,
                PartitionRangePageAsyncEnumerator<ReadFeedPage, ReadFeedState> partitionRangePageEnumerator2)
            {
                return -1 * PartitionRangePageAsyncEnumeratorComparerForward.Singleton.Compare(
                    partitionRangePageEnumerator1,
                    partitionRangePageEnumerator2);
            }
        }
    }
}<|MERGE_RESOLUTION|>--- conflicted
+++ resolved
@@ -41,7 +41,6 @@
                 throw new ArgumentNullException(nameof(trace));
             }
 
-<<<<<<< HEAD
             this.cancellationToken.ThrowIfCancellationRequested();
 
             using (ITrace moveNextAsyncTrace = trace.StartChild(name: nameof(MoveNextAsync), component: TraceComponent.ReadFeed, level: TraceLevel.Info))
@@ -55,55 +54,14 @@
                 TryCatch<CrossFeedRangePage<ReadFeedPage, ReadFeedState>> monadicCrossPartitionPage = this.crossPartitionEnumerator.Current;
                 if (monadicCrossPartitionPage.Failed)
                 {
-                    this.Current = TryCatch<ReadFeedPage>.FromException(monadicCrossPartitionPage.Exception);
+                    this.Current = TryCatch<CrossFeedRangePage<ReadFeedPage, ReadFeedState>>.FromException(monadicCrossPartitionPage.Exception);
                     return true;
                 }
 
                 CrossFeedRangePage<ReadFeedPage, ReadFeedState> crossPartitionPage = monadicCrossPartitionPage.Result;
-                ReadFeedPage backendPage = crossPartitionPage.Page;
-                CrossFeedRangeState<ReadFeedState> crossPartitionState = crossPartitionPage.State;
-                ReadFeedState state;
-                if (crossPartitionState != null)
-                {
-                    List<CosmosElement> changeFeedContinuationTokens = new List<CosmosElement>();
-                    for (int i = 0; i < crossPartitionState.Value.Length; i++)
-                    {
-                        this.cancellationToken.ThrowIfCancellationRequested();
-                        FeedRangeState<ReadFeedState> feedRangeState = crossPartitionState.Value.Span[i];
-                        ReadFeedContinuationToken readFeedContinuationToken = new ReadFeedContinuationToken(
-                            feedRangeState.FeedRange,
-                            feedRangeState.State);
-
-                        CosmosElement cosmosElementChangeFeedContinuationToken = ReadFeedContinuationToken.ToCosmosElement(readFeedContinuationToken);
-
-                        changeFeedContinuationTokens.Add(cosmosElementChangeFeedContinuationToken);
-                    }
-
-                    CosmosArray cosmosElementTokens = CosmosArray.Create(changeFeedContinuationTokens);
-                    state = new ReadFeedState(cosmosElementTokens);
-                }
-                else
-                {
-                    state = null;
-                }
-
-                ReadFeedPage compositePage = new ReadFeedPage(backendPage.Content, backendPage.RequestCharge, backendPage.ActivityId, backendPage.Diagnostics, state);
-
-                this.Current = TryCatch<ReadFeedPage>.FromResult(compositePage);
+                this.Current = TryCatch<CrossFeedRangePage<ReadFeedPage, ReadFeedState>>.FromResult(crossPartitionPage);
                 return true;
             }
-=======
-            TryCatch<CrossFeedRangePage<ReadFeedPage, ReadFeedState>> monadicCrossPartitionPage = this.crossPartitionEnumerator.Current;
-            if (monadicCrossPartitionPage.Failed)
-            {
-                this.Current = TryCatch<CrossFeedRangePage<ReadFeedPage, ReadFeedState>>.FromException(monadicCrossPartitionPage.Exception);
-                return true;
-            }
-
-            CrossFeedRangePage<ReadFeedPage, ReadFeedState> crossPartitionPage = monadicCrossPartitionPage.Result;
-            this.Current = TryCatch<CrossFeedRangePage<ReadFeedPage, ReadFeedState>>.FromResult(crossPartitionPage);
-            return true;
->>>>>>> fce70458
         }
 
         public ValueTask DisposeAsync() => this.crossPartitionEnumerator.DisposeAsync();
