﻿//------------------------------------------------------------
// Copyright (c) Microsoft Corporation.  All rights reserved.
//------------------------------------------------------------

namespace Microsoft.Azure.Cosmos.ReadFeed
{
    using System;
    using System.Collections.Generic;
    using System.Threading;
    using System.Threading.Tasks;
    using Microsoft.Azure.Cosmos.CosmosElements;
    using Microsoft.Azure.Cosmos.Json;
    using Microsoft.Azure.Cosmos.Pagination;
    using Microsoft.Azure.Cosmos.Query.Core;
    using Microsoft.Azure.Cosmos.Query.Core.Exceptions;
    using Microsoft.Azure.Cosmos.Query.Core.Monads;
    using Microsoft.Azure.Cosmos.ReadFeed.Pagination;
    using Microsoft.Azure.Cosmos.Resource.CosmosExceptions;
    using Microsoft.Azure.Cosmos.Routing;
    using Microsoft.Azure.Cosmos.Telemetry.OpenTelemetry;
    using Microsoft.Azure.Cosmos.Tracing;
    using Microsoft.Azure.Documents;

    /// <summary>
    /// Cosmos feed stream iterator. This is used to get the query responses with a Stream content
    /// </summary>
    internal sealed class ReadFeedIteratorCore : FeedIteratorInternal
    {
        private readonly TryCatch<CrossPartitionReadFeedAsyncEnumerator> monadicEnumerator;
        private readonly QueryRequestOptions queryRequestOptions;
        private bool hasMoreResults;

        public ReadFeedIteratorCore(
            IDocumentContainer documentContainer,
            string continuationToken,
            ReadFeedExecutionOptions readFeedPaginationOptions,
            QueryRequestOptions queryRequestOptions,
            ContainerInternal container,
            CancellationToken cancellationToken)
        {
            this.container = container;
            this.operationName = OpenTelemetryConstants.Operations.ReadFeedRanges;

            this.queryRequestOptions = queryRequestOptions;
<<<<<<< HEAD
=======

            this.SetupInfoForTelemetry(
                databaseName: container?.Database?.Id,
                operationName: OpenTelemetryConstants.Operations.ReadFeedRanges,
                operationType: OperationType.ReadFeed,
                querySpec: null,
                operationMetricsOptions: queryRequestOptions?.OperationMetricsOptions,
                networkMetricOptions: queryRequestOptions?.NetworkMetricsOptions);

>>>>>>> 4d9da410
            readFeedPaginationOptions ??= ReadFeedExecutionOptions.Default;

            if (!string.IsNullOrEmpty(continuationToken))
            {
                bool isNewArrayFormat = (continuationToken.Length >= 2) && (continuationToken[0] == '[') && (continuationToken[continuationToken.Length - 1] == ']');
                if (!isNewArrayFormat)
                {
                    // One of the two older formats
                    if (!FeedRangeContinuation.TryParse(continuationToken, out FeedRangeContinuation feedRangeContinuation))
                    {
                        // Backward compatible with old format
                        feedRangeContinuation = new FeedRangeCompositeContinuation(
                            containerRid: string.Empty,
                            FeedRangeEpk.FullRange,
                            new List<Documents.Routing.Range<string>>()
                            {
                                new Documents.Routing.Range<string>(
                                    Documents.Routing.PartitionKeyInternal.MinimumInclusiveEffectivePartitionKey,
                                    Documents.Routing.PartitionKeyInternal.MaximumExclusiveEffectivePartitionKey,
                                    isMinInclusive: true,
                                    isMaxInclusive: false)
                            },
                            continuationToken);
                    }

                    // need to massage it a little
                    List<CosmosElement> feedRangeStates = new List<CosmosElement>();
                    string oldContinuationFormat = feedRangeContinuation.ToString();
                    if (feedRangeContinuation.FeedRange is FeedRangePartitionKey feedRangePartitionKey)
                    {
                        CosmosObject cosmosObject = CosmosObject.Parse(oldContinuationFormat);
                        CosmosArray continuations = (CosmosArray)cosmosObject["Continuation"];
                        if (continuations.Count != 1)
                        {
                            throw new InvalidOperationException("Expected only one continuation for partition key queries");
                        }

                        CosmosElement continuation = continuations[0];
                        CosmosObject continuationObject = (CosmosObject)continuation;
                        CosmosElement token = continuationObject["token"];
                        ReadFeedState state;
                        if (token is CosmosNull)
                        {
                            state = ReadFeedState.Beginning();
                        }
                        else
                        {
                            CosmosString tokenAsString = (CosmosString)token;
                            state = ReadFeedState.Continuation(CosmosElement.Parse(tokenAsString.Value));
                        }

                        FeedRangeState<ReadFeedState> feedRangeState = new FeedRangeState<ReadFeedState>(feedRangePartitionKey, state);
                        feedRangeStates.Add(ReadFeedFeedRangeStateSerializer.ToCosmosElement(feedRangeState));
                    }
                    else
                    {
                        CosmosObject cosmosObject = CosmosObject.Parse(oldContinuationFormat);
                        CosmosArray continuations = (CosmosArray)cosmosObject["Continuation"];

                        foreach (CosmosElement continuation in continuations)
                        {
                            CosmosObject continuationObject = (CosmosObject)continuation;
                            CosmosObject rangeObject = (CosmosObject)continuationObject["range"];
                            string min = ((CosmosString)rangeObject["min"]).Value;
                            string max = ((CosmosString)rangeObject["max"]).Value;
                            CosmosElement token = continuationObject["token"];

                            FeedRangeInternal feedRange = new FeedRangeEpk(new Documents.Routing.Range<string>(min, max, isMinInclusive: true, isMaxInclusive: false));
                            ReadFeedState state;
                            if (token is CosmosNull)
                            {
                                state = ReadFeedState.Beginning();
                            }
                            else
                            {
                                CosmosString tokenAsString = (CosmosString)token;
                                try
                                {
                                    state = ReadFeedState.Continuation(CosmosElement.Parse(tokenAsString.Value));
                                }
                                catch (Exception exception) when (exception.InnerException is JsonParseException)
                                {
                                    MalformedContinuationTokenException malformedContinuationTokenException = new MalformedContinuationTokenException(exception.Message);
                                    throw CosmosExceptionFactory.CreateBadRequestException(
                                            message: $"Malformed Continuation Token: {tokenAsString}.",
                                            headers: CosmosQueryResponseMessageHeaders.ConvertToQueryHeaders(
                                                new Headers(),
                                                default,
                                                default,
                                                (int)SubStatusCodes.MalformedContinuationToken,
                                                default),
                                            stackTrace: exception.StackTrace,
                                            innerException: malformedContinuationTokenException,
                                            trace: null);
                                }
                            }

                            FeedRangeState<ReadFeedState> feedRangeState = new FeedRangeState<ReadFeedState>(feedRange, state);
                            feedRangeStates.Add(ReadFeedFeedRangeStateSerializer.ToCosmosElement(feedRangeState));
                        }
                    }

                    CosmosArray cosmosArrayContinuationTokens = CosmosArray.Create(feedRangeStates);
                    continuationToken = cosmosArrayContinuationTokens.ToString();
                }
            }

            TryCatch<ReadFeedCrossFeedRangeState> monadicReadFeedState;
            if (continuationToken == null)
            {
                FeedRange feedRange;
                if ((this.queryRequestOptions != null) && this.queryRequestOptions.PartitionKey.HasValue)
                {
                    feedRange = new FeedRangePartitionKey(this.queryRequestOptions.PartitionKey.Value);
                }
                else if ((this.queryRequestOptions != null) && (this.queryRequestOptions.FeedRange != null))
                {
                    feedRange = this.queryRequestOptions.FeedRange;
                }
                else
                {
                    feedRange = FeedRangeEpk.FullRange;
                }

                monadicReadFeedState = TryCatch<ReadFeedCrossFeedRangeState>.FromResult(ReadFeedCrossFeedRangeState.CreateFromBeginning(feedRange));
            }
            else
            {
                monadicReadFeedState = ReadFeedCrossFeedRangeState.Monadic.Parse(continuationToken);
            }

            if (monadicReadFeedState.Failed)
            {
                this.monadicEnumerator = TryCatch<CrossPartitionReadFeedAsyncEnumerator>.FromException(monadicReadFeedState.Exception);
            }
            else
            {
                this.monadicEnumerator = TryCatch<CrossPartitionReadFeedAsyncEnumerator>.FromResult(
                    CrossPartitionReadFeedAsyncEnumerator.Create(
                        documentContainer,
                        new CrossFeedRangeState<ReadFeedState>(monadicReadFeedState.Result.FeedRangeStates),
                        readFeedPaginationOptions));
            }

            this.hasMoreResults = true;
        }

        public override bool HasMoreResults => this.hasMoreResults;

        /// <summary>
        /// Get the next set of results from the cosmos service
        /// </summary>
        /// <param name="cancellationToken">(Optional) <see cref="CancellationToken"/> representing request cancellation.</param>
        /// <returns>A query response from cosmos service</returns>
        public override Task<ResponseMessage> ReadNextAsync(CancellationToken cancellationToken = default)
        {
            return this.ReadNextAsync(NoOpTrace.Singleton, cancellationToken);
        }

        public override async Task<ResponseMessage> ReadNextAsync(
            ITrace trace,
            CancellationToken cancellationToken = default)
        {
            if (trace == null)
            {
                throw new ArgumentNullException(nameof(trace));
            }

            if (!this.hasMoreResults)
            {
                throw new InvalidOperationException("Should not be calling FeedIterator that does not have any more results");
            }

            if (this.monadicEnumerator.Failed)
            {
                this.hasMoreResults = false;

                if (!ExceptionToCosmosException.TryCreateFromException(this.monadicEnumerator.Exception, trace, out CosmosException cosmosException))
                {
                    throw this.monadicEnumerator.Exception;
                }

                return new ResponseMessage(
                    statusCode: System.Net.HttpStatusCode.BadRequest,
                    requestMessage: null,
                    headers: cosmosException.Headers,
                    cosmosException: cosmosException,
                    trace: trace);
            }

            CrossPartitionReadFeedAsyncEnumerator enumerator = this.monadicEnumerator.Result;

            TryCatch<CrossFeedRangePage<Pagination.ReadFeedPage, ReadFeedState>> monadicPage;
            try
            {
                if (!await enumerator.MoveNextAsync(trace, cancellationToken))
                {
                    throw new InvalidOperationException("Should not be calling enumerator that does not have any more results");
                }

                monadicPage = enumerator.Current;
            }
            catch (OperationCanceledException ex) when (!(ex is CosmosOperationCanceledException))
            {
                throw new CosmosOperationCanceledException(ex, trace);
            }

            if (monadicPage.Failed)
            {
                if (!ExceptionToCosmosException.TryCreateFromException(monadicPage.Exception, trace, out CosmosException cosmosException))
                {
                    throw monadicPage.Exception;
                }

                if (!IsRetriableException(cosmosException))
                {
                    this.hasMoreResults = false;
                }

                return new ResponseMessage(
                    statusCode: cosmosException.StatusCode,
                    requestMessage: null,
                    headers: cosmosException.Headers,
                    cosmosException: cosmosException,
                    trace: trace);
            }

            CrossFeedRangePage<Pagination.ReadFeedPage, ReadFeedState> crossFeedRangePage = monadicPage.Result;
            if (crossFeedRangePage.State == default)
            {
                this.hasMoreResults = false;
            }

            // Make the continuation token match the older format:
            string continuationToken;
            if (crossFeedRangePage.State != null)
            {
                List<CompositeContinuationToken> compositeContinuationTokens = new List<CompositeContinuationToken>();
                CrossFeedRangeState<ReadFeedState> crossFeedRangeState = crossFeedRangePage.State;
                for (int i = 0; i < crossFeedRangeState.Value.Length; i++)
                {
                    FeedRangeState<ReadFeedState> feedRangeState = crossFeedRangeState.Value.Span[i];
                    FeedRangeEpk feedRange;
                    if (feedRangeState.FeedRange is FeedRangeEpk feedRangeEpk)
                    {
                        feedRange = feedRangeEpk;
                    }
                    else
                    {
                        feedRange = FeedRangeEpk.FullRange;
                    }

                    ReadFeedState readFeedState = feedRangeState.State;
                    CompositeContinuationToken compositeContinuationToken = new CompositeContinuationToken()
                    {
                        Range = feedRange.Range,
                        Token = readFeedState is ReadFeedBeginningState ? null : ((ReadFeedContinuationState)readFeedState).ContinuationToken.ToString(),
                    };

                    compositeContinuationTokens.Add(compositeContinuationToken);
                }

                FeedRangeInternal outerFeedRange;
                if ((this.queryRequestOptions != null) && this.queryRequestOptions.PartitionKey.HasValue)
                {
                    outerFeedRange = new FeedRangePartitionKey(this.queryRequestOptions.PartitionKey.Value);
                }
                else if ((this.queryRequestOptions != null) && (this.queryRequestOptions.FeedRange != null))
                {
                    outerFeedRange = (FeedRangeInternal)this.queryRequestOptions.FeedRange;
                }
                else
                {
                    outerFeedRange = FeedRangeEpk.FullRange;
                }

                FeedRangeCompositeContinuation feedRangeCompositeContinuation = new FeedRangeCompositeContinuation(
                    containerRid: string.Empty,
                    feedRange: outerFeedRange,
                    compositeContinuationTokens);

                continuationToken = feedRangeCompositeContinuation.ToString();
            }
            else
            {
                continuationToken = null;
            }

            Pagination.ReadFeedPage page = crossFeedRangePage.Page;
            Headers headers = new Headers()
            {
                RequestCharge = page.RequestCharge,
                ActivityId = page.ActivityId,
                ContinuationToken = continuationToken,
            };
            foreach (KeyValuePair<string, string> kvp in page.AdditionalHeaders)
            {
                headers[kvp.Key] = kvp.Value;
            }

            return new ResponseMessage(
                statusCode: System.Net.HttpStatusCode.OK,
                requestMessage: default,
                headers: headers,
                cosmosException: default,
                trace: trace)
            {
                Content = page.Content,
            };
        }
    }
}<|MERGE_RESOLUTION|>--- conflicted
+++ resolved
@@ -42,8 +42,6 @@
             this.operationName = OpenTelemetryConstants.Operations.ReadFeedRanges;
 
             this.queryRequestOptions = queryRequestOptions;
-<<<<<<< HEAD
-=======
 
             this.SetupInfoForTelemetry(
                 databaseName: container?.Database?.Id,
@@ -53,7 +51,6 @@
                 operationMetricsOptions: queryRequestOptions?.OperationMetricsOptions,
                 networkMetricOptions: queryRequestOptions?.NetworkMetricsOptions);
 
->>>>>>> 4d9da410
             readFeedPaginationOptions ??= ReadFeedExecutionOptions.Default;
 
             if (!string.IsNullOrEmpty(continuationToken))
