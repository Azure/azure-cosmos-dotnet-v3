--- conflicted
+++ resolved
@@ -134,10 +134,7 @@
                                 catch (Exception exception) when (exception.InnerException is JsonParseException)
                                 {
                                     MalformedContinuationTokenException malformedContinuationTokenException = new MalformedContinuationTokenException(exception.Message);
-<<<<<<< HEAD
-=======
 #pragma warning disable CDX1002 // DontUseExceptionStackTrace
->>>>>>> f20c685e
                                     throw CosmosExceptionFactory.CreateBadRequestException(
                                             message: $"Malformed Continuation Token: {tokenAsString}.",
                                             headers: CosmosQueryResponseMessageHeaders.ConvertToQueryHeaders(
@@ -149,10 +146,7 @@
                                             stackTrace: exception.StackTrace,
                                             innerException: malformedContinuationTokenException,
                                             trace: null);
-<<<<<<< HEAD
-=======
 #pragma warning restore CDX1002 // DontUseExceptionStackTrace
->>>>>>> f20c685e
                                 }
                             }
 
