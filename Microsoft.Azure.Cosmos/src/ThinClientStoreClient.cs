﻿//------------------------------------------------------------
// Copyright (c) Microsoft Corporation.  All rights reserved.
//------------------------------------------------------------

namespace Microsoft.Azure.Cosmos
{
    using System;
    using System.Collections.Concurrent;
    using System.IO;
    using System.Net.Http;
    using System.Threading;
    using System.Threading.Tasks;
    using Microsoft.Azure.Cosmos.Core.Trace;
    using Microsoft.Azure.Cosmos.Routing;
    using Microsoft.Azure.Cosmos.Tracing;
    using Microsoft.Azure.Documents;
    using Newtonsoft.Json;
    using static Microsoft.Azure.Cosmos.ThinClientTransportSerializer;

    /// <summary>
    /// A TransportClient that sends requests to proxy endpoint. 
    /// And then processes the response back into DocumentServiceResponse objects.
    /// </summary>
    internal class ThinClientStoreClient : GatewayStoreClient
    {
        private readonly ObjectPool<BufferProviderWrapper> bufferProviderWrapperPool;
        private readonly bool isPartitionLevelFailoverEnabled;

        public ThinClientStoreClient(
            CosmosHttpClient httpClient,
            ICommunicationEventSource eventSource,
            JsonSerializerSettings serializerSettings = null,
            bool isPartitionLevelFailoverEnabled = false)
            : base(httpClient,
                  eventSource,
                  serializerSettings)
        {
            this.bufferProviderWrapperPool = new ObjectPool<BufferProviderWrapper>(() => new BufferProviderWrapper());
            this.isPartitionLevelFailoverEnabled = isPartitionLevelFailoverEnabled;
        }

        public override async Task<DocumentServiceResponse> InvokeAsync(
           DocumentServiceRequest request,
           ResourceType resourceType,
           Uri physicalAddress,
           Uri thinClientEndpoint,
           string globalDatabaseAccountName,
           ClientCollectionCache clientCollectionCache,
           CancellationToken cancellationToken)
        {
            using (HttpResponseMessage responseMessage = await this.InvokeClientAsync(
                request,
                resourceType,
                physicalAddress,
                thinClientEndpoint,
                globalDatabaseAccountName,
                clientCollectionCache,
                cancellationToken))
            {
                HttpResponseMessage proxyResponse = await ThinClientTransportSerializer.ConvertProxyResponseAsync(responseMessage);
                return await ThinClientStoreClient.ParseResponseAsync(proxyResponse, request.SerializerSettings ?? base.SerializerSettings, request);
            }
        }

        internal override async Task<StoreResponse> InvokeStoreAsync(Uri baseAddress, ResourceOperation resourceOperation, DocumentServiceRequest request)
        {
            Uri physicalAddress = ThinClientStoreClient.IsFeedRequest(request.OperationType) ?
                HttpTransportClient.GetResourceFeedUri(resourceOperation.resourceType, baseAddress, request) :
                HttpTransportClient.GetResourceEntryUri(resourceOperation.resourceType, baseAddress, request);

            using (HttpResponseMessage responseMessage = await this.InvokeClientAsync(
                request,
                resourceOperation.resourceType,
                physicalAddress,
                default,
                default,
                default,
                default))
            {
                return await HttpTransportClient.ProcessHttpResponse(request.ResourceAddress, string.Empty, responseMessage, physicalAddress, request);
            }
        }

        private async ValueTask<HttpRequestMessage> PrepareRequestForProxyAsync(
            DocumentServiceRequest request,
            Uri physicalAddress,
            Uri thinClientEndpoint,
            string globalDatabaseAccountName,
            ClientCollectionCache clientCollectionCache)
        {
            HttpRequestMessage requestMessage = base.PrepareRequestMessageAsync(request, physicalAddress).Result;
            requestMessage.Version = new Version(2, 0);

            BufferProviderWrapper bufferProviderWrapper = this.bufferProviderWrapperPool.Get();
            try
            {
                PartitionKeyRange partitionKeyRange = request.RequestContext?.ResolvedPartitionKeyRange;

                if (partitionKeyRange != null)
                {
                   requestMessage.Headers.TryAddWithoutValidation(
                       ThinClientConstants.ProxyStartEpk,
                       partitionKeyRange?.MinInclusive);

                   requestMessage.Headers.TryAddWithoutValidation(
                       ThinClientConstants.ProxyEndEpk,
                       partitionKeyRange?.MaxExclusive);
                }

                requestMessage.Headers.TryAddWithoutValidation(
                    ThinClientConstants.ProxyOperationType,
                    request.OperationType.ToOperationTypeString());

                requestMessage.Headers.TryAddWithoutValidation(
                    ThinClientConstants.ProxyResourceType,
                    request.ResourceType.ToResourceTypeString());

                Stream contentStream = await ThinClientTransportSerializer.SerializeProxyRequestAsync(
                    bufferProviderWrapper,
                    globalDatabaseAccountName,
                    clientCollectionCache,
                    requestMessage);

                if (!contentStream.CanSeek)
                {
                    throw new InvalidOperationException(
                        $"The serializer returned a non-seekable stream ({contentStream.GetType().FullName}).");
                }

                requestMessage.Content = new StreamContent(contentStream);
                requestMessage.Content.Headers.ContentLength = contentStream.Length;
               
                requestMessage.RequestUri = thinClientEndpoint;
                requestMessage.Method = HttpMethod.Post;

                return requestMessage;
            }
            finally
            {
                this.bufferProviderWrapperPool.Return(bufferProviderWrapper);
            }
        }

        private Task<HttpResponseMessage> InvokeClientAsync(
           DocumentServiceRequest request,
           ResourceType resourceType,
           Uri physicalAddress,
           Uri thinClientEndpoint,
           string globalDatabaseAccountName,
           ClientCollectionCache clientCollectionCache,
           CancellationToken cancellationToken)
        {
            DefaultTrace.TraceInformation("In {0}, OperationType: {1}, ResourceType: {2}", nameof(ThinClientStoreClient), request.OperationType, request.ResourceType);
            return base.httpClient.SendHttpAsync(
                () => this.PrepareRequestForProxyAsync(request, physicalAddress, thinClientEndpoint, globalDatabaseAccountName, clientCollectionCache),
                resourceType,
<<<<<<< HEAD
                HttpTimeoutPolicy.GetTimeoutPolicy(
                    request,
                    this.isPartitionLevelFailoverEnabled),
=======
                HttpTimeoutPolicy.GetTimeoutPolicy(request, isThinClientEnabled: true),
>>>>>>> 7acc58a2
                request.RequestContext.ClientRequestStatistics,
                cancellationToken,
                request);
        }

        internal class ObjectPool<T>
        {
            private readonly ConcurrentBag<T> Objects;
            private readonly Func<T> ObjectGenerator;

            public ObjectPool(Func<T> objectGenerator)
            {
                this.ObjectGenerator = objectGenerator ?? throw new ArgumentNullException(nameof(objectGenerator));
                this.Objects = new ConcurrentBag<T>();
            }

            public T Get()
            {
                return this.Objects.TryTake(out T item) ? item : this.ObjectGenerator();
            }

            public void Return(T item)
            {
                this.Objects.Add(item);
            }
        }
    }
}<|MERGE_RESOLUTION|>--- conflicted
+++ resolved
@@ -154,13 +154,7 @@
             return base.httpClient.SendHttpAsync(
                 () => this.PrepareRequestForProxyAsync(request, physicalAddress, thinClientEndpoint, globalDatabaseAccountName, clientCollectionCache),
                 resourceType,
-<<<<<<< HEAD
-                HttpTimeoutPolicy.GetTimeoutPolicy(
-                    request,
-                    this.isPartitionLevelFailoverEnabled),
-=======
                 HttpTimeoutPolicy.GetTimeoutPolicy(request, isThinClientEnabled: true),
->>>>>>> 7acc58a2
                 request.RequestContext.ClientRequestStatistics,
                 cancellationToken,
                 request);
