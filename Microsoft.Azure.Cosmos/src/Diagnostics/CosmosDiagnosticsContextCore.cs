﻿//------------------------------------------------------------
// Copyright (c) Microsoft Corporation.  All rights reserved.
//------------------------------------------------------------
namespace Microsoft.Azure.Cosmos
{
    using System;
    using System.Collections.Generic;
    using System.Collections.ObjectModel;
    using System.Diagnostics;
    using System.Linq;
    using System.Security.Policy;
    using Microsoft.Azure.Cosmos.Diagnostics;
<<<<<<< HEAD
    using Microsoft.Azure.Cosmos.Sql;
=======
    using Microsoft.Azure.Documents.Rntbd;
>>>>>>> ce1a9db5

    /// <summary>
    /// This represents the core diagnostics object used in the SDK.
    /// This object gets created on the initial request and passed down
    /// through the pipeline appending information as it goes into a list
    /// where it is lazily converted to a JSON string.
    /// </summary>
    internal sealed class CosmosDiagnosticsContextCore : CosmosDiagnosticsContext
    {
        private static readonly string DefaultUserAgentString;
        private readonly CosmosDiagnosticScope overallScope;

        /// <summary>
        /// Detailed view of all the operations.
        /// </summary>
        private List<CosmosDiagnosticsInternal> ContextList { get; }

        private int totalRequestCount = 0;
        private int failedRequestCount = 0;

        static CosmosDiagnosticsContextCore()
        {
            // Default user agent string does not contain client id or features.
            UserAgentContainer userAgentContainer = new UserAgentContainer();
            CosmosDiagnosticsContextCore.DefaultUserAgentString = userAgentContainer.UserAgent;
        }

        public CosmosDiagnosticsContextCore()
            : this(nameof(CosmosDiagnosticsContextCore),
                  CosmosDiagnosticsContextCore.DefaultUserAgentString)
        {
        }

        public CosmosDiagnosticsContextCore(
            string operationName,
            string userAgentString)
        {
            this.UserAgent = userAgentString ?? throw new ArgumentNullException(nameof(userAgentString));
            this.OperationName = operationName ?? throw new ArgumentNullException(nameof(operationName));
            this.StartUtc = DateTime.UtcNow;
            this.ContextList = new List<CosmosDiagnosticsInternal>();
            this.Diagnostics = new CosmosDiagnosticsCore(this);
            this.overallScope = new CosmosDiagnosticScope("Overall");
        }

        public override DateTime StartUtc { get; }

        public override string UserAgent { get; }

        public override string OperationName { get; }

        internal override CosmosDiagnostics Diagnostics { get; }

        internal override IDisposable GetOverallScope()
        {
            return this.overallScope;
        }

        internal override TimeSpan GetRunningElapsedTime()
        {
            return this.overallScope.GetElapsedTime();
        }

        internal override bool TryGetTotalElapsedTime(out TimeSpan timeSpan)
        {
            return this.overallScope.TryGetElapsedTime(out timeSpan);
        }

        internal override bool IsComplete()
        {
            return this.overallScope.IsComplete();
        }

        public override int GetTotalRequestCount()
        {
            return this.totalRequestCount;
        }

        public override int GetFailedRequestCount()
        {
            return this.failedRequestCount;
        }

        internal override IDisposable CreateScope(string name)
        {
            CosmosDiagnosticScope scope = new CosmosDiagnosticScope(name);

            this.ContextList.Add(scope);
            return scope;
        }

        internal override IDisposable CreateRequestHandlerScopeScope(RequestHandler requestHandler)
        {
            RequestHandlerScope requestHandlerScope = new RequestHandlerScope(requestHandler);
            this.ContextList.Add(requestHandlerScope);
            return requestHandlerScope;
        }

        internal override void AddDiagnosticsInternal(CosmosSystemInfo processInfo)
        {
            if (processInfo == null)
            {
                throw new ArgumentNullException(nameof(processInfo));
            }

            this.ContextList.Add(processInfo);
        }

        internal override void AddDiagnosticsInternal(PointOperationStatistics pointOperationStatistics)
        {
            if (pointOperationStatistics == null)
            {
                throw new ArgumentNullException(nameof(pointOperationStatistics));
            }

            this.AddRequestCount((int)pointOperationStatistics.StatusCode);

            this.ContextList.Add(pointOperationStatistics);
        }

        internal override void AddDiagnosticsInternal(StoreResponseStatistics storeResponseStatistics)
        {
            if (storeResponseStatistics.StoreResult != null)
            {
                this.AddRequestCount((int)storeResponseStatistics.StoreResult.StatusCode);
            }

            this.ContextList.Add(storeResponseStatistics);
        }

        internal override void AddDiagnosticsInternal(AddressResolutionStatistics addressResolutionStatistics)
        {
            this.ContextList.Add(addressResolutionStatistics);
        }

        internal override void AddDiagnosticsInternal(CosmosClientSideRequestStatistics clientSideRequestStatistics)
        {
            this.ContextList.Add(clientSideRequestStatistics);
        }

        internal override void AddDiagnosticsInternal(FeedRangeStatistics feedRangeStatistics)
        {
            this.ContextList.Add(feedRangeStatistics);
        }

        internal override void AddDiagnosticsInternal(QueryPageDiagnostics queryPageDiagnostics)
        {
            if (queryPageDiagnostics == null)
            {
                throw new ArgumentNullException(nameof(queryPageDiagnostics));
            }

            if (queryPageDiagnostics.DiagnosticsContext != null)
            {
                this.AddSummaryInfo(queryPageDiagnostics.DiagnosticsContext);
            }

            this.ContextList.Add(queryPageDiagnostics);
        }

        internal override void AddDiagnosticsInternal(CosmosDiagnosticsContext newContext)
        {
            this.AddSummaryInfo(newContext);

            this.ContextList.AddRange(newContext);
        }

        public override void Accept(CosmosDiagnosticsInternalVisitor cosmosDiagnosticsInternalVisitor)
        {
            cosmosDiagnosticsInternalVisitor.Visit(this);
        }

        public override TResult Accept<TResult>(CosmosDiagnosticsInternalVisitor<TResult> visitor)
        {
            return visitor.Visit(this);
        }

        public override IEnumerator<CosmosDiagnosticsInternal> GetEnumerator()
        {
            // Using a for loop with a yield prevents Issue #1467 which causes
            // ThrowInvalidOperationException if a new diagnostics is getting added
            // while the enumerator is being used.
            for (int i = 0; i < this.ContextList.Count; i++)
            {
                yield return this.ContextList[i];
            }
        }

        private void AddRequestCount(int statusCode)
        {
            this.totalRequestCount++;
            if (statusCode < 200 || statusCode > 299)
            {
                this.failedRequestCount++;
            }
        }

        private void AddSummaryInfo(CosmosDiagnosticsContext newContext)
        {
            if (Object.ReferenceEquals(this, newContext))
            {
                return;
            }

            this.totalRequestCount += newContext.GetTotalRequestCount();
            this.failedRequestCount += newContext.GetFailedRequestCount();
        }
    }
}<|MERGE_RESOLUTION|>--- conflicted
+++ resolved
@@ -10,11 +10,8 @@
     using System.Linq;
     using System.Security.Policy;
     using Microsoft.Azure.Cosmos.Diagnostics;
-<<<<<<< HEAD
     using Microsoft.Azure.Cosmos.Sql;
-=======
     using Microsoft.Azure.Documents.Rntbd;
->>>>>>> ce1a9db5
 
     /// <summary>
     /// This represents the core diagnostics object used in the SDK.
