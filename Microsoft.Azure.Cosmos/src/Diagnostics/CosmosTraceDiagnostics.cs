<<<<<<< HEAD
﻿// ------------------------------------------------------------
// Copyright (c) Microsoft Corporation.  All rights reserved.
// ------------------------------------------------------------

namespace Microsoft.Azure.Cosmos.Diagnostics
{
    using System;
    using System.Collections.Generic;
    using System.Linq;
    using System.Net;
    using System.Text;
    using Microsoft.Azure.Cosmos.Json;
    using Microsoft.Azure.Cosmos.Tracing;
    using Microsoft.Azure.Cosmos.Tracing.TraceData;
    using static Microsoft.Azure.Cosmos.Tracing.TraceData.ClientSideRequestStatisticsTraceDatum;

    internal sealed class CosmosTraceDiagnostics : CosmosDiagnostics
    {
        public CosmosTraceDiagnostics(ITrace trace)
        {
            if (trace == null)
            {
                throw new ArgumentNullException(nameof(trace));
            }

            // Need to set to the root trace, since we don't know which layer of the stack the response message was returned from.
            ITrace rootTrace = trace;
            while (rootTrace.Parent != null)
            {
                rootTrace = rootTrace.Parent;
            }

            this.Value = rootTrace;
        }

        public ITrace Value { get; }

        public override string ToString()
        {
            return this.ToJsonString();
        }

        public override TimeSpan GetClientElapsedTime()
        {
            return this.Value.Duration;
        }

        public override IReadOnlyList<(string regionName, Uri uri)> GetContactedRegions()
        {
            return this.Value?.RegionsContacted;
        }

        public override DateTime GetStartTimeUtc()
        {
            if (this.Value == null)
            {
                return DateTime.MinValue;
            }

            return this.Value.StartTime;
        }

        public override int GetFailedRequestCount()
        {
            return this.WalkTraceTreeForFailedRequestCount(this.Value);
        }

        internal bool IsGoneExceptionHit()
        {
            return this.WalkTraceTreeForGoneException(this.Value);
        }

        private bool WalkTraceTreeForGoneException(ITrace currentTrace)
        {
            if (currentTrace == null)
            {
                return false;
            }

            foreach (object datums in currentTrace.Data.Values)
            {
                if (datums is ClientSideRequestStatisticsTraceDatum clientSideRequestStatisticsTraceDatum)
                {
                    foreach (StoreResponseStatistics responseStatistics in clientSideRequestStatisticsTraceDatum.StoreResponseStatisticsList)
                    {
                        if (responseStatistics.StoreResult != null && responseStatistics.StoreResult.StatusCode == Documents.StatusCodes.Gone)
                        {
                            return true;
                        }
                    }
                }
            }

            foreach (ITrace childTrace in currentTrace.Children)
            {
                if (this.WalkTraceTreeForGoneException(childTrace))
                {
                    return true;
                }
            }

            return false;
        }

        private string ToJsonString()
        {
            ReadOnlyMemory<byte> utf8String = this.WriteTraceToJsonWriter(JsonSerializationFormat.Text);
            return Encoding.UTF8.GetString(utf8String.Span);
        }

        private ReadOnlyMemory<byte> WriteTraceToJsonWriter(JsonSerializationFormat jsonSerializationFormat)
        {
            IJsonWriter jsonTextWriter = JsonWriter.Create(jsonSerializationFormat);
            TraceWriter.WriteTrace(jsonTextWriter, this.Value);
            return jsonTextWriter.GetResult();
        }

        private int WalkTraceTreeForFailedRequestCount(ITrace currentTrace)
        {
            if (currentTrace == null)
            {
                return this.failedRequestCount;
            }

            //foreach (object datums in currentTrace.Data.Values)
            //{
            //    if (datums is ClientSideRequestStatisticsTraceDatum clientSideRequestStatisticsTraceDatum)
            //    {
            //        foreach (StoreResponseStatistics responseStatistics in clientSideRequestStatisticsTraceDatum.StoreResponseStatisticsList)
            //        {
            //            if (responseStatistics.StoreResult != null && !((HttpStatusCode)responseStatistics.StoreResult.StatusCode).IsSuccess())
            //            {
            //                this.failedRequestCount++;
            //            }
            //        }
            //    }
            //}

            //foreach (ITrace childTrace in currentTrace.Children)
            //{
            //    this.failedRequestCount += this.WalkTraceTreeForFailedRequestCount(childTrace);
            //}
            this.failedRequestCount = currentTrace.Summary.failedRequestCount;
            return this.failedRequestCount;
        }

        private int failedRequestCount;

    }
}
=======
﻿// ------------------------------------------------------------
// Copyright (c) Microsoft Corporation.  All rights reserved.
// ------------------------------------------------------------

namespace Microsoft.Azure.Cosmos.Diagnostics
{
    using System;
    using System.Collections.Generic;
    using System.Linq;
    using System.Text;
    using Microsoft.Azure.Cosmos.Json;
    using Microsoft.Azure.Cosmos.Tracing;
    using Microsoft.Azure.Cosmos.Tracing.TraceData;
    using static Microsoft.Azure.Cosmos.Tracing.TraceData.ClientSideRequestStatisticsTraceDatum;

    internal sealed class CosmosTraceDiagnostics : CosmosDiagnostics
    {
        public CosmosTraceDiagnostics(ITrace trace)
        {
            if (trace == null)
            {
                throw new ArgumentNullException(nameof(trace));
            }

            // Need to set to the root trace, since we don't know which layer of the stack the response message was returned from.
            ITrace rootTrace = trace;
            while (rootTrace.Parent != null)
            {
                rootTrace = rootTrace.Parent;
            }

            this.Value = rootTrace;
        }

        public ITrace Value { get; }

        public override string ToString()
        {
            return this.ToJsonString();
        }

        public override TimeSpan GetClientElapsedTime()
        {
            return this.Value.Duration;
        }

        public override IReadOnlyList<(string regionName, Uri uri)> GetContactedRegions()
        {
            return this.Value?.RegionsContacted;
        }

        internal bool IsGoneExceptionHit()
        {
            return this.WalkTraceTreeForGoneException(this.Value);
        }

        private bool WalkTraceTreeForGoneException(ITrace currentTrace)
        {
            if (currentTrace == null)
            {
                return false;
            }

            foreach (object datums in currentTrace.Data.Values)
            {
                if (datums is ClientSideRequestStatisticsTraceDatum clientSideRequestStatisticsTraceDatum)
                {
                    foreach (StoreResponseStatistics responseStatistics in clientSideRequestStatisticsTraceDatum.StoreResponseStatisticsList)
                    {
                        if (responseStatistics.StoreResult != null && responseStatistics.StoreResult.StatusCode == Documents.StatusCodes.Gone)
                        {
                            return true;
                        }
                    }
                }
            }

            foreach (ITrace childTrace in currentTrace.Children)
            {
                if (this.WalkTraceTreeForGoneException(childTrace))
                {
                    return true;
                }
            }

            return false;
        }

        private string ToJsonString()
        {
            ReadOnlyMemory<byte> utf8String = this.WriteTraceToJsonWriter(JsonSerializationFormat.Text);
            return Encoding.UTF8.GetString(utf8String.Span);
        }

        private ReadOnlyMemory<byte> WriteTraceToJsonWriter(JsonSerializationFormat jsonSerializationFormat)
        {
            IJsonWriter jsonTextWriter = JsonWriter.Create(jsonSerializationFormat);
            TraceWriter.WriteTrace(jsonTextWriter, this.Value);
            return jsonTextWriter.GetResult();
        }
    }
}
>>>>>>> 20a97cbf
<|MERGE_RESOLUTION|>--- conflicted
+++ resolved
@@ -1,255 +1,103 @@
-<<<<<<< HEAD
-﻿// ------------------------------------------------------------
-// Copyright (c) Microsoft Corporation.  All rights reserved.
-// ------------------------------------------------------------
-
-namespace Microsoft.Azure.Cosmos.Diagnostics
-{
-    using System;
-    using System.Collections.Generic;
-    using System.Linq;
-    using System.Net;
-    using System.Text;
-    using Microsoft.Azure.Cosmos.Json;
-    using Microsoft.Azure.Cosmos.Tracing;
-    using Microsoft.Azure.Cosmos.Tracing.TraceData;
-    using static Microsoft.Azure.Cosmos.Tracing.TraceData.ClientSideRequestStatisticsTraceDatum;
-
-    internal sealed class CosmosTraceDiagnostics : CosmosDiagnostics
-    {
-        public CosmosTraceDiagnostics(ITrace trace)
-        {
-            if (trace == null)
-            {
-                throw new ArgumentNullException(nameof(trace));
-            }
-
-            // Need to set to the root trace, since we don't know which layer of the stack the response message was returned from.
-            ITrace rootTrace = trace;
-            while (rootTrace.Parent != null)
-            {
-                rootTrace = rootTrace.Parent;
-            }
-
-            this.Value = rootTrace;
-        }
-
-        public ITrace Value { get; }
-
-        public override string ToString()
-        {
-            return this.ToJsonString();
-        }
-
-        public override TimeSpan GetClientElapsedTime()
-        {
-            return this.Value.Duration;
-        }
-
-        public override IReadOnlyList<(string regionName, Uri uri)> GetContactedRegions()
-        {
-            return this.Value?.RegionsContacted;
-        }
-
-        public override DateTime GetStartTimeUtc()
-        {
-            if (this.Value == null)
-            {
-                return DateTime.MinValue;
-            }
-
-            return this.Value.StartTime;
-        }
-
-        public override int GetFailedRequestCount()
-        {
-            return this.WalkTraceTreeForFailedRequestCount(this.Value);
-        }
-
-        internal bool IsGoneExceptionHit()
-        {
-            return this.WalkTraceTreeForGoneException(this.Value);
-        }
-
-        private bool WalkTraceTreeForGoneException(ITrace currentTrace)
-        {
-            if (currentTrace == null)
-            {
-                return false;
-            }
-
-            foreach (object datums in currentTrace.Data.Values)
-            {
-                if (datums is ClientSideRequestStatisticsTraceDatum clientSideRequestStatisticsTraceDatum)
-                {
-                    foreach (StoreResponseStatistics responseStatistics in clientSideRequestStatisticsTraceDatum.StoreResponseStatisticsList)
-                    {
-                        if (responseStatistics.StoreResult != null && responseStatistics.StoreResult.StatusCode == Documents.StatusCodes.Gone)
-                        {
-                            return true;
-                        }
-                    }
-                }
-            }
-
-            foreach (ITrace childTrace in currentTrace.Children)
-            {
-                if (this.WalkTraceTreeForGoneException(childTrace))
-                {
-                    return true;
-                }
-            }
-
-            return false;
-        }
-
-        private string ToJsonString()
-        {
-            ReadOnlyMemory<byte> utf8String = this.WriteTraceToJsonWriter(JsonSerializationFormat.Text);
-            return Encoding.UTF8.GetString(utf8String.Span);
-        }
-
-        private ReadOnlyMemory<byte> WriteTraceToJsonWriter(JsonSerializationFormat jsonSerializationFormat)
-        {
-            IJsonWriter jsonTextWriter = JsonWriter.Create(jsonSerializationFormat);
-            TraceWriter.WriteTrace(jsonTextWriter, this.Value);
-            return jsonTextWriter.GetResult();
-        }
-
-        private int WalkTraceTreeForFailedRequestCount(ITrace currentTrace)
-        {
-            if (currentTrace == null)
-            {
-                return this.failedRequestCount;
-            }
-
-            //foreach (object datums in currentTrace.Data.Values)
-            //{
-            //    if (datums is ClientSideRequestStatisticsTraceDatum clientSideRequestStatisticsTraceDatum)
-            //    {
-            //        foreach (StoreResponseStatistics responseStatistics in clientSideRequestStatisticsTraceDatum.StoreResponseStatisticsList)
-            //        {
-            //            if (responseStatistics.StoreResult != null && !((HttpStatusCode)responseStatistics.StoreResult.StatusCode).IsSuccess())
-            //            {
-            //                this.failedRequestCount++;
-            //            }
-            //        }
-            //    }
-            //}
-
-            //foreach (ITrace childTrace in currentTrace.Children)
-            //{
-            //    this.failedRequestCount += this.WalkTraceTreeForFailedRequestCount(childTrace);
-            //}
-            this.failedRequestCount = currentTrace.Summary.failedRequestCount;
-            return this.failedRequestCount;
-        }
-
-        private int failedRequestCount;
-
-    }
-}
-=======
-﻿// ------------------------------------------------------------
-// Copyright (c) Microsoft Corporation.  All rights reserved.
-// ------------------------------------------------------------
-
-namespace Microsoft.Azure.Cosmos.Diagnostics
-{
-    using System;
-    using System.Collections.Generic;
-    using System.Linq;
-    using System.Text;
-    using Microsoft.Azure.Cosmos.Json;
-    using Microsoft.Azure.Cosmos.Tracing;
-    using Microsoft.Azure.Cosmos.Tracing.TraceData;
-    using static Microsoft.Azure.Cosmos.Tracing.TraceData.ClientSideRequestStatisticsTraceDatum;
-
-    internal sealed class CosmosTraceDiagnostics : CosmosDiagnostics
-    {
-        public CosmosTraceDiagnostics(ITrace trace)
-        {
-            if (trace == null)
-            {
-                throw new ArgumentNullException(nameof(trace));
-            }
-
-            // Need to set to the root trace, since we don't know which layer of the stack the response message was returned from.
-            ITrace rootTrace = trace;
-            while (rootTrace.Parent != null)
-            {
-                rootTrace = rootTrace.Parent;
-            }
-
-            this.Value = rootTrace;
-        }
-
-        public ITrace Value { get; }
-
-        public override string ToString()
-        {
-            return this.ToJsonString();
-        }
-
-        public override TimeSpan GetClientElapsedTime()
-        {
-            return this.Value.Duration;
-        }
-
-        public override IReadOnlyList<(string regionName, Uri uri)> GetContactedRegions()
-        {
-            return this.Value?.RegionsContacted;
-        }
-
-        internal bool IsGoneExceptionHit()
-        {
-            return this.WalkTraceTreeForGoneException(this.Value);
-        }
-
-        private bool WalkTraceTreeForGoneException(ITrace currentTrace)
-        {
-            if (currentTrace == null)
-            {
-                return false;
-            }
-
-            foreach (object datums in currentTrace.Data.Values)
-            {
-                if (datums is ClientSideRequestStatisticsTraceDatum clientSideRequestStatisticsTraceDatum)
-                {
-                    foreach (StoreResponseStatistics responseStatistics in clientSideRequestStatisticsTraceDatum.StoreResponseStatisticsList)
-                    {
-                        if (responseStatistics.StoreResult != null && responseStatistics.StoreResult.StatusCode == Documents.StatusCodes.Gone)
-                        {
-                            return true;
-                        }
-                    }
-                }
-            }
-
-            foreach (ITrace childTrace in currentTrace.Children)
-            {
-                if (this.WalkTraceTreeForGoneException(childTrace))
-                {
-                    return true;
-                }
-            }
-
-            return false;
-        }
-
-        private string ToJsonString()
-        {
-            ReadOnlyMemory<byte> utf8String = this.WriteTraceToJsonWriter(JsonSerializationFormat.Text);
-            return Encoding.UTF8.GetString(utf8String.Span);
-        }
-
-        private ReadOnlyMemory<byte> WriteTraceToJsonWriter(JsonSerializationFormat jsonSerializationFormat)
-        {
-            IJsonWriter jsonTextWriter = JsonWriter.Create(jsonSerializationFormat);
-            TraceWriter.WriteTrace(jsonTextWriter, this.Value);
-            return jsonTextWriter.GetResult();
-        }
-    }
-}
->>>>>>> 20a97cbf
+﻿// ------------------------------------------------------------
+// Copyright (c) Microsoft Corporation.  All rights reserved.
+// ------------------------------------------------------------
+
+namespace Microsoft.Azure.Cosmos.Diagnostics
+{
+    using System;
+    using System.Collections.Generic;
+    using System.Linq;
+    using System.Text;
+    using Microsoft.Azure.Cosmos.Json;
+    using Microsoft.Azure.Cosmos.Tracing;
+    using Microsoft.Azure.Cosmos.Tracing.TraceData;
+    using static Microsoft.Azure.Cosmos.Tracing.TraceData.ClientSideRequestStatisticsTraceDatum;
+
+    internal sealed class CosmosTraceDiagnostics : CosmosDiagnostics
+    {
+        public CosmosTraceDiagnostics(ITrace trace)
+        {
+            if (trace == null)
+            {
+                throw new ArgumentNullException(nameof(trace));
+            }
+
+            // Need to set to the root trace, since we don't know which layer of the stack the response message was returned from.
+            ITrace rootTrace = trace;
+            while (rootTrace.Parent != null)
+            {
+                rootTrace = rootTrace.Parent;
+            }
+
+            this.Value = rootTrace;
+        }
+
+        public ITrace Value { get; }
+
+        public override string ToString()
+        {
+            return this.ToJsonString();
+        }
+
+        public override TimeSpan GetClientElapsedTime()
+        {
+            return this.Value.Duration;
+        }
+
+        public override IReadOnlyList<(string regionName, Uri uri)> GetContactedRegions()
+        {
+            return this.Value?.RegionsContacted;
+        }
+
+        internal bool IsGoneExceptionHit()
+        {
+            return this.WalkTraceTreeForGoneException(this.Value);
+        }
+
+        private bool WalkTraceTreeForGoneException(ITrace currentTrace)
+        {
+            if (currentTrace == null)
+            {
+                return false;
+            }
+
+            foreach (object datums in currentTrace.Data.Values)
+            {
+                if (datums is ClientSideRequestStatisticsTraceDatum clientSideRequestStatisticsTraceDatum)
+                {
+                    foreach (StoreResponseStatistics responseStatistics in clientSideRequestStatisticsTraceDatum.StoreResponseStatisticsList)
+                    {
+                        if (responseStatistics.StoreResult != null && responseStatistics.StoreResult.StatusCode == Documents.StatusCodes.Gone)
+                        {
+                            return true;
+                        }
+                    }
+                }
+            }
+
+            foreach (ITrace childTrace in currentTrace.Children)
+            {
+                if (this.WalkTraceTreeForGoneException(childTrace))
+                {
+                    return true;
+                }
+            }
+
+            return false;
+        }
+
+        private string ToJsonString()
+        {
+            ReadOnlyMemory<byte> utf8String = this.WriteTraceToJsonWriter(JsonSerializationFormat.Text);
+            return Encoding.UTF8.GetString(utf8String.Span);
+        }
+
+        private ReadOnlyMemory<byte> WriteTraceToJsonWriter(JsonSerializationFormat jsonSerializationFormat)
+        {
+            IJsonWriter jsonTextWriter = JsonWriter.Create(jsonSerializationFormat);
+            TraceWriter.WriteTrace(jsonTextWriter, this.Value);
+            return jsonTextWriter.GetResult();
+        }
+    }
+}
+