﻿//------------------------------------------------------------
// Copyright (c) Microsoft Corporation.  All rights reserved.
//------------------------------------------------------------
namespace Microsoft.Azure.Cosmos
{
    using Microsoft.Azure.Cosmos.Routing;

    /// <summary>
    /// Represents the retry policy configuration assocated with a DocumentClient instance.
    /// </summary>
    internal sealed class RetryPolicy : IRetryPolicyFactory
    {
        private readonly GlobalPartitionEndpointManager partitionKeyRangeLocationCache;
        private readonly GlobalEndpointManager globalEndpointManager;
        private readonly bool enableEndpointDiscovery;
<<<<<<< HEAD
        private readonly bool isPertitionLevelFailoverEnabled;
=======
        private readonly bool isPartitionLevelFailoverEnabled;
        private readonly bool isThinClientEnabled;
>>>>>>> cdd1b1d2
        private readonly RetryOptions retryOptions;

        /// <summary>
        /// Initialize the instance of the RetryPolicy class
        /// </summary>
        public RetryPolicy(
            GlobalEndpointManager globalEndpointManager,
            ConnectionPolicy connectionPolicy,
            GlobalPartitionEndpointManager partitionKeyRangeLocationCache,
            bool isThinClientEnabled)
        {
            this.enableEndpointDiscovery = connectionPolicy.EnableEndpointDiscovery;
<<<<<<< HEAD
            this.isPertitionLevelFailoverEnabled = connectionPolicy.EnablePartitionLevelFailover;
=======
            this.isPartitionLevelFailoverEnabled = connectionPolicy.EnablePartitionLevelFailover;
>>>>>>> cdd1b1d2
            this.globalEndpointManager = globalEndpointManager;
            this.retryOptions = connectionPolicy.RetryOptions;
            this.partitionKeyRangeLocationCache = partitionKeyRangeLocationCache;
            this.isThinClientEnabled = isThinClientEnabled;
        }

        /// <summary>
        /// Creates a new instance of the ClientRetryPolicy class retrying request failures.
        /// </summary>
        public IDocumentClientRetryPolicy GetRequestPolicy()
        {
            ClientRetryPolicy clientRetryPolicy = new ClientRetryPolicy(
                this.globalEndpointManager,
                this.partitionKeyRangeLocationCache,
                this.retryOptions,
                this.enableEndpointDiscovery,
<<<<<<< HEAD
                this.isPertitionLevelFailoverEnabled);
=======
                this.isPartitionLevelFailoverEnabled,
                this.isThinClientEnabled);
>>>>>>> cdd1b1d2

            return clientRetryPolicy;
        }
    }
}<|MERGE_RESOLUTION|>--- conflicted
+++ resolved
@@ -13,32 +13,24 @@
         private readonly GlobalPartitionEndpointManager partitionKeyRangeLocationCache;
         private readonly GlobalEndpointManager globalEndpointManager;
         private readonly bool enableEndpointDiscovery;
-<<<<<<< HEAD
-        private readonly bool isPertitionLevelFailoverEnabled;
-=======
-        private readonly bool isPartitionLevelFailoverEnabled;
+        private readonly bool isPartitionLevelFailoverEnabled;
         private readonly bool isThinClientEnabled;
->>>>>>> cdd1b1d2
         private readonly RetryOptions retryOptions;
 
         /// <summary>
         /// Initialize the instance of the RetryPolicy class
         /// </summary>
         public RetryPolicy(
-            GlobalEndpointManager globalEndpointManager,
+            GlobalEndpointManager globalEndpointManager,
             ConnectionPolicy connectionPolicy,
-            GlobalPartitionEndpointManager partitionKeyRangeLocationCache,
+            GlobalPartitionEndpointManager partitionKeyRangeLocationCache,
             bool isThinClientEnabled)
         {
             this.enableEndpointDiscovery = connectionPolicy.EnableEndpointDiscovery;
-<<<<<<< HEAD
-            this.isPertitionLevelFailoverEnabled = connectionPolicy.EnablePartitionLevelFailover;
-=======
-            this.isPartitionLevelFailoverEnabled = connectionPolicy.EnablePartitionLevelFailover;
->>>>>>> cdd1b1d2
+            this.isPartitionLevelFailoverEnabled = connectionPolicy.EnablePartitionLevelFailover;
             this.globalEndpointManager = globalEndpointManager;
             this.retryOptions = connectionPolicy.RetryOptions;
-            this.partitionKeyRangeLocationCache = partitionKeyRangeLocationCache;
+            this.partitionKeyRangeLocationCache = partitionKeyRangeLocationCache;
             this.isThinClientEnabled = isThinClientEnabled;
         }
 
@@ -52,12 +44,8 @@
                 this.partitionKeyRangeLocationCache,
                 this.retryOptions,
                 this.enableEndpointDiscovery,
-<<<<<<< HEAD
-                this.isPertitionLevelFailoverEnabled);
-=======
-                this.isPartitionLevelFailoverEnabled,
+                this.isPartitionLevelFailoverEnabled,
                 this.isThinClientEnabled);
->>>>>>> cdd1b1d2
 
             return clientRetryPolicy;
         }
