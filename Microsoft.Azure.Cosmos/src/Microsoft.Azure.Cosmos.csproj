﻿<Project Sdk="Microsoft.NET.Sdk">

  <PropertyGroup>
    <Company>Microsoft Corporation</Company>
    <Product>Microsoft(R) Azure Cosmos</Product>
    <Description>This client library enables client applications to connect to Azure Cosmos via the SQL API. Azure Cosmos is a globally distributed, multi-model database service. For more information, refer to http://azure.microsoft.com/services/cosmos-db/. </Description>
    <Copyright>© Microsoft Corporation. All rights reserved.</Copyright>
    <NeutralLanguage>en-US</NeutralLanguage>
    <CurrentDate>$([System.DateTime]::Now.ToString(yyyyMMdd))</CurrentDate>
    <ClientVersion Condition=" '$(IsPreview)' != 'true' ">$(ClientOfficialVersion)</ClientVersion>
    <ClientVersion Condition=" '$(IsPreview)' == 'true' ">$(ClientPreviewVersion)</ClientVersion>
    <VersionSuffix Condition=" '$(IsNightly)' == 'true' ">nightly-$(CurrentDate)</VersionSuffix>
    <VersionSuffix Condition=" '$(IsPreview)' == 'true' ">preview</VersionSuffix>
    <Version Condition=" '$(VersionSuffix)' == '' ">$(ClientVersion)</Version>
    <Version Condition=" '$(VersionSuffix)' != '' ">$(ClientVersion)-$(VersionSuffix)</Version>
    <FileVersion>$(ClientVersion)</FileVersion>
    <Authors>Microsoft</Authors>
    <TargetFramework>netstandard2.0</TargetFramework>
    <TreatWarningsAsErrors>true</TreatWarningsAsErrors>
    <AllowUnsafeBlocks>true</AllowUnsafeBlocks>
    <AssemblyName>Microsoft.Azure.Cosmos.Client</AssemblyName>
    <Title>Microsoft Azure Cosmos DB Client library</Title>
    <PackageId>Microsoft.Azure.Cosmos</PackageId>
    <PackageTags>microsoft;azure;cosmos;cosmosdb;documentdb;docdb;nosql;azureofficial;dotnetcore;netcore;netstandard</PackageTags>
    <PackageReleaseNotes>The change log for this SDK is made available at https://github.com/Azure/azure-cosmos-dotnet-v3/blob/master/changelog.md at the time of release.</PackageReleaseNotes>
    <PackageLicenseUrl>https://aka.ms/netcoregaeula</PackageLicenseUrl>
    <PackageProjectUrl>https://github.com/Azure/azure-cosmos-dotnet-v3</PackageProjectUrl>
    <PublishRepositoryUrl Condition=" '$(ProjectRef)' != 'True' ">true</PublishRepositoryUrl>
    <PackageIconUrl>http://go.microsoft.com/fwlink/?LinkID=288890</PackageIconUrl>
    <PackageRequireLicenseAcceptance>true</PackageRequireLicenseAcceptance>
    <GenerateAssemblyInfo>true</GenerateAssemblyInfo>
    <GeneratePackageOnBuild>false</GeneratePackageOnBuild>
    <GenerateDocumentationFile>true</GenerateDocumentationFile>
    <PlatformTarget>AnyCPU</PlatformTarget>
    <ShippingScope>External</ShippingScope>
    <SigningType>Product</SigningType>
    <DebugType>portable</DebugType>
    <IncludeSymbols>false</IncludeSymbols>
    <IncludeSource>false</IncludeSource>
    <RootNamespace>Microsoft.Azure.Cosmos</RootNamespace>
    <NoWarn>NU5125</NoWarn>
    <Optimize Condition="'$(Configuration)'=='Release'">true</Optimize>
  </PropertyGroup>

  <ItemGroup>
    <AdditionalFiles Include="stylecop.json" />
  </ItemGroup>

  <ItemGroup>
    <Compile Remove="RuntimePerfCounters.cs" />
  </ItemGroup>

  <ItemGroup>
    <EmbeddedResource Include="Batch\HybridRowBatchSchemas.json">
      <CopyToOutputDirectory>Never</CopyToOutputDirectory>
    </EmbeddedResource>
  </ItemGroup>

  <ItemGroup>
    <Compile Update="ClientResources.Designer.cs">
      <DesignTime>True</DesignTime>
      <AutoGen>True</AutoGen>
      <DependentUpon>ClientResources.resx</DependentUpon>
    </Compile>
    <Compile Update="CosmosElements\Numbers\CosmosNumberCodeGenerator.cs">
      <DesignTime>True</DesignTime>
      <AutoGen>True</AutoGen>
      <DependentUpon>CosmosNumberCodeGenerator.tt</DependentUpon>
    </Compile>
  </ItemGroup>

  <ItemGroup>
    <EmbeddedResource Update="ClientResources.resx">
      <Generator>ResXFileCodeGenerator</Generator>
      <LastGenOutput>ClientResources.Designer.cs</LastGenOutput>
    </EmbeddedResource>
  </ItemGroup>

  <ItemGroup Condition=" '$(ProjectRef)' != 'True' ">
    <PackageReference Include="Microsoft.Azure.Cosmos.Direct" Version="[$(DirectVersion)]" PrivateAssets="All" />
    <PackageReference Include="Microsoft.Azure.Cosmos.Serialization.HybridRow" Version="[$(HybridRowVersion)]" PrivateAssets="All" />
    <PackageReference Include="Microsoft.SourceLink.GitHub" Version="1.0.0" PrivateAssets="All" />
  </ItemGroup>

  <ItemGroup>
    <PackageReference Include="Antlr4.Runtime.Standard" Version="4.8.0" />
    <PackageReference Include="System.Numerics.Vectors" Version="4.5.0" />
    <PackageReference Include="Newtonsoft.Json" Version="10.0.2" />
    <PackageReference Include="StyleCop.Analyzers" Version="1.1.118" PrivateAssets="All" />
    <PackageReference Include="Microsoft.VisualStudio.Threading.Analyzers" Version="16.0.102" PrivateAssets="All" />
    <PackageReference Include="System.Collections.Immutable" Version="1.7.0" />

    <!--Direct Dependencies-->
    <PackageReference Include="System.Configuration.ConfigurationManager" Version="4.5.0" />

    <!--HybridRow Dependencies-->
<<<<<<< HEAD
    <PackageReference Include="System.Memory" Version="4.5.3" />
    <PackageReference Include="System.Runtime.CompilerServices.Unsafe" Version="4.5.2" />
=======
    <PackageReference Include="System.Memory" Version="4.5.1" />
    <PackageReference Include="System.Buffers" Version="4.5.1" />
    <PackageReference Include="System.Runtime.CompilerServices.Unsafe" Version="4.5.1" />
>>>>>>> fc3e2d8b
    <PackageReference Include="System.Threading.Tasks.Extensions" Version="4.5.1" />
    <PackageReference Include="System.ValueTuple" Version="4.5.0" />
  </ItemGroup>

  <ItemGroup Condition=" '$(ProjectRef)' != 'True' ">
    <None Include="$(OutputPath)\$(AssemblyName).dll" Pack="true" PackagePath="ref/netstandard2.0" />
    <None Include="$(OutputPath)\$(AssemblyName).xml" Pack="true" PackagePath="ref/netstandard2.0" />
    <None Include="$(OutputPath)\Cosmos.CRTCompat.dll" Pack="true" IsAssembly="true" PackagePath="runtimes\win-x64\native" />
    <None Include="$(OutputPath)\Microsoft.Azure.Cosmos.ServiceInterop.dll" Pack="true" IsAssembly="true" PackagePath="runtimes\win-x64\native" />
    <None Include="$(NugetPackageRoot)\Microsoft.Azure.Cosmos.Serialization.HybridRow\$(HybridRowVersion)\lib\netstandard2.0\Microsoft.Azure.Cosmos.Core.dll" Pack="true" IsAssembly="true" PackagePath="lib\netstandard2.0" />
    <None Include="$(NugetPackageRoot)\Microsoft.Azure.Cosmos.Serialization.HybridRow\$(HybridRowVersion)\lib\netstandard2.0\Microsoft.Azure.Cosmos.Serialization.HybridRow.dll" Pack="true" IsAssembly="true" PackagePath="lib\netstandard2.0" />
    <None Include="$(NugetPackageRoot)\Microsoft.Azure.Cosmos.Direct\$(DirectVersion)\lib\netstandard2.0\Microsoft.Azure.Cosmos.Direct.dll" Pack="true" IsAssembly="true" PackagePath="lib\netstandard2.0" />
    <None Include="$(MSBuildThisFileDirectory)\Microsoft.Azure.Cosmos.targets" Pack="true" PackagePath="build\netstandard2.0">
      <CopyToOutputDirectory>PreserveNewest</CopyToOutputDirectory>
    </None>
  </ItemGroup>

  <ItemGroup>
    <None Update="CosmosElements\Numbers\CosmosNumberCodeGenerator.tt">
      <Generator>TextTemplatingFileGenerator</Generator>
      <LastGenOutput>CosmosNumberCodeGenerator.cs</LastGenOutput>
    </None>
  </ItemGroup>

  <ItemGroup>
    <Service Include="{508349b6-6b84-4df5-91f0-309beebad82d}" />
  </ItemGroup>
  
  <PropertyGroup Condition=" '$(ProjectRef)' != 'True' ">
    <SignAssembly>true</SignAssembly>
    <DelaySign>true</DelaySign>
    <AssemblyOriginatorKeyFile>..\..\35MSSharedLib1024.snk</AssemblyOriginatorKeyFile>
  </PropertyGroup>

  <PropertyGroup>
    <DefineConstants Condition=" '$(SignAssembly)' == 'true' ">$(DefineConstants);SignAssembly</DefineConstants>
    <DefineConstants Condition=" '$(DelaySign)' == 'true' ">$(DefineConstants);DelaySignKeys</DefineConstants>
    <DefineConstants>$(DefineConstants);DOCDBCLIENT;COSMOSCLIENT;NETSTANDARD20</DefineConstants>
    <LangVersion>8.0</LangVersion>
  </PropertyGroup>

</Project><|MERGE_RESOLUTION|>--- conflicted
+++ resolved
@@ -94,14 +94,9 @@
     <PackageReference Include="System.Configuration.ConfigurationManager" Version="4.5.0" />
 
     <!--HybridRow Dependencies-->
-<<<<<<< HEAD
+    <PackageReference Include="System.Buffers" Version="4.5.1" />
     <PackageReference Include="System.Memory" Version="4.5.3" />
     <PackageReference Include="System.Runtime.CompilerServices.Unsafe" Version="4.5.2" />
-=======
-    <PackageReference Include="System.Memory" Version="4.5.1" />
-    <PackageReference Include="System.Buffers" Version="4.5.1" />
-    <PackageReference Include="System.Runtime.CompilerServices.Unsafe" Version="4.5.1" />
->>>>>>> fc3e2d8b
     <PackageReference Include="System.Threading.Tasks.Extensions" Version="4.5.1" />
     <PackageReference Include="System.ValueTuple" Version="4.5.0" />
   </ItemGroup>
