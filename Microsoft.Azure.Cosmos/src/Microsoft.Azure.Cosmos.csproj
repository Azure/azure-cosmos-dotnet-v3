﻿<Project Sdk="Microsoft.NET.Sdk">

  <PropertyGroup>
    <Company>Microsoft Corporation</Company>
    <Product>Microsoft(R) Azure Cosmos</Product>
    <Description>This client library enables client applications to connect to Azure Cosmos via the SQL API. Azure Cosmos is a globally distributed, multi-model database service. For more information, refer to http://azure.microsoft.com/services/cosmos-db/. </Description>
    <Copyright>© Microsoft Corporation. All rights reserved.</Copyright>
    <NeutralLanguage>en-US</NeutralLanguage>
    <CurrentDate>$([System.DateTime]::Now.ToString(yyyyMMdd))</CurrentDate>
    <ClientVersion Condition=" '$(IsPreview)' != 'true' ">$(ClientOfficialVersion)</ClientVersion>
    <ClientVersion Condition=" '$(IsPreview)' == 'true' ">$(ClientPreviewVersion)</ClientVersion>
    <VersionSuffix Condition=" '$(IsNightly)' == 'true' ">nightly-$(CurrentDate)</VersionSuffix>
    <VersionSuffix Condition=" '$(IsPreview)' == 'true' ">preview</VersionSuffix>
    <Version Condition=" '$(VersionSuffix)' == '' ">$(ClientVersion)</Version>
    <Version Condition=" '$(VersionSuffix)' != '' ">$(ClientVersion)-$(VersionSuffix)</Version>
    <FileVersion>$(ClientVersion)</FileVersion>
    <Authors>Microsoft</Authors>
    <TargetFramework>netstandard2.0</TargetFramework>
    <TreatWarningsAsErrors>true</TreatWarningsAsErrors>
    <AllowUnsafeBlocks>true</AllowUnsafeBlocks>
    <AssemblyName>Microsoft.Azure.Cosmos.Client</AssemblyName>
    <Title>Microsoft Azure Cosmos DB Client library</Title>
    <PackageId>Microsoft.Azure.Cosmos</PackageId>
    <PackageTags>microsoft;azure;cosmos;cosmosdb;documentdb;docdb;nosql;azureofficial;dotnetcore;netcore;netstandard</PackageTags>
    <PackageReleaseNotes>The change log for this SDK is made available at https://github.com/Azure/azure-cosmos-dotnet-v3/blob/master/changelog.md at the time of release.</PackageReleaseNotes>
    <PackageLicenseUrl>https://aka.ms/netcoregaeula</PackageLicenseUrl>
    <PackageProjectUrl>https://github.com/Azure/azure-cosmos-dotnet-v3</PackageProjectUrl>
    <PublishRepositoryUrl Condition=" '$(ProjectRef)' != 'True' ">true</PublishRepositoryUrl>
    <PackageIconUrl>http://go.microsoft.com/fwlink/?LinkID=288890</PackageIconUrl>
    <PackageRequireLicenseAcceptance>true</PackageRequireLicenseAcceptance>
    <GenerateAssemblyInfo>true</GenerateAssemblyInfo>
    <GeneratePackageOnBuild>false</GeneratePackageOnBuild>
    <GenerateDocumentationFile>true</GenerateDocumentationFile>
    <PlatformTarget>AnyCPU</PlatformTarget>
    <ShippingScope>External</ShippingScope>
    <SigningType>Product</SigningType>
    <DebugType>portable</DebugType>
    <IncludeSymbols>false</IncludeSymbols>
    <IncludeSource>false</IncludeSource>
    <RootNamespace>Microsoft.Azure.Cosmos</RootNamespace>
    <NoWarn>NU5125</NoWarn>
    <Optimize Condition="'$(Configuration)'=='Release'">true</Optimize>
  </PropertyGroup>

  <ItemGroup>
    <AdditionalFiles Include="stylecop.json" />
  </ItemGroup>

  <ItemGroup>
    <Compile Remove="RuntimePerfCounters.cs" />
  </ItemGroup>

  <ItemGroup>
    <EmbeddedResource Include="Batch\HybridRowBatchSchemas.json">
      <CopyToOutputDirectory>Never</CopyToOutputDirectory>
    </EmbeddedResource>
  </ItemGroup>

  <ItemGroup>
    <Compile Update="ClientResources.Designer.cs">
      <DesignTime>True</DesignTime>
      <AutoGen>True</AutoGen>
      <DependentUpon>ClientResources.resx</DependentUpon>
    </Compile>
    <Compile Update="CosmosElements\Numbers\CosmosNumberCodeGenerator.cs">
      <DesignTime>True</DesignTime>
      <AutoGen>True</AutoGen>
      <DependentUpon>CosmosNumberCodeGenerator.tt</DependentUpon>
    </Compile>
  </ItemGroup>

  <ItemGroup>
    <EmbeddedResource Update="ClientResources.resx">
      <Generator>ResXFileCodeGenerator</Generator>
      <LastGenOutput>ClientResources.Designer.cs</LastGenOutput>
    </EmbeddedResource>
  </ItemGroup>

  <ItemGroup Condition=" '$(ProjectRef)' != 'True' ">
    <PackageReference Include="Microsoft.Azure.Cosmos.Direct" Version="[$(DirectVersion)]" PrivateAssets="All" />
    <PackageReference Include="Microsoft.Azure.Cosmos.Serialization.HybridRow" Version="[$(HybridRowVersion)]" PrivateAssets="All" />
    <PackageReference Include="Microsoft.SourceLink.GitHub" Version="1.0.0" PrivateAssets="All" />
  </ItemGroup>

  <ItemGroup>
    <PackageReference Include="System.Collections.Immutable" Version="1.7.0" />
    <PackageReference Include="System.Numerics.Vectors" Version="4.5.0" />
    <PackageReference Include="Antlr4.Runtime.Standard" Version="4.8.0" />
    <PackageReference Include="Microsoft.Bcl.AsyncInterfaces" Version="1.0.0" />
    <PackageReference Include="Microsoft.VisualStudio.Threading.Analyzers" Version="16.0.102" PrivateAssets="All" />
    <PackageReference Include="Newtonsoft.Json" Version="10.0.2" />
    <PackageReference Include="StyleCop.Analyzers" Version="1.1.118" PrivateAssets="All" />
<<<<<<< HEAD
    <PackageReference Include="Microsoft.VisualStudio.Threading.Analyzers" Version="16.0.102" PrivateAssets="All" />
    <PackageReference Include="Azure.Core" Version="1.3.0" />	
=======
>>>>>>> ed0c8f0e

    <!--Direct Dependencies-->
    <PackageReference Include="System.Configuration.ConfigurationManager" Version="4.5.0" />

    <!--HybridRow Dependencies-->
    <PackageReference Include="System.Memory" Version="4.5.3" />
<<<<<<< HEAD
=======
    <PackageReference Include="System.Buffers" Version="4.5.1" />
>>>>>>> ed0c8f0e
    <PackageReference Include="System.Runtime.CompilerServices.Unsafe" Version="4.5.2" />
    <PackageReference Include="System.Threading.Tasks.Extensions" Version="4.5.2" />
    <PackageReference Include="System.ValueTuple" Version="4.5.0" />
    <PackageReference Include="Microsoft.Bcl.HashCode" Version="1.1.0" />
  </ItemGroup>

  <ItemGroup Condition=" '$(ProjectRef)' != 'True' ">
    <None Include="$(OutputPath)\$(AssemblyName).dll" Pack="true" PackagePath="ref/netstandard2.0" />
    <None Include="$(OutputPath)\$(AssemblyName).xml" Pack="true" PackagePath="ref/netstandard2.0" />
    <None Include="$(OutputPath)\Cosmos.CRTCompat.dll" Pack="true" IsAssembly="true" PackagePath="runtimes\win-x64\native" />
    <None Include="$(OutputPath)\Microsoft.Azure.Cosmos.ServiceInterop.dll" Pack="true" IsAssembly="true" PackagePath="runtimes\win-x64\native" />
    <None Include="$(NugetPackageRoot)\Microsoft.Azure.Cosmos.Serialization.HybridRow\$(HybridRowVersion)\lib\netstandard2.0\Microsoft.Azure.Cosmos.Core.dll" Pack="true" IsAssembly="true" PackagePath="lib\netstandard2.0" />
    <None Include="$(NugetPackageRoot)\Microsoft.Azure.Cosmos.Serialization.HybridRow\$(HybridRowVersion)\lib\netstandard2.0\Microsoft.Azure.Cosmos.Serialization.HybridRow.dll" Pack="true" IsAssembly="true" PackagePath="lib\netstandard2.0" />
    <None Include="$(NugetPackageRoot)\Microsoft.Azure.Cosmos.Direct\$(DirectVersion)\lib\netstandard2.0\Microsoft.Azure.Cosmos.Direct.dll" Pack="true" IsAssembly="true" PackagePath="lib\netstandard2.0" />
    <None Include="$(MSBuildThisFileDirectory)\Microsoft.Azure.Cosmos.targets" Pack="true" PackagePath="build\netstandard2.0">
      <CopyToOutputDirectory>PreserveNewest</CopyToOutputDirectory>
    </None>
  </ItemGroup>

  <ItemGroup>
    <None Update="CosmosElements\Numbers\CosmosNumberCodeGenerator.tt">
      <Generator>TextTemplatingFileGenerator</Generator>
      <LastGenOutput>CosmosNumberCodeGenerator.cs</LastGenOutput>
    </None>
  </ItemGroup>

  <ItemGroup>
    <Service Include="{508349b6-6b84-4df5-91f0-309beebad82d}" />
  </ItemGroup>

  <PropertyGroup Condition=" '$(ProjectRef)' != 'True' ">
    <SignAssembly>true</SignAssembly>
    <DelaySign>true</DelaySign>
    <AssemblyOriginatorKeyFile>..\..\35MSSharedLib1024.snk</AssemblyOriginatorKeyFile>
  </PropertyGroup>

  <PropertyGroup>
    <DefineConstants Condition=" '$(SignAssembly)' == 'true' ">$(DefineConstants);SignAssembly</DefineConstants>
    <DefineConstants Condition=" '$(DelaySign)' == 'true' ">$(DefineConstants);DelaySignKeys</DefineConstants>
    <DefineConstants>$(DefineConstants);DOCDBCLIENT;COSMOSCLIENT;NETSTANDARD20</DefineConstants>
    <LangVersion>8.0</LangVersion>
  </PropertyGroup>

</Project><|MERGE_RESOLUTION|>--- conflicted
+++ resolved
@@ -90,21 +90,14 @@
     <PackageReference Include="Microsoft.VisualStudio.Threading.Analyzers" Version="16.0.102" PrivateAssets="All" />
     <PackageReference Include="Newtonsoft.Json" Version="10.0.2" />
     <PackageReference Include="StyleCop.Analyzers" Version="1.1.118" PrivateAssets="All" />
-<<<<<<< HEAD
-    <PackageReference Include="Microsoft.VisualStudio.Threading.Analyzers" Version="16.0.102" PrivateAssets="All" />
     <PackageReference Include="Azure.Core" Version="1.3.0" />	
-=======
->>>>>>> ed0c8f0e
 
     <!--Direct Dependencies-->
     <PackageReference Include="System.Configuration.ConfigurationManager" Version="4.5.0" />
 
     <!--HybridRow Dependencies-->
     <PackageReference Include="System.Memory" Version="4.5.3" />
-<<<<<<< HEAD
-=======
     <PackageReference Include="System.Buffers" Version="4.5.1" />
->>>>>>> ed0c8f0e
     <PackageReference Include="System.Runtime.CompilerServices.Unsafe" Version="4.5.2" />
     <PackageReference Include="System.Threading.Tasks.Extensions" Version="4.5.2" />
     <PackageReference Include="System.ValueTuple" Version="4.5.0" />
