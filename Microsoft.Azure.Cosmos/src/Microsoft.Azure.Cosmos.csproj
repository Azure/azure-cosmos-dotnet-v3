--- conflicted
+++ resolved
@@ -1,4 +1,3 @@
-<<<<<<< HEAD
 ﻿<Project Sdk="Microsoft.NET.Sdk">
 
   <PropertyGroup>
@@ -9,115 +8,6 @@
     <NeutralLanguage>en-US</NeutralLanguage>
     <ClientVersion>3.0.0</ClientVersion>
     <DirectVersion>3.0.2</DirectVersion>
-    <HybridRowVersion>1.0.0-preview</HybridRowVersion>
-    <DirectPackageName Condition=" '$(SignAssembly)' == 'true' ">Microsoft.Azure.Cosmos.Direct</DirectPackageName>
-    <DirectPackageName Condition=" '$(SignAssembly)' != 'true' ">Microsoft.Azure.Cosmos.Direct.MyGet</DirectPackageName>
-    <Version Condition=" '$(IsNightly)' == '1' ">$(ClientVersion)-nightly$(CurrentDate)</Version>
-    <Version Condition=" '$(IsNightly)' == '0' Or '$(IsNightly)' == '' ">$(ClientVersion)</Version>
-    <FileVersion>$(VersionPrefix)</FileVersion>
-    <Authors>Microsoft</Authors>
-    <TargetFramework>netstandard2.0</TargetFramework>
-    <TreatWarningsAsErrors>true</TreatWarningsAsErrors>
-    <AllowUnsafeBlocks>true</AllowUnsafeBlocks>
-    <AssemblyName>Microsoft.Azure.Cosmos.Client</AssemblyName>
-    <Title>Microsoft Azure Cosmos DB Client library</Title>
-    <PackageId>Microsoft.Azure.Cosmos</PackageId>
-    <PackageTags>microsoft;azure;cosmos;cosmosdb;documentdb;docdb;nosql;azureofficial;dotnetcore;netcore;netstandard</PackageTags>
-    <PackageReleaseNotes>The change log for this SDK is made available at https://github.com/Azure/azure-cosmos-dotnet-v3/blob/master/changelog.md at the time of release.</PackageReleaseNotes>
-    <PackageLicenseUrl>https://aka.ms/netcoregaeula</PackageLicenseUrl>
-    <PackageProjectUrl>https://github.com/Azure/azure-cosmos-dotnet-v3</PackageProjectUrl>
-    <PackageIconUrl>http://go.microsoft.com/fwlink/?LinkID=288890</PackageIconUrl>
-    <PackageRequireLicenseAcceptance>true</PackageRequireLicenseAcceptance>
-    <GenerateAssemblyInfo>true</GenerateAssemblyInfo>
-    <GeneratePackageOnBuild>false</GeneratePackageOnBuild>
-    <GenerateDocumentationFile>true</GenerateDocumentationFile>
-    <PlatformTarget>AnyCPU</PlatformTarget>
-    <ShippingScope>External</ShippingScope>
-    <SigningType>Product</SigningType>
-    <DebugType>portable</DebugType>
-    <IncludeSymbols>false</IncludeSymbols>
-    <IncludeSource>false</IncludeSource>
-    <CurrentDate>$([System.DateTime]::Now.ToString(yyyyMMdd))</CurrentDate>
-    <RootNamespace>Microsoft.Azure.Cosmos</RootNamespace>
-    <NoWarn>NU5125</NoWarn>
-  </PropertyGroup>
-  
-  <ItemGroup>
-    <AdditionalFiles Include="stylecop.json" />
-  </ItemGroup>
-
-  <ItemGroup>
-    <Compile Remove="RuntimePerfCounters.cs" />
-  </ItemGroup>
-  
-  <ItemGroup>
-    <EmbeddedResource Include="Batch\HybridRowBatchSchemas.json">
-      <CopyToOutputDirectory>Never</CopyToOutputDirectory>
-    </EmbeddedResource> 
-  </ItemGroup>
-
-  <ItemGroup>
-    <Compile Update="ClientResources.Designer.cs">
-      <DesignTime>True</DesignTime>
-      <AutoGen>True</AutoGen>
-      <DependentUpon>ClientResources.resx</DependentUpon>
-    </Compile>
-  </ItemGroup>
-  
-  <ItemGroup>
-    <EmbeddedResource Update="ClientResources.resx">
-      <Generator>ResXFileCodeGenerator</Generator>
-      <LastGenOutput>ClientResources.Designer.cs</LastGenOutput>
-    </EmbeddedResource>
-  </ItemGroup>  
-  
-  <ItemGroup>
-    <PackageReference Include="Newtonsoft.Json" Version="10.0.2" />
-    <PackageReference Include="StyleCop.Analyzers" Version="1.1.118" PrivateAssets="All" />
-    <PackageReference Include="Microsoft.VisualStudio.Threading.Analyzers" Version="16.0.102" PrivateAssets="All" />
-
-    <PackageReference Include="$(DirectPackageName)" Version="[$(DirectVersion)]" PrivateAssets="All" />
-    <PackageReference Include="Microsoft.Azure.Cosmos.Serialization.HybridRow" Version="[$(HybridRowVersion)]" PrivateAssets="All" />
-
-    <!--Direct Dependencies-->
-    <PackageReference Include="System.Configuration.ConfigurationManager" Version="4.5.0" />
-    <PackageReference Include="System.ServiceModel.Primitives" Version="4.5.0" />
-    
-    <!--HybridRow Dependencies-->
-    <PackageReference Include="System.Memory" Version="4.5.1" />
-    <PackageReference Include="System.Runtime.CompilerServices.Unsafe" Version="4.5.1" />
-    <PackageReference Include="System.Threading.Tasks.Extensions" Version="4.5.1" />
-    <PackageReference Include="System.ValueTuple" Version="4.5.0" />
-  </ItemGroup>
-
-  <ItemGroup>
-    <None Include="$(OutputPath)\$(AssemblyName).dll" Pack="true" PackagePath="ref/netstandard2.0" />
-    <None Include="$(OutputPath)\Cosmos.CRTCompat.dll" Pack="true" IsAssembly="true" PackagePath="runtimes\win-x64\native" />
-    <None Include="$(OutputPath)\Microsoft.Azure.Cosmos.ServiceInterop.dll" Pack="true" IsAssembly="true" PackagePath="runtimes\win-x64\native" />
-    <None Include="$(NugetPackageRoot)\Microsoft.Azure.Cosmos.Serialization.HybridRow\$(HybridRowVersion)\lib\netstandard2.0\Microsoft.Azure.Cosmos.Core.dll" Pack="true" IsAssembly="true" PackagePath="lib\netstandard2.0" />
-    <None Include="$(NugetPackageRoot)\Microsoft.Azure.Cosmos.Serialization.HybridRow\$(HybridRowVersion)\lib\netstandard2.0\Microsoft.Azure.Cosmos.Serialization.HybridRow.dll" Pack="true" IsAssembly="true" PackagePath="lib\netstandard2.0" />
-    <None Include="$(NugetPackageRoot)\$(DirectPackageName)\$(DirectVersion)\lib\netstandard2.0\Microsoft.Azure.Cosmos.Direct.dll" Pack="true" IsAssembly="true" PackagePath="lib\netstandard2.0" />
-    <None Include="$(MSBuildThisFileDirectory)\Microsoft.Azure.Cosmos.targets" Pack="true" PackagePath="build\netstandard2.0">
-      <CopyToOutputDirectory>PreserveNewest</CopyToOutputDirectory>
-    </None>
-  </ItemGroup>
-
-  <PropertyGroup>
-    <DefineConstants>$(DefineConstants);DOCDBCLIENT;COSMOSCLIENT;NETSTANDARD20</DefineConstants>
-    <DefineConstants Condition=" '$(SignAssembly)' == 'true' ">$(DefineConstants);SignAssembly</DefineConstants>
-  </PropertyGroup>
-</Project>
-=======
-﻿<Project Sdk="Microsoft.NET.Sdk">
-
-  <PropertyGroup>
-    <Company>Microsoft Corporation</Company>
-    <Product>Microsoft(R) Azure Cosmos</Product>
-    <Description>This client library enables client applications to connect to Azure Cosmos via the SQL API. Azure Cosmos is a globally distributed, multi-model database service. For more information, refer to http://azure.microsoft.com/services/cosmos-db/. </Description>
-    <Copyright>© Microsoft Corporation. All rights reserved.</Copyright>
-    <NeutralLanguage>en-US</NeutralLanguage>
-    <ClientVersion>3.0.0</ClientVersion>
-    <DirectVersion>3.0.0</DirectVersion>
     <HybridRowVersion>1.0.0-preview</HybridRowVersion>
     <DirectPackageName Condition=" '$(SignAssembly)' == 'true' ">Microsoft.Azure.Cosmos.Direct</DirectPackageName>
     <DirectPackageName Condition=" '$(SignAssembly)' != 'true' ">Microsoft.Azure.Cosmos.Direct.MyGet</DirectPackageName>
@@ -218,5 +108,4 @@
     <DefineConstants Condition=" '$(SignAssembly)' == 'true' ">$(DefineConstants);SignAssembly</DefineConstants>
     <DefineConstants>$(DefineConstants);DOCDBCLIENT;COSMOSCLIENT;NETSTANDARD20</DefineConstants>
   </PropertyGroup>
-</Project>
->>>>>>> c1426d7f
+</Project>